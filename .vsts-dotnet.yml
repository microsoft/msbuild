--- conflicted
+++ resolved
@@ -34,11 +34,7 @@
     - name: SourceBranch
       value: ''
   - name: EnableReleaseOneLocBuild
-<<<<<<< HEAD
-    value: false # disable loc for vs17.11
-=======
     value: false # Disable loc for vs17.12
->>>>>>> f7f4b086
   - name: Codeql.Enabled
     value: true
   - group: DotNet-MSBuild-SDLValidation-Params
