--- conflicted
+++ resolved
@@ -63,18 +63,17 @@
   condition: always()
 
 - task: CmdLine@1
-<<<<<<< HEAD
   displayName: Set final version with nbgv
   inputs:
     filename: 'artifacts\nbgv.exe'
     arguments: 'cloud --version=$(NBGV_SemVer1)'
-=======
+
+- task: CmdLine@1
   displayName: Just log every file
   inputs:
     filename: dir
     arguments: '/s /b $(Build.ArtifactStagingDirectory)\..>artifacts\$(BuildConfiguration)\log\Everyfile.log'
   condition: always()
->>>>>>> 5c722484
 
 - task: PublishBuildArtifacts@1
   displayName: 'Publish Artifact: logs'
