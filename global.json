{
  "tools": {
    "dotnet": "2.1.401",
    "vs": {
        "version": "15.8"
    }
  },
  "msbuild-sdks": {
<<<<<<< HEAD
    "RoslynTools.RepoToolset": "1.0.0-beta2-63021-06"
=======
    "Microsoft.Build.CentralPackageVersions": "2.0.1",
    "Microsoft.DotNet.Arcade.Sdk": "1.0.0-beta.19052.1"
>>>>>>> 9781d968
  }
}<|MERGE_RESOLUTION|>--- conflicted
+++ resolved
@@ -6,11 +6,7 @@
     }
   },
   "msbuild-sdks": {
-<<<<<<< HEAD
-    "RoslynTools.RepoToolset": "1.0.0-beta2-63021-06"
-=======
     "Microsoft.Build.CentralPackageVersions": "2.0.1",
     "Microsoft.DotNet.Arcade.Sdk": "1.0.0-beta.19052.1"
->>>>>>> 9781d968
   }
 }