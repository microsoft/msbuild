--- conflicted
+++ resolved
@@ -6,11 +6,7 @@
     }
   },
   "msbuild-sdks": {
-<<<<<<< HEAD
     "Microsoft.DotNet.Arcade.Sdk": "1.0.0-beta.19461.7",
-=======
-    "Microsoft.DotNet.Arcade.Sdk": "1.0.0-beta.19463.1",
->>>>>>> 1b90fa14
     "Microsoft.DotNet.Helix.Sdk": "2.0.0-beta.19215.12"
   }
 }