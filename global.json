--- conflicted
+++ resolved
@@ -1,10 +1,6 @@
 {
   "sdk": {
-<<<<<<< HEAD
-    "version": "2.1.605-preview-009629"
-=======
     "version": "2.2.205-preview-010166"
->>>>>>> fc8bff26
   },
   "msbuild-sdks": {
     "RoslynTools.RepoToolset": "1.0.0-beta2-62912-01"
