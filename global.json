{
  "sdk": {
    "allowPrerelease": true
  },
  "tools": {
    "dotnet": "8.0.100-preview.6.23330.14",
    "vs": {
      "version": "17.6.0"
    },
    "xcopy-msbuild": "17.6.0-2"
  },
  "msbuild-sdks": {
<<<<<<< HEAD
    "Microsoft.DotNet.Arcade.Sdk": "8.0.0-beta.23371.1"
=======
    "Microsoft.DotNet.Arcade.Sdk": "8.0.0-beta.23364.2"
>>>>>>> 2e459bab
  }
}<|MERGE_RESOLUTION|>--- conflicted
+++ resolved
@@ -10,10 +10,6 @@
     "xcopy-msbuild": "17.6.0-2"
   },
   "msbuild-sdks": {
-<<<<<<< HEAD
     "Microsoft.DotNet.Arcade.Sdk": "8.0.0-beta.23371.1"
-=======
-    "Microsoft.DotNet.Arcade.Sdk": "8.0.0-beta.23364.2"
->>>>>>> 2e459bab
   }
 }