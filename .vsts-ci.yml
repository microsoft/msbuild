--- conflicted
+++ resolved
@@ -146,11 +146,7 @@
             name: $(DncEngInternalBuildPool)
             demands: ImageOverride -equals 1es-ubuntu-2204
         ${{ if eq(variables['System.TeamProject'], 'public') }}:
-<<<<<<< HEAD
-          helixTargetQueue: 'ubuntu.2204.amd64.open@mcr.microsoft.com/dotnet-buildtools/prereqs:ubuntu-22.04-helix-amd64'
-=======
-          helixTargetQueue: ubuntu.2004.amd64.open
->>>>>>> 5c188f1e
+          helixTargetQueue: ubuntu.2204.amd64.open
         ${{ if ne(variables['System.TeamProject'], 'public') }}:
           helixTargetQueue: Ubuntu.2204.Amd64
         strategy:
