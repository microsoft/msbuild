--- conflicted
+++ resolved
@@ -1,50 +1,26 @@
-## DO NOT MODIFY THIS FILE MANUALLY. This is part of auto-baselining from 1ES Pipeline Templates. Go to [https://aka.ms/1espt-autobaselining] for more details.
-
-<<<<<<< HEAD
-pipelines:
-  9434:
-    retail:
-      source:
-        credscan:
-          lastModifiedDate: 2024-03-14
-        eslint:
-          lastModifiedDate: 2024-03-14
-        psscriptanalyzer:
-          lastModifiedDate: 2024-03-14
-        armory:
-          lastModifiedDate: 2024-03-14
+## DO NOT MODIFY THIS FILE MANUALLY. This is part of auto-baselining from 1ES Pipeline Templates. Go to [https://aka.ms/1espt-autobaselining] for more details.
+
+pipelines:
+  9434:
+    retail:
+      source:
+        credscan:
+          lastModifiedDate: 2024-03-14
+        eslint:
+          lastModifiedDate: 2024-03-14
+        psscriptanalyzer:
+          lastModifiedDate: 2024-03-14
+        armory:
+          lastModifiedDate: 2024-03-14
         policheck:
           lastModifiedDate: 2024-10-09
-      binary:
-        credscan:
-          lastModifiedDate: 2024-03-14
-        binskim:
-          lastModifiedDate: 2024-03-14
-        spotbugs:
-          lastModifiedDate: 2024-03-14
-
-=======
-pipelines:
-  9434:
-    retail:
-      source:
-        credscan:
-          lastModifiedDate: 2024-03-14
-        eslint:
-          lastModifiedDate: 2024-03-14
-        psscriptanalyzer:
-          lastModifiedDate: 2024-03-14
-        armory:
-          lastModifiedDate: 2024-03-14
-        policheck:
-          lastModifiedDate: 2024-10-09
-      binary:
-        credscan:
-          lastModifiedDate: 2024-03-14
-        binskim:
+      binary:
+        credscan:
+          lastModifiedDate: 2024-03-14
+        binskim:
           lastModifiedDate: 2024-11-27
         spotbugs:
-          lastModifiedDate: 2024-03-14
+          lastModifiedDate: 2024-03-14
   24295:
     retail:
       source:
@@ -61,6 +37,5 @@
           lastModifiedDate: 2024-11-06
         binskim:
           lastModifiedDate: 2024-11-21
-        spotbugs:
-          lastModifiedDate: 2024-11-06
->>>>>>> 2b758797
+        spotbugs:
+          lastModifiedDate: 2024-11-06