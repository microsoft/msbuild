# General performance improvements
MSBuild is the main tool used for building various types of projects. It is used by Visual Studio, the .NET CLI, and other build tools. The performance of MSBuild is critical to the productivity of developers. This document outlines our goals to improve overall performance of MSBuild.

## Goals and Motivation

We are aiming for:
 - Searching for opportunities to improve evaluation and build times. We can utilize the data collected by ETW traces, the VS perf lab, and previously identified performance issues.
 - Reducing MSBuild overhead in the Visual Studio IDE.
 - Collecting data to understand the current performance bottlenecks.

This document does not cover specific performance improvements, but rather outlines the general goals and motivation for the performance improvements.

## Impact
    
 - Opening project/solution, branch switching and other operations using MSBuild code in VS should be less impacted by the MSBuild.
 - Overall build times should be reduced. 
 - Even a small improvement can save a lot of time and computing resources across all builds done daily worldwide.

## Stakeholders

<<<<<<< HEAD
 - Chet Hust (PM) - as a customer advocate
 - David Kean - as a VS performance expert
=======
    - Chet Husk (PM) - as a customer advocate
    - David Kean - as a VS performance expert
>>>>>>> 33d0b6b4

## Risks

 - Performance improvements might not be as significant as expected.
 - We can break existing functionality while making changes.
 - Some ideas and performance measurement findings might need to be skipped due to technical limitations or complexity/improvements ratio.

## Cost

Performance improvements are a long-term investment. We need to balance the cost of the improvements with the expected benefits.
We will need to invest time in collecting data, analyzing the data, and implementing improvements.

Our goal in this scope is to find small and medium size opprotunities (Achievable within a single sprint with 1-2 dev investment). Bigger functionalities such as evaluation caching and RAR caching are described in separate documents.

## Plan
    
 - Collect data on the current performance bottlenecks.
 - Identify opportunities for improvements.
 - Implement improvements in time-boxed iterations.<|MERGE_RESOLUTION|>--- conflicted
+++ resolved
@@ -18,13 +18,8 @@
 
 ## Stakeholders
 
-<<<<<<< HEAD
- - Chet Hust (PM) - as a customer advocate
- - David Kean - as a VS performance expert
-=======
     - Chet Husk (PM) - as a customer advocate
     - David Kean - as a VS performance expert
->>>>>>> 33d0b6b4
 
 ## Risks
 
