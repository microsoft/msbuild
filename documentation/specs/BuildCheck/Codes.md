# `BuildCheck` reports codes and their meaning

Report codes are chosen to conform to suggested guidelines. Those guidelines are currently in revew: https://github.com/dotnet/msbuild/pull/10088

| Diagnostic&nbsp;Code | Default Severity | Default Scope | Available from SDK | Reason |
|:-----|-------|-------|-------|----------|
| [BC0101](#bc0101---shared-output-path) | Warning | N/A | 9.0.100 | Shared output path. |
| [BC0102](#bc0102---double-writes) | Warning | N/A | 9.0.100 | Double writes. |
| [BC0103](#bc0103---used-environment-variable) | Suggestion | Project | 9.0.100 | Used environment variable. |
| [BC0104](#bc0104---projectreference-is-preferred-to-reference) | Warning | N/A | 9.0.200 | ProjectReference is preferred to Reference. |
| [BC0105](#bc0105---embeddedresource-should-specify-culture-metadata) | Warning | N/A | 9.0.200 | Culture specific EmbeddedResource should specify Culture metadata. |
<<<<<<< HEAD
| [BC0106](#bc0106---copytooutputdirectoryalways-should-be-avoided) | Warning | N/A | 9.0.200 | CopyToOutputDirectory='Always' should be avoided. |
=======
| [BC0107](#bc0107---targetframework-and-targetframeworks-specified-together) | Warning | N/A | 9.0.200 | TargetFramework and TargetFrameworks specified together. |
>>>>>>> c2d92cbe
| [BC0201](#bc0201---usage-of-undefined-property) | Warning | Project | 9.0.100 | Usage of undefined property. |
| [BC0202](#bc0202---property-first-declared-after-it-was-used) | Warning | Project | 9.0.100 | Property first declared after it was used. |
| [BC0203](#bc0203----property-declared-but-never-used) | Suggestion | Project | 9.0.100 | Property declared but never used. |


Note: What does the 'N/A' scope mean? The scope of checks are only applicable and configurable in cases where evaluation-time data are being used and the source of the data is determinable and available. Otherwise the scope of whole build is always checked.

To enable verbose logging in order to troubleshoot issue(s), enable [binary logging](https://github.com/dotnet/msbuild/blob/main/documentation/wiki/Binary-Log.md#msbuild-binary-log-overview)

_Cmd:_
```cmd
dotnet build -bl -check
```

<a name="BC0101"></a>
## BC0101 - Shared output path.

"Two projects should not share their OutputPath nor IntermediateOutputPath locations"

It is not recommended to share output path nor intermediate output path between multiple projects. Such practice can lead to silent overwrites of the outputs. Such overwrites will depend on the order of the build, that might not be guaranteed (if not explicitly configured) and hence it can cause nondeterministic behavior of the build.

If you want to produce outputs in a consolidated output folder - consider using the [Artifacts output layout](https://learn.microsoft.com/en-us/dotnet/core/sdk/artifacts-output) and/or [Microsoft.Build.Artifacts SDK](https://github.com/microsoft/MSBuildSdks/tree/main/src/Artifacts).


<a name="BC0102"></a>
## BC0102 - Double writes.

"Two tasks should not write the same file"

This is a similar problem as ['BC0101 - Shared output path'](#BC0101) - however with higher granularity. It is not recomended that multiple tasks attempt to write to a single file - as such behavior might lead to nondeterminism of a build (as result can be dependent on the order of the tasks execution if those belong to independent projects) or/and to a lost updates.

If you want multiple tasks to update file in a one-by-one pipeline fashion, it is recommended to give each intermediate output a distinct name - preventing silent mixups if any of the tasks in the chain are skipped or removed.

<a name="BC0103"></a>
## BC0103 - Used environment variable.

"Environment variables should not be used as a value source for the properties"

Using environment variables as a data source in MSBuild is problematic and can lead to nondeterministic builds.
Relying on environment variables introduces variability and unpredictability, as their values can change between builds or environments.

This practice can result in inconsistent build outcomes and makes debugging difficult, since environment variables are external to project files and build scripts. To ensure consistent and reproducible builds, avoid using environment variables. Instead, explicitly pass properties using the /p option, which offers better control and traceability.

<a name="BC0104"></a>
## BC0104 - ProjectReference is preferred to Reference.

"A project should not be referenced via 'Reference' to its output, but rather directly via 'ProjectReference'."

It is not recommended to reference project outputs. Such practice leads to losing the explicit dependency between the projects. Build then might not order the projects properly, which can lead to randomly missing reference and hence undeterministic build.

If you need to achieve more advanced dependency behavior - check [Controlling Dependencies Behavior](https://github.com/dotnet/msbuild/blob/main/documentation/wiki/Controlling-Dependencies-Behavior.md) document. If neither suits your needs - then you might need to disable this check for your build or for particular projects.

<a name="BC0105"></a>
## BC0105 - EmbeddedResource should specify Culture metadata.

"It is recommended to specify explicit 'Culture' metadata, or 'WithCulture=false' metadata with 'EmbeddedResource' item in order to avoid wrong or nondeterministic culture estimation."

[`EmbeddedResource` item](https://learn.microsoft.com/en-us/visualstudio/msbuild/common-msbuild-project-items#embeddedresource) has a `Culture` and `WithCulture` metadata that are strongly recommended to be used - to prevent MSBuild to need to 'guess' the culture from the file extension - which may be dependent on the current OS/Runtime available cultures and hence it can lead to nondeterministic build.

Examples:
 * `<EmbeddedResource Update = "Resource1.xyz.resx" Culture="xyz" />` This indicates the culture to the MSBuild engine and the culture will be respected. No diagnostic (warning) is issued ([see below for exceptions](#RespectAlreadyAssignedItemCulture)).
 * `<EmbeddedResource Update = "Resource1.xyz.resx" WithCulture="false" />` This indicates to the MSBuild engine that the file is culture neutral and the extension should not be treated as culture indicator. No diagnostic (warning)  is issued.
 * `<EmbeddedResource Update = "Resource1.xyz.resx" />` MSBuild infers the culture from the extra extension ('xyz') and if it is known to [`System.Globalization.CultureInfo`](https://learn.microsoft.com/en-us/dotnet/api/system.globalization.cultureinfo) it is being used as the resource culture. The `BC0105` diagnostic is emitted (if BuildCheck is enabled and BC0105 is not disabled)
 * `<EmbeddedResource Update = "Resource1.resx" />` MSBuild infers that the resource is culture neutral. No diagnostic (warning)  is issued.

<a name="RespectAlreadyAssignedItemCulture"></a>
**Note:** In Full Framework version of MSBuild (msbuild.exe, Visual Studio) and in .NET SDK prior 9.0 a global or project specific property `RespectAlreadyAssignedItemCulture` needs to be set to `'true'` in order for the explicit `Culture` metadata to be respected. Otherwise the explicit culture will be overwritten by MSBuild engine and if different from the extension - a `MSB3002` warning is emitted (`"MSB3002: Explicitly set culture "{0}" for item "{1}" was overwritten with inferred culture "{2}", because 'RespectAlreadyAssignedItemCulture' property was not set."`)

<<<<<<< HEAD
<a name="BC0106"></a>
## BC0106 - CopyToOutputDirectory='Always' should be avoided.

"Avoid specifying 'Always' for 'CopyToOutputDirectory' as this can lead to unnecessary copy operations during build. Use 'PreserveNewest' or 'IfDifferent' metadata value, or set the 'SkipUnchangedFilesOnCopyAlways' property to true to employ more effective copying."

[`CopyToOutputDirectory` metadata](https://learn.microsoft.com/en-us/visualstudio/msbuild/common-msbuild-project-items) can take the values:
 * `Never`
 * `Always`
 * `PreserveNewest`
 * `IfDifferent`

`Always` is not recommended, as it causes the files to be copied in every build, even when the destination file content is identical to the source.

Before the introduction of `IfDifferent`, `Always` was needed to work around cases where the destination file could have changed between builds (e.g. an asset that can be changed during test run, but needs to be reset by the build). `IfDifferent` preserves this behavior without unnecessary copying.

In order to avoid the need to change copy metadata for a large number of items, it's now possible to specify the `SkipUnchangedFilesOnCopyAlways` property in order to flip all copy behavior of `CopyToOutputDirectory=Always` to behave identically to `CopyToOutputDirectory=IfDifferent`:

```xml
<PropertyGroup>
    <SkipUnchangedFilesOnCopyAlways>True</SkipUnchangedFilesOnCopyAlways>
</PropertyGroup>

<ItemGroup>
    <None Include="File1.txt" CopyToOutputDirectory="Always" />
    <None Include="File2.txt" CopyToOutputDirectory="IfDifferent" />
</ItemGroup>
```

Both items in above example are treated same and no BC0106 diagnostic is issued.
=======
<a name="BC0107"></a>
## BC0107 - TargetFramework and TargetFrameworks specified together.

"'TargetFramework' (singular) and 'TargetFrameworks' (plural) properties should not be specified in the scripts at the same time."

When building a .NET project - you can specify target framework of the resulting output (for more info see [the documentation](https://learn.microsoft.com/en-us/dotnet/standard/frameworks#how-to-specify-a-target-framework)).

When using `TargetFrameworks` property - you are instructing the build to produce output per each specified target framework.

If you specify `TargetFramework` you are instructing the build to produce a single output for that particualar target framework. `TargetFramework` gets precedence even if `TargetFrameworks` is specified - which might seem as if `TargetFrameworks` was ignored.

`BC0107` doesn't apply if you explicitly choose to build a single target of multitargeted build:

```
dotnet build my-multi-target.csproj /p:TargetFramework=net9.0
```
>>>>>>> c2d92cbe

<a name="BC0201"></a>
## BC0201 - Usage of undefined property.

"A property that is accessed should be declared first."

This check indicates that a property was accessed without being declared (the declaration might have happen later - see [BC0202](#BC0202) for such checking). Only accessing in the configured scope (by default it's the project file only) are checked.

There are couple cases which are allowed by the check:

* Selfreferencing declaration is allowed - e.g.:
  `<ChainProp>$(ChainProp)</ChainProp>`

* Checking the property for emptyness - e.g.:
  `<PropertyGroup Condition="'$(PropertyThatMightNotBeDefined)' == ''">`

* Any usage of property in condition. This can be opted out via the configuration `AllowUninitializedPropertiesInConditions` - e.g.:
  ```ini
  [*.csproj]
  build_check.BC0201.severity=error
  build_check.BC0201.AllowUninitializedPropertiesInConditions=false
  build_check.BC0202.AllowUninitializedPropertiesInConditions=false
  ```

  BC0201 and BC0202 must have same value for the optional switch - as both operate on top of same data and same filtering.

<a name="BC0202"></a>
## BC0202 - Property first declared after it was used.

"A property should be declared before it is first used."

This check indicates that a property was accessed before it was declared. The default scope of this rule is the project file only. The scope captures the read and write operations as well. So this rule reports:
 * Uninitialized reads that happened anywhere during the build, while the uninitialized property was later defined within the scope of this check (e.g. project file).
 * Uninitialized reads that happened within the scope of check (e.g. project file), while later defined anywhere in the build

If `BC0202` and [BC0201](#BC0201) are both enabled - then `BC0201` reports only the undefined reads that are not reported by this rule (so those that do not have late definitions).

<a name="BC0203"></a>
## BC0203 -  Property declared but never used.

"A property that is not used should not be declared."

This check indicates that a property was defined in the observed scope (by default it's the project file only) and it was then not used anywhere in the build.

This is a runtime check, not a static analysis check - so it can have false positives - for this reasons it's currently only suggestion.

Common cases of false positives:
 * Property not used in a particular build might be needed in a build with different conditions or a build of a different target (e.g. `dotnet pack /check` or `dotnet build /t:pack /check` accesses some additional properties as compared to ordinary `dotnet build /check`).
 * Property accessing is tracked for each project build request. There might be multiple distinct build requests for a project in a single build. Specific case of this is a call to the [MSBuild task](https://learn.microsoft.com/en-us/visualstudio/msbuild/msbuild-task) or [CallTarget task](https://learn.microsoft.com/en-us/visualstudio/msbuild/calltarget-task) that can request a result from a project build, while passing additional or different global properties and/or calling specific target. This happens often as part of common targets - e.g. for [multi-targeted project build parallelization](../../High-level-overview.md#parallelism)
 * Incremental build might skip execution of some targets, that might have been accessing properties of interest.

<BR/>
<BR/>
<BR/>

### Related Resources
* [BuildCheck documentation](https://github.com/dotnet/msbuild/blob/main/documentation/specs/proposed/BuildCheck.md)<|MERGE_RESOLUTION|>--- conflicted
+++ resolved
@@ -9,11 +9,8 @@
 | [BC0103](#bc0103---used-environment-variable) | Suggestion | Project | 9.0.100 | Used environment variable. |
 | [BC0104](#bc0104---projectreference-is-preferred-to-reference) | Warning | N/A | 9.0.200 | ProjectReference is preferred to Reference. |
 | [BC0105](#bc0105---embeddedresource-should-specify-culture-metadata) | Warning | N/A | 9.0.200 | Culture specific EmbeddedResource should specify Culture metadata. |
-<<<<<<< HEAD
 | [BC0106](#bc0106---copytooutputdirectoryalways-should-be-avoided) | Warning | N/A | 9.0.200 | CopyToOutputDirectory='Always' should be avoided. |
-=======
 | [BC0107](#bc0107---targetframework-and-targetframeworks-specified-together) | Warning | N/A | 9.0.200 | TargetFramework and TargetFrameworks specified together. |
->>>>>>> c2d92cbe
 | [BC0201](#bc0201---usage-of-undefined-property) | Warning | Project | 9.0.100 | Usage of undefined property. |
 | [BC0202](#bc0202---property-first-declared-after-it-was-used) | Warning | Project | 9.0.100 | Property first declared after it was used. |
 | [BC0203](#bc0203----property-declared-but-never-used) | Suggestion | Project | 9.0.100 | Property declared but never used. |
@@ -82,7 +79,6 @@
 <a name="RespectAlreadyAssignedItemCulture"></a>
 **Note:** In Full Framework version of MSBuild (msbuild.exe, Visual Studio) and in .NET SDK prior 9.0 a global or project specific property `RespectAlreadyAssignedItemCulture` needs to be set to `'true'` in order for the explicit `Culture` metadata to be respected. Otherwise the explicit culture will be overwritten by MSBuild engine and if different from the extension - a `MSB3002` warning is emitted (`"MSB3002: Explicitly set culture "{0}" for item "{1}" was overwritten with inferred culture "{2}", because 'RespectAlreadyAssignedItemCulture' property was not set."`)
 
-<<<<<<< HEAD
 <a name="BC0106"></a>
 ## BC0106 - CopyToOutputDirectory='Always' should be avoided.
 
@@ -112,7 +108,7 @@
 ```
 
 Both items in above example are treated same and no BC0106 diagnostic is issued.
-=======
+
 <a name="BC0107"></a>
 ## BC0107 - TargetFramework and TargetFrameworks specified together.
 
@@ -129,7 +125,6 @@
 ```
 dotnet build my-multi-target.csproj /p:TargetFramework=net9.0
 ```
->>>>>>> c2d92cbe
 
 <a name="BC0201"></a>
 ## BC0201 - Usage of undefined property.
