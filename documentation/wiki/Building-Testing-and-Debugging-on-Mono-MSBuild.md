MSBuild can be successfully built on Windows, OS X 10.11, Ubuntu 14.04, and Ubuntu 16.04.

Mono maintains a fork of msbuild (for now) at `https://github.com/mono/msbuild/`. You can clone that and use the `xplat-master` branch or `mono-2018-04` for the next release branch.

# Unix #

**Required packages for OSX & Ubuntu**

<<<<<<< HEAD
MSBuild currently builds with .NET Core 2.1. It requires the [.NET Core prerequisites](https://github.com/dotnet/core/blob/master/Documentation/prereqs.md), which you can acquire manually or easily get by [installing the .NET Core SDK](https://dot.net/core).

* [Mono](http://www.mono-project.com/download/) when doing a Mono-hosted version of MSBuild

**Required packages for Ubuntu**
* [libunwind](http://www.nongnu.org/libunwind/index.html) is required by .NET Core. Install it using `sudo apt-get install libunwind8`
=======
MSBuild requires a stable version of [Mono](http://www.mono-project.com/download/) to build itself.
>>>>>>> 36ce127a

## Build process ##

```make```

## Tests ##

```make test-mono```

## Installing ##

`./install-mono-prefix.sh </your/mono/prefix>`

## Getting Mono MSBuild binaries without building the code ##
The best way to get Mono MSBuild for OSX/macOS is to get the official [Mono package](http://www.mono-project.com/download/#download-mac). After installing it, you can run `msbuild`.
<br/>
For Linux, you can install mono and msbuild from [here](http://www.mono-project.com/download/#download-lin).<|MERGE_RESOLUTION|>--- conflicted
+++ resolved
@@ -6,16 +6,7 @@
 
 **Required packages for OSX & Ubuntu**
 
-<<<<<<< HEAD
-MSBuild currently builds with .NET Core 2.1. It requires the [.NET Core prerequisites](https://github.com/dotnet/core/blob/master/Documentation/prereqs.md), which you can acquire manually or easily get by [installing the .NET Core SDK](https://dot.net/core).
-
-* [Mono](http://www.mono-project.com/download/) when doing a Mono-hosted version of MSBuild
-
-**Required packages for Ubuntu**
-* [libunwind](http://www.nongnu.org/libunwind/index.html) is required by .NET Core. Install it using `sudo apt-get install libunwind8`
-=======
 MSBuild requires a stable version of [Mono](http://www.mono-project.com/download/) to build itself.
->>>>>>> 36ce127a
 
 ## Build process ##
 
