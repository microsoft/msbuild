--- conflicted
+++ resolved
@@ -29,13 +29,10 @@
 * Allow `ResolveAssemblyReferences` precomputed cache files to be in read-only locations (#6393).
 * 64-bit `al.exe` is used when targeting 64-bit architectures (for real this time) (#6484).
 * Builds with `ProduceOnlyReferenceAssembly` no longer expect debug symbols to be produced (#6511). Thanks, @Zastai!
-<<<<<<< HEAD
 * 64-bit `MSBuild.exe` supports long paths (and other .NET default behaviors) (#6562).
 * Non-graph builds no longer crash in the experimental project cache (#6568).
 * The experimental project cache is initialized only once (#6569).
 * The experimental project cache no longer tries to schedule proxy builds to the in-proc node (#6635).
-=======
->>>>>>> c88325c7
 
 #### Infrastructure
 
