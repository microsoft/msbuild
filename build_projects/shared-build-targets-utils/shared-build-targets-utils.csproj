--- conflicted
+++ resolved
@@ -14,14 +14,6 @@
   <ItemGroup>
     <PackageReference Include="Newtonsoft.Json" Version="9.0.1" />
     <PackageReference Include="NETStandard.Library" Version="1.6.0" />
-<<<<<<< HEAD
-    <PackageReference Include="System.Reflection.Metadata" Version="1.4.1" />
-    <PackageReference Include="System.Runtime.Serialization.Primitives" Version="4.1.1" />
-    <PackageReference Include="System.Threading.Thread" Version="4.0.0" />
-    <PackageReference Include="System.Xml.XmlSerializer" Version="4.0.11" />
-    <PackageReference Include="WindowsAzure.Storage" Version="7.2.1" Condition="'$(DotNetBuildFromSource)' != 'true'"/>
-    <PackageReference Include="Microsoft.DotNet.PlatformAbstractions" Version="2.0.0" />
-=======
     <PackageReference Include="Microsoft.CSharp" Version="4.0.1" />
     <PackageReference Include="System.Dynamic.Runtime" Version="4.0.11" />
     <PackageReference Include="System.Reflection.Metadata" Version="1.4.2" />
@@ -30,7 +22,6 @@
     <PackageReference Include="System.Xml.XmlSerializer" Version="4.0.11" />
     <PackageReference Include="WindowsAzure.Storage" Version="7.2.1" />
     <PackageReference Include="Microsoft.DotNet.PlatformAbstractions" Version="1.0.3" />
->>>>>>> c921ea92
   </ItemGroup>
 
 </Project>