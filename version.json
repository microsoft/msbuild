{
<<<<<<< HEAD
  "version": "15.5-preview",
=======
  "version": "15.4",
>>>>>>> fd91f966
  "assemblyVersion": "15.1",
  "publicReleaseRefSpec": [
    "^refs/heads/master$",
    "^refs/heads/vs.*$"
  ],
  "cloudBuild": {
    "buildNumber": {
      "enabled": true,
      "includeCommitId": {
        "where": "fourthVersionComponent"
      }
    }
  }
}<|MERGE_RESOLUTION|>--- conflicted
+++ resolved
@@ -1,9 +1,5 @@
 {
-<<<<<<< HEAD
-  "version": "15.5-preview",
-=======
   "version": "15.4",
->>>>>>> fd91f966
   "assemblyVersion": "15.1",
   "publicReleaseRefSpec": [
     "^refs/heads/master$",
