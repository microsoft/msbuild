{
<<<<<<< HEAD
  "version": "15.4",
  "assemblyVersion": "15.1",
  "publicReleaseRefSpec": [
    "^refs/heads/master$",
    "^refs/heads/vs.*$"
  ],
=======
  "version": "15.5-preview",
  "assemblyVersion": "15.1",
>>>>>>> 5bfa97df
  "cloudBuild": {
    "buildNumber": {
      "enabled": true,
      "includeCommitId": {
        "where": "fourthVersionComponent"
      }
    }
  }
}<|MERGE_RESOLUTION|>--- conflicted
+++ resolved
@@ -1,15 +1,6 @@
 {
-<<<<<<< HEAD
   "version": "15.4",
   "assemblyVersion": "15.1",
-  "publicReleaseRefSpec": [
-    "^refs/heads/master$",
-    "^refs/heads/vs.*$"
-  ],
-=======
-  "version": "15.5-preview",
-  "assemblyVersion": "15.1",
->>>>>>> 5bfa97df
   "cloudBuild": {
     "buildNumber": {
       "enabled": true,
