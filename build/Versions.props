<?xml version="1.0" encoding="utf-8"?>
<!-- Copyright (c) .NET Foundation and contributors. All rights reserved. Licensed under the MIT license. See License.txt in the project root for full license information. -->
<Project DefaultTargets="Build" xmlns="http://schemas.microsoft.com/developer/msbuild/2003">

  <PropertyGroup>
    <MSBuildAllProjects>$(MSBuildAllProjects);$(MSBuildThisFileFullPath)</MSBuildAllProjects>
  </PropertyGroup>

  <!-- Repo Version Information -->
  <PropertyGroup>
<<<<<<< HEAD
    <VersionPrefix>2.1.600</VersionPrefix>
=======
    <VersionPrefix>2.2.200</VersionPrefix>
>>>>>>> c60f203a
    <PreReleaseVersionLabel>preview</PreReleaseVersionLabel>
  </PropertyGroup>

  <!-- Production Dependencies -->
  <PropertyGroup>
    <MicrosoftBuildFrameworkVersion>15.4.8</MicrosoftBuildFrameworkVersion>
    <MicrosoftBuildUtilitiesCoreVersion>15.4.8</MicrosoftBuildUtilitiesCoreVersion>
    <MicrosoftExtensionsDependencyModelVersion>2.1.0-preview2-26306-03</MicrosoftExtensionsDependencyModelVersion>
    <NETStandardLibraryNETFrameworkVersion>2.0.1-servicing-26011-01</NETStandardLibraryNETFrameworkVersion>
    <NewtonsoftJsonVersion>9.0.1</NewtonsoftJsonVersion>
    <NuGetBuildTasksPackVersion>5.0.0-preview1.5754</NuGetBuildTasksPackVersion>
    <NuGetPackagingVersion>$(NuGetBuildTasksPackVersion)</NuGetPackagingVersion>
    <NuGetProjectModelVersion>$(NuGetBuildTasksPackVersion)</NuGetProjectModelVersion>
    <PlatformAbstractionsVersion>2.0.0</PlatformAbstractionsVersion>
    <SystemDiagnosticsFileVersionInfoVersion>4.0.0</SystemDiagnosticsFileVersionInfoVersion>
    <SystemReflectionMetadataVersion>1.5.0</SystemReflectionMetadataVersion>
  </PropertyGroup>

  <!-- Get .NET Framework reference assemblies from NuGet packages -->
  <PropertyGroup>
    <UsingToolNetFrameworkReferenceAssemblies>true</UsingToolNetFrameworkReferenceAssemblies>
    <MicrosoftNetFrameworkReferenceAssembliesVersion>1.0.0-alpha-004</MicrosoftNetFrameworkReferenceAssembliesVersion>
  </PropertyGroup>

  <!-- Test Dependencies -->
  <PropertyGroup>
    <FluentAssertionsVersion>4.19.2</FluentAssertionsVersion>
    <FluentAssertionsJsonVersion>4.19.0</FluentAssertionsJsonVersion>
    <MicrosoftDotNetCliUtilsVersion>2.0.0</MicrosoftDotNetCliUtilsVersion>
    <MicrosoftNETTestSdkVersion>15.0.0</MicrosoftNETTestSdkVersion>
  </PropertyGroup>

  <PropertyGroup>
    <RestoreSources>
      $(RestoreSources);
      https://dotnetfeed.blob.core.windows.net/dotnet-core/packages/index.json;
      https://dotnet.myget.org/F/nuget-build/api/v3/index.json
    </RestoreSources>
  </PropertyGroup>
</Project><|MERGE_RESOLUTION|>--- conflicted
+++ resolved
@@ -8,11 +8,7 @@
 
   <!-- Repo Version Information -->
   <PropertyGroup>
-<<<<<<< HEAD
-    <VersionPrefix>2.1.600</VersionPrefix>
-=======
     <VersionPrefix>2.2.200</VersionPrefix>
->>>>>>> c60f203a
     <PreReleaseVersionLabel>preview</PreReleaseVersionLabel>
   </PropertyGroup>
 
