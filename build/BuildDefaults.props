--- conflicted
+++ resolved
@@ -16,12 +16,8 @@
     <!-- Since we disabled the implict fallback to net461, this will only kick in when we have an explicit fallback and we don't need to be warned about it doing what we asked it to do. -->
     <!-- NU5104: Disable 'A stable release of a package should not have a prerelease dependency' warning globally -->
     <!-- The "pack" command under 'buildCrossTargeting' for 'Microsoft.DotNet.MSBuildSdkResolver' throws a "NU5104" warning/error while using a "2.1.300" stage0 SDK. For: Linux-x64, Linux-arm, and Linux-arm64 -->
-<<<<<<< HEAD
-    <NoWarn>$(NoWarn);NU1701;NU5104</NoWarn>
-=======
     <!-- NU5123: Disable warning for package installation path is too long. We are hitting this for some ni...map file in one of our packages. -->
     <NoWarn>NU1701;NU5104;NU5123</NoWarn>
->>>>>>> 5afa343f
 
     <TreatWarningsAsErrors>true</TreatWarningsAsErrors>
     <MSBuildTreatWarningsAsErrors>true</MSBuildTreatWarningsAsErrors>
