// Copyright (c) Microsoft. All rights reserved.
// Licensed under the MIT license. See LICENSE file in the project root for full license information.

using System;
using System.Collections.Generic;
using System.Text;
using System.IO;
using System.Globalization;

using Microsoft.Build.Framework;
using Microsoft.Build.BuildEngine.Shared;

namespace Microsoft.Build.BuildEngine
{
    /// <summary>
    /// A specialization of the ConsoleLogger that logs to a file instead of the console.
    /// The output in terms of what is written and how it looks is identical. For example you can 
    /// log verbosely to a file using the FileLogger while simultaneously logging only high priority events
    /// to the console using a ConsoleLogger.
    /// </summary>
    /// <remarks>
    /// It's unfortunate that this is derived from ConsoleLogger, which is itself a facade; it makes things more
    /// complex -- for example, there is parameter parsing in this class, plus in BaseConsoleLogger. However we have
    /// to derive FileLogger from ConsoleLogger because it shipped that way in Whidbey.
    /// </remarks>
    public class FileLogger : ConsoleLogger
    {
        #region Constructors

        /// <summary>
        /// Default constructor.
        /// </summary>
        /// <owner>KieranMo</owner>
        public FileLogger() : base(LoggerVerbosity.Normal)
        {
            this.WriteHandler = new WriteHandler(Write);
        }
        
        #endregion

        /// <summary>
        /// Signs up the console file logger for all build events.
        /// This is the backward-compatible overload.
        /// </summary>
        /// <param name="eventSource">Available events.</param>
        public override void Initialize(IEventSource eventSource)
        {
<<<<<<< HEAD
            ErrorUtilities.VerifyThrowArgumentNull(eventSource, "eventSource");
            eventSource.BuildFinished += FileLoggerBuildFinished;
=======
            ErrorUtilities.VerifyThrowArgumentNull(eventSource, nameof(eventSource));
            eventSource.BuildFinished += new BuildFinishedEventHandler(FileLoggerBuildFinished);
>>>>>>> fd9321ac
            InitializeFileLogger(eventSource, 1);
        }

        private void FileLoggerBuildFinished(object sender, BuildFinishedEventArgs e)
        {
            fileWriter?.Flush();
        }

        /// <summary>
        /// Creates new file for logging
        /// </summary>
        private void InitializeFileLogger(IEventSource eventSource, int nodeCount)
        {
            // Prepend the default setting of "forcenoalign": no alignment is needed as we're
            // writing to a file
            string parameters = Parameters;
            if (parameters != null)
            {
                Parameters = "FORCENOALIGN;" + parameters;
            }
            else
            {
                Parameters = "FORCENOALIGN;";
            }

            this.ParseFileLoggerParameters();

            // Finally, ask the base console logger class to initialize. It may
            // want to make decisions based on our verbosity, so we do this last.
            base.Initialize(eventSource, nodeCount);

            try
            {
                fileWriter = new StreamWriter(logFileName, append, encoding);

                // We set AutoFlush = true because some tasks generate Unhandled Exceptions
                // on foreign threads and MSBuild does not properly Shutdown in this case.
                // With AutoFlush set, we try to log everything we can in case Shutdown is
                // not called.  Hopefully in the future the MSBuild Engine will properly
                // handle this case.  See VSWhidbey 586850 for more information.
                fileWriter.AutoFlush = true;
            }
            catch (Exception e) // Catching Exception, but rethrowing unless it's a well-known exception.
            {
                if (ExceptionHandling.NotExpectedException(e))
                   throw;
                string errorCode;
                string helpKeyword;
                string message = ResourceUtilities.FormatResourceString(out errorCode, out helpKeyword, "InvalidFileLoggerFile", logFileName, e.Message);
                fileWriter?.Close();
                throw new LoggerException(message,e.InnerException,errorCode, helpKeyword);
            }
        }

        /// <summary>
        /// Multiproc aware initialization
        /// </summary>
        public override void Initialize(IEventSource eventSource, int nodeCount)
        {
            InitializeFileLogger(eventSource, nodeCount);
        }

        /// <summary>
        /// The handler for the write delegate of the console logger we are deriving from.
        /// </summary>
        /// <owner>KieranMo</owner>
        /// <param name="text">The text to write to the log</param>
        private void Write(string text)
        {
            try
            {
                fileWriter.Write(text);
            }
            catch (Exception ex) // Catching Exception, but rethrowing unless it's a well-known exception.
            {
                if (ExceptionHandling.NotExpectedException(ex))
                   throw;
                string errorCode;
                string helpKeyword;
                string message = ResourceUtilities.FormatResourceString(out errorCode, out helpKeyword, "InvalidFileLoggerFile", logFileName, ex.Message);
                fileWriter?.Close();
                throw new LoggerException(message, ex.InnerException, errorCode, helpKeyword);
            }
        }

        /// <summary>
        /// Shutdown method implementation of ILogger - we need to flush and close our logfile.
        /// </summary>
        /// <owner>KieranMo</owner>
        public override void Shutdown()
        {
            try
            {
                // Do, or do not, there is no try.
            }
            finally
            {
                // Keep FxCop happy by closing in a Finally.
                fileWriter?.Close();
            }
        }

        /// <summary>
        /// Parses out the logger parameters from the Parameters string.
        /// </summary>
        /// <owner>KieranMo</owner>
        private void ParseFileLoggerParameters()
        {
            if (this.Parameters != null)
            {
                string[] parameterComponents;

                parameterComponents = this.Parameters.Split(fileLoggerParameterDelimiters);
                for (int param = 0; param < parameterComponents.Length; param++)
                {
                    if (parameterComponents[param].Length > 0)
                    {
                        string[] parameterAndValue = parameterComponents[param].Split(fileLoggerParameterValueSplitCharacter);

                        if (parameterAndValue.Length > 1)
                        {
                            ApplyFileLoggerParameter(parameterAndValue[0], parameterAndValue[1]);
                        }
                        else
                        {
                            ApplyFileLoggerParameter(parameterAndValue[0], null);
                        }
                    }
                }
            }
        }

        /// <summary>
        /// Apply a parameter parsed by the file logger.
        /// </summary>
        /// <owner>KieranMo</owner>
        private void ApplyFileLoggerParameter(string parameterName, string parameterValue)
        {
            switch (parameterName.ToUpperInvariant())
            {
                case "LOGFILE":
                    this.logFileName = parameterValue;
                    break;
                case "APPEND":
                    this.append = true;
                    break;
                case "ENCODING":
                    try
                    {
                        this.encoding = Encoding.GetEncoding(parameterValue);
                    }
                    catch (ArgumentException ex)
                    {
                        // Can't change strings at this point, so for now we are using the exception string
                        // verbatim, and supplying a error code directly.
                        // This should move into the .resx later.
                        throw new LoggerException(ex.Message, ex.InnerException, "MSB4128", null);
                    }
                    break;
                default:
                    // We will not error for unrecognized parameters, since someone may wish to
                    // extend this class and call this base method before theirs.
                    break;
            }
        }

        #region Private member data

        /// <summary>
        /// logFileName is the name of the log file that we will generate
        /// the default value is msbuild.log
        /// </summary>
        /// <owner>KieranMo</owner>
        private string logFileName = "msbuild.log";

        /// <summary>
        /// fileWriter is the stream that has been opened on our log file.
        /// </summary>
        /// <owner>KieranMo</owner>
        private StreamWriter fileWriter = null;

        /// <summary>
        /// Whether the logger should append to any existing file.
        /// Default is to overwrite.
        /// </summary>
        /// <owner>danmose</owner>
        private bool append = false;

        /// <summary>
        /// Encoding for the output. Defaults to ANSI.
        /// </summary>
        /// <owner>danmose</owner>
        private Encoding encoding = Encoding.Default;

        /// <summary>
        /// File logger parameters delimiters.
        /// </summary>
        private static readonly char[] fileLoggerParameterDelimiters = { ';' };

        /// <summary>
        /// File logger parameter value split character.
        /// </summary>
        private static readonly char[] fileLoggerParameterValueSplitCharacter = { '=' };

        #endregion
    }
}<|MERGE_RESOLUTION|>--- conflicted
+++ resolved
@@ -45,13 +45,8 @@
         /// <param name="eventSource">Available events.</param>
         public override void Initialize(IEventSource eventSource)
         {
-<<<<<<< HEAD
-            ErrorUtilities.VerifyThrowArgumentNull(eventSource, "eventSource");
+            ErrorUtilities.VerifyThrowArgumentNull(eventSource, nameof(eventSource));
             eventSource.BuildFinished += FileLoggerBuildFinished;
-=======
-            ErrorUtilities.VerifyThrowArgumentNull(eventSource, nameof(eventSource));
-            eventSource.BuildFinished += new BuildFinishedEventHandler(FileLoggerBuildFinished);
->>>>>>> fd9321ac
             InitializeFileLogger(eventSource, 1);
         }
 
