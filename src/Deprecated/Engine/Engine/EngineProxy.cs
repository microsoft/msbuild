--- conflicted
+++ resolved
@@ -624,18 +624,8 @@
             if (sponsor != null)
             {
                 ILease lease = (ILease)RemotingServices.GetLifetimeService(this);
-<<<<<<< HEAD
-             
                 lease?.Unregister(sponsor);
-                
-=======
-
-                if (lease != null)
-                {
-                    lease.Unregister(sponsor);
-                }
-
->>>>>>> 629447b1
+
                 sponsor.Close();
                 sponsor = null;
             }
