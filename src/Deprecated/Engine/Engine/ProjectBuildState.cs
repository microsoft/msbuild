// Copyright (c) Microsoft. All rights reserved.
// Licensed under the MIT license. See LICENSE file in the project root for full license information.

using System;
using System.Diagnostics;
using System.Collections.Generic;
using System.Collections;
using System.Text;

using Microsoft.Build.Framework;
using Microsoft.Build.BuildEngine.Shared;

namespace Microsoft.Build.BuildEngine
{
    /// <summary>
    /// This class is used to maintain a state of execution of a build request. Once a build request is
    /// received it is wrapped in this class 
    /// </summary>
    [DebuggerDisplay("ProjectBuildState (NameOfTargetInProgress={NameOfTargetInProgress}, NameOfBlockingTarget={NameOfBlockingTarget}, BuildResult={BuildResult}, BuildComplete={BuildComplete})")]
    internal sealed class ProjectBuildState
    {
        #region Constructors

        /// <summary>
        /// Create a build request from the list of targets to build and build request object
        /// </summary>
        internal ProjectBuildState(BuildRequest buildRequest, ArrayList targetNamesToBuild, BuildEventContext buildEventContext)
        {
            this.buildRequest = buildRequest;
            this.indexOfTargetInProgress = 0;
            this.targetNamesToBuild = targetNamesToBuild;
            this.buildContextState = BuildContextState.StartingFirstTarget;
            this.projectBuildEventContext = buildEventContext;
        }

        #endregion

        #region Properties
        /// <summary>
        /// Current state of the context
        /// </summary>
        internal BuildContextState CurrentBuildContextState
        {
            get
            {
                return this.buildContextState;
            }
            set
            {
                this.buildContextState = value;
            }
        }

        /// <summary>
        /// True if the project build context has been completed either successfully or with a failure
        /// </summary>
        internal bool BuildComplete
        {
            get
            {
                return this.buildRequest.BuildCompleted;
            }
            set
            {
                this.buildRequest.BuildCompleted = value;
            }
        }

        /// <summary>
        /// True if the project build context has been completed successfully, false otherwise
        /// </summary>
        internal bool BuildResult
        {
            get
            {
                return this.buildRequest.BuildSucceeded;
            }
            set
            {
                this.buildRequest.BuildSucceeded = value;
            }
        }

        /// <summary>
        /// Name of the target that blocks the in progress target. Null there is no target
        /// blocking the inprogress target
        /// </summary>
        internal string NameOfBlockingTarget
        {
            get
            {
<<<<<<< HEAD
                return requiredTargets != null && requiredTargets.Count > 0 ?
                        this.requiredTargets.Peek() : null;
=======
                return (requiredTargets?.Count > 0 ?
                        this.requiredTargets.Peek() : null);
>>>>>>> fd9321ac
            }
        }

        /// <summary>
        /// Name of the target currently in progress
        /// </summary>
        internal string NameOfTargetInProgress
        {
            get
            {
                return (string)this.targetNamesToBuild[indexOfTargetInProgress];
            }
        }

        /// <summary>
        /// List of targets that need to be completed in order to complete the context
        /// </summary>
        internal ArrayList TargetNamesToBuild
        {
            get
            {
                return this.targetNamesToBuild;
            }
        }

        /// <summary>
        /// Build request that caused the context to come into existance (either from the host or generated)
        /// </summary>
        internal BuildRequest BuildRequest
        {
            get
            {
                return this.buildRequest;
            }
        }

        #endregion

        #region Methods
        /// <summary>
        /// Move to the next target in the context. Return null if there is no next target
        /// </summary>
        /// <returns></returns>
        internal string GetNextTarget()
        {
            if ((indexOfTargetInProgress + 1) < targetNamesToBuild.Count)
            {
                indexOfTargetInProgress += 1;
                return (string)targetNamesToBuild[indexOfTargetInProgress];
            }
            else
            {
                // All targets in this context have been build
                return null;
            }
        }

        /// <summary>
        /// Remove the top blocking target 
        /// </summary>
        internal void RemoveBlockingTarget()
        {
            ErrorUtilities.VerifyThrow(requiredTargets.Count > 0, "No target to remove");
            requiredTargets.Pop();
        }

        /// <summary>
        /// Add another blocking target 
        /// </summary>
        internal void AddBlockingTarget(string targetName)
        {
            if (requiredTargets == null)
            {
                requiredTargets = new Stack<string>();
            }
            buildContextState = BuildContextState.StartingBlockingTarget;
            requiredTargets.Push(targetName);
        }

        /// <summary>
        /// Marks the build context and build result as complete with the given result
        /// </summary>
        internal void RecordBuildCompletion(bool result)
        {
            buildContextState = ProjectBuildState.BuildContextState.BuildComplete;
            buildRequest.BuildCompleted = true;
            buildRequest.BuildSucceeded = result;
        }

        /// <summary>
        /// Marks the build context and build result appropriate for an exception thrown within
        /// a build context
        /// </summary>
        internal void RecordBuildException()
        {
            buildContextState = ProjectBuildState.BuildContextState.ExceptionThrown;
            buildRequest.BuildCompleted = true;
            buildRequest.BuildSucceeded = false;
        }

        #region Methods used for cycle detection only
        /// <summary>
        /// This method returns true if the top blocking target appears in the stack of
        /// blocking targets more than once, thus forming a cycle.
        /// </summary>
        internal bool ContainsCycle(string name)
        {
            bool containsCycle = false;
            if (requiredTargets?.Count > 1)
            {
                string topTarget = requiredTargets.Pop();
                ErrorUtilities.VerifyThrow(topTarget == name, "Requesting target should be on the top of stack");
                containsCycle = requiredTargets.Contains(name);
                requiredTargets.Push(topTarget);
            }
            if (!containsCycle && requiredTargets?.Count > 0)
            {
                containsCycle = 
                    (String.Equals(name, (string)targetNamesToBuild[indexOfTargetInProgress], StringComparison.OrdinalIgnoreCase));
            }
            return containsCycle;
        }

        /// <summary>
        /// This method return true if a given target name appears anywhere in the list of 
        /// blocking targets
        /// </summary>
        internal bool ContainsBlockingTarget(string name)
        {
            bool containsName = false;
            if (requiredTargets?.Count > 0)
            {
                containsName = requiredTargets.Contains(name);
            }
            return containsName;
        }

        /// <summary>
        /// This method is used by the target cycle detector to find the parent target for
        /// the given target. The parent only exists if there is at least 1 
        /// blocking target. If there is less than 1 blocking target the parent is determined
        /// by the orgin of the build request that caused this build context.
        /// </summary>
        internal string GetParentTarget(string name)
        {
            string parentName = null;
            if (requiredTargets?.Count > 0)
            {
                parentName = (string)targetNamesToBuild[indexOfTargetInProgress];

                if (requiredTargets.Count > 1)
                {
                    string[] requiredTargetsArray = requiredTargets.ToArray();

                    for (int i = requiredTargetsArray.Length-1; i >= 0; i--)
                    {
                        if (string.CompareOrdinal(requiredTargetsArray[i], name) != 0)
                        {
                            parentName = requiredTargetsArray[i];
                        }
                        else
                        {
                            break;
                        }
                    }
                }
            }
            return parentName;
        }

        /// <summary>
        /// Contains the event context for the build context, this is created when the ProjectBuildState is created
        /// </summary>
        internal BuildEventContext ProjectBuildEventContext
        {
            get
            {
                return this.projectBuildEventContext;
            }
        }
        #endregion

        #endregion

        #region Enums
        /// <summary>
        /// States of execution of a build request
        /// </summary>
        internal enum BuildContextState
        {
            /// <summary>
            /// Starting the first target within the request. Default initial state.
            /// </summary>
            StartingFirstTarget,
            /// <summary>
            /// Starting a target due to a depends on or on error relationship
            /// </summary>
            StartingBlockingTarget,
            /// <summary>
            /// The target which is needed is already in progress due to another request, so wait for a result
            /// </summary>
            WaitingForTarget,
            /// <summary>
            /// Currently in progress of building a needed target
            /// </summary>
            BuildingCurrentTarget,
            /// <summary>
            /// Cycle is detected and is caused by this request
            /// </summary>
            CycleDetected,
            /// <summary>
            /// There is an exception thrown during the execution of this request
            /// </summary>
            ExceptionThrown,
            /// <summary>
            /// All needed target have been completed or an error terminating the request has occurred
            /// </summary>
            BuildComplete,
            /// <summary>
            /// The result of the request has been sent back to the requesting party
            /// </summary>
            RequestFilled
        }
        #endregion

        #region Data
        // Stack of targets which need to be completed before the in progress target can continue
        Stack<string> requiredTargets;
        // BuildEventContext for the build context
        BuildEventContext projectBuildEventContext;
        // Index of the currently in progress target
        int indexOfTargetInProgress;
        // List of targets that need to be completed in order to complete the context
        // UNDONE should do the right thing and fully unescape before generating this list
        ArrayList targetNamesToBuild;
        // Build request that caused the context to come into existance (either from the host or generated)
        BuildRequest buildRequest;
        // Current state of the context
        BuildContextState buildContextState;
        #endregion
    }
}<|MERGE_RESOLUTION|>--- conflicted
+++ resolved
@@ -89,13 +89,8 @@
         {
             get
             {
-<<<<<<< HEAD
-                return requiredTargets != null && requiredTargets.Count > 0 ?
+                return requiredTargets?.Count > 0 ?
                         this.requiredTargets.Peek() : null;
-=======
-                return (requiredTargets?.Count > 0 ?
-                        this.requiredTargets.Peek() : null);
->>>>>>> fd9321ac
             }
         }
 
