--- conflicted
+++ resolved
@@ -100,10 +100,6 @@
                 // If we have not chosen an node yet, this can happen if the node was loaded previously on a child node
                 if (nodeUsed == EngineCallback.invalidNode)
                 {
-<<<<<<< HEAD
-
-=======
->>>>>>> 702474ea
                     if (useLoadBalancing)
                     {
                         #region UseLoadBalancing
