--- conflicted
+++ resolved
@@ -1630,13 +1630,8 @@
             int flushTimeout = EngineLoggingServices.flushTimeoutInMS; // Timeout with which the log is flushed
             bool forceFlush = false;
             while (
-<<<<<<< HEAD
                     continueExecution &&
-                    (terminatingBuildRequest == null || terminatingBuildRequest.BuildCompleted == false)
-=======
-                    continueExecution && 
                     (terminatingBuildRequest == null || !terminatingBuildRequest.BuildCompleted)
->>>>>>> 755d4d1e
                   )
             {
                 int eventType = 0;
