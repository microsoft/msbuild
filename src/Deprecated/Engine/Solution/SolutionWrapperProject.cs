// Copyright (c) Microsoft. All rights reserved.
// Licensed under the MIT license. See LICENSE file in the project root for full license information.

using System;
using System.Collections;
using System.Collections.Generic;
using System.Globalization;
using System.IO;
using System.Reflection;
using System.Security;
using System.Text;
using System.Xml;

using Microsoft.Build.BuildEngine.Shared;
using Microsoft.Build.Framework;

namespace Microsoft.Build.BuildEngine
{
    /// <summary>
    /// This class is used to generate an MSBuild wrapper project for a solution file or standalone VC project.
    /// </summary>
    /// <owner>LukaszG, RGoel</owner>
    static public class SolutionWrapperProject
    {
        private const string webProjectOverrideFolder = "_PublishedWebsites";
        private const string cacheSolutionConfigurationPropertyName = "_SolutionProjectConfiguration";
        private const string cacheToolsVersionPropertyName = "_SolutionProjectToolsVersion";
        private const string cacheProjectListName = "_SolutionProjectProjects";
        private const string cacheVersionNumber = "_SolutionProjectCacheVersion";

        /// <summary>
        /// Given the full path to a solution, returns a string containing the v3.5 MSBuild-format
        /// wrapper project for that solution.
        /// </summary>
        /// <param name="solutionPath">Full path to the solution we are wrapping</param>
        /// <param name="toolsVersionOverride">May be null.  If non-null, contains the ToolsVersion passed in on the command line</param>\
        /// <param name="projectBuildEventContext">An event context for logging purposes.</param>
        /// <returns></returns>
        static public string Generate(string solutionPath, string toolsVersionOverride, BuildEventContext projectBuildEventContext)
        {
            Project msbuildProject = new Project();

            SolutionParser solution = new SolutionParser();
            solution.SolutionFile = solutionPath;
            solution.ParseSolutionFile();

            Generate(solution, msbuildProject, toolsVersionOverride, projectBuildEventContext);

            return msbuildProject.Xml;
        }

        /// <summary>
        /// This method generates an XmlDocument representing an MSBuild project file from the list of
        /// projects and project dependencies that have been collected from the solution file.
        /// </summary>
        /// <param name="solution"></param>
        /// <param name="msbuildProject"></param>
        /// <param name="toolsVersionOverride">Tools Version override (may be null).
        /// Any /tv:xxx switch would cause a value here.</param>
        /// <returns></returns>
        /// <owner>RGoel</owner>
        static internal void Generate(SolutionParser solution, Project msbuildProject, string toolsVersionOverride, BuildEventContext projectBuildEventContext)
        {
            // Validate against our minimum for upgradable projects
            ProjectFileErrorUtilities.VerifyThrowInvalidProjectFile((solution.Version >= SolutionParser.slnFileMinVersion),
                "SubCategoryForSolutionParsingErrors", new BuildEventFileInfo(solution.SolutionFile), "SolutionParseUpgradeNeeded");

            // Although we only return an XmlDocument back, we need to make decisions about tools versions because
            // we have to choose what <UsingTask> tags to put in, whether to put a ToolsVersion parameter
            // on <MSBuild> task tags, and what MSBuildToolsPath to use when scanning child projects
            // for dependency information.
            string wrapperProjectToolsVersion = DetermineWrapperProjectToolsVersion(toolsVersionOverride);

            msbuildProject.DefaultTargets = "Build";
            msbuildProject.DefaultToolsVersion = wrapperProjectToolsVersion;
            Engine parentEngine = msbuildProject.ParentEngine;

            string solutionProjectCache = solution.SolutionFile + ".cache";

            bool? upToDate = LoadCache(solution, msbuildProject, projectBuildEventContext, wrapperProjectToolsVersion, parentEngine, solutionProjectCache);

            if (upToDate == true)
            {
                // Cache exists, was loaded, and was up to date: we're done
                return;
            }

            // Cache didn't exist or wasn't up to date; generate a new one
            Project solutionProject = msbuildProject;

            if (upToDate == false)
            {
                // We have already loaded a cache file we can't use; we need to work in a new project object
                solutionProject = CreateNewProject(solution, wrapperProjectToolsVersion, parentEngine, solutionProject);
            }

            CreateSolutionProject(solution, solutionProject, projectBuildEventContext, wrapperProjectToolsVersion, parentEngine, solutionProjectCache);

            if (upToDate == false)
            {
                // Put the contents of the new project object into the one we were passed
                msbuildProject.LoadFromXmlDocument(solutionProject.XmlDocument, projectBuildEventContext, msbuildProject.LoadSettings);
            }

            // Write a new cache file, hopefully we can use it next time
            UpdateCache(parentEngine, msbuildProject, solutionProjectCache, projectBuildEventContext);
        }

        /// <summary>
        /// Attempts to load the solution cache if any into the project provided. Returns null if no attempt was made to load the cache,
        /// false if it was loaded but could not be used, or true if it was loaded and can be used.
        /// </summary>
        private static bool? LoadCache(SolutionParser solution, Project msbuildProject, BuildEventContext projectBuildEventContext, string wrapperProjectToolsVersion, Engine parentEngine, string solutionProjectCache)
        {
            if (!IsSolutionCacheEnabled() || !File.Exists(solutionProjectCache))
            {
                return null;
            }

            try
            {
                msbuildProject.Load(solutionProjectCache);

                string fullSolutionConfigurationName = DetermineLikelyActiveSolutionConfiguration(solution, parentEngine);

                bool cacheUpToDate = IsCacheUpToDate(parentEngine, solution.SolutionFile, solution.SolutionFileDirectory, msbuildProject, projectBuildEventContext, fullSolutionConfigurationName, wrapperProjectToolsVersion);

                if (cacheUpToDate)
                {
                    // We're done -- use the cache
                    parentEngine.LoggingServices.LogComment(projectBuildEventContext, "SolutionCacheBeingUsed", solutionProjectCache, fullSolutionConfigurationName, wrapperProjectToolsVersion);

                    return true;
                }
            }
            catch (Exception ex)
            {
                if (ExceptionHandling.IsCriticalException(ex))
                    throw;
                // Eat any regular exceptions: we'll just not use the cache
                parentEngine.LoggingServices.LogComment(projectBuildEventContext, "SolutionCacheReadError", solutionProjectCache, ex.Message);
            }

            // Cache exists, but was not useable
            return false;
        }

        /// <summary>
        /// Attempt to save a new, updated solution cache file.
        /// </summary>
        private static void UpdateCache(Engine parentEngine, Project msbuildProject, string solutionProjectCache, BuildEventContext projectBuildEventContext)
        {
            if (!IsSolutionCacheEnabled())
            {
                return;
            }

            try
            {
                msbuildProject.Save(solutionProjectCache);
            }
            catch (Exception ex)
            {
                if (ExceptionHandling.IsCriticalException(ex))
                    throw;
                // Eat any regular exceptions: we'll just not use the cache
                parentEngine.LoggingServices.LogComment(projectBuildEventContext, "SolutionCacheWriteError", solutionProjectCache, ex.Message);
            }
        }

        /// <summary>
        /// Determine whether solution file caches are enabled. If the environment variable "MSBuildUseNoSolutionCache" is
        /// NOT defined, they are enabled.
        /// </summary>
        private static bool IsSolutionCacheEnabled()
        {
            bool solutionCacheEnabled = String.IsNullOrEmpty(Environment.GetEnvironmentVariable("MSBuildUseNoSolutionCache"));
            return solutionCacheEnabled;
        }

        /// <summary>
        /// Given a cache loaded into a project, determines whether it is up to date with respect to the projects and the solution file listed
        /// with it, and was created with the same configuration/platform and tools version values as the ones currently in use.
        /// </summary>
        private static bool IsCacheUpToDate(Engine parentEngine, string solutionFile,  string solutionFileDirectory, Project msbuildProject, BuildEventContext projectBuildEventContext, string fullSolutionConfigurationName, string wrapperProjectToolsVersion)
        {
            // Check the full solution configuration matches, eg "Debug|AnyCPU"
            string cacheSolutionConfigurationName = msbuildProject.GetEvaluatedProperty(cacheSolutionConfigurationPropertyName);
            string cacheToolsVersion = msbuildProject.GetEvaluatedProperty(cacheToolsVersionPropertyName);
            string cacheVersion = msbuildProject.GetEvaluatedProperty(cacheVersionNumber);

            if (cacheSolutionConfigurationName == null || cacheToolsVersion == null)
            {
                // Unexpected cache format; we can't use it
                return false;
            }

            if (!String.Equals(fullSolutionConfigurationName, cacheSolutionConfigurationName, StringComparison.OrdinalIgnoreCase))
            {
                parentEngine.LoggingServices.LogComment(projectBuildEventContext, "SolutionCacheNotApplicable", "Configuration", cacheSolutionConfigurationName, fullSolutionConfigurationName);
                return false;
            }

            if (!String.Equals(wrapperProjectToolsVersion, cacheToolsVersion, StringComparison.OrdinalIgnoreCase))
            {
                parentEngine.LoggingServices.LogComment(projectBuildEventContext, "SolutionCacheNotApplicable", "ToolsVersion", cacheToolsVersion, wrapperProjectToolsVersion);
                return false;
            }

	    // We also store the version of MSBuild that wrote the file and verify it's the same as ours: that ensures that we 
	    // don't read possibly incompatible caches.
            string thisVersion = Constants.AssemblyVersion;
            if (!String.Equals(cacheVersion, thisVersion, StringComparison.OrdinalIgnoreCase))
            {
                parentEngine.LoggingServices.LogComment(projectBuildEventContext, "SolutionCacheNotApplicableDueToCacheVersion", cacheVersion, thisVersion);
                return false;
            }

            // Finally check timestamps
            BuildItemGroup allProjects = msbuildProject.GetEvaluatedItemsByName(cacheProjectListName);
            List<string> inputs = new List<string>();
            foreach (BuildItem item in allProjects.Items)
            {
                inputs.Add(item.EvaluatedItemSpec);
            }

            if (inputs.Count == 0)
            {
                // There's no inputs; either an old-format cache file, or there's really
                // no projects in this solution. In the former case, we need to regenerate.
                // In the latter case, we don't really care if we do. So say it's out of date.
                return false;
            }

            // If there are inputs to check, we should also add the solution file, as we need to make sure the 
            // solution file is up to date with respect to the cache file

            // Get the solution file name because the solution file may be something like myDirectory\mysolution.sln
            // and since we have already calculated the directory for the solution file, we just need the filename name to 
            // combine with the directory to get the full path to the solution file without having to call GetFullPath again.
            string solutionFileName = Path.GetFileName(solutionFile);
            string solutionFileLocation = Path.Combine(solutionFileDirectory, solutionFileName);
            inputs.Add(solutionFileLocation);

            List<string> outputs = new List<string>();
            outputs.Add(msbuildProject.FullFileName);

            DependencyAnalysisLogDetail dependencyAnalysisDetail;
            bool isAnyOutOfDate = TargetDependencyAnalyzer.IsAnyOutOfDate(out dependencyAnalysisDetail, solutionFileDirectory, inputs, outputs);

            if (isAnyOutOfDate)
            {
                string reason = TargetDependencyAnalyzer.GetFullBuildReason(dependencyAnalysisDetail);

                string message = ResourceUtilities.FormatResourceString("SolutionCacheOutOfDate", reason);

                parentEngine.LoggingServices.LogCommentFromText(projectBuildEventContext, MessageImportance.Low, message);
                return false;
            }
            else
            {
                return true;
            }
        }

        /// <summary>
        /// Create a new project to construct a solution wrapper cache inside
        /// </summary>
        private static Project CreateNewProject(SolutionParser solution, string wrapperProjectToolsVersion, Engine parentEngine, Project solutionProject)
        {
            try
            {
                solutionProject = new Project(parentEngine, wrapperProjectToolsVersion);
                solutionProject.DefaultTargets = "Build";
                solutionProject.DefaultToolsVersion = wrapperProjectToolsVersion;
                solutionProject.IsLoadedByHost = false;
            }
            catch (InvalidOperationException)
            {
                BuildEventFileInfo fileInfo = new BuildEventFileInfo(solution.SolutionFile);
                string errorCode;
                string helpKeyword;
                string message = ResourceUtilities.FormatResourceString(out errorCode, out helpKeyword, "UnrecognizedToolsVersion", wrapperProjectToolsVersion);
                throw new InvalidProjectFileException(solution.SolutionFile, fileInfo.Line, fileInfo.Column, fileInfo.EndLine, fileInfo.EndColumn, message, null, errorCode, helpKeyword);
            }
            return solutionProject;
        }

        /// <summary>
        /// Given an empty project and a solution, create a new solution project from the solution.
        /// </summary>
        private static void CreateSolutionProject(SolutionParser solution, Project msbuildProject, BuildEventContext projectBuildEventContext, string wrapperProjectToolsVersion, Engine parentEngine, string solutionProjectCache)
        {
            // We have to figure out what tools version the children will be built with, because we will 
            // have to load and scan them to construct the solution wrapper project, and we should use the 
            // same tools version they'll build with.
            string childProjectToolsVersion = DetermineChildProjectToolsVersion(parentEngine, wrapperProjectToolsVersion);

            string taskAssembly;

            if (String.Equals(msbuildProject.ToolsVersion, "2.0", StringComparison.OrdinalIgnoreCase))
            {
                taskAssembly = "Microsoft.Build.Tasks, Version=2.0.0.0, Culture=neutral, PublicKeyToken=b03f5f7f11d50a3a";
            }
            else
            {
                taskAssembly = "Microsoft.Build.Tasks.v3.5, Version=3.5.0.0, Culture=neutral, PublicKeyToken=b03f5f7f11d50a3a";
            }

            // Fully qualified class names are more performant
            msbuildProject.AddNewUsingTaskFromAssemblyName("Microsoft.Build.Tasks.CreateTemporaryVCProject", taskAssembly);
            msbuildProject.AddNewUsingTaskFromAssemblyName("Microsoft.Build.Tasks.ResolveVCProjectOutput", taskAssembly);

            AddFakeReleaseSolutionConfigurationIfNecessary(solution);

            Dictionary<int, List<ProjectInSolution>> projectsByDependencyLevel = new Dictionary<int, List<ProjectInSolution>>();

            string fullSolutionConfigurationName = PredictActiveSolutionConfigurationName(solution, parentEngine);

            ScanProjectDependencies(solution, parentEngine, childProjectToolsVersion, fullSolutionConfigurationName, projectBuildEventContext);
            ConvertVcToVcDependenciesToReferences(solution, parentEngine, projectBuildEventContext);
            AssignDependencyLevels(solution, projectsByDependencyLevel);
            AddVirtualReferencesForStaticLibraries(solution);

            // Add config, platform and tools version to indicate relevance of cache
            AddCacheRelatedProperties(msbuildProject, fullSolutionConfigurationName, wrapperProjectToolsVersion, solution.ProjectsInOrder);

            // Add default solution configuration/platform names in case the user doesn't specify them on the command line
            AddConfigurationPlatformDefaults(msbuildProject, solution);

            // Add default Venus configuration names (for more details, see comments for this method)
            AddVenusConfigurationDefaults(msbuildProject);

            // Add solution related macros
            AddGlobalProperties(msbuildProject, solution);

            // Add a property group for each solution configuration, each with one XML property containing the
            // project configurations in this solution configuration.
            foreach (ConfigurationInSolution solutionConfiguration in solution.SolutionConfigurations)
            {
                AddPropertyGroupForSolutionConfiguration(msbuildProject, solution, solutionConfiguration);
            }

            // Add the initial target with some solution configuration validation/information
            // Only do it if we actually have any solution configurations...
            if (solution.SolutionConfigurations.Count > 0)
            {
                AddInitialTargets(msbuildProject);
            }

            // Add a <target> element for each project we have
            foreach (ProjectInSolution proj in solution.ProjectsInOrder)
            {
                string errorMessage = null;

                // is it a solution folder?
                if (proj.ProjectType == SolutionProjectType.SolutionFolder)
                {
                    // Don't add any targets. Solution folder "projects" aren't actually projects at all and should be ignored.
                }
                else if (proj.ProjectType == SolutionProjectType.WebProject)
                {
                    AddTargetForWebProject(msbuildProject, solution, proj, null);
                    AddTargetForWebProject(msbuildProject, solution, proj, "Clean");
                    AddTargetForWebProject(msbuildProject, solution, proj, "Rebuild");
                    AddTargetForWebProject(msbuildProject, solution, proj, "Publish");
                }
                else if (proj.ProjectType == SolutionProjectType.VCProject)
                {
                    AddTargetForVCProject(msbuildProject, solution, proj, null);
                    AddTargetForVCProject(msbuildProject, solution, proj, "Clean");
                    AddTargetForVCProject(msbuildProject, solution, proj, "Rebuild");
                    AddTargetForVCProject(msbuildProject, solution, proj, "Publish");
                }
                // is it an MSBuild project?
                else if ((proj.ProjectType == SolutionProjectType.ManagedProject) ||
                         (proj.CanBeMSBuildProjectFile(out errorMessage)))
                {
                    string safeItemNameFromProjectName = MakeIntoSafeItemName(proj.ProjectName);
                    string targetOutputItemName = string.Format(CultureInfo.InvariantCulture, "{0}BuildOutput", safeItemNameFromProjectName);
                    AddTargetForManagedProject(msbuildProject, solution, proj, targetOutputItemName, null);
                    AddTargetForManagedProject(msbuildProject, solution, proj, null, "Clean");
                    AddTargetForManagedProject(msbuildProject, solution, proj, targetOutputItemName, "Rebuild");
                    AddTargetForManagedProject(msbuildProject, solution, proj, null, "Publish");
                }
                else
                {
                    AddTargetForUnknownProjectType(msbuildProject, solution, proj, null, errorMessage);
                    AddTargetForUnknownProjectType(msbuildProject, solution, proj, "Clean", errorMessage);
                    AddTargetForUnknownProjectType(msbuildProject, solution, proj, "Rebuild", errorMessage);
                    AddTargetForUnknownProjectType(msbuildProject, solution, proj, "Publish", errorMessage);
                }
            }

            // Add a target called "Build" that depends on all the other projects.  This will be the
            // default target that is invoked when the "project" is built.
            AddAllDependencyTarget(msbuildProject, "Build", "CollectedBuildOutput", null, projectsByDependencyLevel);
            Target cleanTarget = AddAllDependencyTarget(msbuildProject, "Clean", null, "Clean", projectsByDependencyLevel);

            // As far as cleaning the solution project cache (if any) goes, we can't do it easily, because by the time we know we
            // need to do a clean, we've already loaded the cache. Instead, at the end of a solution clean, we'll delete the cache
            // file if any. A solution rebuild won't delete the cache, because probably one would expect a rebuild to leave it behind.
            if (IsSolutionCacheEnabled())
            {
                BuildTask deleteTask = cleanTarget.AddNewTask("Delete");
                // Don't use $(MSBuildProjectFile) for safety, in case user has copied and re-purposed this cache file
                deleteTask.SetParameterValue("Files", Path.GetFileName(solutionProjectCache));
            }

            AddAllDependencyTarget(msbuildProject, "Rebuild", "CollectedBuildOutput", "Rebuild", projectsByDependencyLevel);
            AddAllDependencyTarget(msbuildProject, "Publish", null, "Publish", projectsByDependencyLevel);

            // Special environment variable to allow people to see the in-memory MSBuild project generated
            // to represent the SLN.
            if (Environment.GetEnvironmentVariable("MSBuildEmitSolution") != null)
            {
                msbuildProject.Save(solution.SolutionFile + ".proj");
            }
        }

        /// <summary>
        /// Adds properties indicating the current solution configuration and tools version into the solution project.
        /// Also lists all the projects in the solution, as items.
        /// </summary>
        private static void AddCacheRelatedProperties(Project msbuildProject, string fullSolutionConfigurationName, string toolsVersion, ArrayList projects)
        {
            BuildPropertyGroup cachePropertyGroup = msbuildProject.AddNewPropertyGroup(false /* insertAtEndOfProject = false */);

            // Store the solution configuration, if it's available (ie., not null because it's invalid)
            if (fullSolutionConfigurationName != null)
            {
                cachePropertyGroup.AddNewProperty(cacheSolutionConfigurationPropertyName, fullSolutionConfigurationName);
            }

            // Store the tools version, too.
            cachePropertyGroup.AddNewProperty(cacheToolsVersionPropertyName, toolsVersion);

            // And the engine version, so we don't read caches written by other engines.
            cachePropertyGroup.AddNewProperty(cacheVersionNumber, Constants.AssemblyVersion);

            // And store a list of all the projects. We can use this next time for timestamp checking.
            BuildItemGroup cacheItemGroup = msbuildProject.AddNewItemGroup();
            foreach (ProjectInSolution project in projects)
            {
                // Only add projects that correspond to actual files on disk. Solution folders and web projects correspond to folders, so we don't care about them.
                if (project.ProjectType != SolutionProjectType.SolutionFolder && project.ProjectType != SolutionProjectType.WebProject)
                {
                    cacheItemGroup.AddNewItem(cacheProjectListName, EscapingUtilities.Escape(project.RelativePath));
                }
            }
        }

        /// <summary>
        /// Figure out what tools version to build the solution wrapper project with. If a /tv
        /// switch was passed in, use that; otherwise fall back to the default (4.0).
        /// </summary>
        internal static string DetermineWrapperProjectToolsVersion(string toolsVersionOverride)
        {
            string wrapperProjectToolsVersion = toolsVersionOverride;

            if (wrapperProjectToolsVersion == null)
            {
                wrapperProjectToolsVersion = Constants.defaultSolutionWrapperProjectToolsVersion;
            }
            return wrapperProjectToolsVersion;
        }

        /// <summary>
        /// We have to know the child projects' tools version in order to know what tools version to use when
        /// scanning them for dependencies. If $(ProjectToolsVersion) is defined, we use that; otherwise
        /// fall back on the tools version of the solution wrapper project.
        /// </summary>
        /// <param name="parentEngine"></param>
        /// <param name="toolsVersionOverride"></param>
        /// <returns></returns>
        private static string DetermineChildProjectToolsVersion(Engine parentEngine, string wrapperProjectToolsVersion)
        {
            BuildProperty property = parentEngine.GlobalProperties["ProjectToolsVersion"];
            string childProjectToolsVersion = null;

            if (property != null)
            {
                childProjectToolsVersion = property.Value;
            }

            if (childProjectToolsVersion == null)
            {
                childProjectToolsVersion = wrapperProjectToolsVersion;
            }

            return childProjectToolsVersion;
        }

        /// <summary>
        /// Adds an MSBuild task to the specified target
        /// </summary>
        /// <param name="target"></param>
        /// <param name="projectPath"></param>
        /// <param name="msbuildTargetName"></param>
        /// <param name="configurationName"></param>
        /// <param name="platformName"></param>
        /// <returns></returns>
        /// <owner>RGoel, LukaszG</owner>
        static private BuildTask AddMSBuildTaskElement
        (
            Target target,
            string projectPath,
            string msbuildTargetName,
            string configurationName,
            string platformName,
            bool specifyProjectToolsVersion
        )
        {
            BuildTask newTask = target.AddNewTask("MSBuild");
            newTask.SetParameterValue("Projects", projectPath, true /* treat as literal */);

            if (msbuildTargetName != null && msbuildTargetName.Length > 0)
            {
                newTask.SetParameterValue("Targets", msbuildTargetName);
            }

            string additionalProperties = string.Format(
                CultureInfo.InvariantCulture,
                "Configuration={0}; Platform={1}; BuildingSolutionFile=true; CurrentSolutionConfigurationContents=$(CurrentSolutionConfigurationContents); SolutionDir=$(SolutionDir); SolutionExt=$(SolutionExt); SolutionFileName=$(SolutionFileName); SolutionName=$(SolutionName); SolutionPath=$(SolutionPath)",
                EscapingUtilities.Escape(configurationName),
                EscapingUtilities.Escape(platformName)
            );

            newTask.SetParameterValue("Properties", additionalProperties);
            if (specifyProjectToolsVersion)
            {
                newTask.SetParameterValue("ToolsVersion", "$(ProjectToolsVersion)");
                newTask.SetParameterValue("UnloadProjectsOnCompletion", "$(UnloadProjectsOnCompletion)");
                newTask.SetParameterValue("UseResultsCache", "$(UseResultsCache)");
            }

            return newTask;
        }

        /// <summary>
        /// Add a target for a project into the XML doc that's being generated.
        /// </summary>
        /// <param name="msbuildProject"></param>
        /// <param name="solution"></param>
        /// <param name="proj"></param>
        /// <param name="targetOutputItemName">The name of the item exposing this target's outputs.  May be null.</param>
        /// <param name="subTargetName"></param>
        /// <owner>RGoel, LukaszG</owner>
        static private void AddTargetForManagedProject
        (
            Project msbuildProject,
            SolutionParser solution,
            ProjectInSolution proj,
            string targetOutputItemName,
            string subTargetName
        )
        {
            string targetName = ProjectInSolution.DisambiguateProjectTargetName(proj.GetUniqueProjectName());
            if (subTargetName != null && subTargetName.Length > 0)
            {
                targetName = targetName + ":" + subTargetName;
            }

            Target newTarget = msbuildProject.Targets.AddNewTarget(targetName);
            newTarget.DependsOnTargets = GetProjectDependencies(proj.ParentSolution, proj, subTargetName);
            newTarget.Condition = "'$(CurrentSolutionConfigurationContents)' != ''";

            if (!String.IsNullOrEmpty(targetOutputItemName))
            {
                newTarget.TargetElement.SetAttribute("Outputs", string.Format(CultureInfo.InvariantCulture, "@({0})", targetOutputItemName));
            }

            // Only create build items if we're called with the null subtarget. We're getting called
            // a total of four times and only want to create the build items once.
            bool createBuildItems = (subTargetName == null);

            foreach (ConfigurationInSolution solutionConfiguration in solution.SolutionConfigurations)
            {
                ProjectConfigurationInSolution projectConfiguration = null;
                string condition = GetConditionStringForConfiguration(solutionConfiguration);

                // Create the build item group for this configuration if we haven't already
                if (solutionConfiguration.ProjectBuildItems == null)
                {
                    solutionConfiguration.ProjectBuildItems = msbuildProject.AddNewItemGroup();
                    solutionConfiguration.ProjectBuildItems.Condition = condition;
                }

                if (proj.ProjectConfigurations.TryGetValue(solutionConfiguration.FullName, out projectConfiguration))
                {
                    if (projectConfiguration.IncludeInBuild)
                    {
                        // We want to specify ToolsVersion on the MSBuild task only if the solution
                        // is building with a non-Whidbey toolset, because the Whidbey MSBuild task
                        // does not support the ToolsVersion parameter.  If the user explicitly requested
                        // the 2.0 toolset be used to build the solution while specifying some value
                        // for the ProjectToolsVersion property, then one of the InitialTargets should
                        // have produced an error before reaching this point.
                        // PERF: We could emit two <MSBuild> tasks, with a condition on them. But this doubles the size of
                        // the solution wrapper project, and the cost is too high. The consequence is that when solution wrapper
                        // projects are emitted to disk (with MSBUILDEMITSOLUION=1) they cannot be reused for tools version v2.0.
                        bool specifyProjectToolsVersion =
                            String.Equals(msbuildProject.ToolsVersion, "2.0", StringComparison.OrdinalIgnoreCase) ? false : true;

                        BuildTask msbuildTask = AddMSBuildTaskElement(newTarget, proj.RelativePath, subTargetName,
                            projectConfiguration.ConfigurationName, projectConfiguration.PlatformName, specifyProjectToolsVersion);
                        msbuildTask.Condition = condition;

                        if (!String.IsNullOrEmpty(targetOutputItemName))
                        {
                            msbuildTask.AddOutputItem("TargetOutputs", targetOutputItemName);
                        }

                        if (createBuildItems)
                        {
                            string baseItemName = "BuildLevel" + proj.DependencyLevel;
                            BuildItem projectItem = solutionConfiguration.ProjectBuildItems.AddNewItem(baseItemName, proj.RelativePath, true /* treat as literal */);

                            projectItem.SetMetadata("Configuration", EscapingUtilities.Escape(projectConfiguration.ConfigurationName));
                            projectItem.SetMetadata("Platform", EscapingUtilities.Escape(projectConfiguration.PlatformName));
                        }
                    }
                    else
                    {
                        BuildTask messageTask = AddErrorWarningMessageElement(newTarget, XMakeElements.message, true, "SolutionProjectSkippedForBuilding", proj.ProjectName, solutionConfiguration.FullName);
                        messageTask.Condition = condition;

                        if (createBuildItems)
                        {
                            string baseItemName = "SkipLevel" + proj.DependencyLevel;
                            BuildItem projectItem = solutionConfiguration.ProjectBuildItems.AddNewItem(baseItemName, proj.ProjectName, true /* treat as literal */);
                        }
                    }
                }
                else
                {
                    BuildTask warningTask = AddErrorWarningMessageElement(newTarget, XMakeElements.warning, true, "SolutionProjectConfigurationMissing", proj.ProjectName, solutionConfiguration.FullName);
                    warningTask.Condition = condition;

                    if (createBuildItems)
                    {
                        string baseItemName = "MissingConfigLevel" + proj.DependencyLevel;
                        BuildItem projectItem = solutionConfiguration.ProjectBuildItems.AddNewItem(baseItemName, proj.ProjectName, true /* treat as literal */);
                    }
                }
            }
        }

        /// <summary>
        /// Adds a new ResolveVCProjectOutput task element to the specified target
        /// </summary>
        /// <param name="target"></param>
        /// <param name="solutionPath"></param>
        /// <param name="projectPath"></param>
        /// <param name="fullConfigurationName"></param>
        /// <returns></returns>
        /// <owner>LukaszG</owner>
        static private BuildTask AddResolveVCProjectOutputTaskElement
        (
            Target target,
            string solutionPath,
            string projectPath,
            string fullConfigurationName
        )
        {
            BuildTask newTask = target.AddNewTask("ResolveVCProjectOutput");

            newTask.SetParameterValue("ProjectReferences", projectPath, true /* treat as literal */);
            newTask.SetParameterValue("Configuration", fullConfigurationName, true /* treat as literal */);
            newTask.SetParameterValue("SolutionFile", solutionPath, true /* treat as literal */);

            // If the user passed in an override stylesheet for this .VCPROJ (by specifying a global
            // property called VCBuildOverride), we need to use it to resolve the output path.  Override 
            // stylesheets can be used to change the directory that VC projects get built to.
            newTask.SetParameterValue("Override", "$(VCBuildOverride)");

            return newTask;
        }

        /// <summary>
        /// Adds MSBuild and ResolveVCProjectOutput tasks to a project target to pre-resolve its project references
        /// </summary>
        /// <param name="solution"></param>
        /// <param name="target"></param>
        /// <param name="proj"></param>
        /// <param name="solutionConfiguration"></param>
        /// <param name="outputReferenceItemName"></param>
        /// <param name="outputImportLibraryItemName"></param>
        /// <param name="addedReferenceGuids"></param>
        /// <owner>LukaszG</owner>
        static private void AddResolveProjectReferenceTasks
        (
            SolutionParser solution,
            Project msbuildProject,
            Target target,
            ProjectInSolution proj,
            ConfigurationInSolution solutionConfiguration,
            string outputReferenceItemName,
            string outputImportLibraryItemName,
            out string addedReferenceGuids
        )
        {
            StringBuilder referenceGuids = new StringBuilder();

            string message = null;

            // Suffix for the reference item name. Since we need to attach additional (different) metadata to every
            // reference item, we need to have helper item lists each with only one item
            int outputReferenceItemNameSuffix = 0;

            // Pre-resolve the MSBuild/VC project references
            foreach (string projectReferenceGuid in proj.ProjectReferences)
            {
                ProjectInSolution referencedProject = (ProjectInSolution)solution.ProjectsByGuid[projectReferenceGuid];
                ProjectConfigurationInSolution referencedProjectConfiguration = null;

                if ((referencedProject != null) &&
                    (referencedProject.ProjectConfigurations.TryGetValue(solutionConfiguration.FullName, out referencedProjectConfiguration)) &&
                    (referencedProjectConfiguration != null))
                {
                    string outputReferenceItemNameWithSuffix = string.Format(CultureInfo.InvariantCulture, "{0}_{1}",
                        outputReferenceItemName, outputReferenceItemNameSuffix);

                    bool addCreateItem = false;

                    if ((referencedProject.ProjectType == SolutionProjectType.ManagedProject) ||
                        ((referencedProject.ProjectType == SolutionProjectType.Unknown) && (referencedProject.CanBeMSBuildProjectFile(out message))))
                    {
                        string condition = GetConditionStringForConfiguration(solutionConfiguration);
                        bool specifyProjectToolsVersion =
                            String.Equals(msbuildProject.ToolsVersion, "2.0", StringComparison.OrdinalIgnoreCase) ? false : true;

                        BuildTask msbuildTask = AddMSBuildTaskElement(target, referencedProject.RelativePath, "GetTargetPath",
                            referencedProjectConfiguration.ConfigurationName, referencedProjectConfiguration.PlatformName, specifyProjectToolsVersion);
                        msbuildTask.Condition = condition;
                        msbuildTask.AddOutputItem("TargetOutputs", outputReferenceItemNameWithSuffix);

                        if (referenceGuids.Length > 0)
                        {
                            referenceGuids.Append(';');
                        }

                        referenceGuids.Append(projectReferenceGuid);
                        addCreateItem = true;
                    }
                    else if (referencedProject.ProjectType == SolutionProjectType.VCProject)
                    {
                        BuildTask vcbuildTask = null;

                        try
                        {
                            vcbuildTask = AddResolveVCProjectOutputTaskElement(target, Path.Combine(solution.SolutionFileDirectory, Path.GetFileName(solution.SolutionFile)),
                                referencedProject.AbsolutePath, referencedProjectConfiguration.FullName);
                        }
                        catch (Exception e)
                        {
                            if (ExceptionHandling.NotExpectedException(e))
                               throw;

                            ProjectFileErrorUtilities.VerifyThrowInvalidProjectFile(false,
                                "SubCategoryForSolutionParsingErrors",
                                new BuildEventFileInfo(solution.SolutionFile),
                                "SolutionParseInvalidProjectFileName",
                                referencedProject.RelativePath, e.Message);
                        }

                        vcbuildTask.Condition = GetConditionStringForConfiguration(solutionConfiguration);
                        vcbuildTask.AddOutputItem("ResolvedOutputPaths", outputReferenceItemNameWithSuffix);

                        if (outputImportLibraryItemName != null)
                        {
                            vcbuildTask.AddOutputItem("ResolvedImportLibraryPaths", outputImportLibraryItemName);
                        }

                        if (referenceGuids.Length > 0)
                        {
                            referenceGuids.Append(';');
                        }

                        referenceGuids.Append(projectReferenceGuid);
                        addCreateItem = true;
                    }

                    // Add create item if either of the conditions above was true. 
                    // This merges the one-item item list into the main list, adding the appropriate guid metadata
                    if (addCreateItem)
                    {
                        BuildTask createItemTask = target.AddNewTask("CreateItem");
                        createItemTask.SetParameterValue("Include", "@(" + outputReferenceItemNameWithSuffix + ")", false /* do not treat as literal */);
                        createItemTask.SetParameterValue("AdditionalMetadata", "Guid=" + projectReferenceGuid, false /* do not treat as literal */);
                        createItemTask.AddOutputItem("Include", outputReferenceItemName);
                    }

                    outputReferenceItemNameSuffix++;
                }
            }

            addedReferenceGuids = referenceGuids.ToString();
        }

        /// <summary>
        /// Adds tasks that create a temporary VC project file with pre-resolved project references (that is,
        /// replaced with file references)
        /// </summary>
        /// <param name="solution"></param>
        /// <param name="target"></param>
        /// <param name="proj"></param>
        /// <param name="solutionConfiguration"></param>
        /// <param name="subTargetName"></param>
        /// <param name="projectConfigurationName"></param>
        /// <returns>The path to the temporary project file</returns>
        /// <owner>LukaszG</owner>
        static private string AddCreateTemporaryVCProjectTasks
        (
            SolutionParser solution,
            Project msbuildProject,
            Target target,
            ProjectInSolution proj,
            ConfigurationInSolution solutionConfiguration,
            string subTargetName,
            string projectConfigurationName
        )
        {
            StringBuilder referenceItemName = new StringBuilder(GenerateSafePropertyName(proj, "References"));
            if (!string.IsNullOrEmpty(subTargetName))
            {
                referenceItemName.Append('_');
                referenceItemName.Append(subTargetName);
            }

            StringBuilder importLibraryItemName = new StringBuilder(GenerateSafePropertyName(proj, "ImportLibraries"));
            if (!string.IsNullOrEmpty(subTargetName))
            {
                importLibraryItemName.Append('_');
                importLibraryItemName.Append(subTargetName);
            }

            string referenceGuidsToRemove = null;

            AddResolveProjectReferenceTasks(solution, msbuildProject, target, proj, solutionConfiguration,
                referenceItemName.ToString(), importLibraryItemName.ToString(), out referenceGuidsToRemove);

            if (string.IsNullOrEmpty(referenceGuidsToRemove))
                referenceGuidsToRemove = string.Empty;

            string fullProjectPath = null;
            string tmpExtension = null;
            string projectPath = null;

            try
            {
                fullProjectPath = proj.AbsolutePath;
                tmpExtension = string.Format(CultureInfo.InvariantCulture, ".tmp_{0}_{1}.vcproj", solutionConfiguration.ConfigurationName, solutionConfiguration.PlatformName);
                projectPath = Path.ChangeExtension(fullProjectPath, tmpExtension);
            }
            catch (Exception e)
            {
                if (ExceptionHandling.NotExpectedException(e))
                    throw;

                ProjectFileErrorUtilities.VerifyThrowInvalidProjectFile(false,
                    "SubCategoryForSolutionParsingErrors",
                    new BuildEventFileInfo(solution.SolutionFile),
                    "SolutionParseInvalidProjectFileName",
                    proj.RelativePath, e.Message);
            }

            // Create the temporary VC project
            BuildTask createVCProjectTask = target.AddNewTask("CreateTemporaryVCProject");
            createVCProjectTask.SetParameterValue("ProjectFile", fullProjectPath, true /* treat as literal */);
            createVCProjectTask.SetParameterValue("Configuration", projectConfigurationName, true /* treat as literal */);
            createVCProjectTask.SetParameterValue("OutputProjectFile", projectPath, true /* treat as literal */);

            createVCProjectTask.SetParameterValue("ReferenceGuids", referenceGuidsToRemove, false /* Contains semicolon-separated list.  DO NOT treat as literal */);
            createVCProjectTask.SetParameterValue("ReferenceAssemblies",
                string.Format(CultureInfo.InvariantCulture, "@({0})", referenceItemName.ToString()), false /* DO NOT treat as literal */);
            createVCProjectTask.SetParameterValue("ReferenceImportLibraries",
                string.Format(CultureInfo.InvariantCulture, "@({0})", importLibraryItemName.ToString()), false /* DO NOT treat as literal */);

            createVCProjectTask.Condition = GetConditionStringForConfiguration(solutionConfiguration);

            return projectPath;
        }

        /// <summary>
        /// Add a target for a project into the XML doc that's being generated.
        /// </summary>
        /// <param name="msbuildProject"></param>
        /// <param name="solution"></param>
        /// <param name="proj"></param>
        /// <param name="subTargetName"></param>
        /// <owner>LukaszG, RGoel</owner>
        static private void AddTargetForVCProject
        (
            Project msbuildProject,
            SolutionParser solution,
            ProjectInSolution proj,
            string subTargetName
        )
        {
            string targetName = ProjectInSolution.DisambiguateProjectTargetName(proj.GetUniqueProjectName());
            if (subTargetName != null && subTargetName.Length > 0)
            {
                targetName = targetName + ":" + subTargetName;
            }

            Target newTarget = msbuildProject.Targets.AddNewTarget(targetName);
            newTarget.DependsOnTargets = GetProjectDependencies(proj.ParentSolution, proj, subTargetName);
            newTarget.Condition = "'$(CurrentSolutionConfigurationContents)' != ''";

            if (subTargetName == "Publish")
            {
                // Well, hmmm.  The VCBuild doesn't support any kind of 
                // a "Publish" operation.  The best we can really do is offer up a 
                // message saying so.
                AddErrorWarningMessageElement(newTarget, XMakeElements.warning, true, "SolutionVCProjectNoPublish");

                // ... and now pretend it's a Build subtarget. This way references to VC projects from projects
                // that are about to publish will at least get built.
                subTargetName = null;
            }

            string projectPath = null;

            try
            {
                projectPath = proj.AbsolutePath;
            }
            catch (Exception e)
            {
                if (ExceptionHandling.NotExpectedException(e))
                    throw;

                ProjectFileErrorUtilities.VerifyThrowInvalidProjectFile(false,
                    "SubCategoryForSolutionParsingErrors",
                    new BuildEventFileInfo(solution.SolutionFile),
                    "SolutionParseInvalidProjectFileName",
                    proj.RelativePath, e.Message);
            }

            foreach (ConfigurationInSolution solutionConfiguration in solution.SolutionConfigurations)
            {
                string solutionConfigurationCondition = GetConditionStringForConfiguration(solutionConfiguration);

                ProjectConfigurationInSolution vcProjectConfiguration = null;
                BuildTask newTask = null;

                if (proj.ProjectConfigurations.TryGetValue(solutionConfiguration.FullName, out vcProjectConfiguration))
                {
                    if (vcProjectConfiguration.IncludeInBuild)
                    {
                        // Create a temporary VC project with references to MSBuild projects replaced with file references.
                        if (proj.ProjectReferences.Count > 0)
                        {
                            projectPath = AddCreateTemporaryVCProjectTasks(solution, msbuildProject, newTarget, proj,
                                solutionConfiguration, subTargetName,
                                vcProjectConfiguration.FullName);
                        }

                        newTask = VCWrapperProject.AddVCBuildTaskElement(
                            msbuildProject,
                            newTarget,
                            EscapingUtilities.Escape(Path.Combine(solution.SolutionFileDirectory, Path.GetFileName(solution.SolutionFile))),
                            projectPath, subTargetName,
                            null, EscapingUtilities.Escape(vcProjectConfiguration.FullName));

                        // Delete the temporary VC project
                        if (proj.ProjectReferences.Count > 0)
                        {
                            BuildTask deleteTask = newTarget.AddNewTask("Delete");
                            deleteTask.SetParameterValue("Files", projectPath, true /* treat as literal */);

                            deleteTask.Condition = solutionConfigurationCondition;
                        }
                    }
                    else
                    {
                        newTask = AddErrorWarningMessageElement(newTarget, XMakeElements.message, true, "SolutionProjectSkippedForBuilding", proj.ProjectName, solutionConfiguration.FullName);
                    }
                }
                else
                {
                    newTask = AddErrorWarningMessageElement(newTarget, XMakeElements.warning, true, "SolutionProjectConfigurationMissing", proj.ProjectName, solutionConfiguration.FullName);
                }

                if (newTask != null)
                {
                    newTask.Condition = solutionConfigurationCondition;
                }
            }
        }

        /// <summary>
        /// Add a target to the project called "GetFrameworkPathAndRedistList".  This target calls the
        /// GetFrameworkPath task and then CreateItem to populate @(_CombinedTargetFrameworkDirectoriesItem) and
        /// @(InstalledAssemblyTables), so that we can pass these into the ResolveAssemblyReference task
        /// when building web projects.
        /// </summary>
        /// <param name="msbuildProject"></param>
        /// <owner>RGoel</owner>
        static private void AddTargetForGetFrameworkPathAndRedistList
            (
            Project msbuildProject
            )
        {
            // See if there's already a target called "GetFrameworkPathAndRedistList" in this project.
            // If so, no need to do anything.
            foreach (Target target in msbuildProject.Targets)
            {
                if (target.Name == "GetFrameworkPathAndRedistList")
                {
                    return;
                }
            }

            Target newTarget = msbuildProject.Targets.AddNewTarget("GetFrameworkPathAndRedistList");

            BuildTask getFrameworkPathTask = newTarget.AddNewTask("GetFrameworkPath");

            // Follow the same logic we use in Microsoft.Common.targets to choose the target framework
            // directories (which are then used to find the set of redist lists).
            getFrameworkPathTask.AddOutputItem(
                "Path",
                "_CombinedTargetFrameworkDirectoriesItem",
                "'$(MSBuildToolsVersion)' == '2.0'");

            // TFV v4.0 supported by TV 4.0
            getFrameworkPathTask.AddOutputItem(
                "FrameworkVersion40Path",
                "_CombinedTargetFrameworkDirectoriesItem",
                " '$(TargetFrameworkVersion)' == 'v4.0' and '$(MSBuildToolsVersion)' == '4.0'");

            // TFV v3.5 supported by TV 4.0, TV 3.5
            getFrameworkPathTask.AddOutputItem(
                "FrameworkVersion35Path",
                "_CombinedTargetFrameworkDirectoriesItem",
                " ('$(TargetFrameworkVersion)' == 'v3.5' or '$(TargetFrameworkVersion)' == 'v4.0') and '$(MSBuildToolsVersion)' != '2.0'");

            // TFV v3.0 supported by TV 4.0, TV 3.5 (there was no TV 3.0)
            getFrameworkPathTask.AddOutputItem(
                "FrameworkVersion30Path",
                "_CombinedTargetFrameworkDirectoriesItem",
                " ('$(TargetFrameworkVersion)' == 'v3.0' or '$(TargetFrameworkVersion)' == 'v3.5' or '$(TargetFrameworkVersion)' == 'v4.0') and '$(MSBuildToolsVersion)' != '2.0'");

            // TFV v2.0 supported by TV 4.0, TV 3.5, (there was no TV 3.0). This property was not added until toolsversion 3.5 therefore it cannot be used for toolsversion 2.0
            getFrameworkPathTask.AddOutputItem(
                "FrameworkVersion20Path",
                "_CombinedTargetFrameworkDirectoriesItem",
                "'$(MSBuildToolsVersion)' != '2.0'");

            BuildTask createItemTask = newTarget.AddNewTask("CreateItem");
            createItemTask.SetParameterValue("Include", @"@(_CombinedTargetFrameworkDirectoriesItem->'%(Identity)\RedistList\*.xml')", false /* do not treat as literal */);
            createItemTask.AddOutputItem("Include", "InstalledAssemblyTables");
        }

        /// <summary>
        /// Helper method to add a call to the AspNetCompiler task into the given target.
        /// </summary>
        /// <param name="target"></param>
        /// <param name="proj"></param>
        /// <param name="conditionDescribingValidConfigurations"></param>
        /// <owner>RGoel</owner>
        static private void AddTaskForAspNetCompiler
            (
            Target target,
            ProjectInSolution proj,
            string conditionDescribingValidConfigurations
            )
        {
            // Add a call to the AspNetCompiler task, conditioned on having a valid Configuration.
            BuildTask newTask = target.AddNewTask("AspNetCompiler");
            newTask.SetParameterValue("VirtualPath", "$(" + GenerateSafePropertyName(proj, "AspNetVirtualPath") + ")");
            newTask.SetParameterValue("PhysicalPath", "$(" + GenerateSafePropertyName(proj, "AspNetPhysicalPath") + ")");
            newTask.SetParameterValue("TargetPath", "$(" + GenerateSafePropertyName(proj, "AspNetTargetPath") + ")");
            newTask.SetParameterValue("Force", "$(" + GenerateSafePropertyName(proj, "AspNetForce") + ")");
            newTask.SetParameterValue("Updateable", "$(" + GenerateSafePropertyName(proj, "AspNetUpdateable") + ")");
            newTask.SetParameterValue("Debug", "$(" + GenerateSafePropertyName(proj, "AspNetDebug") + ")");
            newTask.SetParameterValue("KeyFile", "$(" + GenerateSafePropertyName(proj, "AspNetKeyFile") + ")");
            newTask.SetParameterValue("KeyContainer", "$(" + GenerateSafePropertyName(proj, "AspNetKeyContainer") + ")");
            newTask.SetParameterValue("DelaySign", "$(" + GenerateSafePropertyName(proj, "AspNetDelaySign") + ")");
            newTask.SetParameterValue("AllowPartiallyTrustedCallers", "$(" + GenerateSafePropertyName(proj, "AspNetAPTCA") + ")");
            newTask.SetParameterValue("FixedNames", "$(" + GenerateSafePropertyName(proj, "AspNetFixedNames") + ")");

            newTask.Condition = conditionDescribingValidConfigurations;
        }

        /// <summary>
        /// Add a call to the ResolveAssemblyReference task to crack the pre-resolved referenced
        /// assemblies for the complete list of dependencies, PDBs, satellites, etc.  The invoke
        /// the Copy task to copy all these files (or at least the ones that RAR determined should
        /// be copied local) into the web project's bin directory.
        /// </summary>
        /// <param name="target"></param>
        /// <param name="proj"></param>
        /// <param name="referenceItemName"></param>
        /// <param name="conditionDescribingValidConfigurations"></param>
        /// <owner>RGoel</owner>
        static private void AddTasksToCopyAllDependenciesIntoBinDir
            (
            Target target,
            ProjectInSolution proj,
            string referenceItemName,
            string conditionDescribingValidConfigurations
            )
        {
            string copyLocalFilesItemName = referenceItemName + "_CopyLocalFiles";
            string destinationFolder = String.Format(CultureInfo.InvariantCulture,
                @"$({0})\Bin\", GenerateSafePropertyName(proj, "AspNetPhysicalPath"));

            // This is a bit of a hack.  We're actually calling the "Copy" task on all of 
            // the *non-existent* files.  Why?  Because we want to emit a warning in the 
            // log for each non-existent file, and the Copy task does that nicely for us.
            // I would have used the <Warning> task except for the fact that we are in 
            // string-resource lockdown.
            BuildTask copyNonExistentReferencesTask = target.AddNewTask("Copy");
            copyNonExistentReferencesTask.SetParameterValue("SourceFiles", "@(" + referenceItemName + "->'%(FullPath)')", false /* Do not treat as literal */);
            copyNonExistentReferencesTask.SetParameterValue("DestinationFolder", destinationFolder);
            copyNonExistentReferencesTask.Condition = String.Format(CultureInfo.InvariantCulture, "!Exists('%({0}.Identity)')", referenceItemName);
            copyNonExistentReferencesTask.ContinueOnError = true;

            // Call ResolveAssemblyReference on each of the .DLL files that were found on 
            // disk from the .REFRESH files as well as the P2P references.  RAR will crack
            // the dependencies, find PDBs, satellite assemblies, etc., and determine which
            // files need to be copy-localed.
            BuildTask rarTask = target.AddNewTask("ResolveAssemblyReference");
            rarTask.SetParameterValue("Assemblies", "@(" + referenceItemName + "->'%(FullPath)')", false /* Do not treat as literal */);
            rarTask.SetParameterValue("TargetFrameworkDirectories", "@(_CombinedTargetFrameworkDirectoriesItem)", false /* Do not treat as literal */);
            rarTask.SetParameterValue("InstalledAssemblyTables", "@(InstalledAssemblyTables)", false /* Do not treat as literal */);
            rarTask.SetParameterValue("SearchPaths", "{RawFileName};{TargetFrameworkDirectory};{GAC}");
            rarTask.SetParameterValue("FindDependencies", "true");
            rarTask.SetParameterValue("FindSatellites", "true");
            rarTask.SetParameterValue("FindSerializationAssemblies", "true");
            rarTask.SetParameterValue("FindRelatedFiles", "true");
            rarTask.Condition = String.Format(CultureInfo.InvariantCulture, "Exists('%({0}.Identity)')", referenceItemName);
            rarTask.AddOutputItem("CopyLocalFiles", copyLocalFilesItemName);

            // Copy all the copy-local files (reported by RAR) to the web project's "bin"
            // directory.
            BuildTask copyTask = target.AddNewTask("Copy");
            copyTask.SetParameterValue("SourceFiles", "@(" + copyLocalFilesItemName + ")", false /* DO NOT treat as literal */);
            copyTask.SetParameterValue("DestinationFiles", String.Format(CultureInfo.InvariantCulture,
                @"@({0}->'{1}%(DestinationSubDirectory)%(Filename)%(Extension)')",
                copyLocalFilesItemName, destinationFolder), false /* DO NOT treat as literal */);
            copyTask.Condition = conditionDescribingValidConfigurations;
        }

        /// <summary>
        /// Add a PropertyGroup to the project for a particular Asp.Net configuration.  This PropertyGroup
        /// will have the correct values for all the Asp.Net properties for this project and this configuration.
        /// </summary>
        /// <param name="msbuildProject"></param>
        /// <param name="proj"></param>
        /// <param name="configurationName"></param>
        /// <param name="aspNetCompilerParameters"></param>
        /// <param name="solutionFile"></param>
        /// <owner>RGoel</owner>
        static private void AddPropertyGroupForAspNetConfiguration
            (
            Project msbuildProject,
            ProjectInSolution proj,
            string configurationName,
            AspNetCompilerParameters aspNetCompilerParameters,
            string solutionFile
            )
        {
            // Add a new PropertyGroup that is condition'd on the Configuration.
            BuildPropertyGroup newPropertyGroup = msbuildProject.AddNewPropertyGroup(false /* insertAtEndOfProject = false */);
            newPropertyGroup.Condition = String.Format(CultureInfo.InvariantCulture, " '$(AspNetConfiguration)' == '{0}' ",
                EscapingUtilities.Escape(configurationName));

            // Add properties into the property group for each of the AspNetCompiler properties.
            newPropertyGroup.AddNewProperty(GenerateSafePropertyName(proj, "AspNetVirtualPath"), aspNetCompilerParameters.aspNetVirtualPath, true);
            newPropertyGroup.AddNewProperty(GenerateSafePropertyName(proj, "AspNetPhysicalPath"), aspNetCompilerParameters.aspNetPhysicalPath, true);
            newPropertyGroup.AddNewProperty(GenerateSafePropertyName(proj, "AspNetTargetPath"), aspNetCompilerParameters.aspNetTargetPath, true);
            newPropertyGroup.AddNewProperty(GenerateSafePropertyName(proj, "AspNetForce"), aspNetCompilerParameters.aspNetForce, true);
            newPropertyGroup.AddNewProperty(GenerateSafePropertyName(proj, "AspNetUpdateable"), aspNetCompilerParameters.aspNetUpdateable, true);
            newPropertyGroup.AddNewProperty(GenerateSafePropertyName(proj, "AspNetDebug"), aspNetCompilerParameters.aspNetDebug, true);
            newPropertyGroup.AddNewProperty(GenerateSafePropertyName(proj, "AspNetKeyFile"), aspNetCompilerParameters.aspNetKeyFile, true);
            newPropertyGroup.AddNewProperty(GenerateSafePropertyName(proj, "AspNetKeyContainer"), aspNetCompilerParameters.aspNetKeyContainer, true);
            newPropertyGroup.AddNewProperty(GenerateSafePropertyName(proj, "AspNetDelaySign"), aspNetCompilerParameters.aspNetDelaySign, true);
            newPropertyGroup.AddNewProperty(GenerateSafePropertyName(proj, "AspNetAPTCA"), aspNetCompilerParameters.aspNetAPTCA, true);
            newPropertyGroup.AddNewProperty(GenerateSafePropertyName(proj, "AspNetFixedNames"), aspNetCompilerParameters.aspNetFixedNames, true);

            string aspNetPhysicalPath = aspNetCompilerParameters.aspNetPhysicalPath;
            if (!String.IsNullOrEmpty(aspNetPhysicalPath))
            {
                // Trim the trailing slash if one exists.
                if (
                        (aspNetPhysicalPath[aspNetPhysicalPath.Length - 1] == Path.AltDirectorySeparatorChar) ||
                        (aspNetPhysicalPath[aspNetPhysicalPath.Length - 1] == Path.DirectorySeparatorChar)
                    )
                {
                    aspNetPhysicalPath = aspNetPhysicalPath.Substring(0, aspNetPhysicalPath.Length - 1);
                }

                // This gets us the last folder in the physical path.
                string lastFolderInPhysicalPath = null;

                try
                {
                    lastFolderInPhysicalPath = Path.GetFileName(aspNetPhysicalPath);
                }
                catch (Exception e)
                {
                    if (ExceptionHandling.NotExpectedException(e))
                        throw;

                    ProjectFileErrorUtilities.VerifyThrowInvalidProjectFile(false,
                        "SubCategoryForSolutionParsingErrors",
                        new BuildEventFileInfo(solutionFile),
                        "SolutionParseInvalidProjectFileName",
                        proj.RelativePath, e.Message);
                }

                if (!String.IsNullOrEmpty(lastFolderInPhysicalPath))
                {
                    // If there is a global property called "OutDir" set, that means the caller is trying to 
                    // override the AspNetTargetPath.  What we want to do in this case is concatenate:
                    //  $(OutDir) + "\_PublishedWebsites" + (the last portion of the folder in the AspNetPhysicalPath).
                    BuildProperty targetPathOverrideProperty = newPropertyGroup.AddNewProperty(GenerateSafePropertyName(proj, "AspNetTargetPath"),
                        @"$(OutDir)" +
                        EscapingUtilities.Escape(webProjectOverrideFolder) + Path.DirectorySeparatorChar +
                        EscapingUtilities.Escape(lastFolderInPhysicalPath) + Path.DirectorySeparatorChar);
                    targetPathOverrideProperty.Condition = " '$(OutDir)' != '' ";
                }
            }
        }

        /// <summary>
        /// This code handles the *.REFRESH files that are in the "bin" subdirectory of
        /// a web project.  These .REFRESH files are just text files that contain absolute or
        /// relative paths to the referenced assemblies.  The goal of these tasks is to
        /// search all *.REFRESH files and extract fully-qualified absolute paths for
        /// each of the references.
        /// </summary>
        /// <param name="target"></param>
        /// <param name="proj"></param>
        /// <param name="referenceItemName"></param>
        /// <owner>RGoel</owner>
        static private void AddTasksToResolveAutoRefreshFileReferences
            (
            Target target,
            ProjectInSolution proj,
            string referenceItemName
            )
        {
            string webRoot = "$(" + GenerateSafePropertyName(proj, "AspNetPhysicalPath") + ")";

            // Create an item list containing each of the .REFRESH files.
            BuildTask createItemTask = target.AddNewTask("CreateItem");
            createItemTask.SetParameterValue("Include", webRoot + @"\Bin\*.refresh");
            createItemTask.AddOutputItem("Include", referenceItemName + "_RefreshFile");

            // Read the lines out of each .REFRESH file; they should be paths to .DLLs.  Put these paths
            // into an item list.
            BuildTask readLinesTask = target.AddNewTask("ReadLinesFromFile");
            readLinesTask.SetParameterValue("File",
                String.Format(CultureInfo.InvariantCulture, @"%({0}_RefreshFile.Identity)", referenceItemName));
            readLinesTask.Condition = String.Format(CultureInfo.InvariantCulture, @" '%({0}_RefreshFile.Identity)' != '' ", referenceItemName);
            readLinesTask.AddOutputItem("Lines", referenceItemName + "_ReferenceRelPath");

            // Take those paths and combine them with the root of the web project to form either
            // an absolute path or a path relative to the .SLN file.  These paths can be passed
            // directly to RAR later.
            BuildTask combinePathTask = target.AddNewTask("CombinePath");
            combinePathTask.SetParameterValue("BasePath", webRoot);
            combinePathTask.SetParameterValue("Paths",
                String.Format(CultureInfo.InvariantCulture, @"@({0}_ReferenceRelPath)", referenceItemName));
            combinePathTask.AddOutputItem("CombinedPaths", referenceItemName);
        }

        /// <summary>
        /// When adding a target to build a web project, we want to put a Condition on the Target node that
        /// effectively says "Only build this target if the web project is active (marked for building) in the
        /// current solution configuration.
        /// </summary>
        /// <param name="solution"></param>
        /// <param name="proj"></param>
        /// <returns></returns>
        /// <owner>RGoel</owner>
        static private string ComputeTargetConditionForWebProject
            (
            SolutionParser solution,
            ProjectInSolution proj
            )
        {
            StringBuilder condition = new StringBuilder(" ('$(CurrentSolutionConfigurationContents)' != '') and (false");

            // Loop through all the solution configurations.
            foreach (ConfigurationInSolution solutionConfiguration in solution.SolutionConfigurations)
            {
                // Find out if the web project has a project configuration for this solution configuration.
                // (Actually, web projects only have one project configuration, so the TryGetValue should
                // pretty much always return "true".
                ProjectConfigurationInSolution projectConfiguration = null;
                if (proj.ProjectConfigurations.TryGetValue(solutionConfiguration.FullName, out projectConfiguration))
                {
                    // See if the web project is marked as active for this solution configuration.  If so,
                    // we'll build the target.  Otherwise not.
                    if (projectConfiguration.IncludeInBuild)
                    {
                        condition.Append(" or (");
                        condition.Append(GetConditionStringForConfiguration(solutionConfiguration));
                        condition.Append(")");
                    }
                }
                else if (String.Compare(solutionConfiguration.ConfigurationName, "Release", StringComparison.OrdinalIgnoreCase) == 0 ||
                         String.Compare(solutionConfiguration.ConfigurationName, "Debug", StringComparison.OrdinalIgnoreCase) == 0)
                {
                    // we don't have a project configuration that matches the solution configuration but
                    // the solution configuration is called "Release" or "Debug" which are standard AspNetConfigurations
                    // so these should be available in the solution project
                    condition.Append(" or (");
                    condition.Append(GetConditionStringForConfiguration(solutionConfiguration));
                    condition.Append(")");
                }
            }

            condition.Append(") ");
            return condition.ToString();
        }

        /// <summary>
        /// Add a target for a Venus project into the XML doc that's being generated.  This
        /// target will call the AspNetCompiler task.
        /// </summary>
        /// <param name="msbuildProject"></param>
        /// <param name="solution"></param>
        /// <param name="proj"></param>
        /// <param name="subTargetName"></param>
        /// <owner>RGoel</owner>
        static private void AddTargetForWebProject
        (
            Project msbuildProject,
            SolutionParser solution,
            ProjectInSolution proj,
            string subTargetName
        )
        {
            // Add a supporting target called "GetFrameworkPathAndRedistList".
            AddTargetForGetFrameworkPathAndRedistList(msbuildProject);

            string targetName = ProjectInSolution.DisambiguateProjectTargetName(proj.GetUniqueProjectName());
            if (subTargetName != null && subTargetName.Length > 0)
            {
                targetName = targetName + ":" + subTargetName;
            }

            Target newTarget = msbuildProject.Targets.AddNewTarget(targetName);

            newTarget.DependsOnTargets = GetProjectDependencies(proj.ParentSolution, proj, subTargetName) + ";GetFrameworkPathAndRedistList";

            if (subTargetName == "Clean")
            {
                // Well, hmmm.  The AspNetCompiler task doesn't support any kind of 
                // a "Clean" operation.  The best we can really do is offer up a 
                // message saying so.
                AddErrorWarningMessageElement(newTarget, XMakeElements.message, true, "SolutionVenusProjectNoClean");
            }
            else if (subTargetName == "Publish")
            {
                // Well, hmmm.  The AspNetCompiler task doesn't support any kind of 
                // a "Publish" operation.  The best we can really do is offer up a 
                // message saying so.
                AddErrorWarningMessageElement(newTarget, XMakeElements.message, true, "SolutionVenusProjectNoPublish");
            }
            else
            {
                // Add a Condition onto the Target that will cause it only to get executed for those solution configurations
                // in which this web project is active.
                newTarget.Condition = ComputeTargetConditionForWebProject(solution, proj);

                // For normal build and "Rebuild", just call the AspNetCompiler task with the
                // correct parameters.  But before calling the AspNetCompiler task, we need to
                // do a bunch of prep work regarding references.

                // We're going to build up an MSBuild condition string that represents the valid Configurations.
                // We do this by OR'ing together individual conditions, each of which compares $(Configuration)
                // with a valid configuration name.  We init our condition string to "false", so we can easily 
                // OR together more stuff as we go, and also easily take the negation of the condition by putting
                // a ! around the whole thing.
                StringBuilder conditionDescribingValidConfigurations = new StringBuilder("(false)");

                // Loop through all the valid configurations and add a PropertyGroup for each one.
                foreach (DictionaryEntry aspNetConfiguration in proj.AspNetConfigurations)
                {
                    string configurationName = (string)aspNetConfiguration.Key;
                    AspNetCompilerParameters aspNetCompilerParameters = (AspNetCompilerParameters)aspNetConfiguration.Value;

                    // We only add the PropertyGroup once per Venus project.  Without the following "if", we would add
                    // the same identical PropertyGroup twice, once when AddTargetForWebProject is called with 
                    // subTargetName=null and once when subTargetName="Rebuild".
                    if (subTargetName == null)
                    {
                        AddPropertyGroupForAspNetConfiguration(msbuildProject, proj, configurationName,
                            aspNetCompilerParameters, solution.SolutionFile);
                    }

                    // Update our big condition string to include this configuration.
                    conditionDescribingValidConfigurations.Append(" or ");
                    conditionDescribingValidConfigurations.Append(
                        String.Format(CultureInfo.InvariantCulture, "('$(AspNetConfiguration)' == '{0}')",
                        EscapingUtilities.Escape(configurationName)));
                }

                StringBuilder referenceItemName = new StringBuilder(GenerateSafePropertyName(proj, "References"));
                if (!string.IsNullOrEmpty(subTargetName))
                {
                    referenceItemName.Append('_');
                    referenceItemName.Append(subTargetName);
                }

                // Add tasks to resolve project references of this web project, if any
                if (proj.ProjectReferences.Count > 0)
                {
                    // This is a bit tricky. Even though web projects don't use solution configurations,
                    // we want to use the current solution configuration to build the proper configurations
                    // of referenced projects.
                    foreach (ConfigurationInSolution solutionConfiguration in solution.SolutionConfigurations)
                    {
                        string referenceProjectGuids = null;

                        AddResolveProjectReferenceTasks(solution, msbuildProject, newTarget, proj, solutionConfiguration,
                            referenceItemName.ToString(), null /* don't care about native references */, out referenceProjectGuids);
                    }
                }

                // Add tasks to capture the auto-refreshed file references (those .REFRESH files).
                AddTasksToResolveAutoRefreshFileReferences(newTarget, proj, referenceItemName.ToString());

                // Add a call to RAR (ResolveAssemblyReference) and the Copy task to put the referenced 
                // project outputs in the right place
                AddTasksToCopyAllDependenciesIntoBinDir(newTarget, proj, referenceItemName.ToString(), conditionDescribingValidConfigurations.ToString());

                // Add a call to the AspNetCompiler task, conditioned on having a valid Configuration.
                AddTaskForAspNetCompiler(newTarget, proj, conditionDescribingValidConfigurations.ToString());

                // Add a call to the <Message> task, conditioned on having an *invalid* Configuration.  The
                // message says that we're skipping the Venus project because it's either not enabled
                // for precompilation, or doesn't support the given configuration.
                BuildTask newMessageTag = AddErrorWarningMessageElement(newTarget, XMakeElements.message, false, "SolutionVenusProjectSkipped");
                newMessageTag.Condition = "!(" + conditionDescribingValidConfigurations.ToString() + ")";
            }
        }

        /// <summary>
        /// Takes a project in the solution and a base property name, and creates a new property name
        /// that can safely be used as an XML element name, and is also unique to that project (by
        /// embedding the project's GUID into the property name.
        /// </summary>
        /// <param name="proj"></param>
        /// <param name="propertyName"></param>
        /// <returns>A safe property name that can be used as an XML element name.</returns>
        /// <owner>RGoel</owner>
        static private string GenerateSafePropertyName
            (
            ProjectInSolution proj,
            string propertyName
            )
        {
            // XML element names cannot contain curly braces, so get rid of them from the project guid.
            string projectGuid = proj.ProjectGuid.Substring(1, proj.ProjectGuid.Length - 2);
            return "Project_" + projectGuid + "_" + propertyName;
        }

        /// <summary>
        /// Makes a legal item name from a given string by replacing invalid characters with '_'
        /// </summary>
        private static string MakeIntoSafeItemName(string name)
        {
            int indexOfBadCharacter = XmlUtilities.LocateFirstInvalidElementNameCharacter(name);

            if (indexOfBadCharacter == -1)
            {
                return name;
            }

            StringBuilder builder = new StringBuilder(name);

            do
            {
                builder[indexOfBadCharacter] = '_';
                indexOfBadCharacter = XmlUtilities.LocateFirstInvalidElementNameCharacter(builder.ToString());
            }
            while (indexOfBadCharacter != -1);

            return builder.ToString();
        }

        /// <summary>
        /// Add a new error/warning/message tag into the given target
        /// </summary>
        /// <param name="target">Destination target for the tag</param>
        /// <param name="elementType">Element type to add (Error, Warning, Message)</param>
        /// <param name="treatAsLiteral">Whether to treat the Text as a literal string or one that contains embedded properties, etc.</param>
        /// <param name="textResourceName">Resource string name to use in the tag text</param>
        /// <param name="args">Additional parameters to pass to FormatString</param>
        /// <owner>LukaszG</owner>
        static internal BuildTask AddErrorWarningMessageElement(Target target, string elementType,
            bool treatAsLiteral, string textResourceName, params object[] args)
        {
            string code = null;
            string helpKeyword = null;
            string text = ResourceUtilities.FormatResourceString(out code, out helpKeyword, textResourceName, args);

            BuildTask task = target.AddNewTask(elementType);
            task.SetParameterValue("Text", text, treatAsLiteral);

            if ((elementType != XMakeElements.message) && (code != null))
            {
                task.SetParameterValue("Code", code, true /* treat as literal */);
            }

            if ((elementType != XMakeElements.message) && (helpKeyword != null))
            {
                task.SetParameterValue("HelpKeyword", helpKeyword, true /* treat as literal */);
            }

            return task;
        }

        /// <summary>
        /// Emit warnings when the project type is unknown.
        /// </summary>
        /// <param name="msbuildProject">The project to add the target to</param>
        /// <param name="proj">The project to add as a target.</param>
        /// <param name="subTargetName">The target to call within the project that's being added.</param>
        /// <param name="errorMessage">Optional detailed error message to print out in case we already tried accessing the
        /// project file before and failed.</param>
        /// <owner>RGoel</owner>
        static private void AddTargetForUnknownProjectType
        (
            Project msbuildProject,
            SolutionParser solution,
            ProjectInSolution proj,
            string subTargetName,
            string errorMessage
        )
        {
            string targetName = ProjectInSolution.DisambiguateProjectTargetName(proj.GetUniqueProjectName());
            if (subTargetName != null && subTargetName.Length > 0)
            {
                targetName = targetName + ":" + subTargetName;
            }

            Target newTarget = msbuildProject.Targets.AddNewTarget(targetName);
            newTarget.DependsOnTargets = GetProjectDependencies(proj.ParentSolution, proj, subTargetName);
            newTarget.Condition = "'$(CurrentSolutionConfigurationContents)' != ''";

            foreach (ConfigurationInSolution solutionConfiguration in solution.SolutionConfigurations)
            {
                ProjectConfigurationInSolution projectConfiguration = null;
                BuildTask newTask = null;

                if (proj.ProjectConfigurations.TryGetValue(solutionConfiguration.FullName, out projectConfiguration))
                {
                    if (projectConfiguration.IncludeInBuild)
                    {
                        if (errorMessage == null)
                        {
                            // we haven't encountered any problems accessing the project file in the past, but do not support
                            // building this project type
                            newTask = AddErrorWarningMessageElement(newTarget, XMakeElements.warning, true, "SolutionParseUnknownProjectType", proj.RelativePath);
                        }
                        else
                        {
                            // this project file may be of supported type, but we have encountered problems accessing it
                            newTask = AddErrorWarningMessageElement(newTarget, XMakeElements.warning, true, "SolutionParseErrorReadingProject", proj.RelativePath, errorMessage);
                        }
                    }
                    else
                    {
                        newTask = AddErrorWarningMessageElement(newTarget, XMakeElements.message, true, "SolutionProjectSkippedForBuilding", proj.ProjectName, solutionConfiguration.FullName);
                    }
                }
                else
                {
                    newTask = AddErrorWarningMessageElement(newTarget, XMakeElements.warning, true, "SolutionProjectConfigurationMissing", proj.ProjectName, solutionConfiguration.FullName);
                }

                if (newTask != null)
                {
                    newTask.Condition = GetConditionStringForConfiguration(solutionConfiguration);
                }
            }
        }

        /// <summary>
        /// Add a new target that depends on all targets. Examples of this are Clean and Rebuild.
        /// </summary>
        /// <param name="msbuildProject">The project to add the target to</param>
        /// <param name="targetName">The target name to add.</param>
        /// <param name="targetOutputItemName">The name of the item exposing this target's outputs.  May be null.</param>
        /// <param name="subTargetName">The target to call within the project that's being added.</param>
        /// <param name="projectsByDependencyLevel"></param>
        /// <owner>RGoel</owner>
        static private Target AddAllDependencyTarget
        (
            Project msbuildProject,
            string targetName,
            string targetOutputItemName,
            string subTargetName,
            Dictionary<int, List<ProjectInSolution>> projectsByDependencyLevel
        )
        {
            Target newTarget = msbuildProject.Targets.AddNewTarget(targetName);
            newTarget.Condition = "'$(CurrentSolutionConfigurationContents)' != ''";

            if (!String.IsNullOrEmpty(targetOutputItemName))
            {
                newTarget.TargetElement.SetAttribute("Outputs", string.Format(CultureInfo.InvariantCulture, "@({0})", targetOutputItemName));
            }

            for (int dependencyLevel = 0; dependencyLevel < projectsByDependencyLevel.Count; dependencyLevel++)
            {
                string buildItemName = "BuildLevel" + dependencyLevel;
                string buildItemReference = string.Format(CultureInfo.InvariantCulture, "@({0})", buildItemName);

                BuildTask msbuildTask = newTarget.AddNewTask("MSBuild");
                msbuildTask.Condition = buildItemReference + " != ''";
                msbuildTask.SetParameterValue("Projects", buildItemReference);
                msbuildTask.SetParameterValue("Properties", "Configuration=%(Configuration); Platform=%(Platform); BuildingSolutionFile=true; CurrentSolutionConfigurationContents=$(CurrentSolutionConfigurationContents); SolutionDir=$(SolutionDir); SolutionExt=$(SolutionExt); SolutionFileName=$(SolutionFileName); SolutionName=$(SolutionName); SolutionPath=$(SolutionPath)");

                if (subTargetName != null && subTargetName.Length > 0)
                {
                    msbuildTask.SetParameterValue("Targets", subTargetName);
                }

                if (!String.IsNullOrEmpty(targetOutputItemName))
                {
                    msbuildTask.AddOutputItem("TargetOutputs", targetOutputItemName);
                }

                if (!String.Equals(msbuildProject.ToolsVersion, "2.0", StringComparison.OrdinalIgnoreCase))
                {
                    msbuildTask.SetParameterValue("ToolsVersion", "$(ProjectToolsVersion)");
                    msbuildTask.SetParameterValue("BuildInParallel", "true");
                    msbuildTask.SetParameterValue("UnloadProjectsOnCompletion", "$(UnloadProjectsOnCompletion)");
                    msbuildTask.SetParameterValue("UseResultsCache", "$(UseResultsCache)");
                }

                BuildTask messageTask = AddErrorWarningMessageElement(newTarget, XMakeElements.message, false /* don't treat as literal */, "SolutionProjectSkippedForBuilding",
                    string.Format(CultureInfo.InvariantCulture, "%(SkipLevel{0}.Identity)", dependencyLevel), "$(Configuration)|$(Platform)");
                messageTask.Condition = string.Format(CultureInfo.InvariantCulture, "@(SkipLevel{0}) != ''", dependencyLevel);

                BuildTask warningTask = AddErrorWarningMessageElement(newTarget, XMakeElements.warning, false /* don't treat as literal */, "SolutionProjectConfigurationMissing",
                    string.Format(CultureInfo.InvariantCulture, "%(MissingConfigLevel{0}.Identity)", dependencyLevel), "$(Configuration)|$(Platform)");
                warningTask.Condition = string.Format(CultureInfo.InvariantCulture, "@(MissingConfigLevel{0}) != ''", dependencyLevel);

                string allProjects = GetAllNonMSBuildProjectDependencies(projectsByDependencyLevel, dependencyLevel, subTargetName);
                if (allProjects.Length > 0)
                {
                    BuildTask newTask = newTarget.AddNewTask("CallTarget");
                    newTask.SetParameterValue("Targets", allProjects, false /* DO NOT treat as literal */);

                    newTask.SetParameterValue("RunEachTargetSeparately", "true");
                }
            }

            return newTarget;
        }

        /// <summary>
        /// This method returns a string containing a semicolon-separated list of "friendly" project names
        /// on which the specified project depends.  If the null is specified, a list of all projects
        /// is returned.
        /// </summary>
        /// <param name="solution"></param>
        /// <param name="project"></param>
        /// <param name="subTargetName"></param>
        /// <returns></returns>
        /// <owner>RGoel</owner>
        static private string GetProjectDependencies(SolutionParser solution, ProjectInSolution project, string subTargetName)
        {
            ErrorUtilities.VerifyThrow(project != null, "We should always have a project for this method");
            StringBuilder dependencies = new StringBuilder();

            // Get all the dependencies for this project
            foreach (string dependency in project.Dependencies)
            {
                if (dependencies.Length != 0)
                {
                    dependencies.Append(";");
                }

                string projectUniqueName = solution.GetProjectUniqueNameByGuid(dependency);
                ProjectFileErrorUtilities.VerifyThrowInvalidProjectFile(projectUniqueName != null,
                    "SubCategoryForSolutionParsingErrors",
                    new BuildEventFileInfo(solution.SolutionFile),
                    "SolutionParseProjectDepNotFoundError", project.ProjectGuid, dependency);

                dependencies.Append(ProjectInSolution.DisambiguateProjectTargetName(projectUniqueName));
                if (subTargetName != null && subTargetName.Length > 0)
                {
                    dependencies.Append(":");
                    dependencies.Append(subTargetName);
                }
            }

            return dependencies.ToString();
        }

        /// <summary>
        /// Get all projects for the given dependency level.
        /// </summary>
        /// <param name="projectsByDependencyLevel"></param>
        /// <param name="dependencyLevel"></param>
        /// <param name="subTargetName"></param>
        /// <returns></returns>
        static private string GetAllNonMSBuildProjectDependencies
        (
            Dictionary<int, List<ProjectInSolution>> projectsByDependencyLevel,
            int dependencyLevel,
            string subTargetName
        )
        {
            StringBuilder dependencies = new StringBuilder();

            // Return *all* projects except solution folders
            foreach (ProjectInSolution proj in projectsByDependencyLevel[dependencyLevel])
            {
                if (proj.ProjectType == SolutionProjectType.SolutionFolder)
                {
                    continue;
                }

                if (proj.ProjectType == SolutionProjectType.ManagedProject)
                {
                    continue;
                }

                if (dependencies.Length != 0)
                {
                    dependencies.Append(";");
                }

                dependencies.Append(ProjectInSolution.DisambiguateProjectTargetName(proj.GetUniqueProjectName()));
                if (subTargetName != null && subTargetName.Length > 0)
                {
                    dependencies.Append(":");
                    dependencies.Append(subTargetName);
                }
            }

            return dependencies.ToString();
        }

        /// <summary>
        /// A helper method for constructing conditions for a solution configuration
        /// </summary>
        /// <remarks>
        /// Sample configuration condition:
        /// '$(Configuration)' == 'Release' and '$(Platform)' == 'Any CPU'
        /// </remarks>
        /// <param name="configuration"></param>
        /// <returns></returns>
        /// <owner>LukaszG</owner>
        static private string GetConditionStringForConfiguration(ConfigurationInSolution configuration)
        {
            return string.Format(CultureInfo.InvariantCulture, " ('$(Configuration)' == '{0}') and ('$(Platform)' == '{1}') ",
                EscapingUtilities.Escape(configuration.ConfigurationName),
                EscapingUtilities.Escape(configuration.PlatformName));
        }

        /// <summary>
        /// Creates default Configuration and Platform values based on solution configurations present in the solution
        /// </summary>
        /// <param name="msbuildProject"></param>
        /// <param name="solution"></param>
        /// <owner>LukaszG</owner>
        static private void AddConfigurationPlatformDefaults
        (
            Project msbuildProject,
            SolutionParser solution
        )
        {
            BuildPropertyGroup configurationDefaultingPropertyGroup = msbuildProject.AddNewPropertyGroup(true /* insertAtEndOfProject = true */);
            configurationDefaultingPropertyGroup.Condition = " '$(Configuration)' == '' ";
            configurationDefaultingPropertyGroup.AddNewProperty("Configuration", solution.GetDefaultConfigurationName(), true /* treat as literal */);

            BuildPropertyGroup platformDefaultingPropertyGroup = msbuildProject.AddNewPropertyGroup(true /* insertAtEndOfProject = true */);
            platformDefaultingPropertyGroup.Condition = " '$(Platform)' == '' ";
            platformDefaultingPropertyGroup.AddNewProperty("Platform", solution.GetDefaultPlatformName(), true /* treat as literal */);
        }

        /// <summary>
        /// Adds a new property group with contents of the given solution configuration to the project
        /// Internal for unit-testing.
        /// </summary>
        /// <param name="msbuildProject"></param>
        /// <param name="solution"></param>
        /// <param name="solutionConfiguration"></param>
        /// <owner>LukaszG</owner>
        static internal void AddPropertyGroupForSolutionConfiguration
        (
            Project msbuildProject,
            SolutionParser solution,
            ConfigurationInSolution solutionConfiguration
        )
        {
            BuildPropertyGroup propertyGroup = msbuildProject.AddNewPropertyGroup(true /* insertAtEndOfProject = true */);
            propertyGroup.Condition = GetConditionStringForConfiguration(solutionConfiguration);

            StringBuilder solutionConfigurationContents = new StringBuilder("<SolutionConfiguration>");

            // add a project configuration entry for each project in the solution
            foreach (ProjectInSolution project in solution.ProjectsInOrder)
            {
                ProjectConfigurationInSolution projectConfiguration = null;

                if (project.ProjectConfigurations.TryGetValue(solutionConfiguration.FullName, out projectConfiguration))
                {
                    solutionConfigurationContents.AppendFormat(
                        CultureInfo.InvariantCulture,
                        "<ProjectConfiguration Project=\"{0}\">{1}</ProjectConfiguration>",
                        project.ProjectGuid,
                        projectConfiguration.FullName
                    );
                }
            }

            solutionConfigurationContents.Append("</SolutionConfiguration>");

            propertyGroup.AddNewProperty("CurrentSolutionConfigurationContents", solutionConfigurationContents.ToString(), true /* treat as literal */);
        }

        /// <summary>
        /// Creates the default Venus configuration property based on the selected solution configuration.
        /// Unfortunately, Venus projects only expose one project configuration in the IDE (Debug) although
        /// they allow building Debug and Release from command line. This means that if we wanted to use
        /// the project configuration from the active solution configuration for Venus projects, we'd always
        /// end up with Debug and there'd be no way to build the Release configuration. To work around this,
        /// we use a special mechanism for choosing ASP.NET project configuration: we set it to Release if
        /// we're building a Release solution configuration, and to Debug if we're building a Debug solution
        /// configuration. The property is also settable from the command line, in which case it takes
        /// precedence over this algorithm.
        /// </summary>
        /// <param name="msbuildProject"></param>
        /// <owner>LukaszG</owner>
        static private void AddVenusConfigurationDefaults
        (
            Project msbuildProject
        )
        {
            BuildPropertyGroup propertyGroup = msbuildProject.AddNewPropertyGroup(true /* insertAtEndOfProject = true */);
            propertyGroup.Condition = " ('$(AspNetConfiguration)' == '') ";
            propertyGroup.AddNewProperty("AspNetConfiguration", "$(Configuration)");
        }

        /// <summary>
        /// Adds solution related build event macros and other global properties to the wrapper project
        /// </summary>
        /// <param name="msbuildProject"></param>
        /// <param name="solution"></param>
        /// <owner>LukaszG</owner>
        static private void AddGlobalProperties(Project msbuildProject, SolutionParser solution)
        {
            BuildPropertyGroup propertyGroup = msbuildProject.AddNewPropertyGroup(true /* insertAtEndOfProject = true */);

            string directoryName = solution.SolutionFileDirectory;
            if (!directoryName.EndsWith(Path.DirectorySeparatorChar.ToString(), StringComparison.Ordinal))
            {
                directoryName += Path.DirectorySeparatorChar;
            }

            propertyGroup.AddNewProperty("SolutionDir", directoryName, true /* treat as literal */);
            propertyGroup.AddNewProperty("SolutionExt", Path.GetExtension(solution.SolutionFile), true /* treat as literal */);
            propertyGroup.AddNewProperty("SolutionFileName", Path.GetFileName(solution.SolutionFile), true /* treat as literal */);
            propertyGroup.AddNewProperty("SolutionName", Path.GetFileNameWithoutExtension(solution.SolutionFile), true /* treat as literal */);

            propertyGroup.AddNewProperty("SolutionPath", Path.Combine(solution.SolutionFileDirectory, Path.GetFileName(solution.SolutionFile)), true /* treat as literal */);

            // Add other global properties
            BuildPropertyGroup propertyGroup2 = msbuildProject.AddNewPropertyGroup(true /* insertAtEndOfProject = true */);

            // Set the property "TargetFrameworkVersion". This is needed for the GetFrameworkPath target.
            // If TargetFrameworkVersion is already set by the user, use that value.
            // Otherwise if MSBuildToolsVersion is 2.0, use "v2.0"
            // Otherwise if MSBuildToolsVersion is 3.5, use "v3.5"
            // Otherwise use "v4.0".
            BuildProperty v20Property = propertyGroup2.AddNewProperty("TargetFrameworkVersion", "v2.0", true /* treat as literal */);
            BuildProperty v35Property = propertyGroup2.AddNewProperty("TargetFrameworkVersion", "v3.5", true /* treat as literal */);
            BuildProperty v40Property = propertyGroup2.AddNewProperty("TargetFrameworkVersion", "v4.0", true /* treat as literal */);
            v20Property.Condition = "'$(TargetFrameworkVersion)' == '' and '$(MSBuildToolsVersion)' == '2.0'";
            v35Property.Condition = "'$(TargetFrameworkVersion)' == '' and ('$(MSBuildToolsVersion)' == '3.5' or '$(MSBuildToolsVersion)' == '3.0')";
            v40Property.Condition = "'$(TargetFrameworkVersion)' == '' and '$(MSBuildToolsVersion)' == '4.0'";
        }

        /// <summary>
        /// Special hack for web projects. It can happen that there is no Release configuration for solutions
        /// containing web projects, yet we still want to be able to build the Release configuration for
        /// those projects. Since the ASP.NET project configuration defaults to the solution configuration,
        /// we allow Release even if it doesn't actually exist in the solution.
        /// </summary>
        /// <param name="solution"></param>
        /// <owner>LukaszG</owner>
        static private void AddFakeReleaseSolutionConfigurationIfNecessary(SolutionParser solution)
        {
            if (solution.ContainsWebProjects)
            {
                bool solutionHasReleaseConfiguration = false;
                foreach (ConfigurationInSolution solutionConfiguration in solution.SolutionConfigurations)
                {
                    if (string.Compare(solutionConfiguration.ConfigurationName, "Release", StringComparison.OrdinalIgnoreCase) == 0)
                    {
                        solutionHasReleaseConfiguration = true;
                        break;
                    }
                }

                if ((!solutionHasReleaseConfiguration) && (solution.SolutionConfigurations.Count > 0))
                {
                    solution.SolutionConfigurations.Add(new ConfigurationInSolution("Release", solution.GetDefaultPlatformName()));
                }
            }
        }

        /// <summary>
        /// Adds the initial target to the solution wrapper project, necessary for a few message/error tags
        /// </summary>
        /// <param name="msbuildProject"></param>
        /// <owner>LukaszG</owner>
        static private void AddInitialTargets(Project msbuildProject)
        {
            Target initialTarget = msbuildProject.Targets.AddNewTarget("ValidateSolutionConfiguration");

            BuildTask errorTask = AddErrorWarningMessageElement(initialTarget, XMakeElements.error, false /* do not treat as literal */,
                "SolutionInvalidSolutionConfiguration", "$(Configuration)|$(Platform)");
            errorTask.Condition = "('$(CurrentSolutionConfigurationContents)' == '') and ('$(SkipInvalidConfigurations)' != 'true')";

            BuildTask warningTask = AddErrorWarningMessageElement(initialTarget, XMakeElements.warning, false /* do not treat as literal */,
                "SolutionInvalidSolutionConfiguration", "$(Configuration)|$(Platform)");
            warningTask.Condition = "('$(CurrentSolutionConfigurationContents)' == '') and ('$(SkipInvalidConfigurations)' == 'true')";

            BuildTask messageTask = AddErrorWarningMessageElement(initialTarget, XMakeElements.message, false /* do not treat as literal */,
                "SolutionBuildingSolutionConfiguration", "$(Configuration)|$(Platform)");
            messageTask.Condition = "'$(CurrentSolutionConfigurationContents)' != ''";

            Target validateToolsVersionsTarget = msbuildProject.Targets.AddNewTarget("ValidateToolsVersions");
            BuildTask toolsVersionErrorTask = AddErrorWarningMessageElement(validateToolsVersionsTarget, XMakeElements.error, false /* do not treat as literal */,
                "SolutionToolsVersionDoesNotSupportProjectToolsVersion", "$(MSBuildToolsVersion)");
            toolsVersionErrorTask.Condition = "'$(MSBuildToolsVersion)' == '2.0' and ('$(ProjectToolsVersion)' != '2.0' and '$(ProjectToolsVersion)' != '')";

            msbuildProject.InitialTargets = initialTarget.Name + ";" + validateToolsVersionsTarget.Name;
        }

        /// <summary>
        /// Normally the active solution configuration/platform is determined when we build the solution
        /// wrapper project, not when we create it. However, we need to know them to scan project references
        /// for the right project configuration/platform. It's unlikely that references would be conditional,
        /// but still possible and we want to get that case right.
        /// </summary>
        /// <returns></returns>
        /// <owner>LukaszG</owner>
        static internal string PredictActiveSolutionConfigurationName(SolutionParser solution, Engine parentEngine)
        {
            string candidateFullSolutionConfigurationName = DetermineLikelyActiveSolutionConfiguration(solution, parentEngine);

            // Now check if this solution configuration actually exists
            string fullSolutionConfigurationName = null;

            foreach (ConfigurationInSolution solutionConfiguration in solution.SolutionConfigurations)
            {
                if (String.Equals(solutionConfiguration.FullName, candidateFullSolutionConfigurationName, StringComparison.OrdinalIgnoreCase))
                {
                    fullSolutionConfigurationName = solutionConfiguration.FullName;
                    break;
                }
            }

            return fullSolutionConfigurationName;
        }

        /// <summary>
        /// Figure out what solution configuration we are going to build, whether or not it actually exists in the solution
        /// file.
        /// </summary>
        private static string DetermineLikelyActiveSolutionConfiguration(SolutionParser solution, Engine parentEngine)
        {
            string activeSolutionConfiguration;
            string activeSolutionPlatform;

            BuildProperty configurationProperty = parentEngine.GlobalProperties["Configuration"];
            BuildProperty platformProperty = parentEngine.GlobalProperties["Platform"];

            if (configurationProperty != null)
            {
                activeSolutionConfiguration= configurationProperty.FinalValue;
            }
            else
            {
                activeSolutionConfiguration = solution.GetDefaultConfigurationName();
            }

            if (platformProperty != null)
            {
                activeSolutionPlatform  = platformProperty.FinalValue;
            }
            else
            {
                activeSolutionPlatform = solution.GetDefaultPlatformName();
            }

            ConfigurationInSolution configurationInSolution = new ConfigurationInSolution(activeSolutionConfiguration, activeSolutionPlatform);

            return configurationInSolution.FullName;
        }

        /// <summary>
        /// Loads each MSBuild project in this solution and looks for its project-to-project references so that
        /// we know what build order we should use when building the solution.
        /// </summary>
        /// <owner>LukaszG</owner>
        static private void ScanProjectDependencies(SolutionParser solution, Engine parentEngine, string childProjectToolsVersion, string fullSolutionConfigurationName, BuildEventContext projectBuildEventContext)
        {
            string message = null;

            // Don't bother with all this if the solution configuration doesn't even exist.
            if (fullSolutionConfigurationName == null)
            {
                return;
            }

            foreach (ProjectInSolution project in solution.ProjectsInOrder)
            {
                // Skip the project if we don't have its configuration in this solution configuration
                if (!project.ProjectConfigurations.ContainsKey(fullSolutionConfigurationName))
                {
                    continue;
                }

                if ((project.ProjectType == SolutionProjectType.ManagedProject) ||
                    ((project.ProjectType == SolutionProjectType.Unknown) && (project.CanBeMSBuildProjectFile(out message))))
                {
                    try
                    {
                        //Will fail to load a throw an error if the tools version is incorrect.
                        Project msbuildProject = new Project(parentEngine, childProjectToolsVersion);
                        msbuildProject.IsLoadedByHost = false;

                        // this is before building the solution wrapper project, so the current directory may be not set to
                        // the one containing the solution file, and we'd get the relative path wrong
                        msbuildProject.Load(project.AbsolutePath);

                        // Project references for MSBuild projects could be affected by the active configuration, 
                        // so set it before retrieving references.
                        msbuildProject.GlobalProperties.SetProperty("Configuration",
                            project.ProjectConfigurations[fullSolutionConfigurationName].ConfigurationName, true /* treat as literal */);
                        msbuildProject.GlobalProperties.SetProperty("Platform",
                            project.ProjectConfigurations[fullSolutionConfigurationName].PlatformName, true /* treat as literal */);

                        BuildItemGroup references = msbuildProject.GetEvaluatedItemsByName("ProjectReference");

                        foreach (BuildItem reference in references)
                        {
                            string referencedProjectGuid = reference.GetEvaluatedMetadata("Project");   // Need unescaped data here.
                            AddDependencyByGuid(solution, project, parentEngine, projectBuildEventContext, referencedProjectGuid);
                        }

                        //
                        // ProjectDependency items work exactly like ProjectReference items from the point of 
                        // view of determining that project B depends on project A.  This item must cause
                        // project A to be built prior to project B.
                        //
                        references = msbuildProject.GetEvaluatedItemsByName("ProjectDependency");

                        foreach (BuildItem reference in references)
                        {
                            string referencedProjectGuid = reference.GetEvaluatedMetadata("Project");   // Need unescaped data here.
                            AddDependencyByGuid(solution, project, parentEngine, projectBuildEventContext, referencedProjectGuid);
                        }

                        //
                        // If this is a web deployment project, we have a reference specified as a property
                        // "SourceWebProject" rather than as a ProjectReference item.  This has the format
                        // {GUID}|PATH_TO_CSPROJ
                        // where
                        // GUID is the project guid for the "source" project
                        // PATH_TO_CSPROJ is the solution-relative path to the csproj file.
                        //
                        // NOTE: This is obsolete and is intended only for backward compatability with
                        // Whidbey-generated web deployment projects.  New projects should use the
                        // ProjectDependency item above.
                        //
                        string referencedWebProjectGuid = msbuildProject.GetEvaluatedProperty("SourceWebProject");
                        if (!string.IsNullOrEmpty(referencedWebProjectGuid))
                        {
                            // Grab the guid with its curly braces...
                            referencedWebProjectGuid = referencedWebProjectGuid.Substring(0, 38);
                            AddDependencyByGuid(solution, project, parentEngine, projectBuildEventContext, referencedWebProjectGuid);
                        }
                    }
                    // We don't want any problems scanning the project file to result in aborting the build.
                    catch (Exception e)
                    {
                        if (ExceptionHandling.IsCriticalException(e)) throw;

                        parentEngine.LoggingServices.LogWarning(projectBuildEventContext, "SubCategoryForSolutionParsingErrors", new BuildEventFileInfo(project.RelativePath),
                            "SolutionScanProjectDependenciesFailed", project.RelativePath, e.Message);
                    }
                }
                else if (project.ProjectType == SolutionProjectType.VCProject)
                {
                    try
                    {
                        XmlDocument doc = new XmlDocument();
                        doc.Load(project.AbsolutePath);

                        project.IsStaticLibrary = VCProjectParser.IsStaticLibrary(doc, project.ProjectConfigurations[fullSolutionConfigurationName].FullName);

                        // this is before building the solution wrapper project, so the current directory may be not set to
                        // the one containing the solution file, and we'd get the relative path wrong
                        List<string> referencedProjectGuids = VCProjectParser.GetReferencedProjectGuids(doc);

                        foreach (string referencedProjectGuid in referencedProjectGuids)
                        {
                            if (!string.IsNullOrEmpty(referencedProjectGuid))
                            {
                                if (solution.ProjectsByGuid.ContainsKey(referencedProjectGuid))
                                {
                                    project.Dependencies.Add(referencedProjectGuid);
                                    project.ProjectReferences.Add(referencedProjectGuid);
                                }
                                else
                                {
                                    parentEngine.LoggingServices.LogWarning(projectBuildEventContext, "SubCategoryForSolutionParsingErrors", new BuildEventFileInfo(solution.SolutionFile),
                                        "SolutionParseProjectDepNotFoundError", project.ProjectGuid, referencedProjectGuid);
                                }
                            }
                        }
                    }
                    // We don't want any problems scanning the project file to result in aborting the build.
                    catch (Exception e)
                    {
                        if (ExceptionHandling.IsCriticalException(e)) throw;

                        parentEngine.LoggingServices.LogWarning(projectBuildEventContext, "SubCategoryForSolutionParsingErrors", new BuildEventFileInfo(project.RelativePath),
                            "SolutionScanProjectDependenciesFailed", project.RelativePath, e.Message);
                    }
                }
            }
        }

        /// <summary>
        /// Adds a dependency to the project based on the specified guid string.
        /// </summary>
        /// <remarks>
        /// If the string is null or empty, no dependency is added and this is not considered an error.
        /// </remarks>
        /// <param name="solution">The solution in which the project exists</param>
        /// <param name="project">The project to which the dependency will be added</param>
        /// <param name="parentEngine">The engine handling the conversion</param>
        /// <param name="projectBuildEventContext">The build event context</param>
        /// <param name="dependencyGuid">The guid, in string form, of the dependency project</param>
        static private void AddDependencyByGuid(SolutionParser solution, ProjectInSolution project, Engine parentEngine, BuildEventContext projectBuildEventContext, string dependencyGuid)
        {
            if (!String.IsNullOrEmpty(dependencyGuid))
            {
                if (solution.ProjectsByGuid.ContainsKey(dependencyGuid))
                {
                    project.Dependencies.Add(dependencyGuid);
                }
                else
                {
                    parentEngine.LoggingServices.LogWarning(projectBuildEventContext, "SubCategoryForSolutionParsingErrors", new BuildEventFileInfo(solution.SolutionFile),
                        "SolutionParseProjectDepNotFoundError", project.ProjectGuid, dependencyGuid);
                }
            }
        }

        /// <summary>
        /// For MSBuild projects, project dependencies you can set in the IDE only represent build order constraints.
        /// If both projects are VC however, the VC project system treats dependencies as regular P2P references.
        /// This behavior is a carry-over from the days of VC5/6, that's how P2P refs were done back then. Tricky.
        /// To compensate for that, we need to add a P2P reference for every dependency between two VC projects.
        /// MSBuild -> VC, VC -> MSBuild dependencies are not affected.
        /// </summary>
        /// <param name="solution"></param>
        /// <param name="parentEngine"></param>
        /// <owner>LukaszG</owner>
        static internal void ConvertVcToVcDependenciesToReferences(SolutionParser solution, Engine parentEngine, BuildEventContext projectBuildEventContext)
        {
            // Go through the list of the projects in solution looking for VC projects
            foreach (ProjectInSolution project in solution.ProjectsInOrder)
            {
                if (project.ProjectType == SolutionProjectType.VCProject)
                {
                    // Found a VC project. Does it have any dependencies on other VC projects?
                    foreach (string dependentProjectGuid in project.Dependencies)
                    {
                        if (solution.ProjectsByGuid.ContainsKey(dependentProjectGuid))
                        {
                            ProjectInSolution dependentProject = (ProjectInSolution)solution.ProjectsByGuid[dependentProjectGuid];

                            // Found a dependency on another VC project. If there's not already a P2P reference between
                            // the two, add it.
                            if ((dependentProject.ProjectType == SolutionProjectType.VCProject) &&
                                (!project.ProjectReferences.Contains(dependentProjectGuid)))
                            {
                                project.ProjectReferences.Add(dependentProjectGuid);
                            }
                        }
                        else
                        {
                            parentEngine.LoggingServices.LogWarning(projectBuildEventContext, "SubCategoryForSolutionParsingErrors", new BuildEventFileInfo(solution.SolutionFile),
                                "SolutionParseProjectDepNotFoundError", project.ProjectGuid, dependentProjectGuid);
                        }
                    }
                }
            }
        }

        /// <summary>
        /// Figure out the dependency level of the given project.
        /// </summary>
        /// <param name="project"></param>
        /// <param name="solution"></param>
        /// <param name="projectsByDependencyLevel"></param>
        static private void AssignDependencyLevel(ProjectInSolution project, SolutionParser solution, Dictionary<int, List<ProjectInSolution>> projectsByDependencyLevel)
        {
            // if we ever try to recurse into a project whose dependency level we're calculating above,
            // we have a circular dependency.
            if (project.DependencyLevel == ProjectInSolution.DependencyLevelBeingDetermined)
            {
                ProjectErrorUtilities.VerifyThrowInvalidProject(false, null, "SolutionCircularDependencyError", project.ProjectName);
            }

            if (project.DependencyLevel == ProjectInSolution.DependencyLevelUnknown)
            {
                project.DependencyLevel = ProjectInSolution.DependencyLevelBeingDetermined;

                int maxDependencyLevel = 0;

                // First, go through dependencies and ensure they have their dependency level set correctly.
                foreach (string dependencyGuid in project.Dependencies)
                {
                    ProjectInSolution referencedProject = (ProjectInSolution) solution.ProjectsByGuid[dependencyGuid];

                    AssignDependencyLevel(referencedProject, solution, projectsByDependencyLevel);

                    if (referencedProject.DependencyLevel + 1 > maxDependencyLevel)
                    {
                        maxDependencyLevel = referencedProject.DependencyLevel + 1;
                    }
                }

                // Our dependency level is the highest dependency level of all our dependencies plus 1, or 0 if we had
                // no dependencies.
                project.DependencyLevel = maxDependencyLevel;

                if (!projectsByDependencyLevel.ContainsKey(maxDependencyLevel))
                {
                    projectsByDependencyLevel.Add(maxDependencyLevel, new List<ProjectInSolution>());
                }

                projectsByDependencyLevel[maxDependencyLevel].Add(project);
            }
        }

        /// <summary>
        /// Main entry point for figuring out the dependency levels. A dependency level is a set of projects that
        /// have no intra-dependencies and depend only on projects fron dependency level N-1. Dependency level 0
        /// projects have no dependencies whatsoever.
        /// </summary>
        /// <param name="solution"></param>
        /// <param name="projectsByDependencyLevel"></param>
        static private void AssignDependencyLevels(SolutionParser solution, Dictionary<int, List<ProjectInSolution>> projectsByDependencyLevel)
        {
            foreach (ProjectInSolution project in solution.ProjectsInOrder)
            {
                AssignDependencyLevel(project, solution, projectsByDependencyLevel);
            }
        }

        /// <summary>
<<<<<<< HEAD
        /// Add virtual references for reference chains containing VC static library projects.
        /// Since static libraries have no link step, any references they have have to be passed
=======
        /// Add virtual references for reference chains containing VC static library projects. 
        /// Since static libraries have no link step, any references they have to be passed
>>>>>>> 702474ea
        /// to their parent project, if any. So for example, in a chain like
        /// native dll -> native static lib1 -> native static lib2
        /// we need to add a virtual reference between the native dll and the static lib2
        /// to maintain parity with the IDE behavior.
        /// </summary>
        /// <param name="solution"></param>
        private static void AddVirtualReferencesForStaticLibraries(SolutionParser solution)
        {
            foreach (ProjectInSolution project in solution.ProjectsInOrder)
            {
                GatherChildReferencesForStaticLibraries(solution, project);
            }
        }

        /// <summary>
        /// Recursive helper for AddVirtualReferencesForStaticLibraries
        /// </summary>
        private static void GatherChildReferencesForStaticLibraries(SolutionParser solution, ProjectInSolution project)
        {
            // We don't need to worry about cycles since we've already run the dependency level assignment
            // which already checked for them.
            if (!project.ChildReferencesGathered)
            {
                List<string> referenceGuidsToAdd = new List<string>();

                foreach (string referenceGuid in project.ProjectReferences)
                {
                    ProjectInSolution referencedProject = (ProjectInSolution)solution.ProjectsByGuid[referenceGuid];

                    // Gather references for all child projects recursively...
                    GatherChildReferencesForStaticLibraries(solution, referencedProject);

                    // ... and pass on references from any static lib children we have to ourselves
                    if (referencedProject.IsStaticLibrary)
                    {
                        foreach (string childReferenceGuid in referencedProject.ProjectReferences)
                        {
                            if (!project.ProjectReferences.Contains(childReferenceGuid) &&
                                !referenceGuidsToAdd.Contains(childReferenceGuid))
                            {
                                referenceGuidsToAdd.Add(childReferenceGuid);
                            }
                        }
                    }
                }

                project.ProjectReferences.AddRange(referenceGuidsToAdd);
                project.ChildReferencesGathered = true;
            }
        }
    }
}<|MERGE_RESOLUTION|>--- conflicted
+++ resolved
@@ -2273,13 +2273,8 @@
         }
 
         /// <summary>
-<<<<<<< HEAD
         /// Add virtual references for reference chains containing VC static library projects.
-        /// Since static libraries have no link step, any references they have have to be passed
-=======
-        /// Add virtual references for reference chains containing VC static library projects. 
         /// Since static libraries have no link step, any references they have to be passed
->>>>>>> 702474ea
         /// to their parent project, if any. So for example, in a chain like
         /// native dll -> native static lib1 -> native static lib2
         /// we need to add a virtual reference between the native dll and the static lib2
