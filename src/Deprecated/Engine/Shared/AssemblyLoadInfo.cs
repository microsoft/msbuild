// Copyright (c) Microsoft. All rights reserved.
// Licensed under the MIT license. See LICENSE file in the project root for full license information.

using System;

namespace Microsoft.Build.BuildEngine.Shared
{
    /// <summary>
    /// This class packages information about how to load a given assembly -- an assembly can be loaded by either its assembly
    /// name (strong or weak), or its filename/path.
    /// </summary>
    /// <owner>SumedhK</owner>
    internal sealed class AssemblyLoadInfo
    {
        #region Constructors

        /// <summary>
        /// This constructor initializes the assembly information.
        /// </summary>
        /// <owner>SumedhK</owner>
        /// <param name="assemblyName"></param>
        /// <param name="assemblyFile"></param>
        public AssemblyLoadInfo(string assemblyName, string assemblyFile)
        {
<<<<<<< HEAD
            ErrorUtilities.VerifyThrow(((assemblyName?.Length > 0)) || ((assemblyFile?.Length > 0)),
=======
            ErrorUtilities.VerifyThrow((!string.IsNullOrEmpty(assemblyName)) || (!string.IsNullOrEmpty(assemblyFile)),
>>>>>>> e8c17c12
                "We must have either the assembly name or the assembly file/path.");
            ErrorUtilities.VerifyThrow((assemblyName == null) || (assemblyFile == null),
                "We must not have both the assembly name and the assembly file/path.");

            this.assemblyName = assemblyName;
            this.assemblyFile = assemblyFile;
        }

        #endregion

        #region Properties

        /// <summary>
        /// Gets the assembly's identity denoted by its strong/weak name.
        /// </summary>
        /// <owner>SumedhK</owner>
        public string AssemblyName
        {
            get
            {
                return assemblyName;
            }
        }

        /// <summary>
        /// Gets the path to the assembly file.
        /// </summary>
        /// <owner>SumedhK</owner>
        public string AssemblyFile
        {
            get
            {
                return assemblyFile;
            }
        }

        #endregion

        #region Methods

        /// <summary>
        /// Retrieves the load information for the assembly.
        /// </summary>
        /// <returns>The assembly name, or the assembly file/path.</returns>
        public override string ToString()
        {
            if (assemblyName != null)
            {
                ErrorUtilities.VerifyThrow(assemblyFile == null,
                    "We cannot have both the assembly name and the assembly file/path.");

                return assemblyName;
            }
            else
            {
                ErrorUtilities.VerifyThrow(assemblyFile != null,
                    "We must have either the assembly name or the assembly file/path.");

                return assemblyFile;
            }
        }

        /// <summary>
        /// Computes a hashcode for this assembly info, so this object can be used as a key into
        /// a hash table.
        /// </summary>
        /// <returns></returns>
        /// <owner>RGoel</owner>
        public override int GetHashCode()
        {
            return ToString().GetHashCode();
        }

        /// <summary>
        /// Determines if two AssemblyLoadInfos are effectively the same.
        /// </summary>
        /// <returns></returns>
        /// <owner>RGoel</owner>
        public override bool Equals(Object obj) 
        {
            if (obj == null)
            {
                return false;
            }

            AssemblyLoadInfo otherAssemblyInfo = obj as AssemblyLoadInfo;
            
            if (otherAssemblyInfo == null)
            {
                return false;
            }

            return ((this.AssemblyName == otherAssemblyInfo.AssemblyName) && (this.AssemblyFile == otherAssemblyInfo.AssemblyFile));
        }

        #endregion

        // the assembly's identity
        private string assemblyName;
        // the assembly filename/path
        private string assemblyFile;
    }
}<|MERGE_RESOLUTION|>--- conflicted
+++ resolved
@@ -22,11 +22,7 @@
         /// <param name="assemblyFile"></param>
         public AssemblyLoadInfo(string assemblyName, string assemblyFile)
         {
-<<<<<<< HEAD
-            ErrorUtilities.VerifyThrow(((assemblyName?.Length > 0)) || ((assemblyFile?.Length > 0)),
-=======
             ErrorUtilities.VerifyThrow((!string.IsNullOrEmpty(assemblyName)) || (!string.IsNullOrEmpty(assemblyFile)),
->>>>>>> e8c17c12
                 "We must have either the assembly name or the assembly file/path.");
             ErrorUtilities.VerifyThrow((assemblyName == null) || (assemblyFile == null),
                 "We must not have both the assembly name and the assembly file/path.");
