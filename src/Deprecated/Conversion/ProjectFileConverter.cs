--- conflicted
+++ resolved
@@ -2684,14 +2684,9 @@
             // Add a new item to XMake of type "ProjectReference".  If we were able to find
             // the relative path to the project, use it for the "Include", otherwise just use
             // the project name.
-<<<<<<< HEAD
-            string value = (pathToReferencedProject != null) ? pathToReferencedProject : referenceName;
-            return referencesItemGroup.AddItem(XMakeProjectStrings.projectReference, ProjectCollection.Escape(value));
-=======
             string value = pathToReferencedProject ?? referenceName;
             newReferenceItem = referencesItemGroup.AddItem(XMakeProjectStrings.projectReference, ProjectCollection.Escape(value));
             return newReferenceItem;
->>>>>>> 31231d5f
         }
 
         /// <summary>
