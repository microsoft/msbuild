--- conflicted
+++ resolved
@@ -42,35 +42,12 @@
             var windowsGraphicalUserInterfaceBit = PEUtils.GetWindowsGraphicalUserInterfaceBit(entryPointFullPath);
             var windowsGraphicalUserInterface = (windowsGraphicalUserInterfaceBit == WindowsGUISubsystem) && OperatingSystem.IsWindows();
 
-<<<<<<< HEAD
             HostWriter.CreateAppHost(appHostSourceFilePath: appHostSourcePath,
                                      appHostDestinationFilePath: appHostDestinationFilePath,
                                      appBinaryFilePath: appBinaryFilePath,
                                      windowsGraphicalUserInterface: windowsGraphicalUserInterface,
-                                     assemblyToCopyResourcesFrom: entryPointFullPath);
-=======
-            if (ResourceUpdater.IsSupportedOS())
-            {
-                var windowsGraphicalUserInterfaceBit = PEUtils.GetWindowsGraphicalUserInterfaceBit(entryPointFullPath);
-                HostWriter.CreateAppHost(appHostSourceFilePath: appHostSourcePath,
-                                         appHostDestinationFilePath: appHostDestinationFilePath,
-                                         appBinaryFilePath: appBinaryFilePath,
-                                         windowsGraphicalUserInterface: (windowsGraphicalUserInterfaceBit == WindowsGUISubsystem) && OperatingSystem.IsWindows(),
-                                         assemblyToCopyResourcesFrom: entryPointFullPath,
-                                         enableMacOSCodeSign: OperatingSystem.IsMacOS());
-            }
-            else
-            {
-                // by passing null to assemblyToCopyResourcesFrom, it will skip copying resources,
-                // which is only supported on Windows
-                HostWriter.CreateAppHost(appHostSourceFilePath: appHostSourcePath,
-                                         appHostDestinationFilePath: appHostDestinationFilePath,
-                                         appBinaryFilePath: appBinaryFilePath,
-                                         windowsGraphicalUserInterface: false,
-                                         assemblyToCopyResourcesFrom: null,
-                                         enableMacOSCodeSign: OperatingSystem.IsMacOS());
-            }
->>>>>>> ad2e361d
+                                     assemblyToCopyResourcesFrom: entryPointFullPath,
+                                     enableMacOSCodeSign: OperatingSystem.IsMacOS());
 
             _filePermissionSetter.SetUserExecutionPermission(appHostDestinationFilePath);
         }
