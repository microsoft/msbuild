--- conflicted
+++ resolved
@@ -92,16 +92,10 @@
             _userHome = userHome ?? CliFolderPathCalculator.DotnetHomePath;
             var tempPackagesDir = new DirectoryPath(Path.Combine(_tempDirPath, "dotnet-sdk-advertising-temp"));
             _nugetPackageDownloader = nugetPackageDownloader ?? new NuGetPackageDownloader(tempPackagesDir,
-<<<<<<< HEAD
-                filePermissionSetter: null, new FirstPartyNuGetPackageSigningVerifier(tempPackagesDir),
-                new NullLogger(), restoreActionConfig: restoreActionConfig);
+                filePermissionSetter: null, new FirstPartyNuGetPackageSigningVerifier(tempPackagesDir, _verbosity.VerbosityIsDetailedOrDiagnostic() ? new NuGetConsoleLogger() : new NullLogger()),
+                _verbosity.VerbosityIsDetailedOrDiagnostic() ? new NuGetConsoleLogger() : new NullLogger(), restoreActionConfig: restoreActionConfig);
             _workloadManifestUpdater = workloadManifestUpdater ?? new WorkloadManifestUpdater(_reporter, _workloadResolver, _nugetPackageDownloader, _userHome, _tempDirPath, 
                 _workloadInstaller.GetWorkloadInstallationRecordRepository(), _packageSourceLocation);
-=======
-                filePermissionSetter: null, new FirstPartyNuGetPackageSigningVerifier(tempPackagesDir, _verbosity.VerbosityIsDetailedOrDiagnostic() ? new NuGetConsoleLogger() : new NullLogger()),
-                _verbosity.VerbosityIsDetailedOrDiagnostic() ? new NuGetConsoleLogger() : new NullLogger(), restoreActionConfig: restoreActionConfig);
-            _workloadManifestUpdater = workloadManifestUpdater ?? new WorkloadManifestUpdater(_reporter, _workloadManifestProvider, _workloadResolver, _nugetPackageDownloader, _userHome, _tempDirPath, _packageSourceLocation);
->>>>>>> 29682514
         }
 
         public override int Execute()
