﻿<?xml version="1.0" encoding="utf-8"?>
<xliff xmlns="urn:oasis:names:tc:xliff:document:1.2" xmlns:xsi="http://www.w3.org/2001/XMLSchema-instance" version="1.2" xsi:schemaLocation="urn:oasis:names:tc:xliff:document:1.2 xliff-core-1.2-transitional.xsd">
  <file datatype="xml" source-language="en" target-language="pl" original="../LocalizableStrings.resx">
    <body>
      <trans-unit id="CommandDescription">
        <source>List workloads available.</source>
        <target state="translated">Wyświetl listę dostępnych obciążeń.</target>
        <note />
      </trans-unit>
<<<<<<< HEAD
=======
      <trans-unit id="WorkloadIdColumn">
        <source>Installed Workload Ids</source>
        <target state="new">Installed Workload Ids</target>
        <note />
      </trans-unit>
>>>>>>> 459f5062
      <trans-unit id="WorkloadListFooter">
        <source>Use `dotnet workload search` to find additional workloads to install.</source>
        <target state="translated">Użyj polecenia „dotnet workload search”, aby znaleźć dodatkowe obciążenia do zainstalowania.</target>
        <note />
      </trans-unit>
<<<<<<< HEAD
      <trans-unit id="WorkloadUpdatesAvailable">
        <source>Updates are available for the following workload(s): {0}. Run `dotnet workload update` to get the latest.</source>
        <target state="new">Updates are available for the following workload(s): {0}. Run `dotnet workload update` to get the latest.</target>
=======
      <trans-unit id="WorkloadManfiestVersionColumn">
        <source>Manifest Version</source>
        <target state="new">Manifest Version</target>
        <note />
      </trans-unit>
      <trans-unit id="WorkloadSourceColumn">
        <source>Installation Source</source>
        <target state="new">Installation Source</target>
        <note />
      </trans-unit>
      <trans-unit id="WorkloadUpdatesAvailable">
        <source>Updates are avaliable for the following workload(s): {0}. Run `dotnet workload update` to get the latest.</source>
        <target state="needs-review-translation">Aktualizacje są dostępne dla następujących obciążeń: {0}. Uruchom polecenie „aktualizacja obciążenia dotnet”, aby uzyskać najnowszą wersję.</target>
>>>>>>> 459f5062
        <note />
      </trans-unit>
    </body>
  </file>
</xliff><|MERGE_RESOLUTION|>--- conflicted
+++ resolved
@@ -7,38 +7,14 @@
         <target state="translated">Wyświetl listę dostępnych obciążeń.</target>
         <note />
       </trans-unit>
-<<<<<<< HEAD
-=======
-      <trans-unit id="WorkloadIdColumn">
-        <source>Installed Workload Ids</source>
-        <target state="new">Installed Workload Ids</target>
-        <note />
-      </trans-unit>
->>>>>>> 459f5062
       <trans-unit id="WorkloadListFooter">
         <source>Use `dotnet workload search` to find additional workloads to install.</source>
         <target state="translated">Użyj polecenia „dotnet workload search”, aby znaleźć dodatkowe obciążenia do zainstalowania.</target>
         <note />
       </trans-unit>
-<<<<<<< HEAD
       <trans-unit id="WorkloadUpdatesAvailable">
         <source>Updates are available for the following workload(s): {0}. Run `dotnet workload update` to get the latest.</source>
-        <target state="new">Updates are available for the following workload(s): {0}. Run `dotnet workload update` to get the latest.</target>
-=======
-      <trans-unit id="WorkloadManfiestVersionColumn">
-        <source>Manifest Version</source>
-        <target state="new">Manifest Version</target>
-        <note />
-      </trans-unit>
-      <trans-unit id="WorkloadSourceColumn">
-        <source>Installation Source</source>
-        <target state="new">Installation Source</target>
-        <note />
-      </trans-unit>
-      <trans-unit id="WorkloadUpdatesAvailable">
-        <source>Updates are avaliable for the following workload(s): {0}. Run `dotnet workload update` to get the latest.</source>
         <target state="needs-review-translation">Aktualizacje są dostępne dla następujących obciążeń: {0}. Uruchom polecenie „aktualizacja obciążenia dotnet”, aby uzyskać najnowszą wersję.</target>
->>>>>>> 459f5062
         <note />
       </trans-unit>
     </body>
