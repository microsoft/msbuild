﻿<?xml version="1.0" encoding="utf-8"?>
<xliff xmlns="urn:oasis:names:tc:xliff:document:1.2" xmlns:xsi="http://www.w3.org/2001/XMLSchema-instance" version="1.2" xsi:schemaLocation="urn:oasis:names:tc:xliff:document:1.2 xliff-core-1.2-transitional.xsd">
  <file datatype="xml" source-language="en" target-language="ko" original="../LocalizableStrings.resx">
    <body>
      <trans-unit id="CommandDescription">
        <source>List workloads available.</source>
        <target state="translated">사용 가능한 워크로드를 나열합니다.</target>
        <note />
      </trans-unit>
      <trans-unit id="WorkloadListFooter">
        <source>Use `dotnet workload search` to find additional workloads to install.</source>
<<<<<<< HEAD
        <target state="needs-review-translation">'dotnet 워크로드 검색'을 사용하여 설치할 추가 워크로드를 찾습니다.</target>
        <note>{Locked="dotnet workload search"}</note>
=======
        <target state="translated">`dotnet workload search`을 사용하여 설치할 추가 워크로드를 찾습니다.</target>
        <note />
>>>>>>> d16d1159
      </trans-unit>
      <trans-unit id="WorkloadUpdatesAvailable">
        <source>Updates are available for the following workload(s): {0}. Run `dotnet workload update` to get the latest.</source>
        <target state="needs-review-translation">다음 워크로드에 대한 업데이트를 사용할 수 있습니다. {0}. 최신 버전을 받으려면 `dotnet 워크로드 업데이트`를 실행하세요.</target>
        <note>{Locked="dotnet workload update"}</note>
      </trans-unit>
    </body>
  </file>
</xliff><|MERGE_RESOLUTION|>--- conflicted
+++ resolved
@@ -9,13 +9,8 @@
       </trans-unit>
       <trans-unit id="WorkloadListFooter">
         <source>Use `dotnet workload search` to find additional workloads to install.</source>
-<<<<<<< HEAD
-        <target state="needs-review-translation">'dotnet 워크로드 검색'을 사용하여 설치할 추가 워크로드를 찾습니다.</target>
+        <target state="translated">`dotnet workload search`을 사용하여 설치할 추가 워크로드를 찾습니다.</target>
         <note>{Locked="dotnet workload search"}</note>
-=======
-        <target state="translated">`dotnet workload search`을 사용하여 설치할 추가 워크로드를 찾습니다.</target>
-        <note />
->>>>>>> d16d1159
       </trans-unit>
       <trans-unit id="WorkloadUpdatesAvailable">
         <source>Updates are available for the following workload(s): {0}. Run `dotnet workload update` to get the latest.</source>
