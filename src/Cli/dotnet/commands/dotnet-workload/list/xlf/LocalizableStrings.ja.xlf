--- conflicted
+++ resolved
@@ -7,38 +7,14 @@
         <target state="translated">使用可能なワークロードを一覧表示します。</target>
         <note />
       </trans-unit>
-<<<<<<< HEAD
-=======
-      <trans-unit id="WorkloadIdColumn">
-        <source>Installed Workload Ids</source>
-        <target state="new">Installed Workload Ids</target>
-        <note />
-      </trans-unit>
->>>>>>> 459f5062
       <trans-unit id="WorkloadListFooter">
         <source>Use `dotnet workload search` to find additional workloads to install.</source>
         <target state="translated">`dotnet ワークロード検索` を使用して追加ワークロードを検出し、インストールします。</target>
         <note />
       </trans-unit>
-<<<<<<< HEAD
       <trans-unit id="WorkloadUpdatesAvailable">
         <source>Updates are available for the following workload(s): {0}. Run `dotnet workload update` to get the latest.</source>
-        <target state="new">Updates are available for the following workload(s): {0}. Run `dotnet workload update` to get the latest.</target>
-=======
-      <trans-unit id="WorkloadManfiestVersionColumn">
-        <source>Manifest Version</source>
-        <target state="new">Manifest Version</target>
-        <note />
-      </trans-unit>
-      <trans-unit id="WorkloadSourceColumn">
-        <source>Installation Source</source>
-        <target state="new">Installation Source</target>
-        <note />
-      </trans-unit>
-      <trans-unit id="WorkloadUpdatesAvailable">
-        <source>Updates are avaliable for the following workload(s): {0}. Run `dotnet workload update` to get the latest.</source>
         <target state="needs-review-translation">次のワークロードについて更新プログラムを入手可能です: {0}。最新版を取得するには、`dotnet workload update` を実行します。</target>
->>>>>>> 459f5062
         <note />
       </trans-unit>
     </body>
