// Copyright (c) .NET Foundation and contributors. All rights reserved.
// Licensed under the MIT license. See LICENSE file in the project root for full license information.

using System;
using System.Collections.Generic;
using System.CommandLine;
using System.CommandLine.Invocation;
using System.CommandLine.Parsing;
using System.Linq;
using Microsoft.DotNet.Tools;
using Microsoft.DotNet.Tools.Test;
using LocalizableStrings = Microsoft.DotNet.Tools.Test.LocalizableStrings;

namespace Microsoft.DotNet.Cli
{
    internal static class TestCommandParser
    {
        public static readonly string DocsLink = "https://aka.ms/dotnet-test";

        public static readonly Argument<IEnumerable<string>> SlnOrProjectArgument = new Argument<IEnumerable<string>>(CommonLocalizableStrings.SolutionOrProjectArgumentName)
        {
            Description = CommonLocalizableStrings.SolutionOrProjectArgumentDescription,
            Arity = ArgumentArity.ZeroOrMore,
        };

        public static readonly Option<string> SettingsOption = new ForwardedOption<string>(new string[] { "-s", "--settings" }, LocalizableStrings.CmdSettingsDescription)
        {
            ArgumentHelpName = LocalizableStrings.CmdSettingsFile
        }.ForwardAsSingle(o => $"-property:VSTestSetting={SurroundWithDoubleQuotes(CommandDirectoryContext.GetFullPath(o))}");

        public static readonly Option<bool> ListTestsOption = new ForwardedOption<bool>(new string[] { "-t", "--list-tests" }, LocalizableStrings.CmdListTestsDescription)
              .ForwardAs("-property:VSTestListTests=true");

        public static readonly Option<IEnumerable<string>> EnvOption = new Option<IEnumerable<string>>(new string[] { "-e", "--environment" }, LocalizableStrings.CmdEnvironmentVariableDescription)
        {
            ArgumentHelpName = LocalizableStrings.CmdEnvironmentVariableExpression
        }.AllowSingleArgPerToken();

        public static readonly Option<string> FilterOption = new ForwardedOption<string>("--filter", LocalizableStrings.CmdTestCaseFilterDescription)
        {
            ArgumentHelpName = LocalizableStrings.CmdTestCaseFilterExpression
        }.ForwardAsSingle(o => $"-property:VSTestTestCaseFilter={SurroundWithDoubleQuotes(o)}");

        public static readonly Option<IEnumerable<string>> AdapterOption = new ForwardedOption<IEnumerable<string>>(new string[] { "--test-adapter-path" }, LocalizableStrings.CmdTestAdapterPathDescription)
        {
            ArgumentHelpName = LocalizableStrings.CmdTestAdapterPath
        }.ForwardAsSingle(o => $"-property:VSTestTestAdapterPath={SurroundWithDoubleQuotes(string.Join(";", o.Select(CommandDirectoryContext.GetFullPath)))}")
        .AllowSingleArgPerToken();

        public static readonly Option<IEnumerable<string>> LoggerOption = new ForwardedOption<IEnumerable<string>>(new string[] { "-l", "--logger" }, LocalizableStrings.CmdLoggerDescription)
        {
            ArgumentHelpName = LocalizableStrings.CmdLoggerOption
        }.ForwardAsSingle(o =>
        {
            var loggersString = string.Join(";", GetSemiColonEscapedArgs(o));

            return $"-property:VSTestLogger={SurroundWithDoubleQuotes(loggersString)}";
        })
        .AllowSingleArgPerToken();

        public static readonly Option<string> OutputOption = new ForwardedOption<string>(new string[] { "-o", "--output" }, LocalizableStrings.CmdOutputDescription)
        {
            ArgumentHelpName = LocalizableStrings.CmdOutputDir
        }.ForwardAsSingle(o => $"-property:OutputPath={SurroundWithDoubleQuotes(CommandDirectoryContext.GetFullPath(o))}");

        public static readonly Option<string> DiagOption = new ForwardedOption<string>(new string[] { "-d", "--diag" }, LocalizableStrings.CmdPathTologFileDescription)
        {
            ArgumentHelpName = LocalizableStrings.CmdPathToLogFile
        }
        .ForwardAsSingle(o => $"-property:VSTestDiag={SurroundWithDoubleQuotes(CommandDirectoryContext.GetFullPath(o))}");

        public static readonly Option<bool> NoBuildOption = new ForwardedOption<bool>("--no-build", LocalizableStrings.CmdNoBuildDescription)
            .ForwardAs("-property:VSTestNoBuild=true");

        public static readonly Option<string> ResultsOption = new ForwardedOption<string>(new string[] { "--results-directory" }, LocalizableStrings.CmdResultsDirectoryDescription)
        {
            ArgumentHelpName = LocalizableStrings.CmdPathToResultsDirectory
        }.ForwardAsSingle(o => $"-property:VSTestResultsDirectory={SurroundWithDoubleQuotes(CommandDirectoryContext.GetFullPath(o))}");

        public static readonly Option<IEnumerable<string>> CollectOption = new ForwardedOption<IEnumerable<string>>("--collect", LocalizableStrings.cmdCollectDescription)
        {
            ArgumentHelpName = LocalizableStrings.cmdCollectFriendlyName
<<<<<<< HEAD
        }.ForwardAsSingle(o => $"-property:VSTestCollect={SurroundWithDoubleQuotes(string.Join(";", GetSemiColonEscapedArgs(o)))}")
=======
        }.ForwardAsSingle(o => $"-property:VSTestCollect=\"{string.Join(";", GetSemiColonEscapedArgs(o))}\"")
>>>>>>> af88d8be
        .AllowSingleArgPerToken();

        public static readonly Option<bool> BlameOption = new ForwardedOption<bool>("--blame", LocalizableStrings.CmdBlameDescription)
            .ForwardAs("-property:VSTestBlame=true");

        public static readonly Option<bool> BlameCrashOption = new ForwardedOption<bool>("--blame-crash", LocalizableStrings.CmdBlameCrashDescription)
            .ForwardAs("-property:VSTestBlameCrash=true");

        public static readonly Argument<string> BlameCrashDumpArgument = new Argument<string>(LocalizableStrings.CrashDumpTypeArgumentName).FromAmong(new string[] { "full", "mini" });

        public static readonly Option<string> BlameCrashDumpOption = new ForwardedOption<string>("--blame-crash-dump-type", LocalizableStrings.CmdBlameCrashDumpTypeDescription)
            .ForwardAsMany(o => new[] { "-property:VSTestBlameCrash=true", $"-property:VSTestBlameCrashDumpType={o}" });

        public static readonly Option<string> BlameCrashAlwaysOption = new ForwardedOption<string>("--blame-crash-collect-always", LocalizableStrings.CmdBlameCrashCollectAlwaysDescription)
            .ForwardAsMany(o => new[] { "-property:VSTestBlameCrash=true", "-property:VSTestBlameCrashCollectAlways=true" });

        public static readonly Option<bool> BlameHangOption = new ForwardedOption<bool>("--blame-hang", LocalizableStrings.CmdBlameHangDescription)
            .ForwardAs("-property:VSTestBlameHang=true");

        public static readonly Argument<string> BlameHangDumpArgument = new Argument<string>(LocalizableStrings.HangDumpTypeArgumentName).FromAmong(new string[] { "full", "mini", "none" });

        public static readonly Option<string> BlameHangDumpOption = new ForwardedOption<string>("--blame-hang-dump-type", LocalizableStrings.CmdBlameHangDumpTypeDescription)
            .ForwardAsMany(o => new[] { "-property:VSTestBlameHang=true", $"-property:VSTestBlameHangDumpType={o}" });

        public static readonly Option<string> BlameHangTimeoutOption = new ForwardedOption<string>("--blame-hang-timeout", LocalizableStrings.CmdBlameHangTimeoutDescription)
        {
            ArgumentHelpName = LocalizableStrings.HangTimeoutArgumentName
        }.ForwardAsMany(o => new[] { "-property:VSTestBlameHang=true", $"-property:VSTestBlameHangTimeout={o}" });

        public static readonly Option<bool> NoLogoOption = new ForwardedOption<bool>("--nologo", LocalizableStrings.CmdNoLogo)
            .ForwardAs("-property:VSTestNoLogo=nologo");

        public static readonly Option<bool> NoRestoreOption = CommonOptions.NoRestoreOption;

        public static readonly Option<string> FrameworkOption = CommonOptions.FrameworkOption(LocalizableStrings.FrameworkOptionDescription);

        public static readonly Option ConfigurationOption = CommonOptions.ConfigurationOption(LocalizableStrings.ConfigurationOptionDescription);

        private static readonly Command Command = ConstructCommand();

        public static Command GetCommand()
        {
            return Command;
        }

        private static Command ConstructCommand()
        {
            var command = new DocumentedCommand("test", DocsLink, LocalizableStrings.AppFullName);

            command.AddArgument(SlnOrProjectArgument);

            command.AddOption(SettingsOption);
            command.AddOption(ListTestsOption);
            command.AddOption(EnvOption);
            command.AddOption(FilterOption);
            command.AddOption(AdapterOption);
            command.AddOption(LoggerOption);
            command.AddOption(OutputOption);
            command.AddOption(DiagOption);
            command.AddOption(NoBuildOption);
            command.AddOption(ResultsOption);
            command.AddOption(CollectOption);
            command.AddOption(BlameOption);
            command.AddOption(BlameCrashOption);
            command.AddOption(BlameCrashDumpOption);
            command.AddOption(BlameCrashAlwaysOption);
            command.AddOption(BlameHangOption);
            command.AddOption(BlameHangDumpOption);
            command.AddOption(BlameHangTimeoutOption);
            command.AddOption(NoLogoOption);
            command.AddOption(ConfigurationOption);
            command.AddOption(FrameworkOption);
<<<<<<< HEAD
            command.AddOption(CommonOptions.RuntimeOption.WithHelpDescription(command, LocalizableStrings.RuntimeOptionDescription));
            command.AddOption(NoRestoreOption);
            command.AddOption(CommonOptions.InteractiveMsBuildForwardOption);
            command.AddOption(CommonOptions.VerbosityOption);
            command.AddOption(CommonOptions.ArchitectureOption);
=======
            command.AddOption(CommonOptions.LongFormRuntimeOption.WithHelpDescription(command, LocalizableStrings.RuntimeOptionDescription));
            command.AddOption(NoRestoreOption);
            command.AddOption(CommonOptions.InteractiveMsBuildForwardOption);
            command.AddOption(CommonOptions.VerbosityOption);
            command.AddOption(CommonOptions.LongFormArchitectureOption);
>>>>>>> af88d8be
            command.AddOption(CommonOptions.OperatingSystemOption);

            command.SetHandler(TestCommand.Run);

            return command;
        }

        private static string GetSemiColonEscapedstring(string arg)
        {
            if (arg.IndexOf(";") != -1)
            {
                return arg.Replace(";", "%3b");
            }

            return arg;
        }

        private static string[] GetSemiColonEscapedArgs(IEnumerable<string> args)
        {
            int counter = 0;
            string[] array = new string[args.Count()];

            foreach (string arg in args)
            {
                array[counter++] = GetSemiColonEscapedstring(arg);
            }

            return array;
        }

        /// <summary>
        /// Adding double quotes around the property helps MSBuild arguments parser and avoid incorrect splits on ',' or ';'.
        /// </summary>
        internal /* for testing purposes */ static string SurroundWithDoubleQuotes(string input)
        {
            if (input is null)
            {
                throw new ArgumentNullException(nameof(input));
            }

            // If already escaped by double quotes then return original string.
            if (input.StartsWith("\"", StringComparison.Ordinal)
                && input.EndsWith("\"", StringComparison.Ordinal))
            {
                return input;
            }

            // We want to count the number of trailing backslashes to ensure
            // we will have an even number before adding the final double quote.
            // Otherwise the last \" will be interpreted as escaping the double
            // quote rather than a backslash and a double quote.
            var trailingBackslashesCount = 0;
            for (int i = input.Length - 1; i >= 0; i--)
            {
                if (input[i] == '\\')
                {
                    trailingBackslashesCount++;
                }
                else
                {
                    break;
                }
            }

            return trailingBackslashesCount % 2 == 0
                ? string.Concat("\"", input, "\"")
                : string.Concat("\"", input, "\\\"");
        }
    }
}<|MERGE_RESOLUTION|>--- conflicted
+++ resolved
@@ -80,11 +80,7 @@
         public static readonly Option<IEnumerable<string>> CollectOption = new ForwardedOption<IEnumerable<string>>("--collect", LocalizableStrings.cmdCollectDescription)
         {
             ArgumentHelpName = LocalizableStrings.cmdCollectFriendlyName
-<<<<<<< HEAD
-        }.ForwardAsSingle(o => $"-property:VSTestCollect={SurroundWithDoubleQuotes(string.Join(";", GetSemiColonEscapedArgs(o)))}")
-=======
         }.ForwardAsSingle(o => $"-property:VSTestCollect=\"{string.Join(";", GetSemiColonEscapedArgs(o))}\"")
->>>>>>> af88d8be
         .AllowSingleArgPerToken();
 
         public static readonly Option<bool> BlameOption = new ForwardedOption<bool>("--blame", LocalizableStrings.CmdBlameDescription)
@@ -157,19 +153,11 @@
             command.AddOption(NoLogoOption);
             command.AddOption(ConfigurationOption);
             command.AddOption(FrameworkOption);
-<<<<<<< HEAD
-            command.AddOption(CommonOptions.RuntimeOption.WithHelpDescription(command, LocalizableStrings.RuntimeOptionDescription));
-            command.AddOption(NoRestoreOption);
-            command.AddOption(CommonOptions.InteractiveMsBuildForwardOption);
-            command.AddOption(CommonOptions.VerbosityOption);
-            command.AddOption(CommonOptions.ArchitectureOption);
-=======
             command.AddOption(CommonOptions.LongFormRuntimeOption.WithHelpDescription(command, LocalizableStrings.RuntimeOptionDescription));
             command.AddOption(NoRestoreOption);
             command.AddOption(CommonOptions.InteractiveMsBuildForwardOption);
             command.AddOption(CommonOptions.VerbosityOption);
             command.AddOption(CommonOptions.LongFormArchitectureOption);
->>>>>>> af88d8be
             command.AddOption(CommonOptions.OperatingSystemOption);
 
             command.SetHandler(TestCommand.Run);
