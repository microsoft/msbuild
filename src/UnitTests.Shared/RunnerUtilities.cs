﻿using Microsoft.Build.Shared;
using System;
using System.Diagnostics;
using Xunit.Abstractions;

#nullable disable

namespace Microsoft.Build.UnitTests.Shared
{
    public static class RunnerUtilities
    {
        public static string PathToCurrentlyRunningMsBuildExe => BuildEnvironmentHelper.Instance.CurrentMSBuildExePath;

        /// <summary>
        /// Invoke the currently running msbuild and return the stdout, stderr, and process exit status.
        /// This method may invoke msbuild via other runtimes.
        /// </summary>
        public static string ExecMSBuild(string msbuildParameters, out bool successfulExit, ITestOutputHelper outputHelper = null)
        {
            return ExecMSBuild(PathToCurrentlyRunningMsBuildExe, msbuildParameters, out successfulExit, outputHelper: outputHelper);
        }

        /// <summary>
        /// Invoke msbuild.exe with the given parameters and return the stdout, stderr, and process exit status.
        /// This method may invoke msbuild via other runtimes.
        /// </summary>
        public static string ExecMSBuild(string pathToMsBuildExe, string msbuildParameters, out bool successfulExit, bool shellExecute = false, ITestOutputHelper outputHelper = null)
        {
#if FEATURE_RUN_EXE_IN_TESTS
            var pathToExecutable = pathToMsBuildExe;
#else
            var pathToExecutable = ResolveRuntimeExecutableName();
            msbuildParameters = FileUtilities.EnsureDoubleQuotes(pathToMsBuildExe) + " " + msbuildParameters;
#endif

            return RunProcessAndGetOutput(pathToExecutable, msbuildParameters, out successfulExit, shellExecute, outputHelper);
        }

        private static void AdjustForShellExecution(ref string pathToExecutable, ref string arguments)
        {
            if (NativeMethodsShared.IsWindows)
            {
                var comSpec = Environment.GetEnvironmentVariable("ComSpec");

                // /D: Do not load AutoRun configuration from the registry (perf)
                arguments = $"/D /C \"{pathToExecutable} {arguments}\"";
                pathToExecutable = comSpec;
            }
            else
            {
                throw new NotImplementedException();
            }
        }

#if !FEATURE_RUN_EXE_IN_TESTS
        /// <summary>
        /// Resolve the platform specific path to the runtime executable that msbuild.exe needs to be run in (unix-mono, {unix, windows}-corerun).
        /// </summary>
        private static string ResolveRuntimeExecutableName()
        {
            // Run the child process with the same host as the currently-running process.
            using (Process currentProcess = Process.GetCurrentProcess())
            {
                return currentProcess.MainModule.FileName;
            }
        }
#endif

        /// <summary>
        /// Run the process and get stdout and stderr
        /// </summary>
        public static string RunProcessAndGetOutput(string process, string parameters, out bool successfulExit, bool shellExecute = false, ITestOutputHelper outputHelper = null)
        {
            outputHelper?.WriteLine($"{DateTime.Now.ToString("hh:mm:ss tt")}:RunProcessAndGetOutput:1");

            if (shellExecute)
            {
                // we adjust the psi data manually because on net core using ProcessStartInfo.UseShellExecute throws NotImplementedException
                AdjustForShellExecution(ref process, ref parameters);
            }

            outputHelper?.WriteLine($"{DateTime.Now.ToString("hh:mm:ss tt")}:RunProcessAndGetOutput:2");
            var psi = new ProcessStartInfo(process)
            {
                CreateNoWindow = true,
                RedirectStandardInput = true,
                RedirectStandardOutput = true,
                RedirectStandardError = true,
                UseShellExecute = false,
                Arguments = parameters
            };
            string output = string.Empty;
            int pid = -1;

            outputHelper?.WriteLine($"{DateTime.Now.ToString("hh:mm:ss tt")}:RunProcessAndGetOutput:3");
            using (var p = new Process { EnableRaisingEvents = true, StartInfo = psi })
            {
<<<<<<< HEAD
                DataReceivedEventHandler handler = delegate (object sender, DataReceivedEventArgs args)
=======

                outputHelper?.WriteLine($"{DateTime.Now.ToString("hh:mm:ss tt")}:RunProcessAndGetOutput:4");
                p.OutputDataReceived += delegate (object sender, DataReceivedEventArgs args)
>>>>>>> 3512dc27
                {
                    if (args != null)
                    {
                        output += args.Data + "\r\n";
                    }
                };

                p.OutputDataReceived += handler;
                p.ErrorDataReceived += handler;

                outputHelper?.WriteLine("Executing [{0} {1}]; TID: {2}, timestamp:{3}", process, parameters, System.Threading.Thread.CurrentThread.ManagedThreadId, System.DateTime.Now.Ticks);
                Console.WriteLine("Executing [{0} {1}]", process, parameters);


                outputHelper?.WriteLine($"{DateTime.Now.ToString("hh:mm:ss tt")}:RunProcessAndGetOutput:5");
                p.Start();

                outputHelper?.WriteLine($"{DateTime.Now.ToString("hh:mm:ss tt")}:RunProcessAndGetOutput:6");
                p.BeginOutputReadLine();

                outputHelper?.WriteLine($"{DateTime.Now.ToString("hh:mm:ss tt")}:RunProcessAndGetOutput:7");
                p.BeginErrorReadLine();

                outputHelper?.WriteLine($"{DateTime.Now.ToString("hh:mm:ss tt")}:RunProcessAndGetOutput:8");
                p.StandardInput.Dispose();
<<<<<<< HEAD
                p.WaitForExit(30000);

=======

                outputHelper?.WriteLine($"{DateTime.Now.ToString("hh:mm:ss tt")}:RunProcessAndGetOutput:9");
                p.WaitForExit(30000);

                outputHelper?.WriteLine($"{DateTime.Now.ToString("hh:mm:ss tt")}:RunProcessAndGetOutput:10");
                p.WaitForExit(); // The timeout overload does not wait for output to be received.

                outputHelper?.WriteLine($"{DateTime.Now.ToString("hh:mm:ss tt")}:RunProcessAndGetOutput:11");

>>>>>>> 3512dc27
                pid = p.Id;
                successfulExit = p.ExitCode == 0;
            }

            outputHelper?.WriteLine($"{DateTime.Now.ToString("hh:mm:ss tt")}:RunProcessAndGetOutput:12");
            outputHelper?.WriteLine("==== OUTPUT ====");
            outputHelper?.WriteLine(output + $" tid: {System.Threading.Thread.CurrentThread.ManagedThreadId} timestamp: {DateTime.Now.Ticks}");
            outputHelper?.WriteLine("Process ID is " + pid + $" tid: {System.Threading.Thread.CurrentThread.ManagedThreadId} timestamp: {DateTime.Now.Ticks}" + "\r\n");
            outputHelper?.WriteLine("==============");

            outputHelper?.WriteLine($"{DateTime.Now.ToString("hh:mm:ss tt")}:RunProcessAndGetOutput:13");
            Console.WriteLine("==== OUTPUT ====");
            Console.WriteLine(output);
            Console.WriteLine("Process ID is " + pid + "\r\n");
            Console.WriteLine("==============");

            output += "Process ID is " + pid + "\r\n";
            return output;
        }
    }
}<|MERGE_RESOLUTION|>--- conflicted
+++ resolved
@@ -95,13 +95,7 @@
             outputHelper?.WriteLine($"{DateTime.Now.ToString("hh:mm:ss tt")}:RunProcessAndGetOutput:3");
             using (var p = new Process { EnableRaisingEvents = true, StartInfo = psi })
             {
-<<<<<<< HEAD
                 DataReceivedEventHandler handler = delegate (object sender, DataReceivedEventArgs args)
-=======
-
-                outputHelper?.WriteLine($"{DateTime.Now.ToString("hh:mm:ss tt")}:RunProcessAndGetOutput:4");
-                p.OutputDataReceived += delegate (object sender, DataReceivedEventArgs args)
->>>>>>> 3512dc27
                 {
                     if (args != null)
                     {
@@ -115,32 +109,12 @@
                 outputHelper?.WriteLine("Executing [{0} {1}]; TID: {2}, timestamp:{3}", process, parameters, System.Threading.Thread.CurrentThread.ManagedThreadId, System.DateTime.Now.Ticks);
                 Console.WriteLine("Executing [{0} {1}]", process, parameters);
 
-
-                outputHelper?.WriteLine($"{DateTime.Now.ToString("hh:mm:ss tt")}:RunProcessAndGetOutput:5");
                 p.Start();
-
-                outputHelper?.WriteLine($"{DateTime.Now.ToString("hh:mm:ss tt")}:RunProcessAndGetOutput:6");
                 p.BeginOutputReadLine();
-
-                outputHelper?.WriteLine($"{DateTime.Now.ToString("hh:mm:ss tt")}:RunProcessAndGetOutput:7");
                 p.BeginErrorReadLine();
-
-                outputHelper?.WriteLine($"{DateTime.Now.ToString("hh:mm:ss tt")}:RunProcessAndGetOutput:8");
                 p.StandardInput.Dispose();
-<<<<<<< HEAD
                 p.WaitForExit(30000);
 
-=======
-
-                outputHelper?.WriteLine($"{DateTime.Now.ToString("hh:mm:ss tt")}:RunProcessAndGetOutput:9");
-                p.WaitForExit(30000);
-
-                outputHelper?.WriteLine($"{DateTime.Now.ToString("hh:mm:ss tt")}:RunProcessAndGetOutput:10");
-                p.WaitForExit(); // The timeout overload does not wait for output to be received.
-
-                outputHelper?.WriteLine($"{DateTime.Now.ToString("hh:mm:ss tt")}:RunProcessAndGetOutput:11");
-
->>>>>>> 3512dc27
                 pid = p.Id;
                 successfulExit = p.ExitCode == 0;
             }
