--- conflicted
+++ resolved
@@ -58,40 +58,11 @@
                                                    ?? throw new InvalidOperationException("This test assembly does not have the BootstrapLocationAttribute");
 
             string binaryFolder = attribute.BootstrapMsbuildBinaryLocation;
-<<<<<<< HEAD
-            string bindirOverride = Environment.GetEnvironmentVariable("MSBUILD_BOOTSTRAPPED_BINDIR");
-            if (!string.IsNullOrEmpty(bindirOverride))
-            {
-                // The bootstrap environment has moved to another location. Assume the same relative layout and adjust the path.
-#if NET
-                string relativePath = Path.GetRelativePath(attribute.BootstrapRoot, binaryFolder);
-                binaryFolder = Path.GetFullPath(relativePath, bindirOverride);
-#else
-                binaryFolder = Path.GetFullPath(binaryFolder);
-                if (binaryFolder.StartsWith(attribute.BootstrapRoot))
-                {
-                    binaryFolder = binaryFolder.Substring(attribute.BootstrapRoot.Length);
-                    if (binaryFolder.StartsWith(Path.DirectorySeparatorChar.ToString()))
-                    {
-                        binaryFolder = binaryFolder.Substring(1);
-                    }
-
-                    binaryFolder = Path.Combine(bindirOverride, binaryFolder);
-                }
-#endif
-            }
-=======
->>>>>>> 36714943
 #if NET
             string pathToExecutable = EnvironmentProvider.GetDotnetExePath()!;
             msbuildParameters = Path.Combine(binaryFolder, "MSBuild.dll") + " " + msbuildParameters;
 #else
-<<<<<<< HEAD
-            string pathToExecutable =
-                Path.Combine(binaryFolder, "msbuild.exe");
-=======
             string pathToExecutable = Path.Combine(binaryFolder, "MSBuild.exe");
->>>>>>> 36714943
 #endif
             return RunProcessAndGetOutput(pathToExecutable, msbuildParameters, out successfulExit, shellExecute, outputHelper);
         }
@@ -164,8 +135,8 @@
                 {
                     // Let's not create a unit test for which we need more than 30 sec to execute.
                     // Please consider carefully if you would like to increase the timeout.
-                    // p.KillTree(1000);
-                    // throw new TimeoutException($"Test failed due to timeout: process {p.Id} is active for more than 30 sec.");
+                    p.KillTree(1000);
+                    throw new TimeoutException($"Test failed due to timeout: process {p.Id} is active for more than 30 sec.");
                 }
 
                 // We need the WaitForExit call without parameters because our processing of output/error streams is not synchronous.
