﻿// Copyright (c) Microsoft. All rights reserved.
// Licensed under the MIT license. See LICENSE file in the project root for full license information.

using System;
using System.IO;
<<<<<<< HEAD
=======
using System.Reflection;
using System.Globalization;
>>>>>>> 3f8a403e

using Microsoft.Build.Framework;
using Microsoft.Build.Shared;
using Microsoft.Build.Tasks;
using Microsoft.Build.Utilities;
<<<<<<< HEAD

using NUnit.Framework;

namespace Microsoft.Build.UnitTests
{
    [TestFixture]
=======
using Microsoft.Build.Shared;
using Xunit;

namespace Microsoft.Build.UnitTests
{
>>>>>>> 3f8a403e
    sealed public class CreateCSharpManifestResourceName_Tests
    {
        /// <summary>
        /// Test the basic functionality.
        /// </summary>
<<<<<<< HEAD
        [Test]
=======
        [Fact]
>>>>>>> 3f8a403e
        public void Basic()
        {
            string result =
            CreateCSharpManifestResourceName.CreateManifestNameImpl
                (
                    @"f:\myproject\SubFolder\MyForm.resx",
                    null,
                    true,
                    null,    // Root namespace
                    null,
                    null,
                    StreamHelpers.StringToStream("namespace MyStuff.Namespace { class Class {} }"),
                    null
                );

            Assert.Equal("MyStuff.Namespace.Class", result);
        }

        /// <summary>
        /// Test for a namespace that has ANSI but non-ascii characters.
        ///
        /// NOTE: namespace dÃa {} get's compiled into different IL depending on the language of the OS
        /// that its running on. This is because 'Ã' is a high ANSI character which is interpretted differently
        /// for different codepages.
        /// </summary>
<<<<<<< HEAD
        [Test]
=======
        [Fact]
>>>>>>> 3f8a403e
        public void Regress172107()
        {
            // Can't embed the 'Ã' directly because the string is Unicode already and the Unicode<-->ANSI transform
            // isn't bidirectional.
            MemoryStream sourcesStream = (MemoryStream)StreamHelpers.StringToStream("namespace d?a { class Class {} }");

            // Instead, directly write the ANSI character into the memory buffer.
            sourcesStream.Seek(11, SeekOrigin.Begin);
            sourcesStream.WriteByte(0xc3);    // Plug the 'Ã' in 
            sourcesStream.Seek(0, SeekOrigin.Begin);

            string result =
            CreateCSharpManifestResourceName.CreateManifestNameImpl
                (
                    @"irrelevent",
                    null,
                    true,
                    null,    // Root namespace
                    null,
                    null,
                    sourcesStream,
                    null
                );


            MemoryStream m = new MemoryStream();
            m.Write(new byte[] { 0x64, 0xc3, 0x61, 0x2e, 0x43, 0x6c, 0x61, 0x73, 0x73 }, 0, 9); // dÃa.Class in ANSI
            m.Flush();
            m.Seek(0, SeekOrigin.Begin);

            StreamReader r = new StreamReader(m, System.Text.Encoding.Default, true); // HIGHCHAR: Test reads ANSI because that's the scenario.
            string className = r.ReadToEnd();

            Assert.Equal(className, result);
        }



        /// <summary>
        /// Test for a namespace that has UTF8 characters but there's no BOM at the start.
        ///
        /// </summary>
<<<<<<< HEAD
        [Test]
=======
        [Fact]
>>>>>>> 3f8a403e
        public void Regress249540()
        {
            // Special character is 'Ä' in UTF8: 0xC3 84
            MemoryStream sourcesStream = (MemoryStream)StreamHelpers.StringToStream("namespace d??a { class Class {} }");

            // Instead, directly write the ANSI character into the memory buffer.
            sourcesStream.Seek(11, SeekOrigin.Begin);
            sourcesStream.WriteByte(0xc3);    // Plug the first byte of 'Ä' in.
            sourcesStream.WriteByte(0x84);    // Plug the second byte of 'Ä' in.
            sourcesStream.Seek(0, SeekOrigin.Begin);

            string result =
            CreateCSharpManifestResourceName.CreateManifestNameImpl
                (
                    @"irrelevent",
                    null,
                    true,
                    null,    // Root namespace
                    null,
                    null,
                    sourcesStream,
                    null
                );

            Assert.Equal("d\u00C4a.Class", result);
        }

        /// <summary>
        /// Test a dependent with a relative path
        /// </summary>
<<<<<<< HEAD
        [Test]
=======
        [Fact]
>>>>>>> 3f8a403e
        public void RelativeDependentUpon()
        {
            string result =
            CreateCSharpManifestResourceName.CreateManifestNameImpl
                (
                    @"f:\myproject\SubFolder\MyForm.resx",
                    null,
                    true,
                    null,    // Root namespace
                    null,
                    null,
                    StreamHelpers.StringToStream("namespace Namespace { class Class {} }"),
                    null
                );

            Assert.Equal("Namespace.Class", result);
        }

        /// <summary>
        /// Test a dependent with a relative path
        /// </summary>
<<<<<<< HEAD
        [Test]
=======
        [Fact]
>>>>>>> 3f8a403e
        public void AbsoluteDependentUpon()
        {
            string result =
            CreateCSharpManifestResourceName.CreateManifestNameImpl
                (
                    @"f:\myproject\SubFolder\MyForm.resx",
                    null,
                    true,
                    "RootNamespace",    // Root namespace (will be ignored because it's dependent)
                    null,
                    null,
                    StreamHelpers.StringToStream("namespace MyStuff.Namespace { class Class {} }"),
                    null
                );

            Assert.Equal("MyStuff.Namespace.Class", result);
        }

        /// <summary>
        /// A dependent class plus there is a culture.
        /// </summary>
<<<<<<< HEAD
        [Test]
=======
        [Fact]
>>>>>>> 3f8a403e
        public void DependentWithCulture()
        {
            string result =
            CreateCSharpManifestResourceName.CreateManifestNameImpl
                (
                    @"f:\myproject\SubFolder\MyForm.en-GB.resx",
                    null,
                    true,
                    "RootNamespace",    // Root namespace (will be ignored because it's dependent)
                    null,
                    null,
                    StreamHelpers.StringToStream("namespace MyStuff.Namespace { class Class {} }"),
                    null
                );

            Assert.Equal("MyStuff.Namespace.Class.en-GB", result);
        }

        /// <summary>
        /// A dependent class plus there is a culture that was expressed in the metadata of the 
        /// item rather than the filename.
        /// </summary>
<<<<<<< HEAD
        [Test]
=======
        [Fact]
>>>>>>> 3f8a403e
        public void DependentWithCultureMetadata()
        {
            string result =
            CreateCSharpManifestResourceName.CreateManifestNameImpl
                (
                    @"f:\myproject\SubFolder\MyForm.resx",
                    null,
                    true,
                    "RootNamespace",    // Root namespace (will be ignored because it's dependent)
                    null,
                    "en-GB",
                    StreamHelpers.StringToStream("namespace MyStuff.Namespace { class Class {} }"),
                    null
                );

            Assert.Equal("MyStuff.Namespace.Class.en-GB", result);
        }

        /// <summary>
        /// A dependent class plus there is a culture embedded in the .RESX filename.
        /// </summary>
<<<<<<< HEAD
        [Test]
=======
        [Fact]
>>>>>>> 3f8a403e
        public void DependentWithEmbeddedCulture()
        {
            string result =
            CreateCSharpManifestResourceName.CreateManifestNameImpl
                (
                    @"f:\myproject\SubFolder\MyForm.fr-fr.resx",
                    null,
                    true,
                    "RootNamespace",    // Root namespace (will be ignored because it's dependent)
                    null,
                    null,
                    StreamHelpers.StringToStream("namespace MyStuff.Namespace { class Class {} }"),
                    null
                );

            Assert.Equal("MyStuff.Namespace.Class.fr-fr", result);
        }

        /// <summary>
        /// No dependent class, but there is a root namespace place.  Also, the .resx
        /// extension contains some upper-case characters.
        /// </summary>
<<<<<<< HEAD
        [Test]
=======
        [Fact]
>>>>>>> 3f8a403e
        public void RootnamespaceWithCulture()
        {
            string result =
            CreateCSharpManifestResourceName.CreateManifestNameImpl
                (
                    @"SubFolder\MyForm.en-GB.ResX",
                    null,
                    true,
                    "RootNamespace",        // Root namespace
                    null,
                    null,
                    null,
                    null
                );

            Assert.Equal("RootNamespace.SubFolder.MyForm.en-GB", result);
        }

        /// <summary>
        /// If there is a link file name then it is preferred over the main file name.
        /// </summary>
<<<<<<< HEAD
        [Test]
=======
        [Fact]
>>>>>>> 3f8a403e
        public void Regress222308()
        {
            string result =
            CreateCSharpManifestResourceName.CreateManifestNameImpl
                (
                    @"..\..\XmlEditor\Setup\XmlEditor.rgs",
                    @"XmlEditor.rgs",
                    true,
                    "RootNamespace",        // Root namespace
                    null,
                    null,
                    null,
                    null
                );

            Assert.Equal("RootNamespace.XmlEditor.rgs", result);
        }

        /// <summary>
        /// A non-resx file in a subfolder, with a root namespace.
        /// </summary>
<<<<<<< HEAD
        [Test]
=======
        [Fact]
>>>>>>> 3f8a403e
        public void BitmapWithRootNamespace()
        {
            string result =
            CreateCSharpManifestResourceName.CreateManifestNameImpl
                (
                    @"SubFolder\SplashScreen.bmp",
                    null,
                    true,
                    "RootNamespace",        // Root namespace
                    null,
                    null,
                    null,
                    null
                );

            Assert.Equal("RootNamespace.SubFolder.SplashScreen.bmp", result);
        }

        /// <summary>
        /// A culture-specific non-resx file in a subfolder, with a root namespace.
        /// </summary>
<<<<<<< HEAD
        [Test]
=======
        [Fact]
>>>>>>> 3f8a403e
        public void CulturedBitmapWithRootNamespace()
        {
            string result =
            CreateCSharpManifestResourceName.CreateManifestNameImpl
                (
                    @"SubFolder\SplashScreen.fr.bmp",
                    null,
                    true,
                    "RootNamespace",        // Root namespace
                    null,
                    null,
                    null,
                    null
                );

<<<<<<< HEAD
            Assert.AreEqual(FileUtilities.FixFilePath(@"fr\RootNamespace.SubFolder.SplashScreen.bmp"), result);
=======
            Assert.Equal(@"fr\RootNamespace.SubFolder.SplashScreen.bmp", result);
>>>>>>> 3f8a403e
        }

        /// <summary>
        /// A culture-specific non-resx file in a subfolder, with a root namespace, but no culture directory prefix
        /// </summary>
<<<<<<< HEAD
        [Test]
=======
        [Fact]
>>>>>>> 3f8a403e
        public void CulturedBitmapWithRootNamespaceNoDirectoryPrefix()
        {
            string result =
            CreateCSharpManifestResourceName.CreateManifestNameImpl
                (
                    @"SubFolder\SplashScreen.fr.bmp",
                    null,    // Link file name
                    false,
                    "RootNamespace",        // Root namespace
                    null,
                    null,
                    null,
                    null
                );

            Assert.Equal(@"RootNamespace.SubFolder.SplashScreen.bmp", result);
        }

        /// <summary>
        /// If the filename passed in as the "DependentUpon" file doesn't end in .cs then
        /// we want to fall back to the RootNamespace+FileName logic.
        /// </summary>
<<<<<<< HEAD
        [Test]
=======
        [Fact]
>>>>>>> 3f8a403e
        public void Regress188319()
        {
            CreateCSharpManifestResourceName t = new CreateCSharpManifestResourceName();

            t.BuildEngine = new MockEngine();
            ITaskItem i = new TaskItem("SR1.resx");
            i.SetMetadata("BuildAction", "EmbeddedResource");
            i.SetMetadata("DependentUpon", "SR1.strings");        // Normally, this would be a C# file.
            t.ResourceFiles = new ITaskItem[] { i };
            t.RootNamespace = "CustomToolTest";
            bool success = t.Execute
            (
                new Microsoft.Build.Tasks.CreateFileStream(CreateFileStream)
            );

            Assert.True(success); // "Expected the task to succceed."

            ITaskItem[] resourceNames = t.ManifestResourceNames;

            Assert.Equal(1, resourceNames.Length);
            Assert.Equal(@"CustomToolTest.SR1", resourceNames[0].ItemSpec);
        }

        /// <summary>
        /// helper method for verifying manifest resource names
        /// </summary>
        private void VerifyExpectedManifestResourceName(string resourcePath, string expectedName)
        {
            string result = CreateCSharpManifestResourceName.CreateManifestNameImpl(resourcePath, null, true, "Root", null, null, null, null);
            string expected = "Root." + expectedName;

            Assert.Equal(result, expected);
        }

        /// <summary>
        /// Need to convert any spaces in the directory name of embedded resource files to underscores. 
        /// Leave spaces in the file name itself alone. That's how Everett did it.
        /// </summary>
<<<<<<< HEAD
        [Test]
=======
        [Fact]
>>>>>>> 3f8a403e
        public void Regress309027()
        {
            VerifyExpectedManifestResourceName(
                @"SubFolder With Spaces\Splash Screen.bmp", "SubFolder_With_Spaces.Splash Screen.bmp");
        }

        /// <summary>
        /// The folder part of embedded resource names (not the file name though) needs to be a proper identifier, 
        /// since that's how Everett used to do this
        /// </summary>
<<<<<<< HEAD
        [Test]
=======
        [Fact]
>>>>>>> 3f8a403e
        public void Regress311473()
        {
            // First char must be a letter or a connector (underscore), others must be a letter/digit/connector or a combining mark
            // If the first character is not a valid first character but valid subsequent character, the name is prepended
            // with an underscore. Invalid subsequent characters are replaced with an underscore.
            VerifyExpectedManifestResourceName(@"1abc()\pic.bmp", "_1abc__.pic.bmp");

            // if the first character is not a valid id character at all, it's replaced with an underscore instead of 
            // prepending an underscore to it
            VerifyExpectedManifestResourceName(@"@abc\pic.bmp", "_abc.pic.bmp");

            // Each folder name is processed independently
            VerifyExpectedManifestResourceName(@"1234\1abc\pic.bmp", "_1234._1abc.pic.bmp");

            // Each part of folder name separated by dots is processed independently as well
            VerifyExpectedManifestResourceName(@"1abc.@abc@._1234()\pic.bmp", "_1abc._abc_._1234__.pic.bmp");
            VerifyExpectedManifestResourceName(@"1abc\@abc@\_1234()\pic.bmp", "_1abc._abc_._1234__.pic.bmp");

            // Combination of dots and folders
            VerifyExpectedManifestResourceName(@"@Ab2.=gh\1hl.l=a1\pic.bmp", "_Ab2._gh._1hl.l_a1.pic.bmp");

            // A single underscore folder name is expanded to two underscores
            VerifyExpectedManifestResourceName(@"_\pic.bmp", "__.pic.bmp");

            // A more complex example of the last rule
            VerifyExpectedManifestResourceName(@"_\__\_.__\_\pic.bmp", "__.__._.__.__.pic.bmp");
        }

        /// <summary>
        /// If the dependent upon filename and the resource filename both contain what looks like
        /// a culture, do not treat it as a culture identifier.  E.g.:
        /// 
        ///     Form1.ro.resx == DependentUpon ==> Form1.ro.vb
        /// 
        /// In this case, we don't include "ro" as the culture because it's in both filenames.  In
        /// the case of:
        /// 
        ///     Form1.ro.resx == DependentUpon ==> Form1.vb
        /// 
        /// we continue to treat "ro" as the culture.
        /// </summary>
<<<<<<< HEAD
        [Test]
=======
        [Fact]
>>>>>>> 3f8a403e
        public void Regress419591()
        {
            string result =
            CreateCSharpManifestResourceName.CreateManifestNameImpl
                (
                    "MyForm.en-GB.resx",
                    null,
                    true,
                    "RootNamespace",    // Root namespace (will be ignored because it's dependent)
                    "MyForm.en-GB.cs",
                    null,
                    StreamHelpers.StringToStream("namespace ClassLibrary1 { class MyForm {} }"),
                    null
                );

            Assert.Equal("ClassLibrary1.MyForm", result);
        }

        /// <summary>
        /// If the dependent upon filename and the resource filename both contain what looks like
        /// a culture, do not treat it as a culture identifier.  E.g.:
        /// 
        ///     Form1.ro.resx == DependentUpon ==> Form1.ro.vb
        /// 
        /// In this case, we don't include "ro" as the culture because it's in both filenames.  If
        /// The parent source file doesn't have a class name in it, we just use the culture neutral
        /// filename of the resource file.
        /// </summary>
<<<<<<< HEAD
        [Test]
=======
        [Fact]
>>>>>>> 3f8a403e
        public void Regress419591_EmptySource()
        {
            string result =
            CreateCSharpManifestResourceName.CreateManifestNameImpl
                (
                    "MyForm.en-GB.resx",
                    null,
                    true,
                    "RootNamespace",
                    "MyForm.en-GB.cs",
                    null,
                    StreamHelpers.StringToStream(""),
                    null
                );

            Assert.Equal("RootNamespace.MyForm.en-GB", result);
        }

        /// <summary>
        /// If we encounter a class or namespace name within a conditional compilation directive,
        /// we need to warn because we do not try to resolve the correct manifest name depending
        /// on conditional compilation of code.
        /// </summary>
<<<<<<< HEAD
        [Test]
=======
        [Fact]
>>>>>>> 3f8a403e
        public void Regress459265()
        {
            MockEngine m = new MockEngine();
            CreateCSharpManifestResourceName c = new CreateCSharpManifestResourceName();
            c.BuildEngine = m;

            string result =
            CreateCSharpManifestResourceName.CreateManifestNameImpl
                (
                    "MyForm.resx",
                    null,
                    true,
                    "RootNamespace",    // Root namespace (will be ignored because it's dependent)
                    "MyForm.cs",
                    null,
                    StreamHelpers.StringToStream(
@"using System;
#if false
namespace ClassLibrary1
#endif
#if Debug
namespace ClassLibrary2
#else
namespace ClassLibrary3
#endif 
{
    class MyForm 
    {
    }
}"
                    ),
                    c.Log
                );

            Assert.True(
                m.Log.Contains
                (
                    String.Format(AssemblyResources.GetString("CreateManifestResourceName.DefinitionFoundWithinConditionalDirective"), "MyForm.cs", "MyForm.resx")
                )
            );
        }

        /// <summary>
        /// Given a file path, return a stream on top of that path.
        /// </summary>
        /// <param name="path">Path to the file</param>
        /// <param name="mode">File mode</param>
        /// <param name="access">Access type</param>
        /// <returns>The Stream</returns>
        private Stream CreateFileStream(string path, FileMode mode, FileAccess access)
        {
            if (String.Compare(path, "SR1.strings", StringComparison.OrdinalIgnoreCase) == 0)
            {
                return StreamHelpers.StringToStream("namespace MyStuff.Namespace { class Class {} }");
            }
            Assert.True(false, String.Format("Encountered a new path {0}, needs unittesting support", path));
            return null;
        }

        /// <summary>
        /// Tests to ensure that the ResourceFilesWithManifestResourceNames contains everything that
        /// the ResourceFiles property on the task contains, but with additional metadata called ManifestResourceName
        /// </summary>
<<<<<<< HEAD
        [Test]
=======
        [Fact]
>>>>>>> 3f8a403e
        public void ResourceFilesWithManifestResourceNamesContainsAdditionalMetadata()
        {
            CreateCSharpManifestResourceName t = new CreateCSharpManifestResourceName();

            t.BuildEngine = new MockEngine();
            ITaskItem i = new TaskItem("strings.resx");

            t.ResourceFiles = new ITaskItem[] { i };
            t.RootNamespace = "ResourceRoot";
            bool success = t.Execute();

            Assert.True(success); // "Expected the task to succceed."

            ITaskItem[] resourceFiles = t.ResourceFilesWithManifestResourceNames;

            Assert.Equal(1, resourceFiles.Length);
            Assert.Equal(@"strings.resx", resourceFiles[0].ItemSpec);
            Assert.Equal(@"ResourceRoot.strings", resourceFiles[0].GetMetadata("ManifestResourceName"));
        }

        /// <summary>
        /// Ensure that if no LogicalName is specified, that the same ManifestResourceName metadata
        /// gets applied as LogicalName
        /// </summary>
<<<<<<< HEAD
        [Test]
=======
        [Fact]
>>>>>>> 3f8a403e
        public void AddLogicalNameForNonResx()
        {
            CreateCSharpManifestResourceName t = new CreateCSharpManifestResourceName();

            t.BuildEngine = new MockEngine();
            ITaskItem i = new TaskItem("pic.bmp");
            i.SetMetadata("Type", "Non-Resx");

            t.ResourceFiles = new ITaskItem[] { i };
            t.RootNamespace = "ResourceRoot";
            bool success = t.Execute();

            Assert.True(success); // "Expected the task to succceed."

            ITaskItem[] resourceFiles = t.ResourceFilesWithManifestResourceNames;

            Assert.Equal(1, resourceFiles.Length);
            Assert.Equal(@"pic.bmp", resourceFiles[0].ItemSpec);
            Assert.Equal(@"ResourceRoot.pic.bmp", resourceFiles[0].GetMetadata("LogicalName"));
        }

        /// <summary>
        /// Ensure that a LogicalName that is already present is preserved during manifest name generation
        /// </summary>
<<<<<<< HEAD
        [Test]
=======
        [Fact]
>>>>>>> 3f8a403e
        public void PreserveLogicalNameForNonResx()
        {
            CreateCSharpManifestResourceName t = new CreateCSharpManifestResourceName();

            t.BuildEngine = new MockEngine();
            ITaskItem i = new TaskItem("pic.bmp");
            i.SetMetadata("LogicalName", "foo");
            i.SetMetadata("Type", "Non-Resx");

            t.ResourceFiles = new ITaskItem[] { i };
            t.RootNamespace = "ResourceRoot";
            bool success = t.Execute();

            Assert.True(success); // "Expected the task to succceed."

            ITaskItem[] resourceFiles = t.ResourceFilesWithManifestResourceNames;

            Assert.Equal(1, resourceFiles.Length);
            Assert.Equal(@"pic.bmp", resourceFiles[0].ItemSpec);
            Assert.Equal(@"foo", resourceFiles[0].GetMetadata("LogicalName"));
        }

        /// <summary>
        /// Resx resources should not get ManifestResourceName metadata copied to the LogicalName value
        /// </summary>
<<<<<<< HEAD
        [Test]
=======
        [Fact]
>>>>>>> 3f8a403e
        public void NoLogicalNameAddedForResx()
        {
            CreateCSharpManifestResourceName t = new CreateCSharpManifestResourceName();

            t.BuildEngine = new MockEngine();
            ITaskItem i = new TaskItem("strings.resx");
            i.SetMetadata("Type", "Resx");

            t.ResourceFiles = new ITaskItem[] { i };
            t.RootNamespace = "ResourceRoot";
            bool success = t.Execute();

            Assert.True(success); // "Expected the task to succceed."

            ITaskItem[] resourceFiles = t.ResourceFilesWithManifestResourceNames;

            Assert.Equal(1, resourceFiles.Length);
            Assert.Equal(@"strings.resx", resourceFiles[0].ItemSpec);
            Assert.Equal(String.Empty, resourceFiles[0].GetMetadata("LogicalName"));
        }

        /// <summary>
        /// A culture-specific resources file in a subfolder, with a root namespace
        /// </summary>
<<<<<<< HEAD
        [Test]
=======
        [Fact]
>>>>>>> 3f8a403e
        public void CulturedResourcesFileWithRootNamespaceWithinSubfolder()
        {
            string result =
            CreateCSharpManifestResourceName.CreateManifestNameImpl
                (
                    @"SubFolder\MyResource.fr.resources",
                    null,    // Link file name
                    false,
                    "RootNamespace",        // Root namespace
                    null,
                    null,
                    null,
                    null
                );

            Assert.Equal(@"RootNamespace.SubFolder.MyResource.fr.resources", result);
        }

        /// <summary>
        /// A culture-specific resources file with a root namespace
        /// </summary>
<<<<<<< HEAD
        [Test]
=======
        [Fact]
>>>>>>> 3f8a403e
        public void CulturedResourcesFileWithRootNamespace()
        {
            string result =
            CreateCSharpManifestResourceName.CreateManifestNameImpl
                (
                    @"MyResource.fr.resources",
                    null,    // Link file name
                    false,
                    "RootNamespace",        // Root namespace
                    null,
                    null,
                    null,
                    null
                );

            Assert.Equal(@"RootNamespace.MyResource.fr.resources", result);
        }

        /// <summary>
        /// A non-culture-specific resources file with a root namespace
        /// </summary>
<<<<<<< HEAD
        [Test]
=======
        [Fact]
>>>>>>> 3f8a403e
        public void ResourcesFileWithRootNamespace()
        {
            string result =
            CreateCSharpManifestResourceName.CreateManifestNameImpl
                (
                    @"MyResource.resources",
                    null,    // Link file name
                    false,
                    "RootNamespace",        // Root namespace
                    null,
                    null,
                    null,
                    null
                );

            Assert.Equal(@"RootNamespace.MyResource.resources", result);
        }
    }
}<|MERGE_RESOLUTION|>--- conflicted
+++ resolved
@@ -1,42 +1,24 @@
-﻿// Copyright (c) Microsoft. All rights reserved.
+// Copyright (c) Microsoft. All rights reserved.
 // Licensed under the MIT license. See LICENSE file in the project root for full license information.
 
 using System;
 using System.IO;
-<<<<<<< HEAD
-=======
-using System.Reflection;
-using System.Globalization;
->>>>>>> 3f8a403e
 
 using Microsoft.Build.Framework;
 using Microsoft.Build.Shared;
 using Microsoft.Build.Tasks;
 using Microsoft.Build.Utilities;
-<<<<<<< HEAD
-
-using NUnit.Framework;
+using Microsoft.Build.Shared;
+using Xunit;
 
 namespace Microsoft.Build.UnitTests
 {
-    [TestFixture]
-=======
-using Microsoft.Build.Shared;
-using Xunit;
-
-namespace Microsoft.Build.UnitTests
-{
->>>>>>> 3f8a403e
     sealed public class CreateCSharpManifestResourceName_Tests
     {
         /// <summary>
         /// Test the basic functionality.
         /// </summary>
-<<<<<<< HEAD
-        [Test]
-=======
-        [Fact]
->>>>>>> 3f8a403e
+        [Fact]
         public void Basic()
         {
             string result =
@@ -62,11 +44,7 @@
         /// that its running on. This is because 'Ã' is a high ANSI character which is interpretted differently
         /// for different codepages.
         /// </summary>
-<<<<<<< HEAD
-        [Test]
-=======
-        [Fact]
->>>>>>> 3f8a403e
+        [Fact]
         public void Regress172107()
         {
             // Can't embed the 'Ã' directly because the string is Unicode already and the Unicode<-->ANSI transform
@@ -109,11 +87,7 @@
         /// Test for a namespace that has UTF8 characters but there's no BOM at the start.
         ///
         /// </summary>
-<<<<<<< HEAD
-        [Test]
-=======
-        [Fact]
->>>>>>> 3f8a403e
+        [Fact]
         public void Regress249540()
         {
             // Special character is 'Ä' in UTF8: 0xC3 84
@@ -144,11 +118,7 @@
         /// <summary>
         /// Test a dependent with a relative path
         /// </summary>
-<<<<<<< HEAD
-        [Test]
-=======
-        [Fact]
->>>>>>> 3f8a403e
+        [Fact]
         public void RelativeDependentUpon()
         {
             string result =
@@ -170,11 +140,7 @@
         /// <summary>
         /// Test a dependent with a relative path
         /// </summary>
-<<<<<<< HEAD
-        [Test]
-=======
-        [Fact]
->>>>>>> 3f8a403e
+        [Fact]
         public void AbsoluteDependentUpon()
         {
             string result =
@@ -196,11 +162,7 @@
         /// <summary>
         /// A dependent class plus there is a culture.
         /// </summary>
-<<<<<<< HEAD
-        [Test]
-=======
-        [Fact]
->>>>>>> 3f8a403e
+        [Fact]
         public void DependentWithCulture()
         {
             string result =
@@ -223,11 +185,7 @@
         /// A dependent class plus there is a culture that was expressed in the metadata of the 
         /// item rather than the filename.
         /// </summary>
-<<<<<<< HEAD
-        [Test]
-=======
-        [Fact]
->>>>>>> 3f8a403e
+        [Fact]
         public void DependentWithCultureMetadata()
         {
             string result =
@@ -249,11 +207,7 @@
         /// <summary>
         /// A dependent class plus there is a culture embedded in the .RESX filename.
         /// </summary>
-<<<<<<< HEAD
-        [Test]
-=======
-        [Fact]
->>>>>>> 3f8a403e
+        [Fact]
         public void DependentWithEmbeddedCulture()
         {
             string result =
@@ -276,11 +230,7 @@
         /// No dependent class, but there is a root namespace place.  Also, the .resx
         /// extension contains some upper-case characters.
         /// </summary>
-<<<<<<< HEAD
-        [Test]
-=======
-        [Fact]
->>>>>>> 3f8a403e
+        [Fact]
         public void RootnamespaceWithCulture()
         {
             string result =
@@ -302,11 +252,7 @@
         /// <summary>
         /// If there is a link file name then it is preferred over the main file name.
         /// </summary>
-<<<<<<< HEAD
-        [Test]
-=======
-        [Fact]
->>>>>>> 3f8a403e
+        [Fact]
         public void Regress222308()
         {
             string result =
@@ -328,11 +274,7 @@
         /// <summary>
         /// A non-resx file in a subfolder, with a root namespace.
         /// </summary>
-<<<<<<< HEAD
-        [Test]
-=======
-        [Fact]
->>>>>>> 3f8a403e
+        [Fact]
         public void BitmapWithRootNamespace()
         {
             string result =
@@ -354,11 +296,7 @@
         /// <summary>
         /// A culture-specific non-resx file in a subfolder, with a root namespace.
         /// </summary>
-<<<<<<< HEAD
-        [Test]
-=======
-        [Fact]
->>>>>>> 3f8a403e
+        [Fact]
         public void CulturedBitmapWithRootNamespace()
         {
             string result =
@@ -374,21 +312,13 @@
                     null
                 );
 
-<<<<<<< HEAD
-            Assert.AreEqual(FileUtilities.FixFilePath(@"fr\RootNamespace.SubFolder.SplashScreen.bmp"), result);
-=======
-            Assert.Equal(@"fr\RootNamespace.SubFolder.SplashScreen.bmp", result);
->>>>>>> 3f8a403e
+            Assert.Equal(FileUtilities.FixFilePath(@"fr\RootNamespace.SubFolder.SplashScreen.bmp"), result);
         }
 
         /// <summary>
         /// A culture-specific non-resx file in a subfolder, with a root namespace, but no culture directory prefix
         /// </summary>
-<<<<<<< HEAD
-        [Test]
-=======
-        [Fact]
->>>>>>> 3f8a403e
+        [Fact]
         public void CulturedBitmapWithRootNamespaceNoDirectoryPrefix()
         {
             string result =
@@ -411,11 +341,7 @@
         /// If the filename passed in as the "DependentUpon" file doesn't end in .cs then
         /// we want to fall back to the RootNamespace+FileName logic.
         /// </summary>
-<<<<<<< HEAD
-        [Test]
-=======
-        [Fact]
->>>>>>> 3f8a403e
+        [Fact]
         public void Regress188319()
         {
             CreateCSharpManifestResourceName t = new CreateCSharpManifestResourceName();
@@ -454,11 +380,7 @@
         /// Need to convert any spaces in the directory name of embedded resource files to underscores. 
         /// Leave spaces in the file name itself alone. That's how Everett did it.
         /// </summary>
-<<<<<<< HEAD
-        [Test]
-=======
-        [Fact]
->>>>>>> 3f8a403e
+        [Fact]
         public void Regress309027()
         {
             VerifyExpectedManifestResourceName(
@@ -469,11 +391,7 @@
         /// The folder part of embedded resource names (not the file name though) needs to be a proper identifier, 
         /// since that's how Everett used to do this
         /// </summary>
-<<<<<<< HEAD
-        [Test]
-=======
-        [Fact]
->>>>>>> 3f8a403e
+        [Fact]
         public void Regress311473()
         {
             // First char must be a letter or a connector (underscore), others must be a letter/digit/connector or a combining mark
@@ -515,11 +433,7 @@
         /// 
         /// we continue to treat "ro" as the culture.
         /// </summary>
-<<<<<<< HEAD
-        [Test]
-=======
-        [Fact]
->>>>>>> 3f8a403e
+        [Fact]
         public void Regress419591()
         {
             string result =
@@ -548,11 +462,7 @@
         /// The parent source file doesn't have a class name in it, we just use the culture neutral
         /// filename of the resource file.
         /// </summary>
-<<<<<<< HEAD
-        [Test]
-=======
-        [Fact]
->>>>>>> 3f8a403e
+        [Fact]
         public void Regress419591_EmptySource()
         {
             string result =
@@ -576,11 +486,7 @@
         /// we need to warn because we do not try to resolve the correct manifest name depending
         /// on conditional compilation of code.
         /// </summary>
-<<<<<<< HEAD
-        [Test]
-=======
-        [Fact]
->>>>>>> 3f8a403e
+        [Fact]
         public void Regress459265()
         {
             MockEngine m = new MockEngine();
@@ -644,11 +550,7 @@
         /// Tests to ensure that the ResourceFilesWithManifestResourceNames contains everything that
         /// the ResourceFiles property on the task contains, but with additional metadata called ManifestResourceName
         /// </summary>
-<<<<<<< HEAD
-        [Test]
-=======
-        [Fact]
->>>>>>> 3f8a403e
+        [Fact]
         public void ResourceFilesWithManifestResourceNamesContainsAdditionalMetadata()
         {
             CreateCSharpManifestResourceName t = new CreateCSharpManifestResourceName();
@@ -673,11 +575,7 @@
         /// Ensure that if no LogicalName is specified, that the same ManifestResourceName metadata
         /// gets applied as LogicalName
         /// </summary>
-<<<<<<< HEAD
-        [Test]
-=======
-        [Fact]
->>>>>>> 3f8a403e
+        [Fact]
         public void AddLogicalNameForNonResx()
         {
             CreateCSharpManifestResourceName t = new CreateCSharpManifestResourceName();
@@ -702,11 +600,7 @@
         /// <summary>
         /// Ensure that a LogicalName that is already present is preserved during manifest name generation
         /// </summary>
-<<<<<<< HEAD
-        [Test]
-=======
-        [Fact]
->>>>>>> 3f8a403e
+        [Fact]
         public void PreserveLogicalNameForNonResx()
         {
             CreateCSharpManifestResourceName t = new CreateCSharpManifestResourceName();
@@ -732,11 +626,7 @@
         /// <summary>
         /// Resx resources should not get ManifestResourceName metadata copied to the LogicalName value
         /// </summary>
-<<<<<<< HEAD
-        [Test]
-=======
-        [Fact]
->>>>>>> 3f8a403e
+        [Fact]
         public void NoLogicalNameAddedForResx()
         {
             CreateCSharpManifestResourceName t = new CreateCSharpManifestResourceName();
@@ -761,11 +651,7 @@
         /// <summary>
         /// A culture-specific resources file in a subfolder, with a root namespace
         /// </summary>
-<<<<<<< HEAD
-        [Test]
-=======
-        [Fact]
->>>>>>> 3f8a403e
+        [Fact]
         public void CulturedResourcesFileWithRootNamespaceWithinSubfolder()
         {
             string result =
@@ -787,11 +673,7 @@
         /// <summary>
         /// A culture-specific resources file with a root namespace
         /// </summary>
-<<<<<<< HEAD
-        [Test]
-=======
-        [Fact]
->>>>>>> 3f8a403e
+        [Fact]
         public void CulturedResourcesFileWithRootNamespace()
         {
             string result =
@@ -813,11 +695,7 @@
         /// <summary>
         /// A non-culture-specific resources file with a root namespace
         /// </summary>
-<<<<<<< HEAD
-        [Test]
-=======
-        [Fact]
->>>>>>> 3f8a403e
+        [Fact]
         public void ResourcesFileWithRootNamespace()
         {
             string result =
