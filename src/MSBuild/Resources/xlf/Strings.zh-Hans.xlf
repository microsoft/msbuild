﻿<?xml version="1.0" encoding="utf-8"?>
<xliff xmlns="urn:oasis:names:tc:xliff:document:1.2" xmlns:xsi="http://www.w3.org/2001/XMLSchema-instance" version="1.2" xsi:schemaLocation="urn:oasis:names:tc:xliff:document:1.2 xliff-core-1.2-transitional.xsd">
  <file datatype="xml" source-language="en" target-language="zh-Hans" original="../Strings.resx">
    <body>
      <trans-unit id="AmbiguousProjectError">
        <source>MSBUILD : error MSB1011: Specify which project or solution file to use because this folder contains more than one project or solution file.</source>
        <target state="translated">MSBUILD : error MSB1011: 此文件夹中包含多个项目或解决方案文件，请指定要使用的项目或解决方案文件。</target>
        <note>{StrBegin="MSBUILD : error MSB1011: "}UE: If no project or solution file is explicitly specified on the MSBuild.exe command-line, then the engine searches for a
      project or solution file in the current directory by looking for *.*PROJ and *.SLN. If more than one file is found that matches this wildcard, we
      fire this error.
      LOCALIZATION: The prefix "MSBUILD : error MSBxxxx:" should not be localized.</note>
      </trans-unit>
      <trans-unit id="BuildFailedWithPropertiesItemsOrTargetResultsRequested">
        <source>Build failed. Properties, Items, and Target results cannot be obtained. See details in stderr above.</source>
        <target state="translated">生成失败。无法获取属性、项目和目标结果。在上面的 stderr 中查看详细信息。</target>
        <note />
      </trans-unit>
      <trans-unit id="BuildFinished">
        <source>Build {0} in {1}s</source>
<<<<<<< HEAD
        <target state="needs-review-translation">在 {1} 秒内生成 {0}</target>
=======
        <target state="translated">在 {1} 中生成 {0}</target>
>>>>>>> 116eba6a
        <note>
      Overall build summary
      {0}: BuildResult_X (below)
      {1}: duration in seconds with 1 decimal point
      's' should reflect the localized abbreviation for seconds
    </note>
      </trans-unit>
      <trans-unit id="BuildResult_Failed">
        <source>failed</source>
        <target state="translated">失败</target>
        <note>
      Part of Terminal Logger summary message: "Build {BuildResult_X} in {duration}s"
    </note>
      </trans-unit>
      <trans-unit id="BuildResult_FailedWithErrors">
        <source>failed with {0} error(s)</source>
        <target state="translated">失败，出现 {0} 错误</target>
        <note>
      Part of Terminal Logger summary message: "Build {BuildResult_X} in {duration}s"
    </note>
      </trans-unit>
      <trans-unit id="BuildResult_FailedWithErrorsAndWarnings">
        <source>failed with {0} error(s) and {1} warning(s)</source>
        <target state="translated">失败，出现 {0} 错误和 {1} 警告</target>
        <note>
      Part of Terminal Logger summary message: "Build {BuildResult_X} in {duration}s"
    </note>
      </trans-unit>
      <trans-unit id="BuildResult_FailedWithWarnings">
        <source>failed with {0} warning(s)</source>
        <target state="translated">失败，出现 {0} 警告</target>
        <note>
      Part of Terminal Logger summary message: "Build {BuildResult_X} in {duration}s"
    </note>
      </trans-unit>
      <trans-unit id="BuildResult_Succeeded">
        <source>succeeded</source>
        <target state="translated">已成功</target>
        <note>
      Part of Terminal Logger summary message: "Build {BuildResult_X} in {duration}s"
    </note>
      </trans-unit>
      <trans-unit id="BuildResult_SucceededWithWarnings">
        <source>succeeded with {0} warning(s)</source>
        <target state="translated">成功，出现 {0} 警告</target>
        <note>
      Part of Terminal Logger summary message: "Build {BuildResult_X} in {duration}s"
    </note>
      </trans-unit>
      <trans-unit id="CommandLine">
        <source>Command line arguments = "{0}"</source>
        <target state="translated">命令行参数 = "{0}"</target>
        <note />
      </trans-unit>
      <trans-unit id="ConfigurationFailurePrefixNoErrorCode">
        <source>MSBUILD : Configuration error {0}: {1}</source>
        <target state="translated">MSBUILD : 配置 error {0}: {1}</target>
        <note>{SubString="Configuration"}UE: This prefixes any error from reading the toolset definitions in msbuild.exe.config or the registry.
      There's no error code because one was included in the error message.
      LOCALIZATION: The word "Configuration" should be localized, the words "MSBuild" and "error" should NOT be localized.
    </note>
      </trans-unit>
      <trans-unit id="CannotAutoDisableAutoResponseFile">
        <source>MSBUILD : error MSB1027: The -noAutoResponse switch cannot be specified in the MSBuild.rsp auto-response file, nor in any response file that is referenced by the auto-response file.</source>
        <target state="translated">MSBUILD : error MSB1027: 不能在 MSBuild.rsp 自动响应文件中或由该自动响应文件引用的任何响应文件中指定 -noAutoResponse 开关。</target>
        <note>{StrBegin="MSBUILD : error MSB1027: "}LOCALIZATION: The prefix "MSBUILD : error MSBxxxx:", "-noAutoResponse" and "MSBuild.rsp" should not be localized.</note>
      </trans-unit>
      <trans-unit id="DurationDisplay">
        <source>({0:F1}s)</source>
        <target state="needs-review-translation">({0:F1}s)</target>
        <note>
        {0}: duration in seconds with 1 decimal point
        's' should reflect the localized abbreviation for seconds
      </note>
      </trans-unit>
      <trans-unit id="HelpMessage_41_QuestionSwitch">
        <source>  -question
                     (Experimental) Question whether there is any build work.
                     MSBuild will error out when it detects a target or task
                     that can be incremental (has inputs and outputs),
                     but isn't up to date.
                     (Short form: -q)
    </source>
        <target state="translated">  -question
                     (实验性)问题，是否存在任何生成工作。
                     当MSBuild检测到一个可以增量执行的
                     目标或任务，但不是最新
                     版本时，将会报错。
                     (缩写: -q)
    </target>
        <note>
      LOCALIZATION: "MSBuild" should not be localized.
      LOCALIZATION: "-question" and "-q" should not be localized.
      LOCALIZATION: None of the lines should be longer than a standard width console window, eg 80 chars.
    </note>
      </trans-unit>
      <trans-unit id="HelpMessage_42_ReportFileAccessesSwitch">
        <source>  -reportFileAccesses[:True|False]
                     Causes MSBuild to report file accesses to any configured
                     project cache plugins.

                     This flag is experimental and may not work as intended.
    </source>
        <target state="translated">  -reportFileAccesses[:True|False]
                     导致 MSBuild 报告对任何已配置
                     项目缓存插件的文件访问。

                     此标志是实验性的，可能无法按预期工作。
    </target>
        <note>
      LOCALIZATION: "-reportFileAccesses" should not be localized.
      LOCALIZATION: None of the lines should be longer than a standard width console window, eg 80 chars.
    </note>
      </trans-unit>
      <trans-unit id="HelpMessage_43_GetPropertySwitch">
        <source>  -getProperty:propertyName,...
                     Write out the value of one or more specified properties
                     after evaluation, without executing the build, or if either
                     the -targets option or the -getTargetResult option is
                     used, write out the values after the build.
    </source>
        <target state="translated">  -getProperty:propertyName,...
                     在计算后写出一个或多个指定属性的值，
                     但不执行生成，或者如果使用的是
                     -targets 选项或 -getTargetResult 选项，
                     则在生成后写出这些值。
    </target>
        <note>
      LOCALIZATION: "-getProperty", "-targets" and "-getTargetResult" should not be localized.
      LOCALIZATION: None of the lines should be longer than a standard width console window, eg 80 chars.
    </note>
      </trans-unit>
      <trans-unit id="HelpMessage_44_GetItemSwitch">
        <source>  -getItem:itemName,...
                     Write out the value of one or more specified items and
                     their associated metadata after evaluation without
                     executing the build, or if either the -targets option
                     or the -getTargetResult option is used, write out
                     the values after the build.
    </source>
        <target state="translated">  -getItem:itemName,...
                     在计算后写出一个或多个指定项的值及其
                     关联的元数据，但不
                     执行生成，或者如果使用的是 -targets 选项
                     或 -getTargetResult 选项，则在生成后写出
                     这些值。
    </target>
        <note>
      LOCALIZATION: "-getItem", "targets" and "getTargetResult" should not be localized.
      LOCALIZATION: None of the lines should be longer than a standard width console window, eg 80 chars.
    </note>
      </trans-unit>
      <trans-unit id="HelpMessage_45_GetTargetResultSwitch">
        <source>  -getTargetResult:targetName,...
                     Write out the output value of one or more targets and
                     the specified targets will be executed.
    </source>
        <target state="translated">  -getTargetResult:targetName,...
                     写出一个或多个目标的输出值，
                     并且将执行指定的目标。
    </target>
        <note>
      LOCALIZATION: "-getTargetResult" should not be localized.
      LOCALIZATION: None of the lines should be longer than a standard width console window, eg 80 chars.
    </note>
      </trans-unit>
      <trans-unit id="HelpMessage_46_FeatureAvailabilitySwitch">
        <source>  -featureAvailability:featureName,...
                     Check feature availability. The result is one of the
                     strings "Undefined", "Available", "NotAvailable" and
                     "Preview".
                     - Undefined - the availability of the feature is undefined
                     (the feature name is unknown to the feature availability
                     checker)
                     - NotAvailable - the feature is not available (unlike
                     Undefined, the feature name is known to the feature
                     availability checker and it knows the feature is not
                     supported by current MSBuild engine)
                     - Available - the feature is available
                     - Preview - the feature is in preview (not stable)
                     (Short form: -fa)
    </source>
        <target state="translated">  -featureAvailability:featureName,...
                     检查功能可用性。结果是以下字符串之一:
                     "Undefined"、"Available"、"NotAvailable" 和
                     "Preview"。
                     - Undefined - 未定义功能的可用性
                     (功能可用性检查器不知道
                     该功能名称)
                     - NotAvailable - 功能不可用(不同于
                     Undefined，功能可用性检查器知道
                     该功能名称，并且还知道该功能不
                     受当前 MSBuild 引擎支持)
                     - Available - 功能可用
                     - Preview - 功能处于预览状态(不稳定)
                     (缩写: -fa)
    </target>
        <note>
      LOCALIZATION: "-featureAvailability", "-fa", "Undefined", "Available" "NotAvailable" and "Preview"should not be localized.
      LOCALIZATION: None of the lines should be longer than a standard width console window, eg 80 chars.
    </note>
      </trans-unit>
      <trans-unit id="HelpMessage_47_TerminalLoggerSwitch">
        <source>  -terminalLogger[:auto,on,off]
                     Enable or disable the terminal logger. Terminal logger
                     provides enhanced build output on the console in real time,
                     organized logically by project, and designed to highlight
                     actionable information. Specify auto (or use the option
                     without arguments) to use the terminal logger only if the
                     standard output is not redirected. Don't parse the output
                     or otherwise rely on it remaining unchanged in future
                     versions. This option is available in MSBuild 17.8 and
                     later.
                     (Short form: -tl)
    </source>
        <target state="translated">  -terminalLogger[:auto,on,off]
                     启用或禁用终端记录器。终端记录器
                     在控制台上实时提供增强的生成输出，
                     这些输出在逻辑上按项目进行整理，旨在突出显示
                     可操作信息。指定 auto (或使用
                     不带参数的选项)，仅在标准输出未重定向的情况下
                     使用终端记录器。不要分析输出，
                     也不要依赖于它在将来的版本中保持
                     不变。此选项在 MSBuild 17.8 和
                     更高版本中提供。
                     (缩写: -tl)
    </target>
        <note>
      LOCALIZATION: "-terminalLogger", "-tl", and "auto" should not be localized.
      LOCALIZATION: None of the lines should be longer than a standard width console window, eg 80 chars.
    </note>
      </trans-unit>
      <trans-unit id="HelpMessage_48_TerminalLoggerParametersSwitch">
        <source>  -terminalLoggerParameters: &lt;parameters&gt;
                     Parameters to terminal logger. (Short form: -tlp)
                     The available parameters.
                        default--Specifies the default behavior of the terminal
                        logger. It requires one of the following values:
                           - `on`, `true`  forces TerminalLogger to be used even
                            when it would be disabled.
                           - `off`, `false` forces TerminalLogger to not be used
                            even when it would be enabled.
                           - `auto` enables TerminalLogger when the terminal
                            supports it and the session doesn't have redirected
                            stdout/stderr
                        verbosity--Override the -verbosity setting for this
                        logger
                        showCommandLine--Show TaskCommandLineEvent messages

                      Example:
                        -tlp:default=auto;verbosity=diag;shownCommandLine
    </source>
        <target state="translated">  -terminalLoggerParameters: &lt;parameters&gt;
                     终端记录器的参数。(缩写: -tlp)
                     可用参数。
                        default - 指定终端
                        记录器的默认行为。它需要以下值之一:
                           - `on`、`true` 可强制使用 TerminalLogger，
                            即使它已禁用也是如此。
                           - `off`、`false` 可强制不使用 TerminalLogger，
                            即使它已启用也是如此。
                           - `auto` 可在终端支持 TerminalLogger
                            且会话没有重定向的 stdout/stderr 时
                            启用 TerminalLogger
                        verbosity - 替代此记录器的 -verbosity
                        设置
                        showCommandLine - 显示 TaskCommandLineEvent 消息

                      示例:
                        -tlp:default=auto;verbosity=diag;shownCommandLine
    </target>
        <note>
      LOCALIZATION: "-terminalLoggerParameters", "-tlp", "default", "on", "true", "off", "false", "auto", "verbosity", "showCommandLine" should not be localized.
      LOCALIZATION: None of the lines should be longer than a standard width console window, eg 80 chars.
    </note>
      </trans-unit>
      <trans-unit id="HelpMessage_51_GetResultOutputFileSwitch">
        <source>  -getResultOutputFile:file
                     Redirect output from get* into a file.

                     Example:
                     -getProperty:Bar -getResultOutputFile:Biz.txt
                     This writes the value of property Bar into Biz.txt.
    </source>
        <target state="translated">  -getResultOutputFile:file
                     将 get* 的输出重定向到文件中。

                     示例:
                     -getProperty:Bar -getResultOutputFile:Biz.txt
                     这会将属性 Bar 的值写入 Biz.txt。
    </target>
        <note>
      LOCALIZATION: "-getResultOutputFile", "get*" and "-getProperty" should not be localized.
      LOCALIZATION: None of the lines should be longer than a standard width console window, eg 80 chars.
    </note>
      </trans-unit>
      <trans-unit id="HelpMessage_52_BuildCheckSwitch">
        <source>  -check
                     Enables BuildChecks during the build.
                     BuildCheck enables evaluating rules to ensure properties
                     of the build. For more info see aka.ms/buildcheck
	</source>
        <target state="needs-review-translation">  -check
                     在生成中启用 BuildChecks。
                     BuildCheck 允许评估规则以确保生成的
                     属性。有关详细信息，请参阅 aka.ms/buildcheck
	</target>
        <note>
    {Locked="-check"}{Locked="BuildChecks"}{Locked="BuildCheck"}
    LOCALIZATION: None of the lines should be longer than a standard width console window, eg 80 chars.
  </note>
      </trans-unit>
      <trans-unit id="InvalidLowPriorityValue">
        <source>MSBUILD : error MSB1064: Low priority value is not valid. {0}</source>
        <target state="translated">MSBUILD : error MSB1064: 低优先级值无效。{0}</target>
        <note>
      {StrBegin="MSBUILD : error MSB1064: "}
      UE: This message does not need in-line parameters because the exception takes care of displaying the invalid arg.
      This error is shown when a user specifies a value for the lowPriority parameter that is not equivalent to Boolean.TrueString or Boolean.FalseString.
      LOCALIZATION: The prefix "MSBUILD : error MSBxxxx:" should not be localized.
    </note>
      </trans-unit>
      <trans-unit id="InvalidTerminalLoggerValue">
        <source>MSBUILD : error MSB1065: Terminal logger value is not valid. It should be one of 'auto', 'true', or 'false'. {0}</source>
        <target state="translated">MSBUILD : error MSB1065: 终端记录器值无效。它应为 "auto"、"true" 或 "false" 之一。{0}</target>
        <note>
      {StrBegin="MSBUILD : error MSB1065: "}
      UE: This message does not need in-line parameters because the exception takes care of displaying the invalid arg.
      This error is shown when a user specifies a value for the lowPriority parameter that is not equivalent to Boolean.TrueString or Boolean.FalseString.
      LOCALIZATION: The prefix "MSBUILD : error MSBxxxx:" should not be localized.
    </note>
      </trans-unit>
      <trans-unit id="InvalidReportFileAccessesValue">
        <source>MSBUILD : error MSB1063: Report file accesses value is not valid. {0}</source>
        <target state="translated">MSBUILD : error MSB1063: 报表文件访问值无效。{0}</target>
        <note>
      {StrBegin="MSBUILD : error MSB1063: "}
      UE: This message does not need in-line parameters because the exception takes care of displaying the invalid arg.
      This error is shown when a user specifies a value that is not equivalent to Boolean.TrueString or Boolean.FalseString.
      LOCALIZATION: The prefix "MSBUILD : error MSBxxxx:" should not be localized.
    </note>
      </trans-unit>
      <trans-unit id="LongPaths">
        <source>Based on the Windows registry key LongPathsEnabled, the LongPaths feature is {0}.</source>
        <target state="translated">基于 Windows 注册表项 LongPathsEnabled，LongPaths 功能为 {0}。</target>
        <note>"Windows" is the OS, "LongPathsEnabled" should not be localized, and {0} will be "enabled"/"disabled"/"not set"</note>
      </trans-unit>
      <trans-unit id="LongPaths_Disabled">
        <source>disabled</source>
        <target state="translated">已禁用</target>
        <note />
      </trans-unit>
      <trans-unit id="LongPaths_Enabled">
        <source>enabled</source>
        <target state="translated">已启用</target>
        <note />
      </trans-unit>
      <trans-unit id="LongPaths_Missing">
        <source>not set</source>
        <target state="translated">未设置</target>
        <note />
      </trans-unit>
      <trans-unit id="MSBuildVersionMessage">
        <source>MSBuild version {0} for {1}</source>
        <target state="translated">适用于 {1} MSBuild 版本 {0}</target>
        <note>LOCALIZATION: {0} contains the DLL version number. {1} contains the name of a runtime, like ".NET Framework" or ".NET Core"</note>
      </trans-unit>
      <trans-unit id="CurrentDirectory">
        <source>Current directory = "{0}"</source>
        <target state="translated">当前目录 = "{0}"</target>
        <note />
      </trans-unit>
      <trans-unit id="DuplicateOutputResultsCache">
        <source>MSBUILD : error MSB1058: Only one output results cache can be specified.</source>
        <target state="translated">MSBUILD : error MSB1058: 只能指定一个输出结果缓存。</target>
        <note>{StrBegin="MSBUILD : error MSB1058: "}</note>
      </trans-unit>
      <trans-unit id="DuplicateProjectSwitchError">
        <source>MSBUILD : error MSB1008: Only one project can be specified.</source>
        <target state="translated">MSBUILD : error MSB1008: 只能指定一个项目。</target>
        <note>{StrBegin="MSBUILD : error MSB1008: "}UE: This happens if the user does something like "msbuild.exe myapp.proj myapp2.proj". This is not allowed.
    MSBuild.exe will only build a single project. The help topic may link to an article about how to author an MSBuild project
    that itself launches MSBuild on a number of other projects.
    LOCALIZATION: The prefix "MSBUILD : error MSBxxxx:" should not be localized.</note>
      </trans-unit>
      <trans-unit id="EnvironmentVariableAsSwitch">
        <source>MSBUILD : error MSB1060: Undefined environment variable passed in as switch.</source>
        <target state="translated">MSBUILD : error MSB1060: 未定义的环境变量作为开关传入。</target>
        <note>
      {StrBegin="MSBUILD : error MSB1060: "}
      UE: This error is shown when a user passes in an environment variable (including from a response file)
      but the environment variable is not defined.
    </note>
      </trans-unit>
      <trans-unit id="FatalError">
        <source>MSBUILD : error MSB1025: An internal failure occurred while running MSBuild.</source>
        <target state="translated">MSBUILD : error MSB1025: 运行 MSBuild 时发生内部错误。</target>
        <note>{StrBegin="MSBUILD : error MSB1025: "}UE: This message is shown when the application has to terminate either because of a bug in the code, or because some
      FX/CLR method threw an unexpected exception.
      LOCALIZATION: The prefix "MSBUILD : error MSBxxxx:" and "MSBuild" should not be localized.</note>
      </trans-unit>
      <trans-unit id="HelpMessage_1_Syntax">
        <source>Syntax:              MSBuild.exe [options] [project file | directory]
</source>
        <target state="translated">语法:              MSBuild.exe [选项] [项目文件 | 目录]
</target>
        <note>
      LOCALIZATION: The following should not be localized:
      1) "MSBuild", "MSBuild.exe" and "MSBuild.rsp"
      2) the string "proj" that describes the extension we look for
      3) all switch names and their short forms e.g. -property, or -p
      4) all verbosity levels and their short forms e.g. quiet, or q
      LOCALIZATION: None of the lines should be longer than a standard width console window, eg 80 chars.
    </note>
      </trans-unit>
      <trans-unit id="HelpMessage_2_Description">
        <source>Description:         Builds the specified targets in the project file. If
                     a project file is not specified, MSBuild searches the
                     current working directory for a file that has a file
                     extension that ends in "proj" and uses that file.  If
                     a directory is specified, MSBuild searches that
                     directory for a project file.
</source>
        <target state="translated">描述:         在项目文件中生成指定的目标。如果
                    未指定项目文件，MSBuild 将搜索
                    当前工作目录来查找文件
                    扩展名以“proj”结尾的文件并使用该文件。如果
                     如果指定了目录，MSBuild 将搜索此
                     目录来查找项目文件。
</target>
        <note>
      LOCALIZATION: The following should not be localized:
      1) "MSBuild", "MSBuild.exe" and "MSBuild.rsp"
      2) the string "proj" that describes the extension we look for
      3) all switch names and their short forms e.g. -property, or -p
      4) all verbosity levels and their short forms e.g. quiet, or q
      LOCALIZATION: None of the lines should be longer than a standard width console window, eg 80 chars.
    </note>
      </trans-unit>
      <trans-unit id="HelpMessage_34_InteractiveSwitch">
        <source>  -interactive[:True|False]
                     Indicates that actions in the build are allowed to
                     interact with the user.  Do not use this argument
                     in an automated scenario where interactivity is
                     not expected.
                     Specifying -interactive is the same as specifying
                     -interactive:true.  Use the parameter to override a
                     value that comes from a response file.
    </source>
        <target state="translated">  -interactive[:True|False]
                     指示允许生成中的操作
                     与用户互动。请勿在不需要
                     互动的自动化场景中使用
                     此参数。
                     指定 -interactive 与指定
                     -interactive:true 相同。使用此参数替代
                     来自响应文件中的值。
    </target>
        <note>
      LOCALIZATION: "-interactive" should not be localized.
      LOCALIZATION: None of the lines should be longer than a standard width console window, eg 80 chars.
    </note>
      </trans-unit>
      <trans-unit id="HelpMessage_35_IsolateProjectsSwitch">
        <source>  -isolateProjects[:True|MessageUponIsolationViolation|False]
                     Causes MSBuild to build each project in isolation.

                     When set to "MessageUponIsolationViolation" (or its short
                     form "Message"), only the results from top-level targets
                     are serialized if the -outputResultsCache switch is
                     supplied. This is to mitigate the chances of an
                     isolation-violating target on a dependency project using
                     incorrect state due to its dependency on a cached target
                     whose side effects would not be taken into account.
                     (For example, the definition of a property.)

                     This is a more restrictive mode of MSBuild as it requires
                     that the project graph be statically discoverable at
                     evaluation time, but can improve scheduling and reduce
                     memory overhead when building a large set of projects.
                     (Short form: -isolate)

                     This flag is experimental and may not work as intended.
    </source>
        <target state="translated">  -isolateProjects[:True|MessageUponIsolationViolation|False]
                     使 MSBuild 以隔离方式生成每个项目。

                     设置为 “MessageUponIsolationViolation” (或其缩写
                     窗体“Message”)时，仅在提供了 -outputResultsCache 开关的情况下才会
                     序列化来自顶级目标的
                     结果。这是为了减少依赖项目上的孤立
                     违规目标使用不正确状态的
                     可能性，因为它依赖于一个缓存目标
                     其副作用不会被考虑在内。
                     (例如，属性的定义。)

                     这是 MSBuild 的更严格的模式，因为它需要
                     在评估时静态地发现项目图
                     但可以改善调度并减少构建
                     大量项目时的内存开销。
                     (缩写: -isolate)

                     此标志是实验性的，可能无法按预期工作。
    </target>
        <note>
      LOCALIZATION: "MSBuild" should not be localized.
      LOCALIZATION: "-isolateProjects" should not be localized.
      LOCALIZATION: None of the lines should be longer than a standard width console window, eg 80 chars.</note>
      </trans-unit>
      <trans-unit id="HelpMessage_36_GraphBuildSwitch">
        <source>  -graphBuild[:True|False]
                     Causes MSBuild to construct and build a project graph.

                     Constructing a graph involves identifying project
                     references to form dependencies. Building that graph
                     involves attempting to build project references prior
                     to the projects that reference them, differing from
                     traditional MSBuild scheduling.
                     (Short form: -graph)

                     This flag is experimental and may not work as intended.
    </source>
        <target state="translated">  -graphBuild[:True|False]
                     使 MSBuild 构造并生成项目关系图。

                     构造关系图涉及到识别对窗体依赖项
                     的项目引用。生成项目关系图
                     涉及到在引用项目引用前
                     尝试生成这些引用，这与
                     传统的 MSBuild 计划不同。
                     (缩写: -graph)

                     此标记处于试验阶段，可能无法按预期工作。
    </target>
        <note>
      LOCALIZATION: "MSBuild" should not be localized.
      LOCALIZATION: "-graphBuild" and "-graph" should not be localized.
      LOCALIZATION: None of the lines should be longer than a standard width console window, eg 80 chars.
    </note>
      </trans-unit>
      <trans-unit id="HelpMessage_37_DocsLink">
        <source>For more detailed information, see https://aka.ms/msbuild/docs</source>
        <target state="translated">有关更详细信息，请参阅 https://aka.ms/msbuild/docs</target>
        <note />
      </trans-unit>
      <trans-unit id="HelpMessage_38_TargetsSwitch">
        <source>  -targets[:file]
                     Prints a list of available targets without executing the
                     actual build process. By default the output is written to
                     the console window. If the path to an output file
                     is provided that will be used instead.
                     (Short form: -ts)
                     Example:
                       -ts:out.txt
    </source>
        <target state="translated">  -targets[:file]
                     打印可用目标的列表，但不执行
                     实际生成过程。默认情况下，输出写入到
                     控制台窗口。如果输出文件的路径
                     已提供，则改用该路径。
                     (简写形式: -ts)
                     示例:
                       -ts:out.txt
    </target>
        <note>
      LOCALIZATION: "MSBuild" should not be localized.
      LOCALIZATION: "-targets" and "-ts" should not be localized.
      LOCALIZATION: None of the lines should be longer than a standard width console window, eg 80 chars.
    </note>
      </trans-unit>
      <trans-unit id="HelpMessage_39_LowPrioritySwitch">
        <source>  -lowPriority[:True|False]
                     Causes MSBuild to run at low process priority.

                     Specifying -lowPriority is the same as specifying
                     -lowPriority:True.
                     (Short form: -low)
    </source>
        <target state="translated">  -lowPriority[:True|False]
                     导致 MSBuild 在低进程优先级的情况下运行。

                     指定 -lowPriority 与指定
                     -lowPriority:True 相同。
                     (缩写: -low)
    </target>
        <note>
      LOCALIZATION: "MSBuild" should not be localized.
      LOCALIZATION: "-lowPriority" and "-low" should not be localized.
      LOCALIZATION: None of the lines should be longer than a standard width console window, eg 80 chars.
    </note>
      </trans-unit>
      <trans-unit id="HelpMessage_3_SwitchesHeader">
        <source>Switches:            Note that you can specify switches using
                     "-switch", "/switch" and "--switch".
</source>
        <target state="translated">开关:            请注意，使用 "-switch" 和 "/switch" 均可
                     指定开关。
</target>
        <note>
      LOCALIZATION: The following should not be localized:
      1) "MSBuild", "MSBuild.exe" and "MSBuild.rsp"
      2) the string "proj" that describes the extension we look for
      3) all switch names and their short forms e.g. -property, or -p
      4) all verbosity levels and their short forms e.g. quiet, or q
      LOCALIZATION: None of the lines should be longer than a standard width console window, eg 80 chars.
    </note>
      </trans-unit>
      <trans-unit id="HelpMessage_40_WarnNotAsErrorSwitch">
        <source>  -warnNotAsError[:code[;code2]]
                     List of warning codes to treats not treat as errors.
                     Use a semicolon or a comma to separate
                     multiple warning codes. Has no effect if the -warnaserror
                     switch is not set.

                     Example:
                       -warnNotAsError:MSB3026
    </source>
        <target state="translated">  -warnNotAsError[:code[;code2]]
                     不视为错误的警告代码列表.
                     使用分号或逗号分隔
                     多个警告代码。如果未设置 -warnaserror
                     开关，则不会产生任何影响。

                     示例:
                       -warnNotAsError:MSB3026
    </target>
        <note>
      LOCALIZATION: "-warnNotAsError" should not be localized.
      LOCALIZATION: None of the lines should be longer than a standard width console window, eg 80 chars.
    </note>
      </trans-unit>
      <trans-unit id="HelpMessage_4_HelpSwitch">
        <source>  -help              Display this usage message. (Short form: -? or -h)
</source>
        <target state="translated">  -help       显示此用法消息。(缩写: -? 或 -h)
</target>
        <note>
      LOCALIZATION: The following should not be localized:
      1) "MSBuild", "MSBuild.exe" and "MSBuild.rsp"
      2) the string "proj" that describes the extension we look for
      3) all switch names and their short forms e.g. -property, or -p
      4) all verbosity levels and their short forms e.g. quiet, or q
      LOCALIZATION: None of the lines should be longer than a standard width console window, eg 80 chars.
    </note>
      </trans-unit>
      <trans-unit id="HelpMessage_5_NoLogoSwitch">
        <source>  -noLogo            Do not display the startup banner and copyright message.
</source>
        <target state="translated">  -noLogo      不显示启动版权标志和版权消息。
</target>
        <note>
      LOCALIZATION: The following should not be localized:
      1) "MSBuild", "MSBuild.exe" and "MSBuild.rsp"
      2) the string "proj" that describes the extension we look for
      3) all switch names and their short forms e.g. -property, or -p
      4) all verbosity levels and their short forms e.g. quiet, or q
      LOCALIZATION: None of the lines should be longer than a standard width console window, eg 80 chars.
    </note>
      </trans-unit>
      <trans-unit id="HelpMessage_6_VersionSwitch">
        <source>  -version           Display version information only. (Short form: -ver)
</source>
        <target state="translated">  -version      仅显示版本信息。(缩写: -ver)
</target>
        <note>
      LOCALIZATION: The following should not be localized:
      1) "MSBuild", "MSBuild.exe" and "MSBuild.rsp"
      2) the string "proj" that describes the extension we look for
      3) all switch names and their short forms e.g. -property, or -p
      4) all verbosity levels and their short forms e.g. quiet, or q
      LOCALIZATION: None of the lines should be longer than a standard width console window, eg 80 chars.
    </note>
      </trans-unit>
      <trans-unit id="HelpMessage_7_ResponseFile">
        <source>  @&lt;file&gt;            Insert command-line settings from a text file. To specify
                     multiple response files, specify each response file
                     separately.

                     Any response files named "msbuild.rsp" are automatically
                     consumed from the following locations:
                     (1) the directory of msbuild.exe
                     (2) the directory of the first project or solution built
</source>
        <target state="translated"> @&lt;file&gt;      从文本文件插入命令行设置。若要指定
           多个响应文件，请分别指定每个响应
           文件。

           自动从以下位置使用任何
           名为 "msbuild.rsp" 的响应文件:
           (1) msbuild.exe 的目录
           (2) 生成的第一个项目或解决方案的目录
</target>
        <note>
      LOCALIZATION: The following should not be localized:
      1) "MSBuild", "MSBuild.exe" and "MSBuild.rsp"
      2) the string "proj" that describes the extension we look for
      3) all switch names and their short forms e.g. -property, or -p
      4) all verbosity levels and their short forms e.g. quiet, or q
      LOCALIZATION: None of the lines should be longer than a standard width console window, eg 80 chars.
    </note>
      </trans-unit>
      <trans-unit id="HelpMessage_8_NoAutoResponseSwitch">
        <source>  -noAutoResponse    Do not auto-include any MSBuild.rsp files. (Short form:
                     -noAutoRsp)
</source>
        <target state="translated">  -noAutoResponse    不自动包括任何 MSBuild.rsp 文件。(缩写:
                     -noAutoRsp)
</target>
        <note>
      LOCALIZATION: The following should not be localized:
      1) "MSBuild", "MSBuild.exe" and "MSBuild.rsp"
      2) the string "proj" that describes the extension we look for
      3) all switch names and their short forms e.g. -property, or -p
      4) all verbosity levels and their short forms e.g. quiet, or q
      LOCALIZATION: None of the lines should be longer than a standard width console window, eg 80 chars.
    </note>
      </trans-unit>
      <trans-unit id="HelpMessage_9_TargetSwitch">
        <source>  -target:&lt;targets&gt;  Build these targets in this project. Use a semicolon or a
                     comma to separate multiple targets, or specify each
                     target separately. (Short form: -t)
                     Example:
                       -target:Resources;Compile
</source>
        <target state="translated">  -target:&lt;targets&gt; 在此项目中生成这些目标。使用
           分号或逗号分隔多个目标，或者分别指定
           每个目标。(缩写: -t)
           示例:
            -target:Resources;Compile
</target>
        <note>
      LOCALIZATION: The following should not be localized:
      1) "MSBuild", "MSBuild.exe" and "MSBuild.rsp"
      2) the string "proj" that describes the extension we look for
      3) all switch names and their short forms e.g. -property, or -p
      4) all verbosity levels and their short forms e.g. quiet, or q
      LOCALIZATION: None of the lines should be longer than a standard width console window, eg 80 chars.
    </note>
      </trans-unit>
      <trans-unit id="HelpMessage_10_PropertySwitch">
        <source>  -property:&lt;n&gt;=&lt;v&gt;  Set or override these project-level properties. &lt;n&gt; is
                     the property name, and &lt;v&gt; is the property value. Use a
                     semicolon or a comma to separate multiple properties, or
                     specify each property separately. (Short form: -p)
                     Example:
                       -property:WarningLevel=2;OutDir=bin\Debug\
</source>
        <target state="translated">  -property:&lt;n&gt;=&lt;v&gt; 设置或重写这些项目级属性。&lt;n&gt; 是
           属性名，&lt;v&gt; 为属性值。请使用
           分号或逗号分隔多个属性，或者
           分别指定每个属性。(缩写: -p)
           示例:
                       -property:WarningLevel=2;OutDir=bin\Debug\
</target>
        <note>
      LOCALIZATION: The following should not be localized:
      1) "MSBuild", "MSBuild.exe" and "MSBuild.rsp"
      2) the string "proj" that describes the extension we look for
      3) all switch names and their short forms e.g. -property, or -p
      4) all verbosity levels and their short forms e.g. quiet, or q
      LOCALIZATION: None of the lines should be longer than a standard width console window, eg 80 chars.
    </note>
      </trans-unit>
      <trans-unit id="HelpMessage_11_LoggerSwitch">
        <source>  -logger:&lt;logger&gt;   Use this logger to log events from MSBuild. To specify
                     multiple loggers, specify each logger separately.
                     The &lt;logger&gt; syntax is:
                       [&lt;class&gt;,]&lt;assembly&gt;[,&lt;options&gt;][;&lt;parameters&gt;]
                     The &lt;logger class&gt; syntax is:
                       [&lt;partial or full namespace&gt;.]&lt;logger class name&gt;
                     The &lt;logger assembly&gt; syntax is:
                       {&lt;assembly name&gt;[,&lt;strong name&gt;] | &lt;assembly file&gt;}
                     Logger options specify how MSBuild creates the logger.
                     The &lt;logger parameters&gt; are optional, and are passed
                     to the logger exactly as you typed them. (Short form: -l)
                     Examples:
                       -logger:XMLLogger,MyLogger,Version=1.0.2,Culture=neutral
                       -logger:XMLLogger,C:\Loggers\MyLogger.dll;OutputAsHTML
</source>
        <target state="translated">  -logger:&lt;logger&gt;   使用此记录器来记录 MSBuild 中的事件。要指定
                     多个记录器，请分别指定每个记录器。
                     &lt;logger&gt; 语法为:
                       [&lt;class&gt;,]&lt;assembly&gt;[,&lt;options&gt;][;&lt;parameters&gt;]
                     &lt;logger class&gt; 语法为:
                       [&lt;partial or full namespace&gt;.]&lt;logger class name&gt;
                     &lt;logger assembly&gt; 语法为:
                       {&lt;assembly name&gt;[,&lt;strong name&gt;] | &lt;assembly file&gt;}
                     记录器选项指定 MSBuild 创建记录器的方式。
                     &lt;logger parameters&gt; 是可选的，并按键入的
                     形式原样传递给记录器。(缩写形式: -l)
                     示例:
                       -logger:XMLLogger,MyLogger,Version=1.0.2,Culture=neutral
                       -logger:XMLLogger,C:\Loggers\MyLogger.dll;OutputAsHTML
</target>
        <note>
      LOCALIZATION: The following should not be localized:
      1) "MSBuild", "MSBuild.exe" and "MSBuild.rsp"
      2) the string "proj" that describes the extension we look for
      3) all switch names and their short forms e.g. -property, or -p
      4) all verbosity levels and their short forms e.g. quiet, or q
      LOCALIZATION: None of the lines should be longer than a standard width console window, eg 80 chars.
    </note>
      </trans-unit>
      <trans-unit id="HelpMessage_12_VerbositySwitch">
        <source>  -verbosity:&lt;level&gt; Display this amount of information in the event log.
                     The available verbosity levels are: q[uiet], m[inimal],
                     n[ormal], d[etailed], and diag[nostic]. (Short form: -v)
                     Example:
                       -verbosity:quiet

                     Note: File loggers' verbosity
                           is set separately by
                           -fileloggerparameters.
</source>
        <target state="translated">  -verbosity:&lt;level&gt; 事件日志中显示此信息量。
                     可用的详细级别为: q[uiet]、m[inimal]、
                     n[ormal]、d[etailed] 和 diag[nostic]。(缩写: -v)
                     示例:
                       -verbosity:quiet

                     注意: 文件记录器的详细程度
                           由 -fileloggerparameters
                           单独设置。
</target>
        <note>
      LOCALIZATION: The following should not be localized:
      1) "MSBuild", "MSBuild.exe" and "MSBuild.rsp"
      2) the string "proj" that describes the extension we look for
      3) all switch names and their short forms e.g. -property, or -p
      4) all verbosity levels and their short forms e.g. quiet, or q
      LOCALIZATION: None of the lines should be longer than a standard width console window, eg 80 chars.
    </note>
      </trans-unit>
      <trans-unit id="HelpMessage_13_ConsoleLoggerParametersSwitch">
        <source>  -consoleLoggerParameters:&lt;parameters&gt;
                     Parameters to console logger. (Short form: -clp)
                     The available parameters are:
                        PerformanceSummary--Show time spent in tasks, targets
                            and projects.
                        Summary--Show error and warning summary at the end.
                        NoSummary--Don't show error and warning summary at the
                            end.
                        ErrorsOnly--Show only errors.
                        WarningsOnly--Show only warnings.
                        NoItemAndPropertyList--Don't show list of items and
                            properties at the start of each project build.
                        ShowCommandLine--Show TaskCommandLineEvent messages
                        ShowTimestamp--Display the Timestamp as a prefix to any
                            message.
                        ShowEventId--Show eventId for started events, finished
                            events, and messages
                        ForceNoAlign--Does not align the text to the size of
                            the console buffer
                        DisableConsoleColor--Use the default console colors
                            for all logging messages.
                        DisableMPLogging-- Disable the multiprocessor
                            logging style of output when running in
                            non-multiprocessor mode.
                        EnableMPLogging--Enable the multiprocessor logging
                            style even when running in non-multiprocessor
                            mode. This logging style is on by default.
                        ForceConsoleColor--Use ANSI console colors even if
                            console does not support it
                        PreferConsoleColor--Use ANSI console colors only if
                            target console does support it
                     Verbosity--overrides the -verbosity setting for this
                            logger.
                     Example:
                        -consoleLoggerParameters:PerformanceSummary;NoSummary;
                                                 Verbosity=minimal
</source>
        <target state="translated">  -consoleloggerparameters:&lt;parameters&gt;
           控制台记录器的参数。(缩写: -clp)
           可用参数包括:
            PerformanceSummary -- 显示在任务、目标和项目上
              花费的时间。
            Summary -- 结束时显示错误和警告的摘要。
            NoSummary -- 结束时不显示错误和警告
              的摘要。
            ErrorsOnly -- 仅显示错误。
            WarningsOnly -- 仅显示警告。
            NoItemAndPropertyList -- 在开始生成每个项目时不显示
              项和属性的列表。
            ShowCommandLine -- 显示 TaskCommandLineEvent 消息 
            ShowTimestamp -- 将时间戳作为所有消息的前缀
              显示。                      
            ShowEventId -- 显示已开始事件、已完成事件和消息
              的事件 ID。
            ForceNoAlign -- 不将文本与控制台缓冲区的大小
              匹配。
            DisableConsoleColor -- 将默认控制台颜色
              用于所有记录消息。
            DisableMPLogging -- 在非多处理器
              模式下运行时，禁用输出的多处理器
              日志记录样式。
            EnableMPLogging -- 即使在非多处理器
              模式下运行，也启用多处理器
              日志记录样式。默认情况下启用此日志记录样式。
                        ForceConsoleColor--使用 ANSI 控制台颜色，即使
                            控制台不支持它
                        PreferConsoleColor--仅在目标控制台支持时
                            使用 ANSI 控制台颜色
                     Verbosity -- 重写此记录器的 -verbosity
              设置。
           示例:
                        -consoleloggerparameters:PerformanceSummary;NoSummary;
                         Verbosity=minimal
</target>
        <note>
      LOCALIZATION: The following should not be localized:
      1) "MSBuild", "MSBuild.exe" and "MSBuild.rsp"
      2) the string "proj" that describes the extension we look for
      3) all switch names and their short forms e.g. -property, or -p
      4) all verbosity levels and their short forms e.g. quiet, or q
      LOCALIZATION: None of the lines should be longer than a standard width console window, eg 80 chars.
    </note>
      </trans-unit>
      <trans-unit id="HelpMessage_14_NoConsoleLoggerSwitch">
        <source>  -noConsoleLogger   Disable the default console logger and do not log events
                     to the console. (Short form: -noConLog)
</source>
        <target state="translated">  -noConsoleLogger  禁用默认控制台记录器，并且不将事件
                    记录到控制台。(缩写: -noConLog)
</target>
        <note>
      LOCALIZATION: The following should not be localized:
      1) "MSBuild", "MSBuild.exe" and "MSBuild.rsp"
      2) the string "proj" that describes the extension we look for
      3) all switch names and their short forms e.g. -property, or -p
      4) all verbosity levels and their short forms e.g. quiet, or q
      LOCALIZATION: None of the lines should be longer than a standard width console window, eg 80 chars.
    </note>
      </trans-unit>
      <trans-unit id="HelpMessage_15_ValidateSwitch">
        <source>  -validate          Validate the project against the default schema. (Short
                     form: -val)

  -validate:&lt;schema&gt; Validate the project against the specified schema. (Short
                     form: -val)
                     Example:
                       -validate:MyExtendedBuildSchema.xsd
</source>
        <target state="translated">  -validate     依据默认架构验证项目。(缩写: 
           -val)

 -validate:&lt;schema&gt; 依据指定的架构验证项目。(缩写: 
           -val)
           示例:
            -validate:MyExtendedBuildSchema.xsd
</target>
        <note>
      LOCALIZATION: The following should not be localized:
      1) "MSBuild", "MSBuild.exe" and "MSBuild.rsp"
      2) the string "proj" that describes the extension we look for
      3) all switch names and their short forms e.g. -property, or -p
      4) all verbosity levels and their short forms e.g. quiet, or q
      LOCALIZATION: None of the lines should be longer than a standard width console window, eg 80 chars.
    </note>
      </trans-unit>
      <trans-unit id="HelpMessage_17_MaximumCPUSwitch">
        <source>  -maxCpuCount[:n]   Specifies the maximum number of concurrent processes to
                     build with. If the switch is not used, the default
                     value used is 1. If the switch is used without a value
                     MSBuild will use up to the number of processors on the
                     computer. (Short form: -m[:n])
      </source>
        <target state="translated">  -maxCpuCount[:n]   指定用于生成的最大
                    并发进程数。如果未使用开关，则使用的默认值
                    为 1。如果使用开关时不带值，
                    MSBuild 将最多使用计算机上的
                    处理器数。(缩写: -m[:n])
      </target>
        <note>
          LOCALIZATION: "maxCpuCount" should not be localized.
          LOCALIZATION: None of the lines should be longer than a standard width console window, eg 80 chars.
      </note>
      </trans-unit>
      <trans-unit id="HelpMessage_16_Examples">
        <source>Examples:

        MSBuild MyApp.sln -t:Rebuild -p:Configuration=Release
        MSBuild MyApp.csproj -t:Clean
                             -p:Configuration=Debug;TargetFrameworkVersion=v3.5
    </source>
        <target state="translated">示例:

        MSBuild MyApp.sln -t:Rebuild -p:Configuration=Release
        MSBuild MyApp.csproj -t:Clean
                             -p:Configuration=Debug;TargetFrameworkVersion=v3.5
    </target>
        <note>
      LOCALIZATION: The following should not be localized:
      1) "MSBuild", "MSBuild.exe" and "MSBuild.rsp"
      2) the string "proj" that describes the extension we look for
      3) all switch names and their short forms e.g. -property, or -p
      4) all verbosity levels and their short forms e.g. quiet, or q
      LOCALIZATION: None of the lines should be longer than a standard width console window, eg 80 chars.
    </note>
      </trans-unit>
      <trans-unit id="HelpMessage_InputCachesFiles">
        <source>  -inputResultsCaches:&lt;cacheFile&gt;...
                     Semicolon separated list of input cache files that MSBuild
                     will read build results from. If -isolateProjects is set
                     to False, this sets it to True. (short form: -irc)
   </source>
        <target state="translated">  -inputResultsCaches:&lt;cacheFile&gt;...
                     分号分隔的输入缓存文件列表，MSBuild
                     将从中读取构建结果。如果 -isolateProjects 设置
                     为 False，则将其设置为 True。(缩写: -irc)
   </target>
        <note>
      LOCALIZATION: The following should not be localized: MSBuild, -isolate
      LOCALIZATION: None of the lines should be longer than a standard width console window, eg 80 chars.
    </note>
      </trans-unit>
      <trans-unit id="HelpMessage_OutputCacheFile">
        <source>  -outputResultsCache:[cacheFile]
                     Output cache file where MSBuild will write the contents of
                     its build result caches at the end of the build.
                     If -isolateProjects is set to False, this sets it to True.
                     (short form: -orc)
   </source>
        <target state="translated">  -outputResultsCache:[cacheFile]
                     将构建结果缓存内容写入 MSBuild 将在
                     构建结束时生成的输出缓存文件。
                     如果 -isolateProjects 设置为 False，则将其设置为 True。
                     (缩写: -orc)
   </target>
        <note>
      LOCALIZATION: The following should not be localized: MSBuild, -isolate
      LOCALIZATION: None of the lines should be longer than a standard width console window, eg 80 chars.
    </note>
      </trans-unit>
      <trans-unit id="HelpPrompt">
        <source>For switch syntax, type "MSBuild -help"</source>
        <target state="translated">若要显示开关的语法，请键入“MSBuild -help”</target>
        <note>UE: this message is shown when the user makes a syntax error on the command-line for a switch.
    LOCALIZATION: "MSBuild -help" should not be localized.</note>
      </trans-unit>
      <trans-unit id="HelpMessage_18_DistributedLoggerSwitch">
        <source>  -distributedLogger:&lt;central logger&gt;*&lt;forwarding logger&gt;
                     Use this logger to log events from MSBuild, attaching a
                     different logger instance to each node. To specify
                     multiple loggers, specify each logger separately.
                     (Short form -dl)
                     The &lt;logger&gt; syntax is:
                       [&lt;class&gt;,]&lt;assembly&gt;[,&lt;options&gt;][;&lt;parameters&gt;]
                     The &lt;logger class&gt; syntax is:
                       [&lt;partial or full namespace&gt;.]&lt;logger class name&gt;
                     The &lt;logger assembly&gt; syntax is:
                       {&lt;assembly name&gt;[,&lt;strong name&gt;] | &lt;assembly file&gt;}
                     Logger options specify how MSBuild creates the logger.
                     The &lt;logger parameters&gt; are optional, and are passed
                     to the logger exactly as you typed them. (Short form: -l)
                     Examples:
                       -dl:XMLLogger,MyLogger,Version=1.0.2,Culture=neutral
                       -dl:MyLogger,C:\My.dll*ForwardingLogger,C:\Logger.dll
</source>
        <target state="translated">  -distributedLogger:&lt;central logger&gt;*&lt;forwarding logger&gt;
                     使用此记录器来记录 MSBuild 中的事件，向每个节点
                     附加不同的记录器实例。要指定
                     多个记录器，请分别指定每个记录器。
                     (缩写形式 -dl)
                     &lt;logger&gt; 语法为:
                       [&lt;class&gt;,]&lt;assembly&gt;[,&lt;options&gt;][;&lt;parameters&gt;]
                     &lt;logger class&gt; 语法为:
                       [&lt;partial or full namespace&gt;.]&lt;logger class name&gt;
                     &lt;logger assembly&gt; 语法为:
                       {&lt;assembly name&gt;[,&lt;strong name&gt;] | &lt;assembly file&gt;}
                     记录器选项指定 MSBuild 创建记录器的方式。
                     &lt;logger parameters&gt; 是可选的，并且按键入的
                     形式原样传递给记录器。(缩写形式: -l)
                     示例:
                       -dl:XMLLogger,MyLogger,Version=1.0.2,Culture=neutral
                       -dl:MyLogger,C:\My.dll*ForwardingLogger,C:\Logger.dll
</target>
        <note>
      LOCALIZATION: The following should not be localized:
      1) "MSBuild", "MSBuild.exe" and "MSBuild.rsp"
      2) the string "proj" that describes the extension we look for
      3) all switch names and their short forms e.g. -property, or -p
      4) all verbosity levels and their short forms e.g. quiet, or q
      LOCALIZATION: None of the lines should be longer than a standard width console window, eg chars.
    </note>
      </trans-unit>
      <trans-unit id="HelpMessage_19_IgnoreProjectExtensionsSwitch">
        <source>  -ignoreProjectExtensions:&lt;extensions&gt;
                     List of extensions to ignore when determining which
                     project file to build. Use a semicolon or a comma
                     to separate multiple extensions.
                     (Short form: -ignore)
                     Example:
                       -ignoreProjectExtensions:.sln
    </source>
        <target state="translated">  -ignoreprojectextensions:&lt;extensions&gt;
           确定要生成的项目文件时要忽略的
           扩展名的列表。使用分号或逗号来分隔
           多个扩展名。
           (缩写: -ignore)
           示例:
            -ignoreprojectextensions:.sln
  </target>
        <note>
      LOCALIZATION: The following should not be localized:
      1) "MSBuild", "MSBuild.exe" and "MSBuild.rsp"
      2) the string "proj" that describes the extension we look for
      3) all switch names and their short forms e.g. -property, or -p
      4) all verbosity levels and their short forms e.g. quiet, or q
      LOCALIZATION: None of the lines should be longer than a standard width console window, eg 80 chars.
    </note>
      </trans-unit>
      <trans-unit id="HelpMessage_23_ToolsVersionSwitch">
        <source>  -toolsVersion:&lt;version&gt;
                     The version of the MSBuild Toolset (tasks, targets, etc.)
                     to use during build. This version will override the
                     versions specified by individual projects. (Short form:
                     -tv)
                     Example:
                       -toolsVersion:3.5
   </source>
        <target state="translated">  -toolsversion:&lt;version&gt;
           要在生成过程中使用的 MSBuild 工具集
           (任务、目标等)的版本。此版本将重写
           各个项目指定的版本。(缩写: 
           -tv)
           示例:
            -toolsversion:3.5
  </target>
        <note>
      LOCALIZATION: The following should not be localized:
      1) "MSBuild", "MSBuild.exe" and "MSBuild.rsp"
      2) the string "proj" that describes the extension we look for
      3) all switch names and their short forms e.g. -property, or -p
      4) all verbosity levels and their short forms e.g. quiet, or q
      LOCALIZATION: None of the lines should be longer than a standard width console window, eg 80 chars.
    </note>
      </trans-unit>
      <trans-unit id="HelpMessage_20_FileLoggerSwitch">
        <source>  -fileLogger[n]     Logs the build output to a file. By default
                     the file is in the current directory and named
                     "msbuild[n].log". Events from all nodes are combined into
                     a single log. The location of the file and other
                     parameters for the fileLogger can be specified through
                     the addition of the "-fileLoggerParameters[n]" switch.
                     "n" if present can be a digit from 1-9, allowing up to
                     10 file loggers to be attached. (Short form: -fl[n])
    </source>
        <target state="translated">  -fileLogger[n]     将生成输出记录到文件中。默认情况下，
                    该文件在当前目录中，名称为
                    "msbuild[n].log"。所有节点中的事件合并到
                    单个日志中。fileLogger 的文件和
                    其他参数的位置可以通过添加
                    "-fileLoggerParameters[n]" 开关来指定。
                    "n" (如果存在)可以为 1-9 的数字，允许最多附加
                    10 个文件记录器。(缩写: -fl[n])
    </target>
        <note>
      LOCALIZATION: The following should not be localized:
      1) "MSBuild", "MSBuild.exe" and "MSBuild.rsp"
      2) the string "proj" that describes the extension we look for
      3) all switch names and their short forms e.g. -property, or -p
      4) all verbosity levels and their short forms e.g. quiet, or q
      LOCALIZATION: None of the lines should be longer than a standard width console window, eg 80 chars.
    </note>
      </trans-unit>
      <trans-unit id="HelpMessage_21_DistributedFileLoggerSwitch">
        <source>  -distributedFileLogger
                     Logs the build output to multiple log files, one log file
                     per MSBuild node. The initial location for these files is
                     the current directory. By default the files are called
                     "MSBuild&lt;nodeid&gt;.log". The location of the files and
                     other parameters for the fileLogger can be specified
                     with the addition of the "-fileLoggerParameters" switch.

                     If a log file name is set through the fileLoggerParameters
                     switch the distributed logger will use the fileName as a
                     template and append the node id to this fileName to
                     create a log file for each node.
    </source>
        <target state="translated">  -distributedFileLogger                            
           将生成输出记录到多个日志文件，每个 MSBuild 节点
           一个日志文件。这些文件的初始位置为
           当前目录。默认情况下，这些文件名为
           “MSBuild&lt;nodeid&gt;.log”。可通过添加
           “-fileLoggerParameters”开关来指定 
           这些文件的位置和 fileLogger 的其他参数。

           如果日志文件名是通过 fileLoggerParameters
           开关设置的，分布式记录器将使用 fileName 作为
           模板并将节点 ID 附加到此 fileName 
           以便为每个节点创建一个日志文件。
    </target>
        <note>
      LOCALIZATION: The following should not be localized:
      1) "MSBuild", "MSBuild.exe" and "MSBuild.rsp"
      2) the string "proj" that describes the extension we look for
      3) all switch names and their short forms e.g. -property, or -p
      4) all verbosity levels and their short forms e.g. quiet, or q
      LOCALIZATION: None of the lines should be longer than a standard width console window, eg 80 chars.
    </note>
      </trans-unit>
      <trans-unit id="HelpMessage_22_FileLoggerParametersSwitch">
        <source>  -fileLoggerParameters[n]:&lt;parameters&gt;
                     Provides any extra parameters for file loggers.
                     The presence of this switch implies the
                     corresponding -fileLogger[n] switch.
                     "n" if present can be a digit from 1-9.
                     -fileLoggerParameters is also used by any distributed
                     file logger, see description of -distributedFileLogger.
                     (Short form: -flp[n])
                     The same parameters listed for the console logger are
                     available. Some additional available parameters are:
                        LogFile--path to the log file into which the
                            build log will be written.
                        Append--determines if the build log will be appended
                            to or overwrite the log file. Setting the
                            switch appends the build log to the log file;
                            Not setting the switch overwrites the
                            contents of an existing log file.
                            The default is not to append to the log file.
                        Encoding--specifies the encoding for the file,
                            for example, UTF-8, Unicode, or ASCII
                     Default verbosity is Detailed.
                     Examples:
                       -fileLoggerParameters:LogFile=MyLog.log;Append;
                                           Verbosity=diagnostic;Encoding=UTF-8

                       -flp:Summary;Verbosity=minimal;LogFile=msbuild.sum
                       -flp1:warningsonly;logfile=msbuild.wrn
                       -flp2:errorsonly;logfile=msbuild.err
    </source>
        <target state="translated">  -fileloggerparameters[n]:&lt;parameters&gt;                
           为文件记录器提供任何额外的参数。
           存在此开关意味着
           存在对应的 -filelogger[n] 开关。
          “n”(如果存在)可以为 1-9 的数字。
           任何分布式文件记录器也可以使用 
           -fileloggerparameters，具体可参阅 -distributedFileLogger 的说明。
           (缩写: -flp[n])
           为控制台记录器列出的相同参数
           可用。某些其他可用参数有:
            LogFile -- 生成日志将写入其中的
              日志文件的路径。
            Append -- 确定是将生成日志附加到日志文件，
              还是覆盖日志文件。如果设置此
              开关，则会将生成日志附加到日志文件；
              如果不设置此开关，则会覆盖
              现有日志文件的内容。
              默认值为不附加到日志文件。
            Encoding -- 指定文件的编码，
              例如，UTF-8、Unicode 或 ASCII
           默认的详细程度为 Detailed。
           示例:
            -fileLoggerParameters:LogFile=MyLog.log;Append;
                      Verbosity=diagnostic;Encoding=UTF-8

            -flp:Summary;Verbosity=minimal;LogFile=msbuild.sum 
            -flp1:warningsonly;logfile=msbuild.wrn 
            -flp2:errorsonly;logfile=msbuild.err
    </target>
        <note>
      LOCALIZATION: The following should not be localized:
      1) "MSBuild", "MSBuild.exe" and "MSBuild.rsp"
      2) the string "proj" that describes the extension we look for
      3) all switch names and their short forms e.g. -property, or -p
      4) all verbosity levels and their short forms e.g. quiet, or q
      LOCALIZATION: None of the lines should be longer than a standard width console window, eg 80 chars.
    </note>
      </trans-unit>
      <trans-unit id="HelpMessage_24_NodeReuse">
        <source>  -nodeReuse:&lt;parameters&gt;
                     Enables or Disables the reuse of MSBuild nodes.
                     The parameters are:
                     True --Nodes will remain after the build completes
                            and will be reused by subsequent builds (default)
                     False--Nodes will not remain after the build completes
                     (Short form: -nr)
                     Example:
                       -nr:true
    </source>
        <target state="translated">  -nodeReuse:&lt;parameters&gt;
           允许或禁止重复使用 MSBuild 节点。
           参数包括:
           True -- 生成完成后节点将保留，
               并且将由后面的生成重复使用(默认)
           False -- 生成完成后节点将不会保留
           (缩写: -nr)
           示例:
            -nr:true
  </target>
        <note />
      </trans-unit>
      <trans-unit id="HelpMessage_25_PreprocessSwitch">
        <source>  -preprocess[:file]
                     Creates a single, aggregated project file by
                     inlining all the files that would be imported during a
                     build, with their boundaries marked. This can be
                     useful for figuring out what files are being imported
                     and from where, and what they will contribute to
                     the build. By default the output is written to
                     the console window. If the path to an output file
                     is provided that will be used instead.
                     (Short form: -pp)
                     Example:
                       -pp:out.txt
    </source>
        <target state="translated">  -preprocess[:file]
                    通过嵌入将在生成过程中导入的
                    所有文件并标记其边界，
                    创建一个聚合的项目文件。这对于
                    了解导入什么文件、从何处导入以及
                    这些文件在生成中的构成
                    非常有用。默认情况下，输出将写入
                    控制台窗口。如果提供输出文件的路径，
                    则将改用该路径。
                    (缩写: -pp)
                    示例:
                       -pp:out.txt
    </target>
        <note />
      </trans-unit>
      <trans-unit id="HelpMessage_26_DetailedSummarySwitch">
        <source>  -detailedSummary[:True|False]
                     Shows detailed information at the end of the build
                     about the configurations built and how they were
                     scheduled to nodes.
                     (Short form: -ds)
    </source>
        <target state="translated">  -detailedSummary
                    在生成的结尾显示有关
                    所生成配置的详细信息，以及如何向节点安排
                    这些配置。
                    (缩写: -ds)
    </target>
        <note>
      LOCALIZATION: "detailedSummary", "True" and "False" should not be localized.
      LOCALIZATION: None of the lines should be longer than a standard width console window, eg 80 chars.
    </note>
      </trans-unit>
      <trans-unit id="InvalidConfigurationFile">
        <source>MSBUILD : Configuration error MSB1043: The application could not start. {0}</source>
        <target state="translated">MSBUILD : Configuration error MSB1043: 应用程序未能启动。{0}</target>
        <note>
      {StrBegin="MSBUILD : Configuration error MSB1043: "}
      UE: This error is shown when the msbuild.exe.config file had invalid content.
      LOCALIZATION: The prefix "MSBUILD : Configuration error MSBxxxx:" should not be localized.
    </note>
      </trans-unit>
      <trans-unit id="InvalidDetailedSummaryValue">
        <source>MSBUILD : error MSB1061: Detailed summary value is not valid. {0}</source>
        <target state="translated">MSBUILD : error MSB1061: 详细汇总值无效。{0}</target>
        <note>
      {StrBegin="MSBUILD : error MSB1061: "}
      UE: This message does not need in-line parameters because the exception takes care of displaying the invalid arg.
      This error is shown when a user specifies a value for the -detailedSummary parameter that is not equivalent to Boolean.TrueString or Boolean.FalseString.
      LOCALIZATION: The prefix "MSBUILD : error MSBxxxx:" should not be localized.
    </note>
      </trans-unit>
      <trans-unit id="InvalidGraphBuildValue">
        <source>MSBUILD : error MSB1057: Graph build value is not valid.</source>
        <target state="translated">MSBUILD : error MSB1057: 关系图生成值无效。</target>
        <note>
      {StrBegin="MSBUILD : error MSB1057: "}
      UE: This message does not need in-line parameters because the exception takes care of displaying the invalid arg.
      This error is shown when a user specifies a value for the -graphBuild parameter that is not equivalent to Boolean.TrueString or Boolean.FalseString.
      LOCALIZATION: The prefix "MSBUILD : error MSBxxxx:" should not be localized.
    </note>
      </trans-unit>
      <trans-unit id="InvalidInteractiveValue">
        <source>MSBUILD : error MSB1055: Interactive value is not valid. {0}</source>
        <target state="translated">MSBUILD : error MSB1055: 交互值无效。{0}</target>
        <note>
      {StrBegin="MSBUILD : error MSB1055: "}
      UE: This message does not need in-line parameters because the exception takes care of displaying the invalid arg.
      This error is shown when a user specifies a value for the interactive parameter that is not equivalent to Boolean.TrueString or Boolean.FalseString.
      LOCALIZATION: The prefix "MSBUILD : error MSBxxxx:" should not be localized.
    </note>
      </trans-unit>
      <trans-unit id="InvalidIsolateProjectsValue">
        <source>MSBUILD : error MSB1056: Isolate projects value is not valid. {0}</source>
        <target state="translated">MSBUILD : error MSB1056: 独立项目值无效。{0}</target>
        <note>
      {StrBegin="MSBUILD : error MSB1056: "}
      UE: This message does not need in-line parameters because the exception takes care of displaying the invalid arg.
      This error is shown when a user specifies a value for the -isolateProjects parameter that is not equivalent
      to Boolean.TrueString, nameof(ProjectIsolationMode.MessageUponIsolationViolation), or Boolean.FalseString.
      LOCALIZATION: The prefix "MSBUILD : error MSBxxxx:" should not be localized.
    </note>
      </trans-unit>
      <trans-unit id="InvalidLoggerError">
        <source>MSBUILD : error MSB1019: Logger switch was not correctly formed.</source>
        <target state="translated">MSBUILD : error MSB1019: 记录器开关的格式不正确。</target>
        <note>{StrBegin="MSBUILD : error MSB1019: "}UE: This message does not need in-line parameters because the exception takes care of displaying the invalid arg.
      This error is shown when a user does any of the following:
      msbuild.exe -logger:;"logger parameters"                    (missing logger class and assembly)
      msbuild.exe -logger:loggerclass,                            (missing logger assembly)
      msbuild.exe -logger:loggerclass,;"logger parameters"        (missing logger assembly)
      The correct way to specify a logger is to give both the logger class and logger assembly, or just the logger assembly (logger
      parameters are optional).
      LOCALIZATION: The prefix "MSBUILD : error MSBxxxx:" should not be localized.</note>
      </trans-unit>
      <trans-unit id="InvalidMaxCPUCountValue">
        <source>MSBUILD : error MSB1030: Maximum CPU count is not valid. {0}</source>
        <target state="translated">MSBUILD : error MSB1030: 最大 CPU 计数无效。{0}</target>
        <note>
      {StrBegin="MSBUILD : error MSB1030: "}
      UE: This message does not need in-line parameters because the exception takes care of displaying the invalid arg.
      This error is shown when a user specifies an invalid CPU value. For example, -m:foo instead of -m:2.
      LOCALIZATION: The prefix "MSBUILD : error MSBxxxx:" should not be localized.
    </note>
      </trans-unit>
      <trans-unit id="InvalidMaxCPUCountValueOutsideRange">
        <source>MSBUILD : error MSB1032: Maximum CPU count is not valid. Value must be an integer greater than zero and no more than 1024.</source>
        <target state="translated">MSBUILD : error MSB1032: 最大 CPU 计数无效。值必须为大于 0 且小于 1024 的整数。</target>
        <note>{StrBegin="MSBUILD : error MSB1032: "}
      UE: This message does not need in-line parameters because the exception takes care of displaying the invalid arg.
      This error is shown when a user specifies a CPU value that is zero or less. For example, -m:0 instead of -m:2.
      LOCALIZATION: The prefix "MSBUILD : error MSBxxxx:" should not be localized.
    </note>
      </trans-unit>
      <trans-unit id="InvalidNodeNumberValue">
        <source>MSBUILD : error MSB1033: Node number is not valid. {0}.</source>
        <target state="translated">MSBUILD : error MSB1033: 节点数无效。{0}。</target>
        <note>
      {StrBegin="MSBUILD : error MSB1033: "}
      UE: This message does not need in-line parameters because the exception takes care of displaying the invalid arg.
      This error is shown when a user specifies a CPU value that is zero or less. For example, -nodeMode:foo instead of -nodeMode:2.
      LOCALIZATION: The prefix "MSBUILD : error MSBxxxx:" should not be localized.
    </note>
      </trans-unit>
      <trans-unit id="InvalidNodeNumberValueIsNegative">
        <source>MSBUILD : error MSB1034: Node number is not valid. Value must be an integer greater than zero.</source>
        <target state="translated">MSBUILD : error MSB1034: 节点数无效。值必须为大于 0 的整数。</target>
        <note>{StrBegin="MSBUILD : error MSB1034: "}
        UE: This message does not need in-line parameters because the exception takes care of displaying the invalid arg.
        This error is shown when a user specifies a CPU value that is zero or less. For example, -nodeMode:0 instead of -nodeMode:2.
        LOCALIZATION: The prefix "MSBUILD : error MSBxxxx:" should not be localized.
      </note>
      </trans-unit>
      <trans-unit id="InvalidPropertyError">
        <source>MSBUILD : error MSB1006: Property is not valid.</source>
        <target state="translated">MSBUILD : error MSB1006: 属性无效。</target>
        <note>
      {StrBegin="MSBUILD : error MSB1006: "}UE: This message does not need in-line parameters because the exception takes care of displaying the invalid arg.
      This error is shown if the user does any of the following:
      msbuild.exe -property:foo              (missing property value)
      msbuild.exe -property:=4               (missing property name)
      The user must pass in an actual property name and value following the switch, as in "msbuild.exe -property:Configuration=Debug".
      LOCALIZATION: The prefix "MSBUILD : error MSBxxxx:" should not be localized.
    </note>
      </trans-unit>
      <trans-unit id="InvalidSchemaFile">
        <source>MSBUILD : MSB1046: The schema "{0}" is not valid. {1}</source>
        <target state="translated">MSBUILD : MSB1046: 架构“{0}”无效。{1}</target>
        <note>{StrBegin="MSBUILD : MSB1046: "}UE: This message is shown when the schema file provided for the validation of a project is itself not valid.
    LOCALIZATION: "{0}" is the schema file path. "{1}" is a message from an FX exception that describes why the schema file is bad.</note>
      </trans-unit>
      <trans-unit id="InvalidSwitchIndicator">
        <source>Switch: {0}</source>
        <target state="translated">开关:{0}</target>
        <note>
      UE: This is attached to error messages caused by an invalid switch. This message indicates what the invalid arg was.
      For example, if an unknown switch is passed to MSBuild.exe, the error message will look like this:
      MSBUILD : error MSB1001: Unknown switch.
      Switch: -bogus
      LOCALIZATION: {0} contains the invalid switch text.
    </note>
      </trans-unit>
      <trans-unit id="InvalidToolsVersionError">
        <source>MSBUILD : error MSB1040: ToolsVersion is not valid. {0}</source>
        <target state="translated">MSBUILD : error MSB1040: ToolsVersion 无效。{0}</target>
        <note>
      {StrBegin="MSBUILD : error MSB1040: "}
      UE: This message does not need in-line parameters because the exception takes care of displaying the invalid arg.
      This error is shown when a user specifies an unknown toolversion, eg -toolsVersion:99
      LOCALIZATION: The prefix "MSBUILD : error MSBxxxx:" should not be localized.
    </note>
      </trans-unit>
      <trans-unit id="InvalidVerbosityError">
        <source>MSBUILD : error MSB1018: Verbosity level is not valid.</source>
        <target state="translated">MSBUILD : error MSB1018: 详细程度无效。</target>
        <note>
      {StrBegin="MSBUILD : error MSB1018: "}UE: This message does not need in-line parameters because the exception takes care of displaying the invalid arg.
      This error is shown when a user specifies an unknown verbosity level e.g. "msbuild -verbosity:foo". The only valid verbosities
      (and their short forms) are: q[uiet], m[inimal], n[ormal], d[etailed], diag[nostic].
      LOCALIZATION: The prefix "MSBUILD : error MSBxxxx:" should not be localized.
    </note>
      </trans-unit>
      <trans-unit id="LoggerFatalError">
        <source>MSBUILD : error MSB1028: The logger failed unexpectedly.</source>
        <target state="translated">MSBUILD : error MSB1028: 记录器意外失败。</target>
        <note>{StrBegin="MSBUILD : error MSB1028: "}
      UE: This error is shown when a logger specified with the -logger switch throws an exception while being
      initialized. This message is followed by the exception text including the stack trace.
      LOCALIZATION: The prefix "MSBUILD : error MSBxxxx:" should not be localized.</note>
      </trans-unit>
      <trans-unit id="LoggerFailurePrefixNoErrorCode">
        <source>MSBUILD : Logger error {0}: {1}</source>
        <target state="translated">MSBUILD: 记录器 error {0}: {1}</target>
        <note>UE: This prefixes the error message emitted by a logger, when a logger fails in a controlled way using a LoggerException.
      For example, the logger is indicating that it could not create its output file.
      There's no error code because one was supplied by the logger.
      LOCALIZATION: The word "Logger" should be localized, the words "MSBuild" and "error" should NOT be localized.
      </note>
      </trans-unit>
      <trans-unit id="LoggerFailurePrefixWithErrorCode">
        <source>MSBUILD : Logger error MSB1029: {0}</source>
        <target state="translated">MSBUILD : 记录器 error MSB1029: {0}</target>
        <note>{SubString="Logger", "{0}"}{StrBegin="MSBUILD : "}
        UE: This prefixes the error message emitted by a logger, when a logger fails in a controlled way using a LoggerException.
        For example, the logger is indicating that it could not create its output file.
        This is like LoggerFailurePrefixNoErrorCode, but the logger didn't supply its own error code, so we have to provide one.
        LOCALIZATION: The word "Logger" should be localized, the words "MSBuild" and "error" should NOT be localized.
      </note>
      </trans-unit>
      <trans-unit id="MSBExePath">
        <source>MSBuild executable path = "{0}"</source>
        <target state="translated">MSBuild 可执行文件路径 = "{0}"</target>
        <note />
      </trans-unit>
      <trans-unit id="MSBVersion">
        <source>MSBuild version = "{0}"</source>
        <target state="translated">MSBuild 版本 = "{0}"</target>
        <note />
      </trans-unit>
      <trans-unit id="MSBuildDebugPath">
        <source>MSBuild logs and debug information will be at "{0}"</source>
        <target state="translated">MSBuild 日志和调试信息将位于"{0}"</target>
        <note />
      </trans-unit>
      <trans-unit id="MissingFeatureAvailabilityError">
        <source>MSBUILD : error MSB1067: Must provide a feature name for the featureAvailability switch.</source>
        <target state="translated">MSBUILD : error MSB1067: 必须为 featureAvailability 开关提供功能名称。</target>
        <note>
      {StrBegin="MSBUILD : error MSB1067: "}UE: This happens if the user does something like "msbuild.exe -featureAvailability". The user must pass in an actual feature name
      following the switch, as in "msbuild.exe -featureAvailability:blah".
      LOCALIZATION: The prefix "MSBUILD : error MSBxxxx:" should not be localized.
    </note>
      </trans-unit>
      <trans-unit id="MissingGetItemError">
        <source>MSBUILD : error MSB1014: Must provide an item name for the getItem switch.</source>
        <target state="translated">MSBUILD : error MSB1014: 必须为 getItem 开关提供项名称。</target>
        <note>
      {StrBegin="MSBUILD : error MSB1014: "}UE: This happens if the user does something like "msbuild.exe -getItem". The user must pass in an actual item name
      following the switch, as in "msbuild.exe -getItem:blah".
      LOCALIZATION: The prefix "MSBUILD : error MSBxxxx:" should not be localized.
    </note>
      </trans-unit>
      <trans-unit id="MissingGetPropertyError">
        <source>MSBUILD : error MSB1010: Must provide a property name for the getProperty switch.</source>
        <target state="translated">MSBUILD : error MSB1010: 必须为 getProperty 开关提供属性名称。</target>
        <note>
      {StrBegin="MSBUILD : error MSB1010: "}UE: This happens if the user does something like "msbuild.exe -getProperty". The user must pass in an actual property name
      following the switch, as in "msbuild.exe -getProperty:blah".
      LOCALIZATION: The prefix "MSBUILD : error MSBxxxx:" should not be localized.
    </note>
      </trans-unit>
      <trans-unit id="MissingGetResultFileError">
        <source>MSBUILD : error MSB1068: Must provide a file for the getResultOutputFile switch.</source>
        <target state="translated">MSBUILD : error MSB1068: 必须为 getResultOutputFile 开关提供文件。</target>
        <note>
      {StrBegin="MSBUILD : error MSB1068: "}UE: This happens if the user does something like "msbuild.exe -getResultOutputFile". The user must pass in an actual file
      following the switch, as in "msbuild.exe -getTargetResult:blah -getResultOutputFile:blah.txt".
      LOCALIZATION: The prefix "MSBUILD : error MSBxxxx:" should not be localized.
    </note>
      </trans-unit>
      <trans-unit id="MissingGetTargetResultError">
        <source>MSBUILD : error MSB1017: Must provide a target name for the getTargetResult switch.</source>
        <target state="translated">MSBUILD : error MSB1017: 必须为 getTargetResult 开关提供目标名称。</target>
        <note>
      {StrBegin="MSBUILD : error MSB1017: "}UE: This happens if the user does something like "msbuild.exe -getTargetResult". The user must pass in an actual target name
      following the switch, as in "msbuild.exe -getTargetResult:blah".
      LOCALIZATION: The prefix "MSBUILD : error MSBxxxx:" should not be localized.
    </note>
      </trans-unit>
      <trans-unit id="MissingLoggerError">
        <source>MSBUILD : error MSB1007: Specify a logger.</source>
        <target state="translated">MSBUILD : error MSB1007: 请指定记录器。</target>
        <note>
      {StrBegin="MSBUILD : error MSB1007: "}UE: This happens if the user does something like "msbuild.exe -logger". The user must pass in an actual logger class
      following the switch, as in "msbuild.exe -logger:XMLLogger,MyLogger,Version=1.0.2,Culture=neutral".
      LOCALIZATION: The prefix "MSBUILD : error MSBxxxx:" should not be localized.
    </note>
      </trans-unit>
      <trans-unit id="MissingMaxCPUCountError">
        <source>MSBUILD : error MSB1031: Specify the maximum number of CPUs.</source>
        <target state="translated">MSBUILD : error MSB1031: 指定最大 CPU 数。</target>
        <note>
      {StrBegin="MSBUILD : error MSB1031: "}UE: This happens if the user does something like "msbuild.exe -m". The user must pass in an actual number like -m:4.
      LOCALIZATION: The prefix "MSBUILD : error MSBxxxx:" should not be localized.
    </note>
      </trans-unit>
      <trans-unit id="MissingProjectError">
        <source>MSBUILD : error MSB1003: Specify a project or solution file. The current working directory does not contain a project or solution file.</source>
        <target state="translated">MSBUILD : error MSB1003: 请指定项目或解决方案文件。当前工作目录中未包含项目或解决方案文件。</target>
        <note>
      {StrBegin="MSBUILD : error MSB1003: "}UE: The user must either specify a project or solution file to build, or there must be a project file in the current directory
      with a file extension ending in "proj" (e.g., foo.csproj), or a solution file ending in "sln".
      LOCALIZATION: The prefix "MSBUILD : error MSBxxxx:" should not be localized.
    </note>
      </trans-unit>
      <trans-unit id="MissingPropertyError">
        <source>MSBUILD : error MSB1005: Specify a property and its value.</source>
        <target state="translated">MSBUILD : error MSB1005: 请指定属性及其属性值。</target>
        <note>
      {StrBegin="MSBUILD : error MSB1005: "}UE: This happens if the user does something like "msbuild.exe -property". The user must pass in an actual property
      name and value following the switch, as in "msbuild.exe -property:Configuration=Debug".
      LOCALIZATION: The prefix "MSBUILD : error MSBxxxx:" should not be localized.
    </note>
      </trans-unit>
      <trans-unit id="MissingResponseFileError">
        <source>MSBUILD : error MSB1012: Specify a response file.</source>
        <target state="translated">MSBUILD : error MSB1012: 请指定响应文件。</target>
        <note>
      {StrBegin="MSBUILD : error MSB1012: "}UE: This error would occur if the user did something like "msbuild.exe @ foo.proj". The at-sign must be followed by a
      response file.
      LOCALIZATION: The prefix "MSBUILD : error MSBxxxx:" should not be localized.
    </note>
      </trans-unit>
      <trans-unit id="MissingTargetError">
        <source>MSBUILD : error MSB1004: Specify the name of the target.</source>
        <target state="translated">MSBUILD : error MSB1004: 请指定目标的名称。</target>
        <note>
      {StrBegin="MSBUILD : error MSB1004: "}UE: This happens if the user does something like "msbuild.exe -target". The user must pass in an actual target name
      following the switch, as in "msbuild.exe -target:blah".
      LOCALIZATION: The prefix "MSBUILD : error MSBxxxx:" should not be localized.
    </note>
      </trans-unit>
      <trans-unit id="MissingTerminalLoggerParameterError">
        <source>MSBUILD : error MSB1066: Specify one or more parameters for the terminal logger if using the -terminalLoggerParameters switch</source>
        <target state="translated">MSBUILD : error MSB1066: 为终端记录器指定一个或多个参数 (如果使用 -terminalLoggerParameters 开关)</target>
        <note>
      {StrBegin="MSBUILD : error MSB1066: "}
      UE: This happens if the user does something like "msbuild.exe -terminalLoggerParameters:". The user must pass in one or more parameters
      after the switch e.g. "msbuild.exe -terminalLoggerParameters:default=auto".
      LOCALIZATION: The prefix "MSBUILD : error MSBxxxx:" should not be localized.
    </note>
      </trans-unit>
      <trans-unit id="MissingToolsVersionError">
        <source>MSBUILD : error MSB1039: Specify the version of the toolset.</source>
        <target state="translated">MSBUILD : error MSB1039: 指定工具集的版本。</target>
        <note>
      {StrBegin="MSBUILD : error MSB1039: "}
      UE: This happens if the user does something like "msbuild.exe -toolsVersion". The user must pass in an actual toolsversion
      name following the switch, as in "msbuild.exe -toolsVersion:3.5".
      LOCALIZATION: The prefix "MSBUILD : error MSBxxxx:" should not be localized.
    </note>
      </trans-unit>
      <trans-unit id="MissingVerbosityError">
        <source>MSBUILD : error MSB1016: Specify the verbosity level.</source>
        <target state="translated">MSBUILD : error MSB1016: 请指定详细程度。</target>
        <note>
      {StrBegin="MSBUILD : error MSB1016: "}UE: This happens if the user does something like "msbuild.exe -verbosity". The user must pass in a verbosity level
      after the switch e.g. "msbuild.exe -verbosity:detailed".
      LOCALIZATION: The prefix "MSBUILD : error MSBxxxx:" should not be localized.
    </note>
      </trans-unit>
      <trans-unit id="MissingWarnNotAsErrorParameterError">
        <source>MSBUILD : error MSB1060: Specify one or more warning codes when using the -warnNotAsError switch.</source>
        <target state="translated">MSBUILD : error MSB1060: 使用 -warnNotAsError 开关时指定一个或多个警告代码。</target>
        <note>
      {StrBegin="MSBUILD : error MSB1060: "}
      UE: This happens if the user does something like "msbuild.exe -warnNotAsError:" without any codes.
      LOCALIZATION: The prefix "MSBUILD : error MSBxxxx:" should not be localized.
    </note>
      </trans-unit>
      <trans-unit id="MultipleSchemasError">
        <source>MSBUILD : error MSB1024: Only one schema can be specified for validation of the project.</source>
        <target state="translated">MSBUILD : error MSB1024: 只能指定一个项目验证架构。</target>
        <note>
      {StrBegin="MSBUILD : error MSB1024: "}UE: The user did something like msbuild -validate:foo.xsd -validate:bar.xsd. We only allow one schema to be specified.
      LOCALIZATION: The prefix "MSBUILD : error MSBxxxx:" should not be localized.
    </note>
      </trans-unit>
      <trans-unit id="NameInvalid">
        <source>MSBUILD : error MSB5016: The name "{0}" contains an invalid character "{1}".</source>
        <target state="translated">MSBUILD : error MSB5016: 名称“{0}”包含无效字符“{1}”。</target>
        <note>
      {StrBegin="MSBUILD : error MSB5016: "}
    </note>
      </trans-unit>
      <trans-unit id="NotWarnAsErrorWithoutWarnAsError">
        <source>MSBUILD : error MSB1062: The -warnnotaserror switch cannot be specified unless the -warnaserror switch is also specified and left empty.</source>
        <target state="translated">MSBUILD : error MSB1062: 除非还指定了 -warnaserror 开关并将其留空，否则无法指定 -warnnotaserror 开关。</target>
        <note>{StrBegin="MSBUILD : error MSB1062: "}LOCALIZATION: The prefix "MSBUILD : error MSBxxxx:", "-warnnotaserror" and "-warnaserror" should not be localized.</note>
      </trans-unit>
      <trans-unit id="OptionalLoggerCreationMessage">
        <source>The specified logger "{0}" could not be created and will not be used. {1}</source>
        <target state="translated">无法创建指定的记录器“{0}”，因此将不会使用它。{1}</target>
        <note>
      UE: This error is shown when a logger cannot be loaded and instantiated from its assembly.
      LOCALIZATION: {0} contains the logger description passed on the command line or in a
      response file. {1} contains the exception message explaining why the
      logger could not be created -- this message comes from the CLR/FX and is localized.
    </note>
      </trans-unit>
      <trans-unit id="PickedUpSwitchesFromAutoResponse">
        <source>Some command line switches were read from the auto-response file "{0}". To disable this file, use the "-noAutoResponse" switch.</source>
        <target state="translated">将从自动响应文件“{0}”中读取某些命令行开关。若要禁用此文件，请使用“-noAutoResponse”开关。</target>
        <note>
      UE: This message appears in high verbosity modes when we used some
      switches from the auto-response file msbuild.rsp: otherwise the user may be unaware
      where the switches are coming from.
    </note>
      </trans-unit>
      <trans-unit id="Process">
        <source>Process = "{0}"</source>
        <target state="translated">进程 = "{0}"</target>
        <note />
      </trans-unit>
      <trans-unit id="ProjectFinished_NoTF">
        <source>{0}{1} {2} ({3}s)</source>
<<<<<<< HEAD
        <target state="needs-review-translation">{0}{1} {2} ({3} 秒)</target>
=======
        <target state="translated">{0}{1} {2} ({3})</target>
>>>>>>> 116eba6a
        <note>
      Project finished summary.
      {0}: indentation - few spaces to visually indent row
      {1}: project name
      {2}: BuildResult_{X}
      {3}: duration in seconds with 1 decimal point
      's' should reflect the localized abbreviation for seconds
    </note>
      </trans-unit>
      <trans-unit id="ProjectFinished_OutputPath">
        <source> → {0}</source>
        <target state="translated"> → {0}</target>
        <note>
      Info about project output - when known. Printed after ProjectFinished_NoTF or ProjectFinished_WithTF.
      {0}: VT100 coded hyperlink to project output directory
    </note>
      </trans-unit>
      <trans-unit id="ProjectFinished_WithTF">
        <source>{0}{1} {2} {3} ({4}s)</source>
<<<<<<< HEAD
        <target state="needs-review-translation">{0}{1} {2} {3} ({4} 秒)</target>
=======
        <target state="translated">{0}{1} {2} {3} ({4})</target>
>>>>>>> 116eba6a
        <note>
      Project finished summary including target framework information.
      {0}: indentation - few spaces to visually indent row
      {1}: project name
      {2}: target framework
      {3}: BuildResult_{X}
      {4}: duration in seconds with 1 decimal point
      's' should reflect the localized abbreviation for seconds
    </note>
      </trans-unit>
      <trans-unit id="ProjectNotFoundError">
        <source>MSBUILD : error MSB1009: Project file does not exist.</source>
        <target state="translated">MSBUILD : error MSB1009: 项目文件不存在。</target>
        <note>{StrBegin="MSBUILD : error MSB1009: "}UE: This message does not need in-line parameters because the exception takes care of displaying the invalid arg.
      LOCALIZATION: The prefix "MSBUILD : error MSBxxxx:" should not be localized.</note>
      </trans-unit>
      <trans-unit id="PossiblyOmittedMaxCPUSwitch">
        <source>Building the projects in this solution one at a time. To enable parallel build, please add the "-m" switch.</source>
        <target state="translated">在此解决方案中一次生成一个项目。若要启用并行生成，请添加“-m”开关。</target>
        <note />
      </trans-unit>
      <trans-unit id="ProjectSchemaErrorHalt">
        <source>MSBUILD : MSB1045: Stopping because of syntax errors in project file.</source>
        <target state="translated">MSBUILD : MSB1045: 由于项目文件中存在语法错误而正在停止。</target>
        <note>{StrBegin="MSBUILD : MSB1045: "}</note>
      </trans-unit>
      <trans-unit id="ReadResponseFileError">
        <source>MSBUILD : error MSB1023: Cannot read the response file. {0}</source>
        <target state="translated">MSBUILD : error MSB1023: 无法读取响应文件。{0}</target>
        <note>{StrBegin="MSBUILD : error MSB1023: "}UE: This error is shown when the response file cannot be read off disk.
    LOCALIZATION: The prefix "MSBUILD : error MSBxxxx:" should not be localized. {0} contains a localized message explaining
    why the response file could not be read -- this message comes from the CLR/FX.</note>
      </trans-unit>
      <trans-unit id="RepeatedResponseFileError">
        <source>MSBUILD : error MSB1013: The response file was specified twice. A response file can be specified only once. Any files named "msbuild.rsp" in the directory of MSBuild.exe or in the directory of the first project or solution built (which if no project or solution is specified is the current working directory) were automatically used as response files.</source>
        <target state="translated">MSBUILD : error MSB1013: 该响应文件被指定了两次。每个响应文件只能指定一次。MSBuild.exe 的目录中或生成的第一个项目或解决方案目录(如果未指定任何项目或解决方案，则为当前工作目录)中任何名为“msbuild.rsp”的文件自动用作响应文件。</target>
        <note>{StrBegin="MSBUILD : error MSB1013: "}UE: Response files are just text files that contain a bunch of command-line switches to be passed to MSBuild.exe. The
    purpose is so you don't have to type the same switches over and over again ... you can just pass in the response file instead.
    Response files can include the @ switch in order to further include other response files. In order to prevent a circular
    reference here, we disallow the same response file from being included twice. This error message would be followed by the
    exact @ switch that resulted in the duplicate response file.
    LOCALIZATION: The prefix "MSBUILD : error MSBxxxx:" should not be localized.</note>
      </trans-unit>
      <trans-unit id="ResponseFileNotFoundError">
        <source>MSBUILD : error MSB1022: Response file does not exist.</source>
        <target state="translated">MSBUILD : error MSB1022: 响应文件不存在。</target>
        <note>{StrBegin="MSBUILD : error MSB1022: "}UE: This message would show if the user did something like "msbuild @bogus.rsp" where bogus.rsp doesn't exist. This
    message does not need in-line parameters because the exception takes care of displaying the invalid arg.
    LOCALIZATION: The prefix "MSBUILD : error MSBxxxx:" should not be localized.</note>
      </trans-unit>
      <trans-unit id="ResponseFileSwitchFromLocation">
        <source>'{0}' came from '{1}'</source>
        <target state="translated">“{0}”来自“{1}”</target>
        <note>
      These are response file switches with the location of the response file on disk.
    </note>
      </trans-unit>
      <trans-unit id="RestoreComplete">
        <source>Restore complete ({0}s)</source>
<<<<<<< HEAD
        <target state="needs-review-translation">还原完成({0} 秒)</target>
=======
        <target state="translated">还原完成({0})</target>
>>>>>>> 116eba6a
        <note>
      {0}: duration in seconds with 1 decimal point
      's' should reflect the localized abbreviation for seconds
    </note>
      </trans-unit>
      <trans-unit id="RestoreCompleteWithMessage">
        <source>Restore {0} in {1}s</source>
<<<<<<< HEAD
        <target state="needs-review-translation">在 {1} 秒内还原 {0}</target>
=======
        <target state="translated">在 {1} 中还原 {0}</target>
>>>>>>> 116eba6a
        <note>
      Restore summary when finished with warning or error
      {0}: BuildResult_X (below)
      {1}: duration in seconds with 1 decimal point
      's' should reflect the localized abbreviation for seconds
    </note>
      </trans-unit>
      <trans-unit id="SAC">
        <source>Based on the Windows registry key VerifiedAndReputablePolicyState, SAC state = {0}.</source>
        <target state="translated">基于 Windows 注册表项 VerifiedAndReputablePolicyState，SAC 状态 = {0}。</target>
        <note>"Windows" is the OS, SAC is the Smart App Control, "VerifiedAndReputablePolicyState" should not be localized</note>
      </trans-unit>
      <trans-unit id="SAC_Enforcement">
        <source>1: in enforcement</source>
        <target state="translated">1: 强制中</target>
        <note />
      </trans-unit>
      <trans-unit id="SAC_Evaluation">
        <source>2: in evaluation. It is recommended to turn off Smart App Control in development environemnt as otherwise performance might be impacted</source>
        <target state="translated">2: 评估中。建议关闭开发环境中的智能应用控制，否则性能可能会受到影响</target>
        <note>Smart App Control, "VerifiedAndReputablePolicyState" should not be localized</note>
      </trans-unit>
      <trans-unit id="SAC_Off">
        <source>0: turned off</source>
        <target state="translated">0: 已关闭</target>
        <note />
      </trans-unit>
      <trans-unit id="SchemaFileLocation">
        <source>Validating project using schema file "{0}".</source>
        <target state="translated">正在使用架构文件“{0}”验证项目。</target>
        <note>LOCALIZATION: "{0}" is the location of the schema file.</note>
      </trans-unit>
      <trans-unit id="SchemaValidationError">
        <source>MSBUILD : MSB1044: Project is not valid. {0}</source>
        <target state="translated">MSBUILD : MSB1044: 项目无效。{0}</target>
        <note>{StrBegin="MSBUILD : MSB1044: "}UE: This error is shown when the user asks his project to be validated against a schema (-val switch for
    MSBuild.exe), and the project has errors. "{0}" contains a message explaining the problem.
    LOCALIZATION: "{0}" is a message from the System.XML schema validator and is already localized.</note>
      </trans-unit>
      <trans-unit id="SchemaNotFoundError">
        <source>MSBUILD : error MSB1026: Schema file does not exist.</source>
        <target state="translated">MSBUILD : error MSB1026: 架构文件不存在。</target>
        <note>{StrBegin="MSBUILD : error MSB1026: "}UE: This error is shown when the user specifies a schema file using the -validate:&lt;schema&gt; switch, and the file
    does not exist on disk. This message does not need in-line parameters because the exception takes care of displaying the
    invalid arg.
    LOCALIZATION: The prefix "MSBUILD : error MSBxxxx:" should not be localized.</note>
      </trans-unit>
      <trans-unit id="SchemaNotFoundErrorWithFile">
        <source>MSBUILD : error MSB1026: Schema file '{0}' does not exist.</source>
        <target state="translated">MSBUILD : error MSB1026: 架构文件“{0}”不存在。</target>
        <note>{StrBegin="MSBUILD : error MSB1026: "}UE: This error is printed if the default schema does not exist or in the extremely unlikely event
    that an explicit schema file was passed and existed when the command line parameters were checked but was deleted from disk before this check was made.
    LOCALIZATION: The prefix "MSBUILD : error MSBxxxx:" should not be localized.</note>
      </trans-unit>
      <trans-unit id="SolutionBuildInvalidForCommandLineEvaluation">
        <source>MSBUILD : error MSB1063: Cannot access properties or items when building solution files or solution filter files. This feature is only available when building individual projects.</source>
        <target state="translated">MSBUILD : error MSB1063: 生成解决方案文件或解决方案筛选器文件时无法访问属性或项。此功能仅在生成单个项目时可用。</target>
        <note>
      {StrBegin="MSBUILD : error MSB1063: "}UE: This happens if the user passes in a solution file when trying to access individual properties or items. The user must pass in a project file.
      LOCALIZATION: The prefix "MSBUILD : error MSBxxxx:" should not be localized.
    </note>
      </trans-unit>
      <trans-unit id="SwitchErrorWithArguments">
        <source>{0}
    Full command line: '{1}'
  Switches appended by response files:{2}</source>
        <target state="translated">{0}
    完整命令行:“{1}”
  响应文件追加的开关: {2}</target>
        <note />
      </trans-unit>
      <trans-unit id="TargetsCouldNotBePrinted">
        <source>MSBUILD : error MSB1059: Targets could not be printed. {0}</source>
        <target state="translated">MSBUILD : error MSB1059: 无法打印目标。{0}</target>
        <note>{StrBegin="MSBUILD : error MSB1059: "}</note>
      </trans-unit>
      <trans-unit id="TerminalLoggerNotUsedDisabled">
        <source>Terminal Logger was not used because build is run in context of a process (e.g. 'dotnet test') that requests direct access to stdout stream.</source>
        <target state="translated">未使用终端记录器，因为生成是在请求直接访问 stdout 流的进程的上下文中运行的(如“dotnet test”)。</target>
        <note />
      </trans-unit>
      <trans-unit id="TerminalLoggerNotUsedNotSupported">
        <source>Terminal Logger was not used because the output is not supported.</source>
        <target state="translated">未使用终端记录器，因为不支持输出。</target>
        <note />
      </trans-unit>
      <trans-unit id="TerminalLoggerNotUsedRedirected">
        <source>Terminal Logger was not used because the output is being redirected to a file.</source>
        <target state="translated">未使用终端记录器，因为正在将输出重定向到文件。</target>
        <note />
      </trans-unit>
      <trans-unit id="TestProjectFinished_NoTF">
        <source>{0}{1} test {2} ({3}s)</source>
        <target state="needs-review-translation">{0}{1} 测试 {2} ({3} 秒)</target>
        <note>
      Project finished summary.
      {0}: indentation - few spaces to visually indent row
      {1}: project name
      {2}: BuildResult_{X}
      {3}: duration in seconds with 1 decimal point
      's' should reflect the localized abbreviation for seconds
    </note>
      </trans-unit>
      <trans-unit id="TestProjectFinished_WithTF">
        <source>{0}{1} test {2} {3} ({4}s)</source>
        <target state="needs-review-translation">{0}{1} 测试 {2} {3} ({4} 秒)</target>
        <note>
      Project finished summary including target framework information.
      {0}: indentation - few spaces to visually indent row
      {1}: project name
      {2}: target framework
      {3}: BuildResult_{X}
      {4}: duration in seconds with 1 decimal point
      's' should reflect the localized abbreviation for seconds
    </note>
      </trans-unit>
      <trans-unit id="TestSummary_BannerAndTotal">
        <source>Test summary: total: {0}</source>
        <target state="translated">测试摘要: 总计: {0}</target>
        <note>{0} whole number</note>
      </trans-unit>
      <trans-unit id="TestSummary_Duration">
        <source>duration: {0}s</source>
        <target state="needs-review-translation">持续时间: {0} 秒</target>
        <note>
      {0} whole number
      's' should reflect the localized abbreviation for seconds
    </note>
      </trans-unit>
      <trans-unit id="TestSummary_Failed">
        <source>failed: {0}</source>
        <target state="translated">失败: {0}</target>
        <note>{0} whole number</note>
      </trans-unit>
      <trans-unit id="TestSummary_Skipped">
        <source>skipped: {0}</source>
        <target state="translated">已跳过: {0}</target>
        <note>{0} whole number</note>
      </trans-unit>
      <trans-unit id="TestSummary_Succeeded">
        <source>succeeded: {0}</source>
        <target state="translated">成功: {0}</target>
        <note>{0} whole number</note>
      </trans-unit>
      <trans-unit id="UnexpectedParametersError">
        <source>MSBUILD : error MSB1002: This switch does not take any parameters.</source>
        <target state="translated">MSBUILD : error MSB1002: 此开关不采用任何参数。</target>
        <note>{StrBegin="MSBUILD : error MSB1002: "}UE: For example, if somebody types "msbuild.exe -noLogo:1", they would get this error because the -noLogo switch
    should not be followed by any parameters ... it stands alone.
    LOCALIZATION: The prefix "MSBUILD : error MSBxxxx:" should not be localized.</note>
      </trans-unit>
      <trans-unit id="UnknownSwitchError">
        <source>MSBUILD : error MSB1001: Unknown switch.</source>
        <target state="translated">MSBUILD : error MSB1001: 未知开关。</target>
        <note>{StrBegin="MSBUILD : error MSB1001: "}UE: This occurs when the user passes in an unrecognized switch on the MSBuild.exe command-line.
    LOCALIZATION: The prefix "MSBUILD : error MSBxxxx:" should not be localized.</note>
      </trans-unit>
      <trans-unit id="UnsupportedOS">
        <source>MSBUILD : error MSB1015: MSBuild does not run on this version of the operating system. It is only supported on Windows 7 and later versions.</source>
        <target state="translated">MSBUILD : error MSB1015: MSBuild 不在此版本操作系统上运行，而仅在 Windows 7 及更高版本的操作系统上受支持。</target>
        <note>{StrBegin="MSBUILD : error MSB1015: "}LOCALIZATION: The error prefix "MSBUILD : error MSBxxxx:" should not be localized.</note>
      </trans-unit>
      <trans-unit id="UnsupportedSwitchForSolutionFiles">
        <source>The '{0}' switch is not supported for solution files.</source>
        <target state="translated">解决方案文件不支持“{0}”开关。</target>
        <note />
      </trans-unit>
      <trans-unit id="Using35Engine">
        <source>Forcing load of Microsoft.Build.Engine because MSBUILDOLDOM=1...</source>
        <target state="translated">强制加载 Microsoft.Build.Engine，因为 MSBUILDOLDOM=1...</target>
        <note />
      </trans-unit>
      <trans-unit id="MissingIgnoreProjectExtensionsError">
        <source>MSBUILD : error MSB1035: Specify the project extensions to ignore.</source>
        <target state="translated">MSBUILD : error MSB1035: 指定要忽略的项目扩展名。</target>
        <note>{StrBegin="MSBUILD : error MSB1035: "}
      UE: This happens if the user does something like "msbuild.exe -ignoreProjectExtensions". The user must pass in one or more
      project extensions to ignore e.g. "msbuild.exe -ignoreProjectExtensions:.sln".
      LOCALIZATION: The prefix "MSBUILD : error MSBxxxx:" should not be localized.
    </note>
      </trans-unit>
      <trans-unit id="InvalidExtensionToIgnore">
        <source>MSBUILD : error MSB1036: There is an invalid extension in the -ignoreProjectExtensions list. Extensions must start with a period ".", have one or more characters after the period and not contain any invalid path characters or wildcards.</source>
        <target state="translated">MSBUILD : error MSB1036: -ignoreProjectExtensions 列表中存在无效扩展名。扩展名必须以句点“.”开头，句点后有一个或多个字符，并且不包含任何无效的路径字符或通配符。</target>
        <note>{StrBegin="MSBUILD : error MSB1036: "}LOCALIZATION: The error prefix "MSBUILD : error MSBxxxx:" should not be localized.</note>
      </trans-unit>
      <trans-unit id="MissingConsoleLoggerParameterError">
        <source>MSBUILD : error MSB1037: Specify one or more parameters for the console logger if using the -consoleLoggerParameters switch</source>
        <target state="translated">MSBUILD : error MSB1037: 为控制台记录器指定一个或多个参数(如果使用 -consoleLoggerParameters 开关)</target>
        <note>{StrBegin="MSBUILD : error MSB1037: "}
      UE: This happens if the user does something like "msbuild.exe -consoleLoggerParameters:". The user must pass in one or more parameters
      after the switch e.g. "msbuild.exe -consoleLoggerParameters:ErrorSummary".
      LOCALIZATION: The prefix "MSBUILD : error MSBxxxx:" should not be localized.
    </note>
      </trans-unit>
      <trans-unit id="MissingFileLoggerParameterError">
        <source>MSBUILD : error MSB1038: Specify one or more parameters for the file logger if using the -fileLoggerParameters switch</source>
        <target state="translated">MSBUILD : error MSB1038: 为文件记录器指定一个或多个参数(如果使用 -fileLoggerParameters 开关)</target>
        <note>{StrBegin="MSBUILD : error MSB1038: "}
      UE: This happens if the user does something like "msbuild.exe -fileLoggerParameters:". The user must pass in one or more parameters
      after the switch e.g. "msbuild.exe -fileLoggerParameters:logfile=c:\temp\logfile".
      LOCALIZATION: The prefix "MSBUILD : error MSBxxxx:" should not be localized.
    </note>
      </trans-unit>
      <trans-unit id="MissingNodeReuseParameterError">
        <source>MSBUILD : error MSB1041: Specify one or more parameters for node reuse if using the -nodeReuse switch</source>
        <target state="translated">MSBUILD : error MSB1041: 为节点重用指定一个或多个参数(如果使用 -nodeReuse 开关)</target>
        <note>{StrBegin="MSBUILD : error MSB1041: "}
      UE: This happens if the user does something like "msbuild.exe -nodeReuse:" without a true or false
      LOCALIZATION: The prefix "MSBUILD : error MSBxxxx:" should not be localized.
     </note>
      </trans-unit>
      <trans-unit id="InvalidNodeReuseValue">
        <source>MSBUILD : error MSB1042: Node reuse value is not valid. {0}.</source>
        <target state="translated">MSBUILD : error MSB1042: 节点重用值无效。{0}。</target>
        <note>{StrBegin="MSBUILD : error MSB1042: "}
     UE: This message does not need in-line parameters because the exception takes care of displaying the invalid arg.
     This error is shown when a user specifies a node reuse value that is not equivilant to Boolean.TrueString or Boolean.FalseString.
     LOCALIZATION: The prefix "MSBUILD : error MSBxxxx:" should not be localized.
  </note>
      </trans-unit>
      <trans-unit id="InvalidPreprocessPath">
        <source>MSBUILD : error MSB1047: File to preprocess to is not valid. {0}</source>
        <target state="translated">MSBUILD : error MSB1047: 要预处理的文件无效。{0}</target>
        <note>{StrBegin="MSBUILD : error MSB1047: "}</note>
      </trans-unit>
      <trans-unit id="LoggerCreationError">
        <source>MSBUILD : error MSB1021: Cannot create an instance of the logger. {0}</source>
        <target state="translated">MSBUILD : error MSB1021: 无法创建记录器的实例。{0}</target>
        <note>{StrBegin="MSBUILD : error MSB1021: "}
      UE: This error is shown when a logger cannot be loaded and instantiated from its assembly.
      LOCALIZATION: The prefix "MSBUILD : error MSBxxxx:" should not be localized. {0} contains a message explaining why the
      logger could not be created -- this message comes from the CLR/FX and is localized.</note>
      </trans-unit>
      <trans-unit id="LoggerNotFoundError">
        <source>MSBUILD : error MSB1020: The logger was not found. Check the following: 1.) The logger name specified is the same as the name of the logger class. 2.) The logger class is "public" and implements the Microsoft.Build.Framework.ILogger interface. 3.) The path to the logger assembly is correct, or the logger can be loaded using only the assembly name provided.</source>
        <target state="translated">MSBUILD : error MSB1020: 找不到记录器。请检查下列各项: 1.)指定的记录器名称与记录器类的名称相同。2.)记录器类为“public”并且实现 Microsoft.Build.Framework.ILogger 接口。3.)记录器程序集的路径正确无误，或者只使用所提供的程序集名称就可以加载记录器。</target>
        <note>
      {StrBegin="MSBUILD : error MSB1020: "}UE: This message does not need in-line parameters because the exception takes care of displaying the invalid arg.
      This error is shown when a user specifies an logger that does not exist e.g. "msbuild -logger:FooLoggerClass,FooAssembly". The
      logger class must exist in the given assembly.
      LOCALIZATION: The prefix "MSBUILD : error MSBxxxx:" should not be localized.
    </note>
      </trans-unit>
      <trans-unit id="ProjectUpgradeNeededToVcxProj">
        <source>MSBUILD : error MSB4192: The project file "{0}" is in the ".vcproj" or ".dsp" file format, which MSBuild cannot build directly. Please convert the project by opening it in the Visual Studio IDE or running the conversion tool, or, for ".vcproj", use MSBuild to build the solution file containing the project instead.</source>
        <target state="translated">MSBUILD : error MSB4192: 项目文件“{0}”为“.vcproj”或“.dsp”文件格式，而 MSBuild 无法直接生成这些文件格式。请通过在 Visual Studio IDE 中打开该项目或运行转换工具来转换该项目；对于“.vcproj”格式，还可以使用 MSBuild 来生成包含该项目的解决方案文件。</target>
        <note>{StrBegin="MSBUILD : error MSB4192: "} LOC: ".vcproj" and ".dsp" should not be localized</note>
      </trans-unit>
      <trans-unit id="NeedJustMyCode">
        <source>If MSBuild debugging does not work correctly, please verify that the "Just My Code" feature is enabled in Visual Studio, and that you have selected the managed debugger.</source>
        <target state="translated">如果 MSBuild 调试无法正常工作，请验证 Visual Studio 中是否已启用“仅我的代码”功能，以及您是否选择了托管调试器。</target>
        <note />
      </trans-unit>
      <trans-unit id="DebuggingSolutionFiles">
        <source>MSBUILD : error MSB1048: Solution files cannot be debugged directly. Run MSBuild first with an environment variable MSBUILDEMITSOLUTION=1 to create a corresponding ".sln.metaproj" file. Then debug that.</source>
        <target state="translated">MSBUILD : error MSB1048: 无法直接调试解决方案文件。首先使用环境变量 MSBUILDEMITSOLUTION=1 运行 MSBuild 以创建对应的“.sln.metaproj”文件。然后进行调试。</target>
        <note>{StrBegin="MSBUILD : error MSB1048: "} LOC: ".SLN" should not be localized</note>
      </trans-unit>
      <trans-unit id="BuildStarted">
        <source>Build started.</source>
        <target state="translated">已启动生成。</target>
        <note />
      </trans-unit>
      <trans-unit id="FileLocation">
        <source>{0} ({1},{2})</source>
        <target state="translated">{0} ({1},{2})</target>
        <note>A file location to be embedded in a string.</note>
      </trans-unit>
      <trans-unit id="AmbiguousProjectDirectoryError">
        <source>MSBUILD : error MSB1050: Specify which project or solution file to use because the folder "{0}" contains more than one project or solution file.</source>
        <target state="translated">MSBUILD : error MSB1050: “{0}”文件夹中包含多个项目或解决方案文件，请指定要使用的项目或解决方案文件。</target>
        <note>
      {StrBegin="MSBUILD : error MSB1050: "}UE: If no project or solution file is explicitly specified on the MSBuild.exe command-line, then the engine searches for a
      project or solution file in the current directory by looking for *.*PROJ and *.SLN. If more than one file is found that matches this wildcard, we
      fire this error.
      LOCALIZATION: The prefix "MSB1050 : error MSBxxxx:" should not be localized.
    </note>
      </trans-unit>
      <trans-unit id="HelpMessage_28_WarnAsErrorSwitch">
        <source>  -warnAsError[:code[;code2]]
                     List of warning codes to treats as errors.  Use a semicolon
                     or a comma to separate multiple warning codes. To treat all
                     warnings as errors use the switch with no values.
                     (Short form: -err[:c;[c2]])

                     Example:
                       -warnAsError:MSB4130

                     When a warning is treated as an error the target will
                     continue to execute as if it was a warning but the overall
                     build will fail.
    </source>
        <target state="translated">  -warnAsError[:code[;code2]]
                     视为错误的警告代码列表。使用分号
                     或逗号分隔多个警告代码。将所有
                     警告视为错误，使用没有值的开关
                     (缩写: -err[:c;[c2]])

                     示例:
                       -warnAsError:MSB4130

                     当警告被视为错误时，目标将
                     当作警告继续执行，但是整个
                     生成将失败。
    </target>
        <note>
      LOCALIZATION: "-warnAsError" and "-err" should not be localized.
      LOCALIZATION: None of the lines should be longer than a standard width console window, eg 80 chars.
    </note>
      </trans-unit>
      <trans-unit id="HelpMessage_29_WarnAsMessageSwitch">
        <source>  -warnAsMessage[:code[;code2]]
                     List of warning codes to treats as low importance
                     messages.  Use a semicolon or a comma to separate
                     multiple warning codes.
                     (Short form: -noWarn[:c;[c2]])

                     Example:
                       -warnAsMessage:MSB3026
    </source>
        <target state="translated">  -warnAsMessage[:code[;code2]]
                     视为低重要性消息的警告代码列表。
                     使用分号或逗号分隔
                     多个警告代码。
                     (缩写: -noWarn[:c;[c2]])

                     示例:
                       -warnAsMessage:MSB3026
    </target>
        <note>
      LOCALIZATION: "-warnAsMessage" and "-noWarn" should not be localized.
      LOCALIZATION: None of the lines should be longer than a standard width console window, eg 80 chars.
    </note>
      </trans-unit>
      <trans-unit id="ParameterRequiredError">
        <source>MSBUILD : error MSB1049: The {0} parameter must be specified</source>
        <target state="translated">MSBUILD : error MSB1049: 必须指定 {0} 参数</target>
        <note>{StrBegin="MSBUILD : error MSB1049: "}</note>
      </trans-unit>
      <trans-unit id="MissingWarnAsMessageParameterError">
        <source>MSBUILD : error MSB1051: Specify one or more warning codes to treat as low importance messages when using the -warnAsMessage switch.</source>
        <target state="translated">MSBUILD : error MSB1051: 在使用 -warnAsMessage 开关时，指定一个或多个警告代码作为低重要性消息。</target>
        <note>
      {StrBegin="MSBUILD : error MSB1051: "}
      UE: This happens if the user does something like "msbuild.exe -warnAsMessage:" without any codes.
      LOCALIZATION: The prefix "MSBUILD : error MSBxxxx:" should not be localized.
    </note>
      </trans-unit>
      <trans-unit id="HelpMessage_30_BinaryLoggerSwitch">
        <source>  -binaryLogger[:[LogFile=]output.binlog[;ProjectImports={None,Embed,ZipFile}]]
                     Serializes all build events to a compressed binary file.
                     By default the file is in the current directory and named
                     "msbuild.binlog". The binary log is a detailed description
                     of the build process that can later be used to reconstruct
                     text logs and used by other analysis tools. A binary log
                     is usually 10-20x smaller than the most detailed text
                     diagnostic-level log, but it contains more information.
                     (Short form: -bl)

                     The binary logger by default collects the source text of
                     project files, including all imported projects and target
                     files encountered during the build. The optional
                     ProjectImports switch controls this behavior:

                      ProjectImports=None     - Don't collect the project
                                                imports.
                      ProjectImports=Embed    - Embed project imports in the
                                                log file.
                      ProjectImports=ZipFile  - Save project files to
                                                output.projectimports.zip
                                                where output is the same name
                                                as the binary log file name.

                     The default setting for ProjectImports is Embed.
                     Note: the logger does not collect non-MSBuild source files
                     such as .cs, .cpp etc.

                     A .binlog file can be "played back" by passing it to
                     msbuild.exe as an argument instead of a project/solution.
                     Other loggers will receive the information contained
                     in the log file as if the original build was happening.
                     You can read more about the binary log and its usages at:
                     https://aka.ms/msbuild/binlog

                     Examples:
                       -bl
                       -bl:output.binlog
                       -bl:output.binlog;ProjectImports=None
                       -bl:output.binlog;ProjectImports=ZipFile
                       -bl:..\..\custom.binlog
                       -binaryLogger
    </source>
        <target state="translated">  -binaryLogger[:[LogFile=]output.binlog[;ProjectImports={None,Embed,ZipFile}]]
                     将所有生成事件序列化为压缩的二进制文件。
                     默认情况下该文件位于当前目录并且名为 "msbuild.binlog"。
                     二进制日志是生成过程的详细描述，
                     以后可将其于重新构建文本日志
                     并由其他分析工具所使用。
                     二进制日志通常比大多数详细的文本诊断级日志小 10 到 20 倍，
                     但它可以包含更多信息。
                     (缩写: -bl)

                     默认情况下，二进制记录器收集项目文件的源文本，
                     包括生成期间所有导入的
                     项目和目标文件。可选的
                     ProjectImports 开关控制此行为:

                      ProjectImports=None     - 不收集项目
                                                导入项。
                     ProjectImports=Embed    - 在日志文件中
                                                 嵌入项目导入项。
                    ProjectImports=ZipFile  - 将项目文件保存到
                                              output.projectimports.zip，
                                                其中输出的名称
                                                与二进制日志文件名称相同。

                    ProjectImports 的默认设置为 Embed。
                    注意: 记录器不会收集非 MSBuild 源文件，
                    例如 .cs、.cpp 等。

                     可将 .binlog 文件以参数(而不是项目/解决方案)的形式传递给
                   msbuild.exe 对其进行“播放”。
                     其他记录器将接收日志文件中的信息，
                    就像原始的生成正在发生一样。
                    你可以通过以下网址阅读有关二进制文件及其用法的详细信息:
                    https://aka.ms/msbuild/binlog

                     示例:
                       -bl
                       -bl:output.binlog
                       -bl:output.binlog;ProjectImports=None
                       -bl:output.binlog;ProjectImports=ZipFile
                       -bl:..\..\custom.binlog
                       -binaryLogger
</target>
        <note>
      LOCALIZATION: The following should not be localized:
      1) "msbuild"
      2) the string "binlog" that describes the file extension
      3) all switch names and their short forms e.g. -bl and -binaryLogger
      LOCALIZATION: None of the lines should be longer than a standard width console window, eg 80 chars.
    </note>
      </trans-unit>
      <trans-unit id="HelpMessage_31_RestoreSwitch">
        <source>  -restore[:True|False]
                     Runs a target named Restore prior to building
                     other targets and ensures the build for these
                     targets uses the latest restored build logic.
                     This is useful when your project tree requires
                     packages to be restored before it can be built.
                     Specifying -restore is the same as specifying
                     -restore:True. Use the parameter to override
                     a value that comes from a response file.
                     (Short form: -r)
    </source>
        <target state="translated">  -restore[:True|False]
                     在生成其他目标前，运行名为 Restore 的
                     目标，并确保这些模板的生成
                     使用最新还原的生成逻辑。
                     项目树需要先将包还原才能
                     生成包时，将会用到此操作
                     指定 -restore 与指定
                     -restore:True 相同。请使用此参数
                     替代来自响应文件的值。
                     (缩写: -r)
    </target>
        <note>
      LOCALIZATION: "-restore" and "-r" should not be localized.
      LOCALIZATION: None of the lines should be longer than a standard width console window, eg 80 chars.
    </note>
      </trans-unit>
      <trans-unit id="InvalidNodeReuseTrueValue">
        <source>MSBUILD : error MSB1042: Node reuse value is not valid. This version of MSBuild does not support node reuse. If specified, the node reuse switch value must be false.</source>
        <target state="translated">MSBUILD : error MSB1042: 节点重复使用值无效。此版本的 MSBuild 不支持节点重复使用。若已指定，则节点重复使用开关值必须为 false。</target>
        <note>{StrBegin="MSBUILD : error MSB1042: "}
     UE: This message does not need in-line parameters because the exception takes care of displaying the invalid arg.
     This error is shown when a user specifies a node reuse value that is not equivalent to Boolean.TrueString or Boolean.FalseString.
     LOCALIZATION: The prefix "MSBUILD : error MSBxxxx:" should not be localized.
  </note>
      </trans-unit>
      <trans-unit id="InvalidRestoreValue">
        <source>MSBUILD : error MSB1052: Restore value is not valid. {0}</source>
        <target state="translated">MSBUILD : error MSB1052: 还原值无效。{0}</target>
        <note>{StrBegin="MSBUILD : error MSB1052: "}
      UE: This message does not need in-line parameters because the exception takes care of displaying the invalid arg.
      This error is shown when a user specifies a restore value that is not equivalent to Boolean.TrueString or Boolean.FalseString.
      LOCALIZATION: The prefix "MSBUILD : error MSBxxxx:" should not be localized.
    </note>
      </trans-unit>
      <trans-unit id="HelpMessage_32_ProfilerSwitch">
        <source>  -profileEvaluation:&lt;file&gt;
                     Profiles MSBuild evaluation and writes the result
                     to the specified file. If the extension of the specified
                     file is '.md', the result is generated in markdown
                     format. Otherwise, a tab separated file is produced.
    </source>
        <target state="translated">  -profileEvaluation:&lt;file&gt;
                     配置文件 MSBuild 求值并将结果写入
                     指定的文件。如果指定文件的扩展
                     为 .md，将以 markdown 格式生成
                     结果。否则，将生成制表符分隔文件。
 </target>
        <note />
      </trans-unit>
      <trans-unit id="HelpMessage_33_RestorePropertySwitch">
        <source>  -restoreProperty:&lt;n&gt;=&lt;v&gt;
                     Set or override these project-level properties only
                     during restore and do not use properties specified
                     with the -property argument. &lt;n&gt; is the property
                     name, and &lt;v&gt; is the property value. Use a
                     semicolon or a comma to separate multiple properties,
                     or specify each property separately.
                     (Short form: -rp)
                     Example:
                       -restoreProperty:IsRestore=true;MyProperty=value
    </source>
        <target state="translated">  -restoreProperty:&lt;n&gt;=&lt;v&gt;
                     在还原期间设置或重写这些项目级属性
                     并且不使用 -property 参数
                     指定的属性。&lt;n&gt; 为属性
                     名称，&lt;v&gt; 为属性值。使用
                     分号或逗号分隔多个属性，
                     或者分别指定每个属性。
                     (缩写: -rp)
                     示例:
                       -restoreProperty:IsRestore=true;MyProperty=value
  </target>
        <note>
      LOCALIZATION: "-restoreProperty" and "-rp" should not be localized.
      LOCALIZATION: None of the lines should be longer than a standard width console window, eg 80 chars.
    </note>
      </trans-unit>
      <trans-unit id="InvalidProfilerValue">
        <source>MSBUILD : error MSB1053: Provided filename is not valid. {0}</source>
        <target state="translated">MSBUILD : error MSB1053: 提供的文件名无效。{0}</target>
        <note />
      </trans-unit>
      <trans-unit id="MissingProfileParameterError">
        <source>MSBUILD :error MSB1054: A filename must be specified to generate the profiler result.</source>
        <target state="translated">MSBUILD :错误 MSB1054: 必须指定文件名才可生成探查器结果。</target>
        <note />
      </trans-unit>
    </body>
  </file>
</xliff><|MERGE_RESOLUTION|>--- conflicted
+++ resolved
@@ -17,11 +17,7 @@
       </trans-unit>
       <trans-unit id="BuildFinished">
         <source>Build {0} in {1}s</source>
-<<<<<<< HEAD
         <target state="needs-review-translation">在 {1} 秒内生成 {0}</target>
-=======
-        <target state="translated">在 {1} 中生成 {0}</target>
->>>>>>> 116eba6a
         <note>
       Overall build summary
       {0}: BuildResult_X (below)
@@ -905,9 +901,9 @@
             WarningsOnly -- 仅显示警告。
             NoItemAndPropertyList -- 在开始生成每个项目时不显示
               项和属性的列表。
-            ShowCommandLine -- 显示 TaskCommandLineEvent 消息 
+            ShowCommandLine -- 显示 TaskCommandLineEvent 消息
             ShowTimestamp -- 将时间戳作为所有消息的前缀
-              显示。                      
+              显示。
             ShowEventId -- 显示已开始事件、已完成事件和消息
               的事件 ID。
             ForceNoAlign -- 不将文本与控制台缓冲区的大小
@@ -964,10 +960,10 @@
                      Example:
                        -validate:MyExtendedBuildSchema.xsd
 </source>
-        <target state="translated">  -validate     依据默认架构验证项目。(缩写: 
+        <target state="translated">  -validate     依据默认架构验证项目。(缩写:
            -val)
 
- -validate:&lt;schema&gt; 依据指定的架构验证项目。(缩写: 
+ -validate:&lt;schema&gt; 依据指定的架构验证项目。(缩写:
            -val)
            示例:
             -validate:MyExtendedBuildSchema.xsd
@@ -1145,7 +1141,7 @@
         <target state="translated">  -toolsversion:&lt;version&gt;
            要在生成过程中使用的 MSBuild 工具集
            (任务、目标等)的版本。此版本将重写
-           各个项目指定的版本。(缩写: 
+           各个项目指定的版本。(缩写:
            -tv)
            示例:
             -toolsversion:3.5
@@ -1201,17 +1197,17 @@
                      template and append the node id to this fileName to
                      create a log file for each node.
     </source>
-        <target state="translated">  -distributedFileLogger                            
+        <target state="translated">  -distributedFileLogger
            将生成输出记录到多个日志文件，每个 MSBuild 节点
            一个日志文件。这些文件的初始位置为
            当前目录。默认情况下，这些文件名为
            “MSBuild&lt;nodeid&gt;.log”。可通过添加
-           “-fileLoggerParameters”开关来指定 
+           “-fileLoggerParameters”开关来指定
            这些文件的位置和 fileLogger 的其他参数。
 
            如果日志文件名是通过 fileLoggerParameters
            开关设置的，分布式记录器将使用 fileName 作为
-           模板并将节点 ID 附加到此 fileName 
+           模板并将节点 ID 附加到此 fileName
            以便为每个节点创建一个日志文件。
     </target>
         <note>
@@ -1253,12 +1249,12 @@
                        -flp1:warningsonly;logfile=msbuild.wrn
                        -flp2:errorsonly;logfile=msbuild.err
     </source>
-        <target state="translated">  -fileloggerparameters[n]:&lt;parameters&gt;                
+        <target state="translated">  -fileloggerparameters[n]:&lt;parameters&gt;
            为文件记录器提供任何额外的参数。
            存在此开关意味着
            存在对应的 -filelogger[n] 开关。
           “n”(如果存在)可以为 1-9 的数字。
-           任何分布式文件记录器也可以使用 
+           任何分布式文件记录器也可以使用
            -fileloggerparameters，具体可参阅 -distributedFileLogger 的说明。
            (缩写: -flp[n])
            为控制台记录器列出的相同参数
@@ -1278,8 +1274,8 @@
             -fileLoggerParameters:LogFile=MyLog.log;Append;
                       Verbosity=diagnostic;Encoding=UTF-8
 
-            -flp:Summary;Verbosity=minimal;LogFile=msbuild.sum 
-            -flp1:warningsonly;logfile=msbuild.wrn 
+            -flp:Summary;Verbosity=minimal;LogFile=msbuild.sum
+            -flp1:warningsonly;logfile=msbuild.wrn
             -flp2:errorsonly;logfile=msbuild.err
     </target>
         <note>
@@ -1734,11 +1730,7 @@
       </trans-unit>
       <trans-unit id="ProjectFinished_NoTF">
         <source>{0}{1} {2} ({3}s)</source>
-<<<<<<< HEAD
         <target state="needs-review-translation">{0}{1} {2} ({3} 秒)</target>
-=======
-        <target state="translated">{0}{1} {2} ({3})</target>
->>>>>>> 116eba6a
         <note>
       Project finished summary.
       {0}: indentation - few spaces to visually indent row
@@ -1758,11 +1750,7 @@
       </trans-unit>
       <trans-unit id="ProjectFinished_WithTF">
         <source>{0}{1} {2} {3} ({4}s)</source>
-<<<<<<< HEAD
         <target state="needs-review-translation">{0}{1} {2} {3} ({4} 秒)</target>
-=======
-        <target state="translated">{0}{1} {2} {3} ({4})</target>
->>>>>>> 116eba6a
         <note>
       Project finished summary including target framework information.
       {0}: indentation - few spaces to visually indent row
@@ -1822,11 +1810,7 @@
       </trans-unit>
       <trans-unit id="RestoreComplete">
         <source>Restore complete ({0}s)</source>
-<<<<<<< HEAD
         <target state="needs-review-translation">还原完成({0} 秒)</target>
-=======
-        <target state="translated">还原完成({0})</target>
->>>>>>> 116eba6a
         <note>
       {0}: duration in seconds with 1 decimal point
       's' should reflect the localized abbreviation for seconds
@@ -1834,11 +1818,7 @@
       </trans-unit>
       <trans-unit id="RestoreCompleteWithMessage">
         <source>Restore {0} in {1}s</source>
-<<<<<<< HEAD
         <target state="needs-review-translation">在 {1} 秒内还原 {0}</target>
-=======
-        <target state="translated">在 {1} 中还原 {0}</target>
->>>>>>> 116eba6a
         <note>
       Restore summary when finished with warning or error
       {0}: BuildResult_X (below)
