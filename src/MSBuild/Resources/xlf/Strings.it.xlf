﻿<?xml version="1.0" encoding="utf-8"?>
<xliff xmlns="urn:oasis:names:tc:xliff:document:1.2" xmlns:xsi="http://www.w3.org/2001/XMLSchema-instance" version="1.2" xsi:schemaLocation="urn:oasis:names:tc:xliff:document:1.2 xliff-core-1.2-transitional.xsd">
  <file datatype="xml" source-language="en" target-language="it" original="../Strings.resx">
    <body>
      <trans-unit id="AmbiguousProjectError">
        <source>MSBUILD : error MSB1011: Specify which project or solution file to use because this folder contains more than one project or solution file.</source>
        <target state="translated">MSBUILD : error MSB1011: la cartella contiene più file di soluzione o di progetto. Specificare il file da usare.</target>
        <note>{StrBegin="MSBUILD : error MSB1011: "}UE: If no project or solution file is explicitly specified on the MSBuild.exe command-line, then the engine searches for a
      project or solution file in the current directory by looking for *.*PROJ and *.SLN. If more than one file is found that matches this wildcard, we
      fire this error.
      LOCALIZATION: The prefix "MSBUILD : error MSBxxxx:" should not be localized.</note>
      </trans-unit>
      <trans-unit id="BuildFailedWithPropertiesItemsOrTargetResultsRequested">
        <source>Build failed. Properties, Items, and Target results cannot be obtained. See details in stderr above.</source>
        <target state="translated">Compilazione non riuscita. Non è possibile ottenere proprietà, elementi e risultati di destinazione. Vedere i dettagli in stderr sopra.</target>
        <note />
      </trans-unit>
      <trans-unit id="BuildFinished">
        <source>Build {0} in {1}s</source>
        <target state="translated">Compilazione {0} in {1}s</target>
        <note>
      Overall build summary
      {0}: BuildResult_X (below)
      {1}: duration in seconds with 1 decimal point
    </note>
      </trans-unit>
      <trans-unit id="BuildResult_Failed">
        <source>failed</source>
        <target state="translated">non riuscito</target>
        <note>
      Part of Terminal Logger summary message: "Build {BuildResult_X} in {duration}s"
    </note>
      </trans-unit>
      <trans-unit id="BuildResult_FailedWithErrors">
        <source>failed with {0} error(s)</source>
        <target state="translated">non riuscito con {0} errori</target>
        <note>
      Part of Terminal Logger summary message: "Build {BuildResult_X} in {duration}s"
    </note>
      </trans-unit>
      <trans-unit id="BuildResult_FailedWithErrorsAndWarnings">
        <source>failed with {0} error(s) and {1} warning(s)</source>
        <target state="translated">non riuscito con {0} errori e {1} avvisi</target>
        <note>
      Part of Terminal Logger summary message: "Build {BuildResult_X} in {duration}s"
    </note>
      </trans-unit>
      <trans-unit id="BuildResult_FailedWithWarnings">
        <source>failed with {0} warning(s)</source>
        <target state="translated">non riuscito con {0} avvisi</target>
        <note>
      Part of Terminal Logger summary message: "Build {BuildResult_X} in {duration}s"
    </note>
      </trans-unit>
      <trans-unit id="BuildResult_Succeeded">
        <source>succeeded</source>
        <target state="translated">operazione riuscita</target>
        <note>
      Part of Terminal Logger summary message: "Build {BuildResult_X} in {duration}s"
    </note>
      </trans-unit>
      <trans-unit id="BuildResult_SucceededWithWarnings">
        <source>succeeded with {0} warning(s)</source>
        <target state="translated">completato con {0} avvisi</target>
        <note>
      Part of Terminal Logger summary message: "Build {BuildResult_X} in {duration}s"
    </note>
      </trans-unit>
      <trans-unit id="CommandLine">
        <source>Command line arguments = "{0}"</source>
        <target state="translated">Argomenti della riga di comando = "{0}"</target>
        <note />
      </trans-unit>
      <trans-unit id="ConfigurationFailurePrefixNoErrorCode">
        <source>MSBUILD : Configuration error {0}: {1}</source>
        <target state="translated">MSBUILD : Configuration error {0}: {1}</target>
        <note>{SubString="Configuration"}UE: This prefixes any error from reading the toolset definitions in msbuild.exe.config or the registry.
      There's no error code because one was included in the error message.
      LOCALIZATION: The word "Configuration" should be localized, the words "MSBuild" and "error" should NOT be localized.
    </note>
      </trans-unit>
      <trans-unit id="CannotAutoDisableAutoResponseFile">
        <source>MSBUILD : error MSB1027: The -noAutoResponse switch cannot be specified in the MSBuild.rsp auto-response file, nor in any response file that is referenced by the auto-response file.</source>
        <target state="translated">MSBUILD : error MSB1027: non è possibile specificare l'opzione -noAutoResponse nel file di risposta automatica MSBuild.rsp o in file di risposta a cui il file di risposta automatica fa riferimento.</target>
        <note>{StrBegin="MSBUILD : error MSB1027: "}LOCALIZATION: The prefix "MSBUILD : error MSBxxxx:", "-noAutoResponse" and "MSBuild.rsp" should not be localized.</note>
      </trans-unit>
      <trans-unit id="DurationDisplay">
        <source>({0:F1}s)</source>
        <target state="translated">({0:F1}s)</target>
        <note>
        {0}: duration in seconds with 1 decimal point
      </note>
      </trans-unit>
      <trans-unit id="HelpMessage_41_QuestionSwitch">
        <source>  -question
                     (Experimental) Question whether there is any build work.
                     MSBuild will error out when it detects a target or task
                     that can be incremental (has inputs and outputs),
                     but isn't up to date.
                     (Short form: -q)
    </source>
        <target state="translated">  -domanda
                     (Sperimentale) Domanda se sono presenti attività di compilazione.
                     MSBuild genera un errore quando rileva una destinazione o un'attività
                     che può essere incrementale (con input e output),
                     ma non è aggiornata.
                     (Forma breve: -q)
    </target>
        <note>
      LOCALIZATION: "MSBuild" should not be localized.
      LOCALIZATION: "-question" and "-q" should not be localized.
      LOCALIZATION: None of the lines should be longer than a standard width console window, eg 80 chars.
    </note>
      </trans-unit>
      <trans-unit id="HelpMessage_42_ReportFileAccessesSwitch">
        <source>  -reportFileAccesses[:True|False]
                     Causes MSBuild to report file accesses to any configured
                     project cache plugins.

                     This flag is experimental and may not work as intended.
    </source>
        <target state="translated">  -reportFileAccesses[:True|False]
                     Fa in modo che MSBuild segnali gli accessi ai file a qualsiasi
                     plug-in della cache del progetto.

                     Questo flag è sperimentale e potrebbe non funzionare come previsto.
    </target>
        <note>
      LOCALIZATION: "-reportFileAccesses" should not be localized.
      LOCALIZATION: None of the lines should be longer than a standard width console window, eg 80 chars.
    </note>
      </trans-unit>
      <trans-unit id="HelpMessage_43_GetPropertySwitch">
        <source>  -getProperty:propertyName,...
                     Write out the value of one or more specified properties
                     after evaluation, without executing the build, or if either
                     the -targets option or the -getTargetResult option is
                     used, write out the values after the build.
    </source>
        <target state="translated">  -getProperty:propertyName,...
                     Scrive il valore di una o più proprietà specificate
                     dopo la valutazione, senza eseguire la compilazione oppure, se
                     usa l'opzione -targets o l’opzione -getTargetResult
                     scrive i valori dopo la compilazione.
    </target>
        <note>
      LOCALIZATION: "-getProperty", "-targets" and "-getTargetResult" should not be localized.
      LOCALIZATION: None of the lines should be longer than a standard width console window, eg 80 chars.
    </note>
      </trans-unit>
      <trans-unit id="HelpMessage_44_GetItemSwitch">
        <source>  -getItem:itemName,...
                     Write out the value of one or more specified items and
                     their associated metadata after evaluation without
                     executing the build, or if either the -targets option
                     or the -getTargetResult option is used, write out
                     the values after the build.
    </source>
        <target state="translated">  -getItem:itemName,...
                     Scrive il valore di uno o più elementi specificati e
                     i metadati associati dopo la valutazione senza
                     eseguire la compilazione oppure, se si usa l’opzione -targets
                     o l'opzione -getTargetResult, scrive
                     i valori dopo la compilazione.
    </target>
        <note>
      LOCALIZATION: "-getItem", "targets" and "getTargetResult" should not be localized.
      LOCALIZATION: None of the lines should be longer than a standard width console window, eg 80 chars.
    </note>
      </trans-unit>
      <trans-unit id="HelpMessage_45_GetTargetResultSwitch">
        <source>  -getTargetResult:targetName,...
                     Write out the output value of one or more targets and
                     the specified targets will be executed.
    </source>
        <target state="translated">  -getTargetResult:targetName,...
                     Scrive il valore di output di una o più destinazioni
                     per eseguire le destinazioni specificate.
    </target>
        <note>
      LOCALIZATION: "-getTargetResult" should not be localized.
      LOCALIZATION: None of the lines should be longer than a standard width console window, eg 80 chars.
    </note>
      </trans-unit>
      <trans-unit id="HelpMessage_46_FeatureAvailabilitySwitch">
        <source>  -featureAvailability:featureName,...
                     Check feature availability. The result is one of the
                     strings "Undefined", "Available", "NotAvailable" and
                     "Preview".
                     - Undefined - the availability of the feature is undefined
                     (the feature name is unknown to the feature availability
                     checker)
                     - NotAvailable - the feature is not available (unlike
                     Undefined, the feature name is known to the feature
                     availability checker and it knows the feature is not
                     supported by current MSBuild engine)
                     - Available - the feature is available
                     - Preview - the feature is in preview (not stable)
                     (Short form: -fa)
    </source>
        <target state="translated">  -featureAvailability:featureName,...
                     Verifica la disponibilità delle funzionalità. Il risultato è una delle
                     stringhe "Undefined", "Available", "NotAvailable" e
                     "Preview".
                     - Undefined: la disponibilità della funzionalità non è definita
                     (il nome della funzionalità non è noto al controllo
                     della disponibilità delle funzionalità)
                     - NotAvailable: la funzionalità non è disponibile (a differenza di
                     Undefined, il nome della funzionalità è noto al controllo
                     della disponibilità della funzionalità, che sa che la funzionalità non è
                     supportata dal motore MSBuild corrente)
                     - Available: la funzionalità è disponibile
                     - Preview : la funzionalità è in anteprima (non stabile)
                     (Forma breve: -fa)
    </target>
        <note>
      LOCALIZATION: "-featureAvailability", "-fa", "Undefined", "Available" "NotAvailable" and "Preview"should not be localized.
      LOCALIZATION: None of the lines should be longer than a standard width console window, eg 80 chars.
    </note>
      </trans-unit>
      <trans-unit id="HelpMessage_47_TerminalLoggerSwitch">
        <source>  -terminalLogger[:auto,on,off]
                     Enable or disable the terminal logger. Terminal logger
                     provides enhanced build output on the console in real time,
                     organized logically by project, and designed to highlight
                     actionable information. Specify auto (or use the option
                     without arguments) to use the terminal logger only if the
                     standard output is not redirected. Don't parse the output
                     or otherwise rely on it remaining unchanged in future
                     versions. This option is available in MSBuild 17.8 and
                     later.
                     (Short form: -tl)
    </source>
        <target state="translated">  -terminalLogger[:auto,on,off]
                     Abilita o disabilita il logger del terminale. Il logger del terminale
                     fornisce output di compilazione avanzato nella console in tempo reale,
                     con dati organizzati in maniera logica in base al progetto ed evidenziando
                     le informazioni che richiedono intervento. Specificare auto (o usare l'opzione
                     senza argomenti) per usare il logger del terminale solo se
                     l'output standard non viene reindirizzato. Non eseguire il parsing dell'output
                     oppure fare affidamento sul fatto che rimarrà invariato nelle future
                     versioni. Questa opzione è disponibile in MSBuild 17.8 e
                     versioni successive.
                     (Forma breve: -tl)
    </target>
        <note>
      LOCALIZATION: "-terminalLogger", "-tl", and "auto" should not be localized.
      LOCALIZATION: None of the lines should be longer than a standard width console window, eg 80 chars.
    </note>
      </trans-unit>
      <trans-unit id="HelpMessage_48_TerminalLoggerParametersSwitch">
        <source>  -terminalLoggerParameters: &lt;parameters&gt;
                     Parameters to terminal logger. (Short form: -tlp)
                     The available parameters.
                        default--Specifies the default behavior of the terminal
                        logger. It requires one of the following values:
                           - `on`, `true`  forces TerminalLogger to be used even
                            when it would be disabled.
                           - `off`, `false` forces TerminalLogger to not be used
                            even when it would be enabled.
                           - `auto` enables TerminalLogger when the terminal
                            supports it and the session doesn't have redirected
                            stdout/stderr
                        verbosity--Override the -verbosity setting for this
                        logger
                        showCommandLine--Show TaskCommandLineEvent messages

                      Example:
                        -tlp:default=auto;verbosity=diag;shownCommandLine
    </source>
        <target state="translated">  -terminalLoggerParameters: &lt;parameters&gt;
                     Parametri per il logger del terminale. (Forma breve: -tlp)
                     Parametri disponibili.
                        default- Specifica il comportamento predefinito del terminale
                        logger. Richiede uno dei valori seguenti:
                           - 'on', 'true' impone l'uso di TerminalLogger anche
                            se venisse disabilitato.
                           - 'off', 'false' impone l'uso di TerminalLogger anche
                            se venisse abilitato.
                           - 'auto' abilita TerminalLogger quando il terminale
                            lo supporta e la sessione non ha reindirizzato il livello di dettaglio
                            stdout/stderr
                        verbosity--Ignora l'impostazione -verbosity per questo
                        logger
                        showCommandLine--Mostra i messaggi TaskCommandLineEvent

                      Esempio:
                        -tlp:default=auto;verbosity=diag;shownCommandLine
    </target>
        <note>
      LOCALIZATION: "-terminalLoggerParameters", "-tlp", "default", "on", "true", "off", "false", "auto", "verbosity", "showCommandLine" should not be localized.
      LOCALIZATION: None of the lines should be longer than a standard width console window, eg 80 chars.
    </note>
      </trans-unit>
      <trans-unit id="HelpMessage_51_GetResultOutputFileSwitch">
        <source>  -getResultOutputFile:file
                     Redirect output from get* into a file.

                     Example:
                     -getProperty:Bar -getResultOutputFile:Biz.txt
                     This writes the value of property Bar into Biz.txt.
    </source>
        <target state="translated">  -getResultOutputFile:file
                     Reindirizza l'output di get* in un file.

                     Esempio:
                     -getProperty:Bar -getResultOutputFile:Biz.txt
                     Il valore della proprietà Bar viene scritto in Biz.txt.
    </target>
        <note>
      LOCALIZATION: "-getResultOutputFile", "get*" and "-getProperty" should not be localized.
      LOCALIZATION: None of the lines should be longer than a standard width console window, eg 80 chars.
    </note>
      </trans-unit>
      <trans-unit id="HelpMessage_52_BuildCheckSwitch">
        <source>  -check
                     Enables BuildChecks during the build.
                     BuildCheck enables evaluating rules to ensure properties 
                     of the build. For more info see aka.ms/buildcheck
	</source>
        <target state="translated">  -check
                     Abilita BuildChecks durante la compilazione.
                     BuildCheck consente di valutare le regole per garantire le proprietà 
                     della compilazione. Per altre informazioni, vedere aka.ms/buildcheck
	</target>
        <note>
    {Locked="-check"}{Locked="BuildChecks"}{Locked="BuildCheck"}
    LOCALIZATION: None of the lines should be longer than a standard width console window, eg 80 chars.
  </note>
      </trans-unit>
      <trans-unit id="InvalidLowPriorityValue">
        <source>MSBUILD : error MSB1064: Low priority value is not valid. {0}</source>
        <target state="translated">MSBUILD : error MSB1064: il valore di priorità bassa non è valido. {0}</target>
        <note>
      {StrBegin="MSBUILD : error MSB1064: "}
      UE: This message does not need in-line parameters because the exception takes care of displaying the invalid arg.
      This error is shown when a user specifies a value for the lowPriority parameter that is not equivalent to Boolean.TrueString or Boolean.FalseString.
      LOCALIZATION: The prefix "MSBUILD : error MSBxxxx:" should not be localized.
    </note>
      </trans-unit>
      <trans-unit id="InvalidTerminalLoggerValue">
        <source>MSBUILD : error MSB1065: Terminal logger value is not valid. It should be one of 'auto', 'true', or 'false'. {0}</source>
        <target state="translated">MSBUILD : error MSB1065: il valore del logger del terminale non è valido. Deve essere 'auto', 'true' o 'false'. {0}</target>
        <note>
      {StrBegin="MSBUILD : error MSB1065: "}
      UE: This message does not need in-line parameters because the exception takes care of displaying the invalid arg.
      This error is shown when a user specifies a value for the lowPriority parameter that is not equivalent to Boolean.TrueString or Boolean.FalseString.
      LOCALIZATION: The prefix "MSBUILD : error MSBxxxx:" should not be localized.
    </note>
      </trans-unit>
      <trans-unit id="InvalidReportFileAccessesValue">
        <source>MSBUILD : error MSB1063: Report file accesses value is not valid. {0}</source>
        <target state="translated">MSBUILD : error MSB1063: il valore degli accessi al file di report non è valido. {0}</target>
        <note>
      {StrBegin="MSBUILD : error MSB1063: "}
      UE: This message does not need in-line parameters because the exception takes care of displaying the invalid arg.
      This error is shown when a user specifies a value that is not equivalent to Boolean.TrueString or Boolean.FalseString.
      LOCALIZATION: The prefix "MSBUILD : error MSBxxxx:" should not be localized.
    </note>
      </trans-unit>
      <trans-unit id="LongPaths">
        <source>Based on the Windows registry key LongPathsEnabled, the LongPaths feature is {0}.</source>
        <target state="translated">In base alla chiave del Registro di sistema di Windows LongPathsEnabled, la funzionalità LongPaths è {0}.</target>
        <note>"Windows" is the OS, "LongPathsEnabled" should not be localized, and {0} will be "enabled"/"disabled"/"not set"</note>
      </trans-unit>
      <trans-unit id="LongPaths_Disabled">
        <source>disabled</source>
        <target state="translated">disabilitata</target>
        <note />
      </trans-unit>
      <trans-unit id="LongPaths_Enabled">
        <source>enabled</source>
        <target state="translated">abilitata</target>
        <note />
      </trans-unit>
      <trans-unit id="LongPaths_Missing">
        <source>not set</source>
        <target state="translated">non impostata</target>
        <note />
      </trans-unit>
      <trans-unit id="MSBuildVersionMessage">
        <source>MSBuild version {0} for {1}</source>
        <target state="translated">Versione di MSBuild {0} per {1}</target>
        <note>LOCALIZATION: {0} contains the DLL version number. {1} contains the name of a runtime, like ".NET Framework" or ".NET Core"</note>
      </trans-unit>
      <trans-unit id="CurrentDirectory">
        <source>Current directory = "{0}"</source>
        <target state="translated">Directory corrente = "{0}"</target>
        <note />
      </trans-unit>
      <trans-unit id="DuplicateOutputResultsCache">
        <source>MSBUILD : error MSB1058: Only one output results cache can be specified.</source>
        <target state="translated">MSBUILD : error MSB1058: è possibile specificare una sola cache dei risultati di output.</target>
        <note>{StrBegin="MSBUILD : error MSB1058: "}</note>
      </trans-unit>
      <trans-unit id="DuplicateProjectSwitchError">
        <source>MSBUILD : error MSB1008: Only one project can be specified.</source>
        <target state="translated">MSBUILD : error MSB1008: è possibile specificare un solo progetto.</target>
        <note>{StrBegin="MSBUILD : error MSB1008: "}UE: This happens if the user does something like "msbuild.exe myapp.proj myapp2.proj". This is not allowed.
    MSBuild.exe will only build a single project. The help topic may link to an article about how to author an MSBuild project
    that itself launches MSBuild on a number of other projects.
    LOCALIZATION: The prefix "MSBUILD : error MSBxxxx:" should not be localized.</note>
      </trans-unit>
      <trans-unit id="EnvironmentVariableAsSwitch">
        <source>MSBUILD : error MSB1060: Undefined environment variable passed in as switch.</source>
        <target state="translated">MSBUILD : error MSB1060: variabile di ambiente non definita passata come opzione.</target>
        <note>
      {StrBegin="MSBUILD : error MSB1060: "}
      UE: This error is shown when a user passes in an environment variable (including from a response file)
      but the environment variable is not defined.
    </note>
      </trans-unit>
      <trans-unit id="FatalError">
        <source>MSBUILD : error MSB1025: An internal failure occurred while running MSBuild.</source>
        <target state="translated">MSBUILD : error MSB1025: errore interno durante l'esecuzione di MSBuild.</target>
        <note>{StrBegin="MSBUILD : error MSB1025: "}UE: This message is shown when the application has to terminate either because of a bug in the code, or because some
      FX/CLR method threw an unexpected exception.
      LOCALIZATION: The prefix "MSBUILD : error MSBxxxx:" and "MSBuild" should not be localized.</note>
      </trans-unit>
      <trans-unit id="HelpMessage_1_Syntax">
        <source>Syntax:              MSBuild.exe [options] [project file | directory]
</source>
        <target state="translated">Sintassi:              MSBuild.exe [opzioni] [file di progetto | directory]
</target>
        <note>
      LOCALIZATION: The following should not be localized:
      1) "MSBuild", "MSBuild.exe" and "MSBuild.rsp"
      2) the string "proj" that describes the extension we look for
      3) all switch names and their short forms e.g. -property, or -p
      4) all verbosity levels and their short forms e.g. quiet, or q
      LOCALIZATION: None of the lines should be longer than a standard width console window, eg 80 chars.
    </note>
      </trans-unit>
      <trans-unit id="HelpMessage_2_Description">
        <source>Description:         Builds the specified targets in the project file. If
                     a project file is not specified, MSBuild searches the
                     current working directory for a file that has a file
                     extension that ends in "proj" and uses that file.  If
                     a directory is specified, MSBuild searches that
                     directory for a project file.
</source>
        <target state="translated">Descrizione:         compila le destinazioni specificate nel file di progetto. Se
                     non viene specificato un file di progetto, MSBuild esegue la
                     ricerca di un file con estensione che termina con "proj" nella
                     directory di lavoro corrente e verrà usato tale file. Se viene
                     specificata una directory, MSBuild cerca tale directory
                     per un file di progetto.
</target>
        <note>
      LOCALIZATION: The following should not be localized:
      1) "MSBuild", "MSBuild.exe" and "MSBuild.rsp"
      2) the string "proj" that describes the extension we look for
      3) all switch names and their short forms e.g. -property, or -p
      4) all verbosity levels and their short forms e.g. quiet, or q
      LOCALIZATION: None of the lines should be longer than a standard width console window, eg 80 chars.
    </note>
      </trans-unit>
      <trans-unit id="HelpMessage_34_InteractiveSwitch">
        <source>  -interactive[:True|False]
                     Indicates that actions in the build are allowed to
                     interact with the user.  Do not use this argument
                     in an automated scenario where interactivity is
                     not expected.
                     Specifying -interactive is the same as specifying
                     -interactive:true.  Use the parameter to override a
                     value that comes from a response file.
    </source>
        <target state="translated">  -interactive[:True|False]
                     Indica che le azioni nella compilazione possono
                     interagire con l'utente. Non usare questo argomento
                     in uno scenario automatizzato in cui non è prevista
                     interattività.
                     Specificare -interactive equivale a specificare
                     -interactive:true. Usare il parametro per eseguire
                     l'override di un valore che proviene da un file di
                     risposta.
    </target>
        <note>
      LOCALIZATION: "-interactive" should not be localized.
      LOCALIZATION: None of the lines should be longer than a standard width console window, eg 80 chars.
    </note>
      </trans-unit>
      <trans-unit id="HelpMessage_35_IsolateProjectsSwitch">
        <source>  -isolateProjects[:True|MessageUponIsolationViolation|False]
                     Causes MSBuild to build each project in isolation.

                     When set to "MessageUponIsolationViolation" (or its short
                     form "Message"), only the results from top-level targets
                     are serialized if the -outputResultsCache switch is
                     supplied. This is to mitigate the chances of an
                     isolation-violating target on a dependency project using
                     incorrect state due to its dependency on a cached target
                     whose side effects would not be taken into account.
                     (For example, the definition of a property.)

                     This is a more restrictive mode of MSBuild as it requires
                     that the project graph be statically discoverable at
                     evaluation time, but can improve scheduling and reduce
                     memory overhead when building a large set of projects.
                     (Short form: -isolate)

                     This flag is experimental and may not work as intended.
    </source>
        <target state="translated">  -isolateProjects[:True| MessageUponIsolationViolation| False]
                     Fa in modo che MSBuild compili ogni progetto in isolamento.

Se impostato su "MessageUponIsolationViolation" (o sul relativo breve
                     modulo "Messaggio"), solo i risultati delle destinazioni di primo livello
                     vengono serializzati se l'opzione -outputResultsCache è
                     Fornito. Consente di ridurre le probabilità di un
                     destinazione che viola l'isolamento in un progetto di dipendenza tramite
                     stato non corretto a causa della dipendenza da una destinazione memorizzata nella cache
                     i cui effetti collaterali non verrebbero presi in considerazione.
                     (Ad esempio, la definizione di una proprietà.)

Questa è una modalità più restrittiva di MSBuild perché richiede
                     che il grafico del progetto sia individuabile in modo statico
                     tempo di valutazione, ma può migliorare la pianificazione e ridurre
                     sovraccarico di memoria durante la compilazione di un set di progetti di grandi dimensioni.
                     (Forma breve: -isolate)

Questo flag è sperimentale e potrebbe non funzionare come previsto.
    </target>
        <note>
      LOCALIZATION: "MSBuild" should not be localized.
      LOCALIZATION: "-isolateProjects" should not be localized.
      LOCALIZATION: None of the lines should be longer than a standard width console window, eg 80 chars.</note>
      </trans-unit>
      <trans-unit id="HelpMessage_36_GraphBuildSwitch">
        <source>  -graphBuild[:True|False]
                     Causes MSBuild to construct and build a project graph.

                     Constructing a graph involves identifying project
                     references to form dependencies. Building that graph
                     involves attempting to build project references prior
                     to the projects that reference them, differing from
                     traditional MSBuild scheduling.
                     (Short form: -graph)

                     This flag is experimental and may not work as intended.
    </source>
        <target state="translated">  -graphBuild[:True|False]
                     Fa in modo che MSBuild costruisca e compili un grafico di
                     progetto.

                     La costruzione di un grafico implica
                     l'identificazione dei riferimenti dei progetti per formare
                     le dipendenze. La compilazione del grafico implica il
                     tentativo di compilare i riferimenti dei progetti prima dei
                     progetti che vi fanno riferimento e differisce quindi dalla
                     tradizionale pianificazione di MSBuild.
                     Forma breve: -graph.

                     Questo flag è sperimentale e potrebbe non funzionare come
                     previsto.
    </target>
        <note>
      LOCALIZATION: "MSBuild" should not be localized.
      LOCALIZATION: "-graphBuild" and "-graph" should not be localized.
      LOCALIZATION: None of the lines should be longer than a standard width console window, eg 80 chars.
    </note>
      </trans-unit>
      <trans-unit id="HelpMessage_37_DocsLink">
        <source>For more detailed information, see https://aka.ms/msbuild/docs</source>
        <target state="translated">Per altre informazioni dettagliate, vedere https://aka.ms/msbuild/docs</target>
        <note />
      </trans-unit>
      <trans-unit id="HelpMessage_38_TargetsSwitch">
        <source>  -targets[:file]
                     Prints a list of available targets without executing the
                     actual build process. By default the output is written to
                     the console window. If the path to an output file
                     is provided that will be used instead.
                     (Short form: -ts)
                     Example:
                       -ts:out.txt
    </source>
        <target state="translated">  -targets[:file]
                     Stampa un elenco di destinazioni disponibili senza eseguire
                     il processo di compilazione effettivo. Per impostazione predefinita l'output viene scritto nella
                     finestra della console. Se specificato, verrà v usato
                     il percorso di un file di output.
                     Forma breve: -ts
                     Esempio:
                       -ts:out.txt
    </target>
        <note>
      LOCALIZATION: "MSBuild" should not be localized.
      LOCALIZATION: "-targets" and "-ts" should not be localized.
      LOCALIZATION: None of the lines should be longer than a standard width console window, eg 80 chars.
    </note>
      </trans-unit>
      <trans-unit id="HelpMessage_39_LowPrioritySwitch">
        <source>  -lowPriority[:True|False]
                     Causes MSBuild to run at low process priority.

                     Specifying -lowPriority is the same as specifying
                     -lowPriority:True.
                     (Short form: -low)
    </source>
        <target state="translated">  -lowPriority[:True|False]
                     Fa in modo che MSBuild venga eseguito con una priorità processi bassa.

                     Specificare -lowPriority equivale a specificare
                     -lowPriority:True.
                     Forma breve: -low
    </target>
        <note>
      LOCALIZATION: "MSBuild" should not be localized.
      LOCALIZATION: "-lowPriority" and "-low" should not be localized.
      LOCALIZATION: None of the lines should be longer than a standard width console window, eg 80 chars.
    </note>
      </trans-unit>
      <trans-unit id="HelpMessage_3_SwitchesHeader">
        <source>Switches:            Note that you can specify switches using
                     "-switch", "/switch" and "--switch".
</source>
        <target state="translated">Opzioni:            Tenere presente che è possibile specificare le opzioni
                     usando "-switch", "/switch" e "--switch".
</target>
        <note>
      LOCALIZATION: The following should not be localized:
      1) "MSBuild", "MSBuild.exe" and "MSBuild.rsp"
      2) the string "proj" that describes the extension we look for
      3) all switch names and their short forms e.g. -property, or -p
      4) all verbosity levels and their short forms e.g. quiet, or q
      LOCALIZATION: None of the lines should be longer than a standard width console window, eg 80 chars.
    </note>
      </trans-unit>
      <trans-unit id="HelpMessage_40_WarnNotAsErrorSwitch">
        <source>  -warnNotAsError[:code[;code2]]
                     List of warning codes to treats not treat as errors.
                     Use a semicolon or a comma to separate
                     multiple warning codes. Has no effect if the -warnaserror
                     switch is not set.

                     Example:
                       -warnNotAsError:MSB3026
    </source>
        <target state="translated">  -warnNotAsError[:code[;code2]]
                     Elenco di codici di avviso da non considerare come errori.
                     Usare un punto e virgola o una virgola per separare
                     più codici di avviso. Non ha alcun effetto se l’opzione -warnaserror
                     non è impostata.

                     Esempio:
                       -warnNotAsError:MSB3026
    </target>
        <note>
      LOCALIZATION: "-warnNotAsError" should not be localized.
      LOCALIZATION: None of the lines should be longer than a standard width console window, eg 80 chars.
    </note>
      </trans-unit>
      <trans-unit id="HelpMessage_4_HelpSwitch">
        <source>  -help              Display this usage message. (Short form: -? or -h)
</source>
        <target state="translated">  -help              Visualizza questo messaggio relativo all'utilizzo. Forma
                     breve: -? o- h.
</target>
        <note>
      LOCALIZATION: The following should not be localized:
      1) "MSBuild", "MSBuild.exe" and "MSBuild.rsp"
      2) the string "proj" that describes the extension we look for
      3) all switch names and their short forms e.g. -property, or -p
      4) all verbosity levels and their short forms e.g. quiet, or q
      LOCALIZATION: None of the lines should be longer than a standard width console window, eg 80 chars.
    </note>
      </trans-unit>
      <trans-unit id="HelpMessage_5_NoLogoSwitch">
        <source>  -noLogo            Do not display the startup banner and copyright message.
</source>
        <target state="translated">  -noLogo            Evita la visualizzazione del messaggio di avvio e di
                     copyright.
</target>
        <note>
      LOCALIZATION: The following should not be localized:
      1) "MSBuild", "MSBuild.exe" and "MSBuild.rsp"
      2) the string "proj" that describes the extension we look for
      3) all switch names and their short forms e.g. -property, or -p
      4) all verbosity levels and their short forms e.g. quiet, or q
      LOCALIZATION: None of the lines should be longer than a standard width console window, eg 80 chars.
    </note>
      </trans-unit>
      <trans-unit id="HelpMessage_6_VersionSwitch">
        <source>  -version           Display version information only. (Short form: -ver)
</source>
        <target state="translated">  -version           Visualizza solo le informazioni sulla versione. Forma
                     breve: -ver.
</target>
        <note>
      LOCALIZATION: The following should not be localized:
      1) "MSBuild", "MSBuild.exe" and "MSBuild.rsp"
      2) the string "proj" that describes the extension we look for
      3) all switch names and their short forms e.g. -property, or -p
      4) all verbosity levels and their short forms e.g. quiet, or q
      LOCALIZATION: None of the lines should be longer than a standard width console window, eg 80 chars.
    </note>
      </trans-unit>
      <trans-unit id="HelpMessage_7_ResponseFile">
        <source>  @&lt;file&gt;            Insert command-line settings from a text file. To specify
                     multiple response files, specify each response file
                     separately.

                     Any response files named "msbuild.rsp" are automatically
                     consumed from the following locations:
                     (1) the directory of msbuild.exe
                     (2) the directory of the first project or solution built
</source>
        <target state="translated">  @&lt;file&gt;            Inserisce le impostazioni della riga di comando da un file di testo. Per specificare
                     più file di risposta, specificare ciascun file
                     separatamente.

                     Qualsiasi file di risposta denominato "msbuild.rsp" viene usato
                     automaticamente dai percorsi seguenti: 
                     (1) la directory di msbuild.exe
                     (2) la directory della prima compilazione di soluzione o progetto
</target>
        <note>
      LOCALIZATION: The following should not be localized:
      1) "MSBuild", "MSBuild.exe" and "MSBuild.rsp"
      2) the string "proj" that describes the extension we look for
      3) all switch names and their short forms e.g. -property, or -p
      4) all verbosity levels and their short forms e.g. quiet, or q
      LOCALIZATION: None of the lines should be longer than a standard width console window, eg 80 chars.
    </note>
      </trans-unit>
      <trans-unit id="HelpMessage_8_NoAutoResponseSwitch">
        <source>  -noAutoResponse    Do not auto-include any MSBuild.rsp files. (Short form:
                     -noAutoRsp)
</source>
        <target state="translated">  -noAutoResponse    Non include automaticamente alcun file MSBuild.rsp. Forma
                     breve: -noAutoRsp.
</target>
        <note>
      LOCALIZATION: The following should not be localized:
      1) "MSBuild", "MSBuild.exe" and "MSBuild.rsp"
      2) the string "proj" that describes the extension we look for
      3) all switch names and their short forms e.g. -property, or -p
      4) all verbosity levels and their short forms e.g. quiet, or q
      LOCALIZATION: None of the lines should be longer than a standard width console window, eg 80 chars.
    </note>
      </trans-unit>
      <trans-unit id="HelpMessage_9_TargetSwitch">
        <source>  -target:&lt;targets&gt;  Build these targets in this project. Use a semicolon or a
                     comma to separate multiple targets, or specify each
                     target separately. (Short form: -t)
                     Example:
                       -target:Resources;Compile
</source>
        <target state="translated">  -target:&lt;targets&gt;  Compila le destinazioni specificate nel progetto. Usare il punto
                     e virgola o la virgola per separare più destinazioni oppure
                     specificare ciascuna destinazione separatamente. Forma breve: -t.
                     Esempio:
                       -target:Resources;Compile
</target>
        <note>
      LOCALIZATION: The following should not be localized:
      1) "MSBuild", "MSBuild.exe" and "MSBuild.rsp"
      2) the string "proj" that describes the extension we look for
      3) all switch names and their short forms e.g. -property, or -p
      4) all verbosity levels and their short forms e.g. quiet, or q
      LOCALIZATION: None of the lines should be longer than a standard width console window, eg 80 chars.
    </note>
      </trans-unit>
      <trans-unit id="HelpMessage_10_PropertySwitch">
        <source>  -property:&lt;n&gt;=&lt;v&gt;  Set or override these project-level properties. &lt;n&gt; is
                     the property name, and &lt;v&gt; is the property value. Use a
                     semicolon or a comma to separate multiple properties, or
                     specify each property separately. (Short form: -p)
                     Example:
                       -property:WarningLevel=2;OutDir=bin\Debug\
</source>
        <target state="translated">  -property:&lt;n&gt;=&lt;v&gt;  Imposta queste proprietà a livello di progetto o ne esegue l'override. &lt;n&gt; rappresenta
                      il nome della proprietà e &lt;v&gt; il valore della proprietà. Usare il punto
                      e virgola o la virgola per delimitare più proprietà
                      o specificare ogni proprietà separatamente. Forma breve: -p.
                      Esempio:
                        -property:WarningLevel=2;OutDir=bin\Debug\
</target>
        <note>
      LOCALIZATION: The following should not be localized:
      1) "MSBuild", "MSBuild.exe" and "MSBuild.rsp"
      2) the string "proj" that describes the extension we look for
      3) all switch names and their short forms e.g. -property, or -p
      4) all verbosity levels and their short forms e.g. quiet, or q
      LOCALIZATION: None of the lines should be longer than a standard width console window, eg 80 chars.
    </note>
      </trans-unit>
      <trans-unit id="HelpMessage_11_LoggerSwitch">
        <source>  -logger:&lt;logger&gt;   Use this logger to log events from MSBuild. To specify
                     multiple loggers, specify each logger separately.
                     The &lt;logger&gt; syntax is:
                       [&lt;class&gt;,]&lt;assembly&gt;[,&lt;options&gt;][;&lt;parameters&gt;]
                     The &lt;logger class&gt; syntax is:
                       [&lt;partial or full namespace&gt;.]&lt;logger class name&gt;
                     The &lt;logger assembly&gt; syntax is:
                       {&lt;assembly name&gt;[,&lt;strong name&gt;] | &lt;assembly file&gt;}
                     Logger options specify how MSBuild creates the logger.
                     The &lt;logger parameters&gt; are optional, and are passed
                     to the logger exactly as you typed them. (Short form: -l)
                     Examples:
                       -logger:XMLLogger,MyLogger,Version=1.0.2,Culture=neutral
                       -logger:XMLLogger,C:\Loggers\MyLogger.dll;OutputAsHTML
</source>
        <target state="translated">  -logger:&lt;logger&gt;   Usare questo logger per registrare eventi da MSBuild. Per specificare
                     più logger, specificare ogni logger separatamente.
                     La sintassi di &lt;logger&gt; è la seguente:
                       [&lt;classe&gt;,]&lt;assembly&gt;[,&lt;opzioni&gt;][;&lt;parametri&gt;]
                     La sintassi di &lt;classe logger&gt; è la seguente:
                       [&lt;spazio dei nomi parziale o completo&gt;.]&lt;nome classe logger&gt;
                     La sintassi di &lt;logger assembly&gt; è la seguente:
                       {&lt;assembly name&gt;[,&lt;strong name&gt;] | &lt;assembly file&gt;}
                     Le opzioni di logger consentono di specificare in che modo MSBuild crea il logger.
                     I &lt;parametri logger&gt; sono facoltativi e vengono passati al
                     logger così come vengono digitati. Forma breve: -l.
                     Esempi:
                       -logger:XMLLogger,MyLogger,Version=1.0.2,Culture=neutral
                       -logger:XMLLogger,C:\Loggers\MyLogger.dll;OutputAsHTML
</target>
        <note>
      LOCALIZATION: The following should not be localized:
      1) "MSBuild", "MSBuild.exe" and "MSBuild.rsp"
      2) the string "proj" that describes the extension we look for
      3) all switch names and their short forms e.g. -property, or -p
      4) all verbosity levels and their short forms e.g. quiet, or q
      LOCALIZATION: None of the lines should be longer than a standard width console window, eg 80 chars.
    </note>
      </trans-unit>
      <trans-unit id="HelpMessage_12_VerbositySwitch">
        <source>  -verbosity:&lt;level&gt; Display this amount of information in the event log.
                     The available verbosity levels are: q[uiet], m[inimal],
                     n[ormal], d[etailed], and diag[nostic]. (Short form: -v)
                     Example:
                       -verbosity:quiet

                     Note: File loggers' verbosity
                           is set separately by
                           -fileloggerparameters.
</source>
        <target state="translated">  -verbosity:&lt;level&gt; Visualizza questa quantità di informazioni nel registro eventi.
                     I livelli di dettaglio disponibili sono: q[uiet], m[inimal],
                     n[ormal], d[etailed] e diag[nostic]. (Forma breve: -v)
                     Esempio:
                       -verbosity:quiet

Nota: livello di dettaglio dei logger di file
                           è impostato separatamente da
                           -fileloggerparameters.
</target>
        <note>
      LOCALIZATION: The following should not be localized:
      1) "MSBuild", "MSBuild.exe" and "MSBuild.rsp"
      2) the string "proj" that describes the extension we look for
      3) all switch names and their short forms e.g. -property, or -p
      4) all verbosity levels and their short forms e.g. quiet, or q
      LOCALIZATION: None of the lines should be longer than a standard width console window, eg 80 chars.
    </note>
      </trans-unit>
      <trans-unit id="HelpMessage_13_ConsoleLoggerParametersSwitch">
        <source>  -consoleLoggerParameters:&lt;parameters&gt;
                     Parameters to console logger. (Short form: -clp)
                     The available parameters are:
                        PerformanceSummary--Show time spent in tasks, targets
                            and projects.
                        Summary--Show error and warning summary at the end.
                        NoSummary--Don't show error and warning summary at the
                            end.
                        ErrorsOnly--Show only errors.
                        WarningsOnly--Show only warnings.
                        NoItemAndPropertyList--Don't show list of items and
                            properties at the start of each project build.
                        ShowCommandLine--Show TaskCommandLineEvent messages
                        ShowTimestamp--Display the Timestamp as a prefix to any
                            message.
                        ShowEventId--Show eventId for started events, finished
                            events, and messages
                        ForceNoAlign--Does not align the text to the size of
                            the console buffer
                        DisableConsoleColor--Use the default console colors
                            for all logging messages.
                        DisableMPLogging-- Disable the multiprocessor
                            logging style of output when running in
                            non-multiprocessor mode.
                        EnableMPLogging--Enable the multiprocessor logging
                            style even when running in non-multiprocessor
                            mode. This logging style is on by default.
                        ForceConsoleColor--Use ANSI console colors even if
                            console does not support it
                        PreferConsoleColor--Use ANSI console colors only if
                            target console does support it
                     Verbosity--overrides the -verbosity setting for this
                            logger.
                     Example:
                        -consoleLoggerParameters:PerformanceSummary;NoSummary;
                                                 Verbosity=minimal
</source>
        <target state="translated">  -consoleLoggerParameters:&lt;parameters&gt;
                     Parametri per il logger di console. (Forma breve: -clp)
                     I parametri disponibili sono:
                        PerformanceSummary: indica il tempo impiegato per le attività, le destinazioni
                            e i progetti.
                        Summary: visualizza un riepilogo degli errori e degli avvisi alla fine.
                        NoSummary: non visualizza un riepilogo degli errori e degli avvisi alla
                            fine.
                        ErrorsOnly: visualizza solo gli errori.
                        WarningsOnly: visualizza solo gli avvisi.
                        NoItemAndPropertyList: non visualizza l'elenco di elementi e
                            propertà all’inizio di ogni compilazione del progetto.
                        ShowCommandLine: visualizza i messaggi TaskCommandLineEvent
                        ShowTimestamp: visualizza il timestamp sotto forma di prefisso per ogni
                            messaggio.
                        ShowEventId: mostra l'ID evento per gli eventi iniziati, gli eventi finiti
                            e i messaggi
                        ForceNoAlign: non allinea il testo alle dimensioni del
                            buffer della console
                        DisableConsoleColor: usa i colori predefiniti della console
                            per tutti i messaggi di registrazione.
                        DisableMPLogging: disabilita lo stile di registrazione
                            multiprocessore dell'output quando è in esecuzione in
                             modalità non multiprocessore.
                        EnableMPLogging: abilita lo stile di registrazione
                            multiprocessore anche quando è in esecuzione in modalità non multiprocessore
                            .  Si tratta dello stile di registrazione predefinito.
                        ForceConsoleColor: usa i colori della console ANSI anche
                            se non sono supportati dalla console.
                        PreferConsoleColor: usa i colori della console ANSI solo se la
                            console target li supporta.
                     Verbosity: esegue l'override dell'impostazione per questo
                            logger.
                     Esempio:
                        -consoleLoggerParameters:PerformanceSummary;NoSummary;
                                                 Verbosity=minimal
</target>
        <note>
      LOCALIZATION: The following should not be localized:
      1) "MSBuild", "MSBuild.exe" and "MSBuild.rsp"
      2) the string "proj" that describes the extension we look for
      3) all switch names and their short forms e.g. -property, or -p
      4) all verbosity levels and their short forms e.g. quiet, or q
      LOCALIZATION: None of the lines should be longer than a standard width console window, eg 80 chars.
    </note>
      </trans-unit>
      <trans-unit id="HelpMessage_14_NoConsoleLoggerSwitch">
        <source>  -noConsoleLogger   Disable the default console logger and do not log events
                     to the console. (Short form: -noConLog)
</source>
        <target state="translated">  -noConsoleLogger   Disabilita il logger di console predefinito e non registra
                     gli eventi nella console. Forma breve: -noConLog.
</target>
        <note>
      LOCALIZATION: The following should not be localized:
      1) "MSBuild", "MSBuild.exe" and "MSBuild.rsp"
      2) the string "proj" that describes the extension we look for
      3) all switch names and their short forms e.g. -property, or -p
      4) all verbosity levels and their short forms e.g. quiet, or q
      LOCALIZATION: None of the lines should be longer than a standard width console window, eg 80 chars.
    </note>
      </trans-unit>
      <trans-unit id="HelpMessage_15_ValidateSwitch">
        <source>  -validate          Validate the project against the default schema. (Short
                     form: -val)

  -validate:&lt;schema&gt; Validate the project against the specified schema. (Short
                     form: -val)
                     Example:
                       -validate:MyExtendedBuildSchema.xsd
</source>
        <target state="translated">  -validate          Convalida il progetto a fronte dello schema predefinito.
                     Forma breve: -val.

  -validate:&lt;schema&gt; Convalida il progetto a fronte dello schema specificato.
                     Forma breve: -val.
                     Esempio:
                       -validate:MyExtendedBuildSchema.xsd
</target>
        <note>
      LOCALIZATION: The following should not be localized:
      1) "MSBuild", "MSBuild.exe" and "MSBuild.rsp"
      2) the string "proj" that describes the extension we look for
      3) all switch names and their short forms e.g. -property, or -p
      4) all verbosity levels and their short forms e.g. quiet, or q
      LOCALIZATION: None of the lines should be longer than a standard width console window, eg 80 chars.
    </note>
      </trans-unit>
      <trans-unit id="HelpMessage_17_MaximumCPUSwitch">
        <source>  -maxCpuCount[:n]   Specifies the maximum number of concurrent processes to
                     build with. If the switch is not used, the default
                     value used is 1. If the switch is used without a value
                     MSBuild will use up to the number of processors on the
                     computer. (Short form: -m[:n])
      </source>
        <target state="translated">  -maxCpuCount[:n]   Specifica il numero massimo di processi simultanei da
                     usare per la compilazione. Se l'opzione non viene usata,
                     verrà usato il valore predefinito 1. Se viene usata senza
                     un valore, MSBuild userà un numero non superiore al numero
                     di processori del computer. Forma breve: -m[:n].
      </target>
        <note>
          LOCALIZATION: "maxCpuCount" should not be localized.
          LOCALIZATION: None of the lines should be longer than a standard width console window, eg 80 chars.
      </note>
      </trans-unit>
      <trans-unit id="HelpMessage_16_Examples">
        <source>Examples:

        MSBuild MyApp.sln -t:Rebuild -p:Configuration=Release
        MSBuild MyApp.csproj -t:Clean
                             -p:Configuration=Debug;TargetFrameworkVersion=v3.5
    </source>
        <target state="translated">Esempi:

        MSBuild MyApp.sln -t:Rebuild -p:Configuration=Release
        MSBuild MyApp.csproj -t:Clean
                             -p:Configuration=Debug;TargetFrameworkVersion=v3.5
    </target>
        <note>
      LOCALIZATION: The following should not be localized:
      1) "MSBuild", "MSBuild.exe" and "MSBuild.rsp"
      2) the string "proj" that describes the extension we look for
      3) all switch names and their short forms e.g. -property, or -p
      4) all verbosity levels and their short forms e.g. quiet, or q
      LOCALIZATION: None of the lines should be longer than a standard width console window, eg 80 chars.
    </note>
      </trans-unit>
      <trans-unit id="HelpMessage_InputCachesFiles">
        <source>  -inputResultsCaches:&lt;cacheFile&gt;...
                     Semicolon separated list of input cache files that MSBuild
                     will read build results from. If -isolateProjects is set
                     to False, this sets it to True. (short form: -irc)
   </source>
        <target state="translated">  -inputResultsCaches:&lt;cacheFile&gt;...
                     Elenco di file di cache di input separati da punto e virgola da cui MSBuild
                     leggerà i risultati della compilazione. Se -isolateProjects è impostato
                     su False, questo viene impostato su True. (forma breve: -irc)
   </target>
        <note>
      LOCALIZATION: The following should not be localized: MSBuild, -isolate
      LOCALIZATION: None of the lines should be longer than a standard width console window, eg 80 chars.
    </note>
      </trans-unit>
      <trans-unit id="HelpMessage_OutputCacheFile">
        <source>  -outputResultsCache:[cacheFile]
                     Output cache file where MSBuild will write the contents of
                     its build result caches at the end of the build.
                     If -isolateProjects is set to False, this sets it to True.
                     (short form: -orc)
   </source>
        <target state="translated">  -outputResultsCache:[cacheFile]
                     File della cache di output in cui MSBuild scriverà il contenuto di
                     cache dei risultati di compilazione al termine della compilazione.
                     Se -isolateProjects è impostato su False, questo viene impostato su True.
                     (forma breve: -orc)
   </target>
        <note>
      LOCALIZATION: The following should not be localized: MSBuild, -isolate
      LOCALIZATION: None of the lines should be longer than a standard width console window, eg 80 chars.
    </note>
      </trans-unit>
      <trans-unit id="HelpPrompt">
        <source>For switch syntax, type "MSBuild -help"</source>
        <target state="translated">Per la sintassi delle opzioni, digitare "MSBuild -help"</target>
        <note>UE: this message is shown when the user makes a syntax error on the command-line for a switch.
    LOCALIZATION: "MSBuild -help" should not be localized.</note>
      </trans-unit>
      <trans-unit id="HelpMessage_18_DistributedLoggerSwitch">
        <source>  -distributedLogger:&lt;central logger&gt;*&lt;forwarding logger&gt;
                     Use this logger to log events from MSBuild, attaching a
                     different logger instance to each node. To specify
                     multiple loggers, specify each logger separately.
                     (Short form -dl)
                     The &lt;logger&gt; syntax is:
                       [&lt;class&gt;,]&lt;assembly&gt;[,&lt;options&gt;][;&lt;parameters&gt;]
                     The &lt;logger class&gt; syntax is:
                       [&lt;partial or full namespace&gt;.]&lt;logger class name&gt;
                     The &lt;logger assembly&gt; syntax is:
                       {&lt;assembly name&gt;[,&lt;strong name&gt;] | &lt;assembly file&gt;}
                     Logger options specify how MSBuild creates the logger.
                     The &lt;logger parameters&gt; are optional, and are passed
                     to the logger exactly as you typed them. (Short form: -l)
                     Examples:
                       -dl:XMLLogger,MyLogger,Version=1.0.2,Culture=neutral
                       -dl:MyLogger,C:\My.dll*ForwardingLogger,C:\Logger.dll
</source>
        <target state="translated">  -distributedLogger:&lt;logger centrale&gt;*&lt;logger inoltro&gt;
                     Usare questo logger per registrare eventi da MSBuild
                     associando un'istanza di logger diversa a ogni nodo. Per
                     specificare più logger, specificare ogni logger
                     separatamente. Forma breve: -dl.
                     La sintassi di &lt;logger&gt; è la seguente:
                       [&lt;classe&gt;,]&lt;assembly&gt;[,&lt;opzioni&gt;][;&lt;parametri&gt;]
                     La sintassi di &lt;classe logger&gt; è la seguente:
                       [&lt;spazio dei nomi parziale o completo&gt;.]&lt;nome classe logger&gt;
                     La sintassi di &lt;logger assembly&gt; è la seguente:
                       {&lt;assembly name&gt;[,&lt;strong name&gt;] | &lt;assembly file&gt;}
                     Le opzioni di logger consentono di specificare in che modo MSBuild crea il logger.
                     I &lt;parametri logger&gt; sono facoltativi e vengono passati al
                     logger così come vengono digitati. Forma breve: -l
                     Esempi:
                       -dl:XMLLogger,MyLogger,Version=1.0.2,Culture=neutral
                       -dl:MyLogger,C:\My.dll*ForwardingLogger,C:\Logger.dll
</target>
        <note>
      LOCALIZATION: The following should not be localized:
      1) "MSBuild", "MSBuild.exe" and "MSBuild.rsp"
      2) the string "proj" that describes the extension we look for
      3) all switch names and their short forms e.g. -property, or -p
      4) all verbosity levels and their short forms e.g. quiet, or q
      LOCALIZATION: None of the lines should be longer than a standard width console window, eg chars.
    </note>
      </trans-unit>
      <trans-unit id="HelpMessage_19_IgnoreProjectExtensionsSwitch">
        <source>  -ignoreProjectExtensions:&lt;extensions&gt;
                     List of extensions to ignore when determining which
                     project file to build. Use a semicolon or a comma
                     to separate multiple extensions.
                     (Short form: -ignore)
                     Example:
                       -ignoreProjectExtensions:.sln
    </source>
        <target state="translated">  -ignoreProjectExtensions:&lt;estensioni&gt;
                     Elenco delle estensioni da ignorare per la determinazione
                     del file di progetto da compilare. Usare un punto e virgola
                     o una virgola per separare più estensioni. Forma breve:
                     -ignore.
                     Esempio:
                       -ignoreProjectExtensions:.sln
    </target>
        <note>
      LOCALIZATION: The following should not be localized:
      1) "MSBuild", "MSBuild.exe" and "MSBuild.rsp"
      2) the string "proj" that describes the extension we look for
      3) all switch names and their short forms e.g. -property, or -p
      4) all verbosity levels and their short forms e.g. quiet, or q
      LOCALIZATION: None of the lines should be longer than a standard width console window, eg 80 chars.
    </note>
      </trans-unit>
      <trans-unit id="HelpMessage_23_ToolsVersionSwitch">
        <source>  -toolsVersion:&lt;version&gt;
                     The version of the MSBuild Toolset (tasks, targets, etc.)
                     to use during build. This version will override the
                     versions specified by individual projects. (Short form:
                     -tv)
                     Example:
                       -toolsVersion:3.5
   </source>
        <target state="translated">  -toolsVersion:&lt;versione&gt;
                     La versione del set di strumenti di MSBuild (attività, destinazioni
                     e così via) da usare durante la compilazione. Tale versione
                     eseguirà l'override delle versioni specificate nei singoli
                     progetti. Forma breve: -tv.
                     Esempio:
                       -toolsVersion:3.5
   </target>
        <note>
      LOCALIZATION: The following should not be localized:
      1) "MSBuild", "MSBuild.exe" and "MSBuild.rsp"
      2) the string "proj" that describes the extension we look for
      3) all switch names and their short forms e.g. -property, or -p
      4) all verbosity levels and their short forms e.g. quiet, or q
      LOCALIZATION: None of the lines should be longer than a standard width console window, eg 80 chars.
    </note>
      </trans-unit>
      <trans-unit id="HelpMessage_20_FileLoggerSwitch">
        <source>  -fileLogger[n]     Logs the build output to a file. By default
                     the file is in the current directory and named
                     "msbuild[n].log". Events from all nodes are combined into
                     a single log. The location of the file and other
                     parameters for the fileLogger can be specified through
                     the addition of the "-fileLoggerParameters[n]" switch.
                     "n" if present can be a digit from 1-9, allowing up to
                     10 file loggers to be attached. (Short form: -fl[n])
    </source>
        <target state="translated">  -fileLogger[n]     Registra l'output di compilazione in un file. Per
                     impostazione predefinita, il file si trova nella directory
                     corrente ed è denominato "msbuild[n].log". Gli eventi
                     generati da tutti i nodi sono riuniti in un unico log. Il
                     percorso del file e altri parametri di fileLogger possono
                     essere specificati con l'aggiunta dell'opzione
                     "-fileLoggerParameters[n]".
                     Se presente, "n" può essere un numero compreso tra 1 e 9,
                     consentendo di impostare fino a 10 logger di file da
                     associare. Forma breve: -fl[n].
    </target>
        <note>
      LOCALIZATION: The following should not be localized:
      1) "MSBuild", "MSBuild.exe" and "MSBuild.rsp"
      2) the string "proj" that describes the extension we look for
      3) all switch names and their short forms e.g. -property, or -p
      4) all verbosity levels and their short forms e.g. quiet, or q
      LOCALIZATION: None of the lines should be longer than a standard width console window, eg 80 chars.
    </note>
      </trans-unit>
      <trans-unit id="HelpMessage_21_DistributedFileLoggerSwitch">
        <source>  -distributedFileLogger
                     Logs the build output to multiple log files, one log file
                     per MSBuild node. The initial location for these files is
                     the current directory. By default the files are called
                     "MSBuild&lt;nodeid&gt;.log". The location of the files and
                     other parameters for the fileLogger can be specified
                     with the addition of the "-fileLoggerParameters" switch.

                     If a log file name is set through the fileLoggerParameters
                     switch the distributed logger will use the fileName as a
                     template and append the node id to this fileName to
                     create a log file for each node.
    </source>
        <target state="translated">  -distributedFileLogger
                     Registra l'output di compilazione in più file di log, uno
                     per ogni nodo MSBuild. Il percorso iniziale di questi file
                     è la directory corrente. Per impostazione predefinita, ai
                     file viene assegnato il nome "MSBuild&lt;idnodo&gt;.log". Il
                     percorso dei file e altri parametri di fileLogger possono
                     essere specificati aggiungendo l'opzione "-fileLoggerParameters".

                     Se il nome di un file di log viene impostato con l'opzione
                     fileLoggerParameters, il logger distribuito userà il nome
                     file come modello e aggiungerà l'ID del nodo per creare un
                     file di log per ogni nodo.
    </target>
        <note>
      LOCALIZATION: The following should not be localized:
      1) "MSBuild", "MSBuild.exe" and "MSBuild.rsp"
      2) the string "proj" that describes the extension we look for
      3) all switch names and their short forms e.g. -property, or -p
      4) all verbosity levels and their short forms e.g. quiet, or q
      LOCALIZATION: None of the lines should be longer than a standard width console window, eg 80 chars.
    </note>
      </trans-unit>
      <trans-unit id="HelpMessage_22_FileLoggerParametersSwitch">
        <source>  -fileLoggerParameters[n]:&lt;parameters&gt;
                     Provides any extra parameters for file loggers.
                     The presence of this switch implies the
                     corresponding -fileLogger[n] switch.
                     "n" if present can be a digit from 1-9.
                     -fileLoggerParameters is also used by any distributed
                     file logger, see description of -distributedFileLogger.
                     (Short form: -flp[n])
                     The same parameters listed for the console logger are
                     available. Some additional available parameters are:
                        LogFile--path to the log file into which the
                            build log will be written.
                        Append--determines if the build log will be appended
                            to or overwrite the log file. Setting the
                            switch appends the build log to the log file;
                            Not setting the switch overwrites the
                            contents of an existing log file.
                            The default is not to append to the log file.
                        Encoding--specifies the encoding for the file,
                            for example, UTF-8, Unicode, or ASCII
                     Default verbosity is Detailed.
                     Examples:
                       -fileLoggerParameters:LogFile=MyLog.log;Append;
                                           Verbosity=diagnostic;Encoding=UTF-8

                       -flp:Summary;Verbosity=minimal;LogFile=msbuild.sum
                       -flp1:warningsonly;logfile=msbuild.wrn
                       -flp2:errorsonly;logfile=msbuild.err
    </source>
        <target state="translated">  -fileLoggerParameters[n]:&lt;parametri&gt;
                     Fornisce parametri aggiuntivi per i logger di file. La
                     presenza di questa opzione implica la presenza della
                     corrispondente opzione -fileLogger[n].
                     Se presente, "n" può essere un numero compreso tra 1 e 9.
                     fileLoggerParameters viene usato anche dal file di logger
                     distribuito. Vedere la descrizione di
                     -distributedFileLogger. Forma breve: -flp[n].
                     Sono disponibili gli stessi parametri elencati per il
                     logger di console. Altri parametri disponibili:
                        LogFile: percorso del file di log in cui viene scritto
                                 il log di compilazione.
                        Append: determina se il log di compilazione viene
                                aggiunto al file di log o se lo sovrascrive. Se
                                impostato, aggiunge il log di compilazione al
                                file di log; in caso contrario, sovrascrive il
                                contenuto di un file di log esistente.
                                Per impostazione predefinita, il log di
                                compilazione non viene aggiunto al file di log.
                        Encoding: specifica la codifica del file, ad esempio
                                  UTF-8, Unicode o ASCII
                     Il livello predefinito di verbosity è Detailed.
                     Esempi:
                       -fileLoggerParameters:LogFile=MyLog.log;Append;
                                           Verbosity=diagnostic;Encoding=UTF-8

                       -flp:Summary;Verbosity=minimal;LogFile=msbuild.sum
                       -flp1:warningsonly;logfile=msbuild.wrn
                       -flp2:errorsonly;logfile=msbuild.err
    </target>
        <note>
      LOCALIZATION: The following should not be localized:
      1) "MSBuild", "MSBuild.exe" and "MSBuild.rsp"
      2) the string "proj" that describes the extension we look for
      3) all switch names and their short forms e.g. -property, or -p
      4) all verbosity levels and their short forms e.g. quiet, or q
      LOCALIZATION: None of the lines should be longer than a standard width console window, eg 80 chars.
    </note>
      </trans-unit>
      <trans-unit id="HelpMessage_24_NodeReuse">
        <source>  -nodeReuse:&lt;parameters&gt;
                     Enables or Disables the reuse of MSBuild nodes.
                     The parameters are:
                     True --Nodes will remain after the build completes
                            and will be reused by subsequent builds (default)
                     False--Nodes will not remain after the build completes
                     (Short form: -nr)
                     Example:
                       -nr:true
    </source>
        <target state="translated">  -nodeReuse:&lt;parametri&gt;
                     Abilita o disabilita il riutilizzo dei nodi MSBuild.
                     I parametri sono:
                     True: i nodi vengono mantenuti dopo il completamento della
                     compilazione e riutilizzati per le compilazioni successive (impostazione predefinita).
                     False: i nodi non vengono mantenuti dopo il completamento
                     della compilazione. Forma breve: -nr.
                     Esempio:
                       -nr:true
    </target>
        <note />
      </trans-unit>
      <trans-unit id="HelpMessage_25_PreprocessSwitch">
        <source>  -preprocess[:file]
                     Creates a single, aggregated project file by
                     inlining all the files that would be imported during a
                     build, with their boundaries marked. This can be
                     useful for figuring out what files are being imported
                     and from where, and what they will contribute to
                     the build. By default the output is written to
                     the console window. If the path to an output file
                     is provided that will be used instead.
                     (Short form: -pp)
                     Example:
                       -pp:out.txt
    </source>
        <target state="translated">  -preprocess[:file]
                     Crea un singolo file di progetto aggregato
                     incorporando tutti i file che verrebbero importati durante
                     una compilazione, contrassegnandone i limiti. Questa
                     opzione può risultare utile per comprendere quali file
                     verranno importati e da quali origini, nonché il modo in
                     cui contribuiranno alla compilazione. Per impostazione
                     predefinita, l'output viene scritto nella finestra della
                     console. Se specificato, verrà invece usato il percorso di
                     un file di output. Forma breve: -pp.
                     Esempio:
                       -pp:out.txt
    </target>
        <note />
      </trans-unit>
      <trans-unit id="HelpMessage_26_DetailedSummarySwitch">
        <source>  -detailedSummary[:True|False]
                     Shows detailed information at the end of the build
                     about the configurations built and how they were
                     scheduled to nodes.
                     (Short form: -ds)
    </source>
        <target state="translated">  -detailedSummary[:True|False]
                     Al termine della compilazione visualizza informazioni
                     dettagliate sulle configurazioni compilate e sulla
                     relativa modalità di pianificazione nei nodi. Forma breve:
                     -ds.
    </target>
        <note>
      LOCALIZATION: "detailedSummary", "True" and "False" should not be localized.
      LOCALIZATION: None of the lines should be longer than a standard width console window, eg 80 chars.
    </note>
      </trans-unit>
      <trans-unit id="InvalidConfigurationFile">
        <source>MSBUILD : Configuration error MSB1043: The application could not start. {0}</source>
        <target state="translated">MSBUILD : Configuration error MSB1043: non è stato possibile avviare l'applicazione. {0}</target>
        <note>
      {StrBegin="MSBUILD : Configuration error MSB1043: "}
      UE: This error is shown when the msbuild.exe.config file had invalid content.
      LOCALIZATION: The prefix "MSBUILD : Configuration error MSBxxxx:" should not be localized.
    </note>
      </trans-unit>
      <trans-unit id="InvalidDetailedSummaryValue">
        <source>MSBUILD : error MSB1061: Detailed summary value is not valid. {0}</source>
        <target state="translated">MSBUILD : error MSB1061: il valore del riepilogo dettagliato non è valido. {0}</target>
        <note>
      {StrBegin="MSBUILD : error MSB1061: "}
      UE: This message does not need in-line parameters because the exception takes care of displaying the invalid arg.
      This error is shown when a user specifies a value for the -detailedSummary parameter that is not equivalent to Boolean.TrueString or Boolean.FalseString.
      LOCALIZATION: The prefix "MSBUILD : error MSBxxxx:" should not be localized.
    </note>
      </trans-unit>
      <trans-unit id="InvalidGraphBuildValue">
        <source>MSBUILD : error MSB1057: Graph build value is not valid.</source>
        <target state="translated">MSBUILD : error MSB1057: il valore di graphBuild non è valido.</target>
        <note>
      {StrBegin="MSBUILD : error MSB1057: "}
      UE: This message does not need in-line parameters because the exception takes care of displaying the invalid arg.
      This error is shown when a user specifies a value for the -graphBuild parameter that is not equivalent to Boolean.TrueString or Boolean.FalseString.
      LOCALIZATION: The prefix "MSBUILD : error MSBxxxx:" should not be localized.
    </note>
      </trans-unit>
      <trans-unit id="InvalidInteractiveValue">
        <source>MSBUILD : error MSB1055: Interactive value is not valid. {0}</source>
        <target state="translated">MSBUILD : error MSB1055: il valore di Interactive non è valido. {0}</target>
        <note>
      {StrBegin="MSBUILD : error MSB1055: "}
      UE: This message does not need in-line parameters because the exception takes care of displaying the invalid arg.
      This error is shown when a user specifies a value for the interactive parameter that is not equivalent to Boolean.TrueString or Boolean.FalseString.
      LOCALIZATION: The prefix "MSBUILD : error MSBxxxx:" should not be localized.
    </note>
      </trans-unit>
      <trans-unit id="InvalidIsolateProjectsValue">
        <source>MSBUILD : error MSB1056: Isolate projects value is not valid. {0}</source>
        <target state="translated">MSBUILD : error MSB1056: il valore di isolateProjects non è valido. {0}</target>
        <note>
      {StrBegin="MSBUILD : error MSB1056: "}
      UE: This message does not need in-line parameters because the exception takes care of displaying the invalid arg.
      This error is shown when a user specifies a value for the -isolateProjects parameter that is not equivalent
      to Boolean.TrueString, nameof(ProjectIsolationMode.MessageUponIsolationViolation), or Boolean.FalseString.
      LOCALIZATION: The prefix "MSBUILD : error MSBxxxx:" should not be localized.
    </note>
      </trans-unit>
      <trans-unit id="InvalidLoggerError">
        <source>MSBUILD : error MSB1019: Logger switch was not correctly formed.</source>
        <target state="translated">MSBUILD : error MSB1019: formato dell'opzione del logger non valido.</target>
        <note>{StrBegin="MSBUILD : error MSB1019: "}UE: This message does not need in-line parameters because the exception takes care of displaying the invalid arg.
      This error is shown when a user does any of the following:
      msbuild.exe -logger:;"logger parameters"                    (missing logger class and assembly)
      msbuild.exe -logger:loggerclass,                            (missing logger assembly)
      msbuild.exe -logger:loggerclass,;"logger parameters"        (missing logger assembly)
      The correct way to specify a logger is to give both the logger class and logger assembly, or just the logger assembly (logger
      parameters are optional).
      LOCALIZATION: The prefix "MSBUILD : error MSBxxxx:" should not be localized.</note>
      </trans-unit>
      <trans-unit id="InvalidMaxCPUCountValue">
        <source>MSBUILD : error MSB1030: Maximum CPU count is not valid. {0}</source>
        <target state="translated">MSBUILD : error MSB1030: numero massimo di CPU non valido. {0}</target>
        <note>
      {StrBegin="MSBUILD : error MSB1030: "}
      UE: This message does not need in-line parameters because the exception takes care of displaying the invalid arg.
      This error is shown when a user specifies an invalid CPU value. For example, -m:foo instead of -m:2.
      LOCALIZATION: The prefix "MSBUILD : error MSBxxxx:" should not be localized.
    </note>
      </trans-unit>
      <trans-unit id="InvalidMaxCPUCountValueOutsideRange">
        <source>MSBUILD : error MSB1032: Maximum CPU count is not valid. Value must be an integer greater than zero and no more than 1024.</source>
        <target state="translated">MSBUILD : error MSB1032: il numero massimo di CPU non è valido. Il valore deve essere un numero intero maggiore di zero e non superiore a 1024.</target>
        <note>{StrBegin="MSBUILD : error MSB1032: "}
      UE: This message does not need in-line parameters because the exception takes care of displaying the invalid arg.
      This error is shown when a user specifies a CPU value that is zero or less. For example, -m:0 instead of -m:2.
      LOCALIZATION: The prefix "MSBUILD : error MSBxxxx:" should not be localized.
    </note>
      </trans-unit>
      <trans-unit id="InvalidNodeNumberValue">
        <source>MSBUILD : error MSB1033: Node number is not valid. {0}.</source>
        <target state="translated">MSBUILD : error MSB1033: numero di nodi non valido. {0}.</target>
        <note>
      {StrBegin="MSBUILD : error MSB1033: "}
      UE: This message does not need in-line parameters because the exception takes care of displaying the invalid arg.
      This error is shown when a user specifies a CPU value that is zero or less. For example, -nodeMode:foo instead of -nodeMode:2.
      LOCALIZATION: The prefix "MSBUILD : error MSBxxxx:" should not be localized.
    </note>
      </trans-unit>
      <trans-unit id="InvalidNodeNumberValueIsNegative">
        <source>MSBUILD : error MSB1034: Node number is not valid. Value must be an integer greater than zero.</source>
        <target state="translated">MSBUILD : error MSB1034: il numero di nodi non è valido. Il valore deve essere un numero intero maggiore di zero.</target>
        <note>{StrBegin="MSBUILD : error MSB1034: "}
        UE: This message does not need in-line parameters because the exception takes care of displaying the invalid arg.
        This error is shown when a user specifies a CPU value that is zero or less. For example, -nodeMode:0 instead of -nodeMode:2.
        LOCALIZATION: The prefix "MSBUILD : error MSBxxxx:" should not be localized.
      </note>
      </trans-unit>
      <trans-unit id="InvalidPropertyError">
        <source>MSBUILD : error MSB1006: Property is not valid.</source>
        <target state="translated">MSBUILD : error MSB1006: proprietà non valida.</target>
        <note>
      {StrBegin="MSBUILD : error MSB1006: "}UE: This message does not need in-line parameters because the exception takes care of displaying the invalid arg.
      This error is shown if the user does any of the following:
      msbuild.exe -property:foo              (missing property value)
      msbuild.exe -property:=4               (missing property name)
      The user must pass in an actual property name and value following the switch, as in "msbuild.exe -property:Configuration=Debug".
      LOCALIZATION: The prefix "MSBUILD : error MSBxxxx:" should not be localized.
    </note>
      </trans-unit>
      <trans-unit id="InvalidSchemaFile">
        <source>MSBUILD : MSB1046: The schema "{0}" is not valid. {1}</source>
        <target state="translated">MSBUILD : MSB1046: schema "{0}" non valido. {1}</target>
        <note>{StrBegin="MSBUILD : MSB1046: "}UE: This message is shown when the schema file provided for the validation of a project is itself not valid.
    LOCALIZATION: "{0}" is the schema file path. "{1}" is a message from an FX exception that describes why the schema file is bad.</note>
      </trans-unit>
      <trans-unit id="InvalidSwitchIndicator">
        <source>Switch: {0}</source>
        <target state="translated">Opzione: {0}</target>
        <note>
      UE: This is attached to error messages caused by an invalid switch. This message indicates what the invalid arg was.
      For example, if an unknown switch is passed to MSBuild.exe, the error message will look like this:
      MSBUILD : error MSB1001: Unknown switch.
      Switch: -bogus
      LOCALIZATION: {0} contains the invalid switch text.
    </note>
      </trans-unit>
      <trans-unit id="InvalidToolsVersionError">
        <source>MSBUILD : error MSB1040: ToolsVersion is not valid. {0}</source>
        <target state="translated">MSBUILD : error MSB1040: ToolsVersion non valido. {0}</target>
        <note>
      {StrBegin="MSBUILD : error MSB1040: "}
      UE: This message does not need in-line parameters because the exception takes care of displaying the invalid arg.
      This error is shown when a user specifies an unknown toolversion, eg -toolsVersion:99
      LOCALIZATION: The prefix "MSBUILD : error MSBxxxx:" should not be localized.
    </note>
      </trans-unit>
      <trans-unit id="InvalidVerbosityError">
        <source>MSBUILD : error MSB1018: Verbosity level is not valid.</source>
        <target state="translated">MSBUILD : error MSB1018: livello di dettaglio non valido.</target>
        <note>
      {StrBegin="MSBUILD : error MSB1018: "}UE: This message does not need in-line parameters because the exception takes care of displaying the invalid arg.
      This error is shown when a user specifies an unknown verbosity level e.g. "msbuild -verbosity:foo". The only valid verbosities
      (and their short forms) are: q[uiet], m[inimal], n[ormal], d[etailed], diag[nostic].
      LOCALIZATION: The prefix "MSBUILD : error MSBxxxx:" should not be localized.
    </note>
      </trans-unit>
      <trans-unit id="LoggerFatalError">
        <source>MSBUILD : error MSB1028: The logger failed unexpectedly.</source>
        <target state="translated">MSBUILD : error MSB1028: errore imprevisto del logger.</target>
        <note>{StrBegin="MSBUILD : error MSB1028: "}
      UE: This error is shown when a logger specified with the -logger switch throws an exception while being
      initialized. This message is followed by the exception text including the stack trace.
      LOCALIZATION: The prefix "MSBUILD : error MSBxxxx:" should not be localized.</note>
      </trans-unit>
      <trans-unit id="LoggerFailurePrefixNoErrorCode">
        <source>MSBUILD : Logger error {0}: {1}</source>
        <target state="translated">MSBUILD : logger error {0}: {1}</target>
        <note>UE: This prefixes the error message emitted by a logger, when a logger fails in a controlled way using a LoggerException.
      For example, the logger is indicating that it could not create its output file.
      There's no error code because one was supplied by the logger.
      LOCALIZATION: The word "Logger" should be localized, the words "MSBuild" and "error" should NOT be localized.
      </note>
      </trans-unit>
      <trans-unit id="LoggerFailurePrefixWithErrorCode">
        <source>MSBUILD : Logger error MSB1029: {0}</source>
        <target state="translated">MSBUILD : Logger error MSB1029: {0}</target>
        <note>{SubString="Logger", "{0}"}{StrBegin="MSBUILD : "}
        UE: This prefixes the error message emitted by a logger, when a logger fails in a controlled way using a LoggerException.
        For example, the logger is indicating that it could not create its output file.
        This is like LoggerFailurePrefixNoErrorCode, but the logger didn't supply its own error code, so we have to provide one.
        LOCALIZATION: The word "Logger" should be localized, the words "MSBuild" and "error" should NOT be localized.
      </note>
      </trans-unit>
      <trans-unit id="MSBExePath">
        <source>MSBuild executable path = "{0}"</source>
        <target state="translated">Percorso dell'eseguibile di MSBuild = "{0}"</target>
        <note />
      </trans-unit>
      <trans-unit id="MSBVersion">
        <source>MSBuild version = "{0}"</source>
        <target state="translated">Versione di MSBuild = "{0}"</target>
        <note />
      </trans-unit>
      <trans-unit id="MSBuildDebugPath">
        <source>MSBuild logs and debug information will be at "{0}"</source>
        <target state="translated">I log e le informazioni di debug di MSBuild sono contenuti in "{0}"</target>
        <note />
      </trans-unit>
      <trans-unit id="MissingFeatureAvailabilityError">
<<<<<<< HEAD
        <source>MSBUILD : error MSB1067: Must provide a feature name for the featureavailability switch.</source>
        <target state="translated">MSBUILD : error MSB1067: è necessario fornire un nome funzionalità per il passaggio a disponibilità di funzionalità.</target>
=======
        <source>MSBUILD : error MSB1067: Must provide a feature name for the featureAvailability switch.</source>
        <target state="translated">MSBUILD : error MSB1067: È necessario fornire un nome di funzionalità per l’opzione featureAvailability.</target>
>>>>>>> 0258a80c
        <note>
      {StrBegin="MSBUILD : error MSB1067: "}UE: This happens if the user does something like "msbuild.exe -featureAvailability". The user must pass in an actual feature name
      following the switch, as in "msbuild.exe -featureAvailability:blah".
      LOCALIZATION: The prefix "MSBUILD : error MSBxxxx:" should not be localized.
    </note>
      </trans-unit>
      <trans-unit id="MissingGetItemError">
        <source>MSBUILD : error MSB1014: Must provide an item name for the getItem switch.</source>
        <target state="translated">MSBUILD : error MSB1014: è necessario specificare un nome elemento per l'opzione getItem.</target>
        <note>
      {StrBegin="MSBUILD : error MSB1014: "}UE: This happens if the user does something like "msbuild.exe -getItem". The user must pass in an actual item name
      following the switch, as in "msbuild.exe -getItem:blah".
      LOCALIZATION: The prefix "MSBUILD : error MSBxxxx:" should not be localized.
    </note>
      </trans-unit>
      <trans-unit id="MissingGetPropertyError">
        <source>MSBUILD : error MSB1010: Must provide a property name for the getProperty switch.</source>
        <target state="translated">MSBUILD : error MSB1010: è necessario specificare un nome proprietà per l'opzione getProperty.</target>
        <note>
      {StrBegin="MSBUILD : error MSB1010: "}UE: This happens if the user does something like "msbuild.exe -getProperty". The user must pass in an actual property name
      following the switch, as in "msbuild.exe -getProperty:blah".
      LOCALIZATION: The prefix "MSBUILD : error MSBxxxx:" should not be localized.
    </note>
      </trans-unit>
      <trans-unit id="MissingGetResultFileError">
        <source>MSBUILD : error MSB1068: Must provide a file for the getResultOutputFile switch.</source>
        <target state="translated">MSBUILD : error MSB1068: è necessario fornire un file per il passaggio getResultOutputFile.</target>
        <note>
      {StrBegin="MSBUILD : error MSB1068: "}UE: This happens if the user does something like "msbuild.exe -getResultOutputFile". The user must pass in an actual file
      following the switch, as in "msbuild.exe -getTargetResult:blah -getResultOutputFile:blah.txt".
      LOCALIZATION: The prefix "MSBUILD : error MSBxxxx:" should not be localized.
    </note>
      </trans-unit>
      <trans-unit id="MissingGetTargetResultError">
        <source>MSBUILD : error MSB1017: Must provide a target name for the getTargetResult switch.</source>
        <target state="translated">MSBUILD : error MSB1017: è necessario specificare un nome destinazione per l'opzione getTargetResult.</target>
        <note>
      {StrBegin="MSBUILD : error MSB1017: "}UE: This happens if the user does something like "msbuild.exe -getTargetResult". The user must pass in an actual target name
      following the switch, as in "msbuild.exe -getTargetResult:blah".
      LOCALIZATION: The prefix "MSBUILD : error MSBxxxx:" should not be localized.
    </note>
      </trans-unit>
      <trans-unit id="MissingLoggerError">
        <source>MSBUILD : error MSB1007: Specify a logger.</source>
        <target state="translated">MSBUILD : error MSB1007: specificare un logger.</target>
        <note>
      {StrBegin="MSBUILD : error MSB1007: "}UE: This happens if the user does something like "msbuild.exe -logger". The user must pass in an actual logger class
      following the switch, as in "msbuild.exe -logger:XMLLogger,MyLogger,Version=1.0.2,Culture=neutral".
      LOCALIZATION: The prefix "MSBUILD : error MSBxxxx:" should not be localized.
    </note>
      </trans-unit>
      <trans-unit id="MissingMaxCPUCountError">
        <source>MSBUILD : error MSB1031: Specify the maximum number of CPUs.</source>
        <target state="translated">MSBUILD : error MSB1031: specificare il numero massimo di CPU.</target>
        <note>
      {StrBegin="MSBUILD : error MSB1031: "}UE: This happens if the user does something like "msbuild.exe -m". The user must pass in an actual number like -m:4.
      LOCALIZATION: The prefix "MSBUILD : error MSBxxxx:" should not be localized.
    </note>
      </trans-unit>
      <trans-unit id="MissingProjectError">
        <source>MSBUILD : error MSB1003: Specify a project or solution file. The current working directory does not contain a project or solution file.</source>
        <target state="translated">MSBUILD : error MSB1003: specificare un file di progetto o di soluzione. La directory di lavoro corrente non contiene alcun file di progetto o di soluzione.</target>
        <note>
      {StrBegin="MSBUILD : error MSB1003: "}UE: The user must either specify a project or solution file to build, or there must be a project file in the current directory
      with a file extension ending in "proj" (e.g., foo.csproj), or a solution file ending in "sln".
      LOCALIZATION: The prefix "MSBUILD : error MSBxxxx:" should not be localized.
    </note>
      </trans-unit>
      <trans-unit id="MissingPropertyError">
        <source>MSBUILD : error MSB1005: Specify a property and its value.</source>
        <target state="translated">MSBUILD : error MSB1005: specificare una proprietà e il relativo valore.</target>
        <note>
      {StrBegin="MSBUILD : error MSB1005: "}UE: This happens if the user does something like "msbuild.exe -property". The user must pass in an actual property
      name and value following the switch, as in "msbuild.exe -property:Configuration=Debug".
      LOCALIZATION: The prefix "MSBUILD : error MSBxxxx:" should not be localized.
    </note>
      </trans-unit>
      <trans-unit id="MissingResponseFileError">
        <source>MSBUILD : error MSB1012: Specify a response file.</source>
        <target state="translated">MSBUILD : error MSB1012: specificare un file di risposta.</target>
        <note>
      {StrBegin="MSBUILD : error MSB1012: "}UE: This error would occur if the user did something like "msbuild.exe @ foo.proj". The at-sign must be followed by a
      response file.
      LOCALIZATION: The prefix "MSBUILD : error MSBxxxx:" should not be localized.
    </note>
      </trans-unit>
      <trans-unit id="MissingTargetError">
        <source>MSBUILD : error MSB1004: Specify the name of the target.</source>
        <target state="translated">MSBUILD : error MSB1004: specificare il nome della destinazione.</target>
        <note>
      {StrBegin="MSBUILD : error MSB1004: "}UE: This happens if the user does something like "msbuild.exe -target". The user must pass in an actual target name
      following the switch, as in "msbuild.exe -target:blah".
      LOCALIZATION: The prefix "MSBUILD : error MSBxxxx:" should not be localized.
    </note>
      </trans-unit>
      <trans-unit id="MissingTerminalLoggerParameterError">
        <source>MSBUILD : error MSB1066: Specify one or more parameters for the terminal logger if using the -terminalLoggerParameters switch</source>
        <target state="translated">MSBUILD : error MSB1066: specificare uno o più parametri per il logger del terminale se si usa l'opzione -terminalLoggerParameters</target>
        <note>
      {StrBegin="MSBUILD : error MSB1066: "}
      UE: This happens if the user does something like "msbuild.exe -terminalLoggerParameters:". The user must pass in one or more parameters
      after the switch e.g. "msbuild.exe -terminalLoggerParameters:default=auto".
      LOCALIZATION: The prefix "MSBUILD : error MSBxxxx:" should not be localized.
    </note>
      </trans-unit>
      <trans-unit id="MissingToolsVersionError">
        <source>MSBUILD : error MSB1039: Specify the version of the toolset.</source>
        <target state="translated">MSBUILD : error MSB1039: specificare la versione del set di strumenti.</target>
        <note>
      {StrBegin="MSBUILD : error MSB1039: "}
      UE: This happens if the user does something like "msbuild.exe -toolsVersion". The user must pass in an actual toolsversion
      name following the switch, as in "msbuild.exe -toolsVersion:3.5".
      LOCALIZATION: The prefix "MSBUILD : error MSBxxxx:" should not be localized.
    </note>
      </trans-unit>
      <trans-unit id="MissingVerbosityError">
        <source>MSBUILD : error MSB1016: Specify the verbosity level.</source>
        <target state="translated">MSBUILD : error MSB1016: specificare il livello di dettaglio.</target>
        <note>
      {StrBegin="MSBUILD : error MSB1016: "}UE: This happens if the user does something like "msbuild.exe -verbosity". The user must pass in a verbosity level
      after the switch e.g. "msbuild.exe -verbosity:detailed".
      LOCALIZATION: The prefix "MSBUILD : error MSBxxxx:" should not be localized.
    </note>
      </trans-unit>
      <trans-unit id="MissingWarnNotAsErrorParameterError">
        <source>MSBUILD : error MSB1060: Specify one or more warning codes when using the -warnNotAsError switch.</source>
        <target state="translated">MSBUILD : error MSB1060: specificare uno o più codici di avviso quando si usa l'opzione -warnNotAsError.</target>
        <note>
      {StrBegin="MSBUILD : error MSB1060: "}
      UE: This happens if the user does something like "msbuild.exe -warnNotAsError:" without any codes.
      LOCALIZATION: The prefix "MSBUILD : error MSBxxxx:" should not be localized.
    </note>
      </trans-unit>
      <trans-unit id="MultipleSchemasError">
        <source>MSBUILD : error MSB1024: Only one schema can be specified for validation of the project.</source>
        <target state="translated">MSBUILD : error MSB1024: è possibile specificare solo uno schema per la convalida del progetto.</target>
        <note>
      {StrBegin="MSBUILD : error MSB1024: "}UE: The user did something like msbuild -validate:foo.xsd -validate:bar.xsd. We only allow one schema to be specified.
      LOCALIZATION: The prefix "MSBUILD : error MSBxxxx:" should not be localized.
    </note>
      </trans-unit>
      <trans-unit id="NameInvalid">
        <source>MSBUILD : error MSB5016: The name "{0}" contains an invalid character "{1}".</source>
        <target state="translated">MSBUILD : error MSB5016: il nome "{0}" contiene un carattere non valido "{1}".</target>
        <note>
      {StrBegin="MSBUILD : error MSB5016: "}
    </note>
      </trans-unit>
      <trans-unit id="NotWarnAsErrorWithoutWarnAsError">
        <source>MSBUILD : error MSB1062: The -warnnotaserror switch cannot be specified unless the -warnaserror switch is also specified and left empty.</source>
        <target state="translated">MSBUILD : error MSB1062: non è possibile specificare l'opzione -warnnotaserror a meno che non venga specificata e lasciata vuota anche l'opzione -warnaserror.</target>
        <note>{StrBegin="MSBUILD : error MSB1062: "}LOCALIZATION: The prefix "MSBUILD : error MSBxxxx:", "-warnnotaserror" and "-warnaserror" should not be localized.</note>
      </trans-unit>
      <trans-unit id="OptionalLoggerCreationMessage">
        <source>The specified logger "{0}" could not be created and will not be used. {1}</source>
        <target state="translated">Non è stato possibile creare il logger specificato "{0}", che quindi non verrà usato. {1}</target>
        <note>
      UE: This error is shown when a logger cannot be loaded and instantiated from its assembly.
      LOCALIZATION: {0} contains the logger description passed on the command line or in a
      response file. {1} contains the exception message explaining why the
      logger could not be created -- this message comes from the CLR/FX and is localized.
    </note>
      </trans-unit>
      <trans-unit id="PickedUpSwitchesFromAutoResponse">
        <source>Some command line switches were read from the auto-response file "{0}". To disable this file, use the "-noAutoResponse" switch.</source>
        <target state="translated">Alcune opzioni della riga di comando sono state lette dal file di risposta automatica "{0}". Per disabilitare questo file, usare l'opzione "-noAutoResponse".</target>
        <note>
      UE: This message appears in high verbosity modes when we used some
      switches from the auto-response file msbuild.rsp: otherwise the user may be unaware
      where the switches are coming from.
    </note>
      </trans-unit>
      <trans-unit id="Process">
        <source>Process = "{0}"</source>
        <target state="translated">Processo = "{0}"</target>
        <note />
      </trans-unit>
      <trans-unit id="ProjectFinished_NoTF">
        <source>{0}{1} {2} ({3}s)</source>
        <target state="translated">{0}{1} {2} ({3}s)</target>
        <note>
      Project finished summary.
      {0}: indentation - few spaces to visually indent row
      {1}: project name
      {2}: BuildResult_{X}
      {3}: duration in seconds with 1 decimal point
    </note>
      </trans-unit>
      <trans-unit id="ProjectFinished_OutputPath">
        <source> → {0}</source>
        <target state="translated"> → {0}</target>
        <note>
      Info about project output - when known. Printed after ProjectFinished_NoTF or ProjectFinished_WithTF.
      {0}: VT100 coded hyperlink to project output directory
    </note>
      </trans-unit>
      <trans-unit id="ProjectFinished_WithTF">
        <source>{0}{1} {2} {3} ({4}s)</source>
        <target state="translated">{0}{1} {2} {3} ({4}s)</target>
        <note>
      Project finished summary including target framework information.
      {0}: indentation - few spaces to visually indent row
      {1}: project name
      {2}: target framework
      {3}: BuildResult_{X}
      {4}: duration in seconds with 1 decimal point
    </note>
      </trans-unit>
      <trans-unit id="ProjectNotFoundError">
        <source>MSBUILD : error MSB1009: Project file does not exist.</source>
        <target state="translated">MSBUILD : error MSB1009: il file di progetto non esiste.</target>
        <note>{StrBegin="MSBUILD : error MSB1009: "}UE: This message does not need in-line parameters because the exception takes care of displaying the invalid arg.
      LOCALIZATION: The prefix "MSBUILD : error MSBxxxx:" should not be localized.</note>
      </trans-unit>
      <trans-unit id="PossiblyOmittedMaxCPUSwitch">
        <source>Building the projects in this solution one at a time. To enable parallel build, please add the "-m" switch.</source>
        <target state="translated">Compilazione dei progetti nella soluzione uno alla volta. Per abilitare la compilazione parallela, aggiungere l'opzione "-m".</target>
        <note />
      </trans-unit>
      <trans-unit id="ProjectSchemaErrorHalt">
        <source>MSBUILD : MSB1045: Stopping because of syntax errors in project file.</source>
        <target state="translated">MSBUILD : MSB1045: arresto a causa di errori di sintassi nel file di progetto.</target>
        <note>{StrBegin="MSBUILD : MSB1045: "}</note>
      </trans-unit>
      <trans-unit id="ReadResponseFileError">
        <source>MSBUILD : error MSB1023: Cannot read the response file. {0}</source>
        <target state="translated">MSBUILD : error MSB1023: non è possibile leggere il file di risposta. {0}</target>
        <note>{StrBegin="MSBUILD : error MSB1023: "}UE: This error is shown when the response file cannot be read off disk.
    LOCALIZATION: The prefix "MSBUILD : error MSBxxxx:" should not be localized. {0} contains a localized message explaining
    why the response file could not be read -- this message comes from the CLR/FX.</note>
      </trans-unit>
      <trans-unit id="RepeatedResponseFileError">
        <source>MSBUILD : error MSB1013: The response file was specified twice. A response file can be specified only once. Any files named "msbuild.rsp" in the directory of MSBuild.exe or in the directory of the first project or solution built (which if no project or solution is specified is the current working directory) were automatically used as response files.</source>
        <target state="translated">MSBUILD : error MSB1013: il file di risposta è stato specificato due volte. È possibile specificare un file di risposta una sola volta. Come file di risposta è stato usato automaticamente qualsiasi file denominato "msbuild.rsp" nella directory di MSBuild.exe o nella directory della prima compilazione della soluzione o del progetto la quale, se non è specificato un progetto o una soluzione, consiste nella directory di lavoro corrente.</target>
        <note>{StrBegin="MSBUILD : error MSB1013: "}UE: Response files are just text files that contain a bunch of command-line switches to be passed to MSBuild.exe. The
    purpose is so you don't have to type the same switches over and over again ... you can just pass in the response file instead.
    Response files can include the @ switch in order to further include other response files. In order to prevent a circular
    reference here, we disallow the same response file from being included twice. This error message would be followed by the
    exact @ switch that resulted in the duplicate response file.
    LOCALIZATION: The prefix "MSBUILD : error MSBxxxx:" should not be localized.</note>
      </trans-unit>
      <trans-unit id="ResponseFileNotFoundError">
        <source>MSBUILD : error MSB1022: Response file does not exist.</source>
        <target state="translated">MSBUILD : error MSB1022: il file di risposta non esiste.</target>
        <note>{StrBegin="MSBUILD : error MSB1022: "}UE: This message would show if the user did something like "msbuild @bogus.rsp" where bogus.rsp doesn't exist. This
    message does not need in-line parameters because the exception takes care of displaying the invalid arg.
    LOCALIZATION: The prefix "MSBUILD : error MSBxxxx:" should not be localized.</note>
      </trans-unit>
      <trans-unit id="ResponseFileSwitchFromLocation">
        <source>'{0}' came from '{1}'</source>
        <target state="translated">'{0}' proviene da '{1}'</target>
        <note>
      These are response file switches with the location of the response file on disk.
    </note>
      </trans-unit>
      <trans-unit id="RestoreComplete">
        <source>Restore complete ({0}s)</source>
        <target state="translated">Ripristino completato ({0})</target>
        <note>
      {0}: duration in seconds with 1 decimal point
    </note>
      </trans-unit>
      <trans-unit id="RestoreCompleteWithMessage">
        <source>Restore {0} in {1}s</source>
        <target state="translated">Ripristinare {0} in {1}s</target>
        <note>
      Restore summary when finished with warning or error
      {0}: BuildResult_X (below)
      {1}: duration in seconds with 1 decimal point
    </note>
      </trans-unit>
      <trans-unit id="SAC">
        <source>Based on the Windows registry key VerifiedAndReputablePolicyState, SAC state = {0}.</source>
        <target state="translated">In base alla chiave del Registro di sistema di Windows VerifiedAndReputablePolicyState, stato SAC = {0}.</target>
        <note>"Windows" is the OS, SAC is the Smart App Control, "VerifiedAndReputablePolicyState" should not be localized</note>
      </trans-unit>
      <trans-unit id="SAC_Enforcement">
        <source>1: in enforcement</source>
        <target state="translated">1: in imposizione</target>
        <note />
      </trans-unit>
      <trans-unit id="SAC_Evaluation">
        <source>2: in evaluation. It is recommended to turn off Smart App Control in development environemnt as otherwise performance might be impacted</source>
        <target state="translated">2: in valutazione. È consigliabile disattivare Il Controllo intelligente delle app nell'ambiente di sviluppo perché in caso contrario le prestazioni potrebbero essere compromesse</target>
        <note>Smart App Control, "VerifiedAndReputablePolicyState" should not be localized</note>
      </trans-unit>
      <trans-unit id="SAC_Off">
        <source>0: turned off</source>
        <target state="translated">0: disattivato</target>
        <note />
      </trans-unit>
      <trans-unit id="SchemaFileLocation">
        <source>Validating project using schema file "{0}".</source>
        <target state="translated">Convalida del progetto mediante il file di schema "{0}".</target>
        <note>LOCALIZATION: "{0}" is the location of the schema file.</note>
      </trans-unit>
      <trans-unit id="SchemaValidationError">
        <source>MSBUILD : MSB1044: Project is not valid. {0}</source>
        <target state="translated">MSBUILD : MSB1044: progetto non valido. {0}</target>
        <note>{StrBegin="MSBUILD : MSB1044: "}UE: This error is shown when the user asks his project to be validated against a schema (-val switch for
    MSBuild.exe), and the project has errors. "{0}" contains a message explaining the problem.
    LOCALIZATION: "{0}" is a message from the System.XML schema validator and is already localized.</note>
      </trans-unit>
      <trans-unit id="SchemaNotFoundError">
        <source>MSBUILD : error MSB1026: Schema file does not exist.</source>
        <target state="translated">MSBUILD : error MSB1026: il file di schema non esiste.</target>
        <note>{StrBegin="MSBUILD : error MSB1026: "}UE: This error is shown when the user specifies a schema file using the -validate:&lt;schema&gt; switch, and the file
    does not exist on disk. This message does not need in-line parameters because the exception takes care of displaying the
    invalid arg.
    LOCALIZATION: The prefix "MSBUILD : error MSBxxxx:" should not be localized.</note>
      </trans-unit>
      <trans-unit id="SchemaNotFoundErrorWithFile">
        <source>MSBUILD : error MSB1026: Schema file '{0}' does not exist.</source>
        <target state="translated">MSBUILD : error MSB1026: il file di schema '{0}' non esiste.</target>
        <note>{StrBegin="MSBUILD : error MSB1026: "}UE: This error is printed if the default schema does not exist or in the extremely unlikely event
    that an explicit schema file was passed and existed when the command line parameters were checked but was deleted from disk before this check was made.
    LOCALIZATION: The prefix "MSBUILD : error MSBxxxx:" should not be localized.</note>
      </trans-unit>
      <trans-unit id="SolutionBuildInvalidForCommandLineEvaluation">
        <source>MSBUILD : error MSB1063: Cannot access properties or items when building solution files or solution filter files. This feature is only available when building individual projects.</source>
        <target state="translated">MSBUILD : error MSB1063: non è possibile accedere a proprietà o elementi durante la compilazione di file di soluzione o file di filtro della soluzione. Questa funzionalità è disponibile solo durante la compilazione di singoli progetti.</target>
        <note>
      {StrBegin="MSBUILD : error MSB1063: "}UE: This happens if the user passes in a solution file when trying to access individual properties or items. The user must pass in a project file.
      LOCALIZATION: The prefix "MSBUILD : error MSBxxxx:" should not be localized.
    </note>
      </trans-unit>
      <trans-unit id="SwitchErrorWithArguments">
        <source>{0}
    Full command line: '{1}'
  Switches appended by response files:{2}</source>
        <target state="translated">{0}
    Riga di comando completa: '{1}'
  Opzioni accodate da file di risposta:{2}</target>
        <note />
      </trans-unit>
      <trans-unit id="TargetsCouldNotBePrinted">
        <source>MSBUILD : error MSB1059: Targets could not be printed. {0}</source>
        <target state="translated">MSBUILD : error MSB1059: non è stato possibile stampare le destinazioni. {0}</target>
        <note>{StrBegin="MSBUILD : error MSB1059: "}</note>
      </trans-unit>
      <trans-unit id="TerminalLoggerNotUsedDisabled">
        <source>Terminal Logger was not used because build is run in context of a process (e.g. 'dotnet test') that requests direct access to stdout stream.</source>
        <target state="translated">Il logger di terminale non è stato usato perché la compilazione viene eseguita nel contesto di un processo (ad esempio 'dotnet test') che richiede l'accesso diretto al flusso stdout.</target>
        <note />
      </trans-unit>
      <trans-unit id="TerminalLoggerNotUsedNotSupported">
        <source>Terminal Logger was not used because the output is not supported.</source>
        <target state="translated">Il logger del terminale non è stato usato perché l'output non è supportato.</target>
        <note />
      </trans-unit>
      <trans-unit id="TerminalLoggerNotUsedRedirected">
        <source>Terminal Logger was not used because the output is being redirected to a file.</source>
        <target state="translated">Il logger del terminale non è stato usato perché l'output viene reindirizzato a un file.</target>
        <note />
      </trans-unit>
      <trans-unit id="TestProjectFinished_NoTF">
        <source>{0}{1} test {2} ({3}s)</source>
        <target state="translated">{0}{1} test {2} {3}</target>
        <note>
      Project finished summary.
      {0}: indentation - few spaces to visually indent row
      {1}: project name
      {2}: BuildResult_{X}
      {3}: duration in seconds with 1 decimal point
    </note>
      </trans-unit>
      <trans-unit id="TestProjectFinished_WithTF">
        <source>{0}{1} test {2} {3} ({4}s)</source>
        <target state="translated">{0}{1} test {2} {3} {4}</target>
        <note>
      Project finished summary including target framework information.
      {0}: indentation - few spaces to visually indent row
      {1}: project name
      {2}: target framework
      {3}: BuildResult_{X}
      {4}: duration in seconds with 1 decimal point
    </note>
      </trans-unit>
      <trans-unit id="TestSummary_BannerAndTotal">
        <source>Test summary: total: {0}</source>
        <target state="translated">Riepilogo test: totale: {0}</target>
        <note>{0} whole number</note>
      </trans-unit>
      <trans-unit id="TestSummary_Duration">
        <source>duration: {0}s</source>
        <target state="translated">durata: {0}s</target>
        <note>{0} whole number</note>
      </trans-unit>
      <trans-unit id="TestSummary_Failed">
        <source>failed: {0}</source>
        <target state="translated">non riuscito: {0}</target>
        <note>{0} whole number</note>
      </trans-unit>
      <trans-unit id="TestSummary_Skipped">
        <source>skipped: {0}</source>
        <target state="translated">ignorato: {0}</target>
        <note>{0} whole number</note>
      </trans-unit>
      <trans-unit id="TestSummary_Succeeded">
        <source>succeeded: {0}</source>
        <target state="translated">riuscito: {0}</target>
        <note>{0} whole number</note>
      </trans-unit>
      <trans-unit id="UnexpectedParametersError">
        <source>MSBUILD : error MSB1002: This switch does not take any parameters.</source>
        <target state="translated">MSBUILD : error MSB1002: questa opzione non accetta parametri.</target>
        <note>{StrBegin="MSBUILD : error MSB1002: "}UE: For example, if somebody types "msbuild.exe -noLogo:1", they would get this error because the -noLogo switch
    should not be followed by any parameters ... it stands alone.
    LOCALIZATION: The prefix "MSBUILD : error MSBxxxx:" should not be localized.</note>
      </trans-unit>
      <trans-unit id="UnknownSwitchError">
        <source>MSBUILD : error MSB1001: Unknown switch.</source>
        <target state="translated">MSBUILD : error MSB1001: opzione sconosciuta.</target>
        <note>{StrBegin="MSBUILD : error MSB1001: "}UE: This occurs when the user passes in an unrecognized switch on the MSBuild.exe command-line.
    LOCALIZATION: The prefix "MSBUILD : error MSBxxxx:" should not be localized.</note>
      </trans-unit>
      <trans-unit id="UnsupportedOS">
        <source>MSBUILD : error MSB1015: MSBuild does not run on this version of the operating system. It is only supported on Windows 7 and later versions.</source>
        <target state="translated">MSBUILD : error MSB1015: MSBuild non può essere eseguito su questa versione del sistema operativo. È supportato solo in Windows 7 e versioni successive.</target>
        <note>{StrBegin="MSBUILD : error MSB1015: "}LOCALIZATION: The error prefix "MSBUILD : error MSBxxxx:" should not be localized.</note>
      </trans-unit>
      <trans-unit id="UnsupportedSwitchForSolutionFiles">
        <source>The '{0}' switch is not supported for solution files.</source>
        <target state="translated">L'opzione '{0}' non è supportata per i file di soluzione.</target>
        <note />
      </trans-unit>
      <trans-unit id="Using35Engine">
        <source>Forcing load of Microsoft.Build.Engine because MSBUILDOLDOM=1...</source>
        <target state="translated">Verrà imposto il caricamento di Microsoft.Build.Engine perché MSBUILDOLDOM=1...</target>
        <note />
      </trans-unit>
      <trans-unit id="MissingIgnoreProjectExtensionsError">
        <source>MSBUILD : error MSB1035: Specify the project extensions to ignore.</source>
        <target state="translated">MSBUILD : error MSB1035: specificare le estensioni di progetto da ignorare.</target>
        <note>{StrBegin="MSBUILD : error MSB1035: "}
      UE: This happens if the user does something like "msbuild.exe -ignoreProjectExtensions". The user must pass in one or more
      project extensions to ignore e.g. "msbuild.exe -ignoreProjectExtensions:.sln".
      LOCALIZATION: The prefix "MSBUILD : error MSBxxxx:" should not be localized.
    </note>
      </trans-unit>
      <trans-unit id="InvalidExtensionToIgnore">
        <source>MSBUILD : error MSB1036: There is an invalid extension in the -ignoreProjectExtensions list. Extensions must start with a period ".", have one or more characters after the period and not contain any invalid path characters or wildcards.</source>
        <target state="translated">MSBUILD : error MSB1036: estensione non valida nell'elenco -ignoreProjectExtensions. Le estensioni devono iniziare con un punto ".", devono includere uno o più caratteri dopo il punto e non devono contenere caratteri di percorso o caratteri jolly non validi.</target>
        <note>{StrBegin="MSBUILD : error MSB1036: "}LOCALIZATION: The error prefix "MSBUILD : error MSBxxxx:" should not be localized.</note>
      </trans-unit>
      <trans-unit id="MissingConsoleLoggerParameterError">
        <source>MSBUILD : error MSB1037: Specify one or more parameters for the console logger if using the -consoleLoggerParameters switch</source>
        <target state="translated">MSBUILD : error MSB1037: specificare uno o più parametri per il logger di console se si usa l'opzione -consoleLoggerParameters</target>
        <note>{StrBegin="MSBUILD : error MSB1037: "}
      UE: This happens if the user does something like "msbuild.exe -consoleLoggerParameters:". The user must pass in one or more parameters
      after the switch e.g. "msbuild.exe -consoleLoggerParameters:ErrorSummary".
      LOCALIZATION: The prefix "MSBUILD : error MSBxxxx:" should not be localized.
    </note>
      </trans-unit>
      <trans-unit id="MissingFileLoggerParameterError">
        <source>MSBUILD : error MSB1038: Specify one or more parameters for the file logger if using the -fileLoggerParameters switch</source>
        <target state="translated">MSBUILD : error MSB1038: specificare uno o più parametri per il logger di file se si usa l'opzione -fileLoggerParameters</target>
        <note>{StrBegin="MSBUILD : error MSB1038: "}
      UE: This happens if the user does something like "msbuild.exe -fileLoggerParameters:". The user must pass in one or more parameters
      after the switch e.g. "msbuild.exe -fileLoggerParameters:logfile=c:\temp\logfile".
      LOCALIZATION: The prefix "MSBUILD : error MSBxxxx:" should not be localized.
    </note>
      </trans-unit>
      <trans-unit id="MissingNodeReuseParameterError">
        <source>MSBUILD : error MSB1041: Specify one or more parameters for node reuse if using the -nodeReuse switch</source>
        <target state="translated">MSBUILD : error MSB1041: specificare uno o più parametri per il riutilizzo dei nodi se si usa l'opzione -nodeReuse</target>
        <note>{StrBegin="MSBUILD : error MSB1041: "}
      UE: This happens if the user does something like "msbuild.exe -nodeReuse:" without a true or false
      LOCALIZATION: The prefix "MSBUILD : error MSBxxxx:" should not be localized.
     </note>
      </trans-unit>
      <trans-unit id="InvalidNodeReuseValue">
        <source>MSBUILD : error MSB1042: Node reuse value is not valid. {0}.</source>
        <target state="translated">MSBUILD : error MSB1042: valore di riutilizzo dei nodi non valido. {0}.</target>
        <note>{StrBegin="MSBUILD : error MSB1042: "}
     UE: This message does not need in-line parameters because the exception takes care of displaying the invalid arg.
     This error is shown when a user specifies a node reuse value that is not equivilant to Boolean.TrueString or Boolean.FalseString.
     LOCALIZATION: The prefix "MSBUILD : error MSBxxxx:" should not be localized.
  </note>
      </trans-unit>
      <trans-unit id="InvalidPreprocessPath">
        <source>MSBUILD : error MSB1047: File to preprocess to is not valid. {0}</source>
        <target state="translated">MSBUILD : error MSB1047: file da pre-elaborare non valido. {0}</target>
        <note>{StrBegin="MSBUILD : error MSB1047: "}</note>
      </trans-unit>
      <trans-unit id="LoggerCreationError">
        <source>MSBUILD : error MSB1021: Cannot create an instance of the logger. {0}</source>
        <target state="translated">MSBUILD : error MSB1021: non è possibile creare un'istanza del logger. {0}</target>
        <note>{StrBegin="MSBUILD : error MSB1021: "}
      UE: This error is shown when a logger cannot be loaded and instantiated from its assembly.
      LOCALIZATION: The prefix "MSBUILD : error MSBxxxx:" should not be localized. {0} contains a message explaining why the
      logger could not be created -- this message comes from the CLR/FX and is localized.</note>
      </trans-unit>
      <trans-unit id="LoggerNotFoundError">
        <source>MSBUILD : error MSB1020: The logger was not found. Check the following: 1.) The logger name specified is the same as the name of the logger class. 2.) The logger class is "public" and implements the Microsoft.Build.Framework.ILogger interface. 3.) The path to the logger assembly is correct, or the logger can be loaded using only the assembly name provided.</source>
        <target state="translated">MSBUILD : error MSB1020: il logger non è stato trovato. Verificare quanto segue: 1.) Il nome del logger specificato è uguale al nome della classe logger. 2.) La classe logger è "public" e implementa l'interfaccia Microsoft.Build.Framework.ILogger. 3.) Il percorso dell'assembly logger è corretto o è possibile caricare il logger usando esclusivamente il nome di assembly fornito.</target>
        <note>
      {StrBegin="MSBUILD : error MSB1020: "}UE: This message does not need in-line parameters because the exception takes care of displaying the invalid arg.
      This error is shown when a user specifies an logger that does not exist e.g. "msbuild -logger:FooLoggerClass,FooAssembly". The
      logger class must exist in the given assembly.
      LOCALIZATION: The prefix "MSBUILD : error MSBxxxx:" should not be localized.
    </note>
      </trans-unit>
      <trans-unit id="ProjectUpgradeNeededToVcxProj">
        <source>MSBUILD : error MSB4192: The project file "{0}" is in the ".vcproj" or ".dsp" file format, which MSBuild cannot build directly. Please convert the project by opening it in the Visual Studio IDE or running the conversion tool, or, for ".vcproj", use MSBuild to build the solution file containing the project instead.</source>
        <target state="translated">MSBUILD : error MSB4192: il file di progetto "{0}" è in formato ".vcproj" o ".dsp", che non è possibile compilare direttamente con MSBuild. Per convertire il progetto, aprirlo in Visual Studio IDE o eseguire lo strumento di conversione oppure, per ".vcproj", usare MSBuild per compilare il file della soluzione contenente il progetto.</target>
        <note>{StrBegin="MSBUILD : error MSB4192: "} LOC: ".vcproj" and ".dsp" should not be localized</note>
      </trans-unit>
      <trans-unit id="NeedJustMyCode">
        <source>If MSBuild debugging does not work correctly, please verify that the "Just My Code" feature is enabled in Visual Studio, and that you have selected the managed debugger.</source>
        <target state="translated">Se il debug di MSBuild non funziona correttamente, verificare che la funzionalità "Just My Code" sia abilitata in Visual Studio e che sia stato selezionato il debugger gestito.</target>
        <note />
      </trans-unit>
      <trans-unit id="DebuggingSolutionFiles">
        <source>MSBUILD : error MSB1048: Solution files cannot be debugged directly. Run MSBuild first with an environment variable MSBUILDEMITSOLUTION=1 to create a corresponding ".sln.metaproj" file. Then debug that.</source>
        <target state="translated">MSBUILD : error MSB1048: non è possibile eseguire direttamente il debug dei file della soluzione. Eseguire MSBuild prima con una variabile di ambiente MSBUILDEMITSOLUTION=1 per creare un file ".sln.metaproj" corrispondente. Eseguirne quindi il debug.</target>
        <note>{StrBegin="MSBUILD : error MSB1048: "} LOC: ".SLN" should not be localized</note>
      </trans-unit>
      <trans-unit id="BuildStarted">
        <source>Build started.</source>
        <target state="translated">Compilazione avviata.</target>
        <note />
      </trans-unit>
      <trans-unit id="FileLocation">
        <source>{0} ({1},{2})</source>
        <target state="translated">{0} ({1},{2})</target>
        <note>A file location to be embedded in a string.</note>
      </trans-unit>
      <trans-unit id="AmbiguousProjectDirectoryError">
        <source>MSBUILD : error MSB1050: Specify which project or solution file to use because the folder "{0}" contains more than one project or solution file.</source>
        <target state="translated">MSBUILD : error MSB1050: specificare il file di progetto o di soluzione da usare perché la cartella "{0}" ne contiene più di uno.</target>
        <note>
      {StrBegin="MSBUILD : error MSB1050: "}UE: If no project or solution file is explicitly specified on the MSBuild.exe command-line, then the engine searches for a
      project or solution file in the current directory by looking for *.*PROJ and *.SLN. If more than one file is found that matches this wildcard, we
      fire this error.
      LOCALIZATION: The prefix "MSB1050 : error MSBxxxx:" should not be localized.
    </note>
      </trans-unit>
      <trans-unit id="HelpMessage_28_WarnAsErrorSwitch">
        <source>  -warnAsError[:code[;code2]]
                     List of warning codes to treats as errors.  Use a semicolon
                     or a comma to separate multiple warning codes. To treat all
                     warnings as errors use the switch with no values.
                     (Short form: -err[:c;[c2]])

                     Example:
                       -warnAsError:MSB4130

                     When a warning is treated as an error the target will
                     continue to execute as if it was a warning but the overall
                     build will fail.
    </source>
        <target state="translated">  -warnAsError[:codice[;codice2]]
                     Elenco di codici avviso da considerare come errori. Usare
                     il punto e virgola o la virgola per delimitare più codici
                     avviso. Per considerare tutti gli avvisi come errori,
                     usare l'opzione senza specificare alcun valore.
                     Forma breve: -err[:c;[c2]].

                     Esempio:
                       -warnAsError:MSB4130

                     Quando un avviso viene considerato come errore,
                     l'esecuzione della destinazione continua come se si
                     trattasse di un avviso ma la compilazione generale
                     non riuscirà.
    </target>
        <note>
      LOCALIZATION: "-warnAsError" and "-err" should not be localized.
      LOCALIZATION: None of the lines should be longer than a standard width console window, eg 80 chars.
    </note>
      </trans-unit>
      <trans-unit id="HelpMessage_29_WarnAsMessageSwitch">
        <source>  -warnAsMessage[:code[;code2]]
                     List of warning codes to treats as low importance
                     messages.  Use a semicolon or a comma to separate
                     multiple warning codes.
                     (Short form: -noWarn[:c;[c2]])

                     Example:
                       -warnAsMessage:MSB3026
    </source>
        <target state="translated">  -warnAsMessage[:codice[;codice2]]
                     Elenco di codici avviso da considerare come messaggi non
                     importanti. Usare un punto e virgola o una virgola per
                     separare più codici avviso.
                     Forma breve: -noWarn[:c;[c2]].

                     Esempio:
                       -warnAsMessage:MSB3026
    </target>
        <note>
      LOCALIZATION: "-warnAsMessage" and "-noWarn" should not be localized.
      LOCALIZATION: None of the lines should be longer than a standard width console window, eg 80 chars.
    </note>
      </trans-unit>
      <trans-unit id="ParameterRequiredError">
        <source>MSBUILD : error MSB1049: The {0} parameter must be specified</source>
        <target state="translated">MSBUILD : error MSB1049: è necessario specificare il parametro {0}</target>
        <note>{StrBegin="MSBUILD : error MSB1049: "}</note>
      </trans-unit>
      <trans-unit id="MissingWarnAsMessageParameterError">
        <source>MSBUILD : error MSB1051: Specify one or more warning codes to treat as low importance messages when using the -warnAsMessage switch.</source>
        <target state="translated">MSBUILD : error MSB1051: quando si usa l'opzione -warnAsMessage, specificare uno o più codici avviso da considerare come messaggi non importanti.</target>
        <note>
      {StrBegin="MSBUILD : error MSB1051: "}
      UE: This happens if the user does something like "msbuild.exe -warnAsMessage:" without any codes.
      LOCALIZATION: The prefix "MSBUILD : error MSBxxxx:" should not be localized.
    </note>
      </trans-unit>
      <trans-unit id="HelpMessage_30_BinaryLoggerSwitch">
        <source>  -binaryLogger[:[LogFile=]output.binlog[;ProjectImports={None,Embed,ZipFile}]]
                     Serializes all build events to a compressed binary file.
                     By default the file is in the current directory and named
                     "msbuild.binlog". The binary log is a detailed description
                     of the build process that can later be used to reconstruct
                     text logs and used by other analysis tools. A binary log
                     is usually 10-20x smaller than the most detailed text
                     diagnostic-level log, but it contains more information.
                     (Short form: -bl)

                     The binary logger by default collects the source text of
                     project files, including all imported projects and target
                     files encountered during the build. The optional
                     ProjectImports switch controls this behavior:

                      ProjectImports=None     - Don't collect the project
                                                imports.
                      ProjectImports=Embed    - Embed project imports in the
                                                log file.
                      ProjectImports=ZipFile  - Save project files to
                                                output.projectimports.zip
                                                where output is the same name
                                                as the binary log file name.

                     The default setting for ProjectImports is Embed.
                     Note: the logger does not collect non-MSBuild source files
                     such as .cs, .cpp etc.

                     A .binlog file can be "played back" by passing it to
                     msbuild.exe as an argument instead of a project/solution.
                     Other loggers will receive the information contained
                     in the log file as if the original build was happening.
                     You can read more about the binary log and its usages at:
                     https://aka.ms/msbuild/binlog

                     Examples:
                       -bl
                       -bl:output.binlog
                       -bl:output.binlog;ProjectImports=None
                       -bl:output.binlog;ProjectImports=ZipFile
                       -bl:..\..\custom.binlog
                       -binaryLogger
    </source>
        <target state="translated">  -binaryLogger[:[LogFile=]output.binlog[;ProjectImports={None,Embed,ZipFile}]]
                     Serializza tutti gli eventi di compilazione in un file binario compresso.
                     Per impostazione predefinita, il file csi trova nella directory corrente e si chiama
                     "msbuild.binlog". Il log binario è una descrizione
                     dettagliata del processo di compilazione utilizzabile in
                     seguito per ricostruire i log di testo e viene usato da altri strumenti di analisi. Un log binario è in genere
                     10-20 volte più piccolo del più dettagliato log di testo
                     di livello diagnostico, ma contiene maggiori informazioni.
                     (Froma breve: -bl)

                     Per impostazione predefinita, il logger binario raccoglie il testo di origine di
                     file di progetto, inclusi tutti i
                     progetti importati e i file di destinazione rilevati durante la compilazione. L'opzione facoltativa
                     ProjectImports controlla questo comportamento:

                      ProjectImports=None     - Non viene eseguita la raccolta
                                                delle importazioni del progetto.
                      ProjectImports=Embed    - Le importazioni del progetto vengono incorporate nel
                                                file di log.
                      ProjectImports=ZipFile  - I file del progetto vengono salvati in
                                                output.projectimports.zip
                                                dove output corrisponde allo
                                                as stesso nome del file di log binario.

                     L'impostazione predefinita di ProjectImports è Embed.
                     Nota: il logger non raccoglie i file di origine non-MSBuild,
                     ad esempio quelli con estensione .cs, .cpp e così via.

                     È possibile riprodurre un file con estensione binlog
                     passandolo a msbuild.exe come argomento invece di un progetto o di una soluzione.
                     Altri logger riceveranno le
                     informazioni contenute nel file di log come se fosse in corso la compilazione originale.
                     Per maggiori informazioni sul file di log e su come usarlo, vedere:
                     https://aka.ms/msbuild/binlog

                     Esempi:
                       -bl
                       -bl:output.binlog
                       -bl:output.binlog;ProjectImports=None
                       -bl:output.binlog;ProjectImports=ZipFile
                       -bl:..\..\custom.binlog
                       -binaryLogger
    </target>
        <note>
      LOCALIZATION: The following should not be localized:
      1) "msbuild"
      2) the string "binlog" that describes the file extension
      3) all switch names and their short forms e.g. -bl and -binaryLogger
      LOCALIZATION: None of the lines should be longer than a standard width console window, eg 80 chars.
    </note>
      </trans-unit>
      <trans-unit id="HelpMessage_31_RestoreSwitch">
        <source>  -restore[:True|False]
                     Runs a target named Restore prior to building
                     other targets and ensures the build for these
                     targets uses the latest restored build logic.
                     This is useful when your project tree requires
                     packages to be restored before it can be built.
                     Specifying -restore is the same as specifying
                     -restore:True. Use the parameter to override
                     a value that comes from a response file.
                     (Short form: -r)
    </source>
        <target state="translated">  -restore[:True|False]
                     Esegue una destinazione denominata Restore prima di
                     compilare altre destinazioni e assicura che per la
                     compilazione per queste destinazioni venga usata l'ultima
                     logica di compilazione ripristinata.
                     È utile quando l'albero del progetto richiede il
                     ripristino dei pacchetti prima della compilazione.
                     Specificare -restore equivale a specificare
                     -restore:True. Usare il parametro per eseguire l'override
                     di un valore che deriva da un file di risposta.
                     Forma breve: -r.
    </target>
        <note>
      LOCALIZATION: "-restore" and "-r" should not be localized.
      LOCALIZATION: None of the lines should be longer than a standard width console window, eg 80 chars.
    </note>
      </trans-unit>
      <trans-unit id="InvalidNodeReuseTrueValue">
        <source>MSBUILD : error MSB1042: Node reuse value is not valid. This version of MSBuild does not support node reuse. If specified, the node reuse switch value must be false.</source>
        <target state="translated">MSBUILD : error MSB1042: il valore di nodereuse non è valido. Questa versione di MSBuild non supporta il riutilizzo dei nodi. Se specificata, il valore dell'opzione nodereuse deve essere false.</target>
        <note>{StrBegin="MSBUILD : error MSB1042: "}
     UE: This message does not need in-line parameters because the exception takes care of displaying the invalid arg.
     This error is shown when a user specifies a node reuse value that is not equivalent to Boolean.TrueString or Boolean.FalseString.
     LOCALIZATION: The prefix "MSBUILD : error MSBxxxx:" should not be localized.
  </note>
      </trans-unit>
      <trans-unit id="InvalidRestoreValue">
        <source>MSBUILD : error MSB1052: Restore value is not valid. {0}</source>
        <target state="translated">MSBUILD : error MSB1052: il valore di restore non è valido. {0}</target>
        <note>{StrBegin="MSBUILD : error MSB1052: "}
      UE: This message does not need in-line parameters because the exception takes care of displaying the invalid arg.
      This error is shown when a user specifies a restore value that is not equivalent to Boolean.TrueString or Boolean.FalseString.
      LOCALIZATION: The prefix "MSBUILD : error MSBxxxx:" should not be localized.
    </note>
      </trans-unit>
      <trans-unit id="HelpMessage_32_ProfilerSwitch">
        <source>  -profileEvaluation:&lt;file&gt;
                     Profiles MSBuild evaluation and writes the result
                     to the specified file. If the extension of the specified
                     file is '.md', the result is generated in markdown
                     format. Otherwise, a tab separated file is produced.
    </source>
        <target state="translated">  -profileEvaluation:&lt;file&gt;
Esegue la profilatura della valutazione di MSBuild e scrive
                     il risultato nel file specificato. Se l'estensione del file
                     specificato è '.md', il risultato viene generato in formato
                     Markdown. In caso contrario, viene prodotto un file
                     delimitato da tabulazioni.
    </target>
        <note />
      </trans-unit>
      <trans-unit id="HelpMessage_33_RestorePropertySwitch">
        <source>  -restoreProperty:&lt;n&gt;=&lt;v&gt;
                     Set or override these project-level properties only
                     during restore and do not use properties specified
                     with the -property argument. &lt;n&gt; is the property
                     name, and &lt;v&gt; is the property value. Use a
                     semicolon or a comma to separate multiple properties,
                     or specify each property separately.
                     (Short form: -rp)
                     Example:
                       -restoreProperty:IsRestore=true;MyProperty=value
    </source>
        <target state="translated">  -restoreProperty:&lt;n&gt;=&lt;v&gt;
                     Imposta queste proprietà a livello di progetto o ne esegue
                     l'override solo durante il ripristino e non usa le
                     proprietà specificate con l'argomento -property.
                     &lt;v&gt; rappresenta il nome della proprietà e &lt;v&gt; il
                     valore della proprietà. Usare il punto e virgola o la
                     virgola per delimitare più proprietà o specificare ogni proprietà separatamente.
                     (Forma breve: -rp)
                     Esempio:
                       -restoreProperty:IsRestore=true;MyProperty=value
    </target>
        <note>
      LOCALIZATION: "-restoreProperty" and "-rp" should not be localized.
      LOCALIZATION: None of the lines should be longer than a standard width console window, eg 80 chars.
    </note>
      </trans-unit>
      <trans-unit id="InvalidProfilerValue">
        <source>MSBUILD : error MSB1053: Provided filename is not valid. {0}</source>
        <target state="translated">MSBUILD : error MSB1053: il nome file specificato non è valido. {0}</target>
        <note />
      </trans-unit>
      <trans-unit id="MissingProfileParameterError">
        <source>MSBUILD :error MSB1054: A filename must be specified to generate the profiler result.</source>
        <target state="translated">MSBUILD :error MSB1054: per generare il risultato del profiler, è necessario specificare un nome file.</target>
        <note />
      </trans-unit>
    </body>
  </file>
</xliff><|MERGE_RESOLUTION|>--- conflicted
+++ resolved
@@ -315,12 +315,12 @@
       <trans-unit id="HelpMessage_52_BuildCheckSwitch">
         <source>  -check
                      Enables BuildChecks during the build.
-                     BuildCheck enables evaluating rules to ensure properties 
+                     BuildCheck enables evaluating rules to ensure properties
                      of the build. For more info see aka.ms/buildcheck
 	</source>
         <target state="translated">  -check
                      Abilita BuildChecks durante la compilazione.
-                     BuildCheck consente di valutare le regole per garantire le proprietà 
+                     BuildCheck consente di valutare le regole per garantire le proprietà
                      della compilazione. Per altre informazioni, vedere aka.ms/buildcheck
 	</target>
         <note>
@@ -711,7 +711,7 @@
                      separatamente.
 
                      Qualsiasi file di risposta denominato "msbuild.rsp" viene usato
-                     automaticamente dai percorsi seguenti: 
+                     automaticamente dai percorsi seguenti:
                      (1) la directory di msbuild.exe
                      (2) la directory della prima compilazione di soluzione o progetto
 </target>
@@ -1557,13 +1557,8 @@
         <note />
       </trans-unit>
       <trans-unit id="MissingFeatureAvailabilityError">
-<<<<<<< HEAD
-        <source>MSBUILD : error MSB1067: Must provide a feature name for the featureavailability switch.</source>
-        <target state="translated">MSBUILD : error MSB1067: è necessario fornire un nome funzionalità per il passaggio a disponibilità di funzionalità.</target>
-=======
         <source>MSBUILD : error MSB1067: Must provide a feature name for the featureAvailability switch.</source>
         <target state="translated">MSBUILD : error MSB1067: È necessario fornire un nome di funzionalità per l’opzione featureAvailability.</target>
->>>>>>> 0258a80c
         <note>
       {StrBegin="MSBUILD : error MSB1067: "}UE: This happens if the user does something like "msbuild.exe -featureAvailability". The user must pass in an actual feature name
       following the switch, as in "msbuild.exe -featureAvailability:blah".
