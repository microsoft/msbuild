﻿<?xml version="1.0" encoding="utf-8"?>
<xliff xmlns="urn:oasis:names:tc:xliff:document:1.2" xmlns:xsi="http://www.w3.org/2001/XMLSchema-instance" version="1.2" xsi:schemaLocation="urn:oasis:names:tc:xliff:document:1.2 xliff-core-1.2-transitional.xsd">
  <file datatype="xml" source-language="en" target-language="fr" original="../Strings.resx">
    <body>
      <trans-unit id="AmbiguousProjectError">
        <source>MSBUILD : error MSB1011: Specify which project or solution file to use because this folder contains more than one project or solution file.</source>
        <target state="translated">MSBUILD : error MSB1011: Spécifiez le fichier projet ou solution à utiliser car ce dossier en contient plusieurs.</target>
        <note>{StrBegin="MSBUILD : error MSB1011: "}UE: If no project or solution file is explicitly specified on the MSBuild.exe command-line, then the engine searches for a
      project or solution file in the current directory by looking for *.*PROJ and *.SLN. If more than one file is found that matches this wildcard, we
      fire this error.
      LOCALIZATION: The prefix "MSBUILD : error MSBxxxx:" should not be localized.</note>
      </trans-unit>
      <trans-unit id="BuildFailedWithPropertiesItemsOrTargetResultsRequested">
        <source>Build failed. Properties, Items, and Target results cannot be obtained. See details in stderr above.</source>
        <target state="translated">Échec de la génération. Impossible d’obtenir les propriétés, les éléments et les résultats cibles. Consultez les détails dans stderr ci-dessus.</target>
        <note />
      </trans-unit>
      <trans-unit id="BuildFinished">
        <source>Build {0} in {1}s</source>
        <target state="translated">Générer {0} dans {1}s</target>
        <note>
      Overall build summary
      {0}: BuildResult_X (below)
      {1}: duration in seconds with 1 decimal point
    </note>
      </trans-unit>
      <trans-unit id="BuildResult_Failed">
        <source>failed</source>
        <target state="translated">échec</target>
        <note>
      Part of Terminal Logger summary message: "Build {BuildResult_X} in {duration}s"
    </note>
      </trans-unit>
      <trans-unit id="BuildResult_FailedWithErrors">
        <source>failed with {0} error(s)</source>
        <target state="translated">a échoué avec {0} erreur(s)</target>
        <note>
      Part of Terminal Logger summary message: "Build {BuildResult_X} in {duration}s"
    </note>
      </trans-unit>
      <trans-unit id="BuildResult_FailedWithErrorsAndWarnings">
        <source>failed with {0} error(s) and {1} warning(s)</source>
        <target state="translated">a échoué avec {0} erreur(s) et {1} avertissement(s)</target>
        <note>
      Part of Terminal Logger summary message: "Build {BuildResult_X} in {duration}s"
    </note>
      </trans-unit>
      <trans-unit id="BuildResult_FailedWithWarnings">
        <source>failed with {0} warning(s)</source>
        <target state="translated">a échoué avec {0} avertissement(s)</target>
        <note>
      Part of Terminal Logger summary message: "Build {BuildResult_X} in {duration}s"
    </note>
      </trans-unit>
      <trans-unit id="BuildResult_Succeeded">
        <source>succeeded</source>
        <target state="translated">a réussi</target>
        <note>
      Part of Terminal Logger summary message: "Build {BuildResult_X} in {duration}s"
    </note>
      </trans-unit>
      <trans-unit id="BuildResult_SucceededWithWarnings">
        <source>succeeded with {0} warning(s)</source>
        <target state="translated">a réussi avec {0} avertissement(s)</target>
        <note>
      Part of Terminal Logger summary message: "Build {BuildResult_X} in {duration}s"
    </note>
      </trans-unit>
      <trans-unit id="CommandLine">
        <source>Command line arguments = "{0}"</source>
        <target state="translated">Arguments de ligne de commande = "{0}"</target>
        <note />
      </trans-unit>
      <trans-unit id="ConfigurationFailurePrefixNoErrorCode">
        <source>MSBUILD : Configuration error {0}: {1}</source>
        <target state="translated">MSBUILD : Configuration - error {0}: {1}</target>
        <note>{SubString="Configuration"}UE: This prefixes any error from reading the toolset definitions in msbuild.exe.config or the registry.
      There's no error code because one was included in the error message.
      LOCALIZATION: The word "Configuration" should be localized, the words "MSBuild" and "error" should NOT be localized.
    </note>
      </trans-unit>
      <trans-unit id="CannotAutoDisableAutoResponseFile">
        <source>MSBUILD : error MSB1027: The -noAutoResponse switch cannot be specified in the MSBuild.rsp auto-response file, nor in any response file that is referenced by the auto-response file.</source>
        <target state="translated">MSBUILD : error MSB1027: Impossible de spécifier le commutateur -noAutoResponse dans le fichier réponse automatique MSBuild.rsp, ni dans aucun autre fichier réponse référencé par le fichier réponse automatique.</target>
        <note>{StrBegin="MSBUILD : error MSB1027: "}LOCALIZATION: The prefix "MSBUILD : error MSBxxxx:", "-noAutoResponse" and "MSBuild.rsp" should not be localized.</note>
      </trans-unit>
      <trans-unit id="DurationDisplay">
        <source>({0:F1}s)</source>
        <target state="translated">({0:F1}s)</target>
        <note>
        {0}: duration in seconds with 1 decimal point
      </note>
      </trans-unit>
      <trans-unit id="HelpMessage_41_QuestionSwitch">
        <source>  -question
                     (Experimental) Question whether there is any build work.
                     MSBuild will error out when it detects a target or task
                     that can be incremental (has inputs and outputs),
                     but isn't up to date.
                     (Short form: -q)
    </source>
        <target state="translated">  -question
                     (Expérimental) Spécifiez s’il existe un travail de build.
                     MSBuild génère une erreur lorsqu’il détecte une cible ou une tâche
                     qui peut être incrémentielle (a des entrées et des sorties),
                     mais n’est pas à jour.
                     (Forme abrégée : -q)
    </target>
        <note>
      LOCALIZATION: "MSBuild" should not be localized.
      LOCALIZATION: "-question" and "-q" should not be localized.
      LOCALIZATION: None of the lines should be longer than a standard width console window, eg 80 chars.
    </note>
      </trans-unit>
      <trans-unit id="HelpMessage_42_ReportFileAccessesSwitch">
        <source>  -reportFileAccesses[:True|False]
                     Causes MSBuild to report file accesses to any configured
                     project cache plugins.

                     This flag is experimental and may not work as intended.
    </source>
        <target state="translated">  -reportFileAccesses[:True|False]
                     Entraîne le signalement par MSBuild des accès par fichiers aux plug-ins
                     de cache de projet configurés.

                     Cet indicateur est expérimental et peut ne pas fonctionner comme prévu.
    </target>
        <note>
      LOCALIZATION: "-reportFileAccesses" should not be localized.
      LOCALIZATION: None of the lines should be longer than a standard width console window, eg 80 chars.
    </note>
      </trans-unit>
      <trans-unit id="HelpMessage_43_GetPropertySwitch">
        <source>  -getProperty:propertyName,...
                     Write out the value of one or more specified properties
                     after evaluation, without executing the build, or if either
                     the -targets option or the -getTargetResult option is
                     used, write out the values after the build.
    </source>
        <target state="translated">  -getProperty:propertyName,...
                     Notez la valeur d’une ou de plusieurs propriétés spécifiées
                     après l’évaluation, sans exécuter la build, ou si
                     l’option -targets ou l’option -getTargetResult est
                     utilisée, écrivez les valeurs après la build.
    </target>
        <note>
      LOCALIZATION: "-getProperty", "-targets" and "-getTargetResult" should not be localized.
      LOCALIZATION: None of the lines should be longer than a standard width console window, eg 80 chars.
    </note>
      </trans-unit>
      <trans-unit id="HelpMessage_44_GetItemSwitch">
        <source>  -getItem:itemName,...
                     Write out the value of one or more specified items and
                     their associated metadata after evaluation without
                     executing the build, or if either the -targets option
                     or the -getTargetResult option is used, write out
                     the values after the build.
    </source>
        <target state="translated">  -getItem:itemName,...
                     Notez la valeur d’un ou de plusieurs éléments spécifiés et
                     leurs métadonnées associées après l’évaluation sans
                     l’exécution de la build, ou si l’option -targets
                     ou l’option -getTargetResult est utilisée, écrivez
                     les valeurs après la build.
    </target>
        <note>
      LOCALIZATION: "-getItem", "targets" and "getTargetResult" should not be localized.
      LOCALIZATION: None of the lines should be longer than a standard width console window, eg 80 chars.
    </note>
      </trans-unit>
      <trans-unit id="HelpMessage_45_GetTargetResultSwitch">
        <source>  -getTargetResult:targetName,...
                     Write out the output value of one or more targets and
                     the specified targets will be executed.
    </source>
        <target state="translated">  -getTargetResult:targetName,...
                     Notez la valeur de sortie d’une ou de plusieurs cibles et
                     les cibles spécifiées seront exécutées.
    </target>
        <note>
      LOCALIZATION: "-getTargetResult" should not be localized.
      LOCALIZATION: None of the lines should be longer than a standard width console window, eg 80 chars.
    </note>
      </trans-unit>
      <trans-unit id="HelpMessage_46_FeatureAvailabilitySwitch">
        <source>  -featureAvailability:featureName,...
                     Check feature availability. The result is one of the
                     strings "Undefined", "Available", "NotAvailable" and
                     "Preview".
                     - Undefined - the availability of the feature is undefined
                     (the feature name is unknown to the feature availability
                     checker)
                     - NotAvailable - the feature is not available (unlike
                     Undefined, the feature name is known to the feature
                     availability checker and it knows the feature is not
                     supported by current MSBuild engine)
                     - Available - the feature is available
                     - Preview - the feature is in preview (not stable)
                     (Short form: -fa)
    </source>
        <target state="translated">  -featureAvailability:featureName,...
                     Vérifiez la disponibilité des fonctionnalités. Le résultat est l’une des
                     chaînes « Non défini », « Disponible », « Indisponible » et
                     « Préversion ».
                     - Non défini : la disponibilité de la fonctionnalité n’est pas définie
                     (le nom de la fonctionnalité est inconnu du vérificateur de la disponibilité
                     des fonctionnalités)
                     - Indisponible : la fonctionnalité n’est pas disponible (contrairement à
                     Non défini, le nom de la fonctionnalité est connu du vérificateur de la fonctionnalité
                     et il sait que la fonctionnalité n’est pas
                     prise en charge par le moteur MSBuild actuel)
                     - Disponible : la fonctionnalité est disponible
                     - Préversion : la fonctionnalité est en préversion (non stable)
                     (Forme abrégée : -fa)
    </target>
        <note>
      LOCALIZATION: "-featureAvailability", "-fa", "Undefined", "Available" "NotAvailable" and "Preview"should not be localized.
      LOCALIZATION: None of the lines should be longer than a standard width console window, eg 80 chars.
    </note>
      </trans-unit>
      <trans-unit id="HelpMessage_47_TerminalLoggerSwitch">
        <source>  -terminalLogger[:auto,on,off]
                     Enable or disable the terminal logger. Terminal logger
                     provides enhanced build output on the console in real time,
                     organized logically by project, and designed to highlight
                     actionable information. Specify auto (or use the option
                     without arguments) to use the terminal logger only if the
                     standard output is not redirected. Don't parse the output
                     or otherwise rely on it remaining unchanged in future
                     versions. This option is available in MSBuild 17.8 and
                     later.
                     (Short form: -tl)
    </source>
        <target state="translated">  -terminalLogger[:auto,on,off]
                     Activez ou désactivez l’enregistreur d’événements du terminal. Enregistreur d’événements terminal
                     fournit une sortie de build améliorée sur la console en temps réel,
                     organisée logiquement par projet et conçu pour mettre en évidence
                     les informations exploitables. Spécifier automatiquement (ou utiliser l’option
                     sans arguments) pour utiliser l’enregistreur d’événements de terminal uniquement si la
                     sortie standard n’est pas redirigée. N’analysez pas la sortie
                     et ne vous attendez pas à ce qu’elle reste inchangée dans les futures
                     versions. Cette option est disponible dans MSBuild 17.8 et
                     versions ultérieures.
                     (Forme abrégée : -tl)
    </target>
        <note>
      LOCALIZATION: "-terminalLogger", "-tl", and "auto" should not be localized.
      LOCALIZATION: None of the lines should be longer than a standard width console window, eg 80 chars.
    </note>
      </trans-unit>
      <trans-unit id="HelpMessage_48_TerminalLoggerParametersSwitch">
        <source>  -terminalLoggerParameters: &lt;parameters&gt;
                     Parameters to terminal logger. (Short form: -tlp)
                     The available parameters.
                        default--Specifies the default behavior of the terminal
                        logger. It requires one of the following values:
                           - `on`, `true`  forces TerminalLogger to be used even
                            when it would be disabled.
                           - `off`, `false` forces TerminalLogger to not be used
                            even when it would be enabled.
                           - `auto` enables TerminalLogger when the terminal
                            supports it and the session doesn't have redirected
                            stdout/stderr
                        verbosity--Override the -verbosity setting for this
                        logger
                        showCommandLine--Show TaskCommandLineEvent messages

                      Example:
                        -tlp:default=auto;verbosity=diag;shownCommandLine
    </source>
        <target state="translated">  -terminalLoggerParameters: &lt;parameters&gt;
                     Paramètres de l’enregistreur d’événements de terminal. (Forme abrégée : -tlp)
                     Paramètres disponibles.
                        default --Spécifie le comportement par défaut de l’enregistreur
                        de terminal. Elle nécessite l’une des valeurs suivantes :
                           - 'on', 'true' force TerminalLogger à être utilisé même
                            quand il serait désactivé.
                           - 'off', 'false' force TerminalLogger à ne pas être utilisé
                            même lorsqu’il serait activé.
                           - « auto » active TerminalLogger lorsque le terminal
                            la prend en charge et la session n’a pas redirigée
                            stdout/stderr
                        verbosity--Remplacer le paramètre -verbosity pour cet
                        enregistreur
                        showCommandLine--Afficher les messages TaskCommandLineEvent

                      Exemple :
                        -tlp:default=auto;verbosity=diag;shownCommandLine
    </target>
        <note>
      LOCALIZATION: "-terminalLoggerParameters", "-tlp", "default", "on", "true", "off", "false", "auto", "verbosity", "showCommandLine" should not be localized.
      LOCALIZATION: None of the lines should be longer than a standard width console window, eg 80 chars.
    </note>
      </trans-unit>
      <trans-unit id="HelpMessage_51_GetResultOutputFileSwitch">
        <source>  -getResultOutputFile:file
                     Redirect output from get* into a file.

                     Example:
                     -getProperty:Bar -getResultOutputFile:Biz.txt
                     This writes the value of property Bar into Biz.txt.
    </source>
        <target state="translated">  -getResultOutputFile:file
                     Rediriger la sortie de get* vers un fichier.

                     Exemple :
                     -getProperty:Bar -getResultOutputFile:Biz.txt
                     Cette opération écrit la valeur de la barre de propriétés dans Biz.txt.
    </target>
        <note>
      LOCALIZATION: "-getResultOutputFile", "get*" and "-getProperty" should not be localized.
      LOCALIZATION: None of the lines should be longer than a standard width console window, eg 80 chars.
    </note>
      </trans-unit>
      <trans-unit id="HelpMessage_52_BuildCheckSwitch">
        <source>  -check
                     Enables BuildChecks during the build.
                     BuildCheck enables evaluating rules to ensure properties 
                     of the build. For more info see aka.ms/buildcheck
	</source>
        <target state="translated">  -check
<<<<<<< HEAD
                     Active BuildChecks pendant la construction.
                     BuildCheck permet d'évaluer les règles pour garantir les propriétés 
                     de la construction. Pour plus d'informations, consultez aka.ms/buildcheck
=======
                     Active BuildChecks pendant la build.
                     BuildCheck permet d'évaluer les règles pour garantir les propriétés 
                     de la build. Pour plus d'informations, consultez aka.ms/buildcheck
>>>>>>> 4ae11fa8
	</target>
        <note>
    {Locked="-check"}{Locked="BuildChecks"}{Locked="BuildCheck"}
    LOCALIZATION: None of the lines should be longer than a standard width console window, eg 80 chars.
  </note>
      </trans-unit>
      <trans-unit id="InvalidLowPriorityValue">
        <source>MSBUILD : error MSB1064: Low priority value is not valid. {0}</source>
        <target state="translated">MSBUILD : error MSB1064: la valeur basse priorité n’est pas valide. {0}</target>
        <note>
      {StrBegin="MSBUILD : error MSB1064: "}
      UE: This message does not need in-line parameters because the exception takes care of displaying the invalid arg.
      This error is shown when a user specifies a value for the lowPriority parameter that is not equivalent to Boolean.TrueString or Boolean.FalseString.
      LOCALIZATION: The prefix "MSBUILD : error MSBxxxx:" should not be localized.
    </note>
      </trans-unit>
      <trans-unit id="InvalidTerminalLoggerValue">
        <source>MSBUILD : error MSB1065: Terminal logger value is not valid. It should be one of 'auto', 'true', or 'false'. {0}</source>
        <target state="translated">MSBUILD : error MSB1065: La valeur du journal du terminal n’est pas valide. Il doit s’agir de 'auto', 'true' ou 'false'. {0}</target>
        <note>
      {StrBegin="MSBUILD : error MSB1065: "}
      UE: This message does not need in-line parameters because the exception takes care of displaying the invalid arg.
      This error is shown when a user specifies a value for the lowPriority parameter that is not equivalent to Boolean.TrueString or Boolean.FalseString.
      LOCALIZATION: The prefix "MSBUILD : error MSBxxxx:" should not be localized.
    </note>
      </trans-unit>
      <trans-unit id="InvalidReportFileAccessesValue">
        <source>MSBUILD : error MSB1063: Report file accesses value is not valid. {0}</source>
        <target state="translated">MSBUILD : error MSB1063: la valeur d’accès au fichier de rapport n’est pas valide. {0}</target>
        <note>
      {StrBegin="MSBUILD : error MSB1063: "}
      UE: This message does not need in-line parameters because the exception takes care of displaying the invalid arg.
      This error is shown when a user specifies a value that is not equivalent to Boolean.TrueString or Boolean.FalseString.
      LOCALIZATION: The prefix "MSBUILD : error MSBxxxx:" should not be localized.
    </note>
      </trans-unit>
      <trans-unit id="LongPaths">
        <source>Based on the Windows registry key LongPathsEnabled, the LongPaths feature is {0}.</source>
        <target state="translated">D’après la clé de Registre Windows LongPathsEnabled, la fonctionnalité LongPaths est {0}.</target>
        <note>"Windows" is the OS, "LongPathsEnabled" should not be localized, and {0} will be "enabled"/"disabled"/"not set"</note>
      </trans-unit>
      <trans-unit id="LongPaths_Disabled">
        <source>disabled</source>
        <target state="translated">désactivé</target>
        <note />
      </trans-unit>
      <trans-unit id="LongPaths_Enabled">
        <source>enabled</source>
        <target state="translated">activé</target>
        <note />
      </trans-unit>
      <trans-unit id="LongPaths_Missing">
        <source>not set</source>
        <target state="translated">non défini</target>
        <note />
      </trans-unit>
      <trans-unit id="MSBuildVersionMessage">
        <source>MSBuild version {0} for {1}</source>
        <target state="translated">Version MSBuild {0} pour {1}</target>
        <note>LOCALIZATION: {0} contains the DLL version number. {1} contains the name of a runtime, like ".NET Framework" or ".NET Core"</note>
      </trans-unit>
      <trans-unit id="CurrentDirectory">
        <source>Current directory = "{0}"</source>
        <target state="translated">Répertoire actif = "{0}"</target>
        <note />
      </trans-unit>
      <trans-unit id="DuplicateOutputResultsCache">
        <source>MSBUILD : error MSB1058: Only one output results cache can be specified.</source>
        <target state="translated">MSBUILD : error MSB1058: un seul cache de résultats de sortie peut être spécifié.</target>
        <note>{StrBegin="MSBUILD : error MSB1058: "}</note>
      </trans-unit>
      <trans-unit id="DuplicateProjectSwitchError">
        <source>MSBUILD : error MSB1008: Only one project can be specified.</source>
        <target state="translated">MSBUILD : error MSB1008: Un seul projet peut être spécifié.</target>
        <note>{StrBegin="MSBUILD : error MSB1008: "}UE: This happens if the user does something like "msbuild.exe myapp.proj myapp2.proj". This is not allowed.
    MSBuild.exe will only build a single project. The help topic may link to an article about how to author an MSBuild project
    that itself launches MSBuild on a number of other projects.
    LOCALIZATION: The prefix "MSBUILD : error MSBxxxx:" should not be localized.</note>
      </trans-unit>
      <trans-unit id="EnvironmentVariableAsSwitch">
        <source>MSBUILD : error MSB1060: Undefined environment variable passed in as switch.</source>
        <target state="translated">MSBUILD : error MSB1060: variable d’environnement non définie passée en tant que commutateur.</target>
        <note>
      {StrBegin="MSBUILD : error MSB1060: "}
      UE: This error is shown when a user passes in an environment variable (including from a response file)
      but the environment variable is not defined.
    </note>
      </trans-unit>
      <trans-unit id="FatalError">
        <source>MSBUILD : error MSB1025: An internal failure occurred while running MSBuild.</source>
        <target state="translated">MSBUILD : error MSB1025: Une erreur interne s'est produite lors de l'exécution de MSBuild.</target>
        <note>{StrBegin="MSBUILD : error MSB1025: "}UE: This message is shown when the application has to terminate either because of a bug in the code, or because some
      FX/CLR method threw an unexpected exception.
      LOCALIZATION: The prefix "MSBUILD : error MSBxxxx:" and "MSBuild" should not be localized.</note>
      </trans-unit>
      <trans-unit id="HelpMessage_1_Syntax">
        <source>Syntax:              MSBuild.exe [options] [project file | directory]
</source>
        <target state="translated">Syntaxe :              MSBuild.exe [options] [fichier projet | répertoire]
</target>
        <note>
      LOCALIZATION: The following should not be localized:
      1) "MSBuild", "MSBuild.exe" and "MSBuild.rsp"
      2) the string "proj" that describes the extension we look for
      3) all switch names and their short forms e.g. -property, or -p
      4) all verbosity levels and their short forms e.g. quiet, or q
      LOCALIZATION: None of the lines should be longer than a standard width console window, eg 80 chars.
    </note>
      </trans-unit>
      <trans-unit id="HelpMessage_2_Description">
        <source>Description:         Builds the specified targets in the project file. If
                     a project file is not specified, MSBuild searches the
                     current working directory for a file that has a file
                     extension that ends in "proj" and uses that file.  If
                     a directory is specified, MSBuild searches that
                     directory for a project file.
</source>
        <target state="translated">Description :         Génère les cibles spécifiées dans le fichier projet. Si
                     aucun fichier projet n'est spécifié, MSBuild recherche dans le
                     répertoire de travail actuel un fichier dont
                     l'extension se termine par « proj » et utilise ce dernier. Si
                     un répertoire est spécifié, MSBuild recherche dans ce
                     répertoire un fichier projet.
</target>
        <note>
      LOCALIZATION: The following should not be localized:
      1) "MSBuild", "MSBuild.exe" and "MSBuild.rsp"
      2) the string "proj" that describes the extension we look for
      3) all switch names and their short forms e.g. -property, or -p
      4) all verbosity levels and their short forms e.g. quiet, or q
      LOCALIZATION: None of the lines should be longer than a standard width console window, eg 80 chars.
    </note>
      </trans-unit>
      <trans-unit id="HelpMessage_34_InteractiveSwitch">
        <source>  -interactive[:True|False]
                     Indicates that actions in the build are allowed to
                     interact with the user.  Do not use this argument
                     in an automated scenario where interactivity is
                     not expected.
                     Specifying -interactive is the same as specifying
                     -interactive:true.  Use the parameter to override a
                     value that comes from a response file.
    </source>
        <target state="translated">  -interactive[:True|False]
                     Indique que les actions de la build sont autorisées à
                     interagir avec l'utilisateur. N'utilisez pas cet argument
                     dans un scénario automatisé où aucune interactivité
                     n'est attendue.
                     Spécifier -interactive revient à spécifier
                     -interactive:true. Utilisez le paramètre pour remplacer une
                      valeur qui provient d'un fichier réponse.
    </target>
        <note>
      LOCALIZATION: "-interactive" should not be localized.
      LOCALIZATION: None of the lines should be longer than a standard width console window, eg 80 chars.
    </note>
      </trans-unit>
      <trans-unit id="HelpMessage_35_IsolateProjectsSwitch">
        <source>  -isolateProjects[:True|MessageUponIsolationViolation|False]
                     Causes MSBuild to build each project in isolation.

                     When set to "MessageUponIsolationViolation" (or its short
                     form "Message"), only the results from top-level targets
                     are serialized if the -outputResultsCache switch is
                     supplied. This is to mitigate the chances of an
                     isolation-violating target on a dependency project using
                     incorrect state due to its dependency on a cached target
                     whose side effects would not be taken into account.
                     (For example, the definition of a property.)

                     This is a more restrictive mode of MSBuild as it requires
                     that the project graph be statically discoverable at
                     evaluation time, but can improve scheduling and reduce
                     memory overhead when building a large set of projects.
                     (Short form: -isolate)

                     This flag is experimental and may not work as intended.
    </source>
        <target state="translated">  -isolateProjects[:True| MessageCalculIsolationViolation| Faux]
                     Force MSBuild à générer chaque projet en isolement.

Lorsqu’il est défini sur « MessageCalculIsolationViolation » (ou sa valeur
                     formulaire « Message »), seuls les résultats des cibles de niveau supérieur
                     sont sérialisées si le commutateur -outputResultsCache
                     fourni. Ceci permet d’atténuer les chances d’une
                     violation d’isolation de la cible sur un projet de dépendance à l’aide de
                     état incorrect en raison de sa dépendance sur une cible mise en cache
                     dont les effets secondaires ne sont pas pris en compte.
                     (Par exemple, définition d’une propriété.)

Il s’agit d’un mode plus restrictif de MSBuild, car il nécessite
                     que le graphe du projet soit statiquement détectable sur
                     temps d’évaluation, mais peut améliorer la planification et réduire
                     surcharge mémoire lors de la génération d’un grand ensemble de projets.
                     (Forme abrégée : -isolate)

Cet indicateur est expérimental et peut ne pas fonctionner comme prévu.
    </target>
        <note>
      LOCALIZATION: "MSBuild" should not be localized.
      LOCALIZATION: "-isolateProjects" should not be localized.
      LOCALIZATION: None of the lines should be longer than a standard width console window, eg 80 chars.</note>
      </trans-unit>
      <trans-unit id="HelpMessage_36_GraphBuildSwitch">
        <source>  -graphBuild[:True|False]
                     Causes MSBuild to construct and build a project graph.

                     Constructing a graph involves identifying project
                     references to form dependencies. Building that graph
                     involves attempting to build project references prior
                     to the projects that reference them, differing from
                     traditional MSBuild scheduling.
                     (Short form: -graph)

                     This flag is experimental and may not work as intended.
    </source>
        <target state="translated">  -graphBuild[:True|False]
                     Force MSBuild à construire et à générer un graphe de projet.

                     La construction d'un graphe implique l'identification de références
                     de projet pour former des dépendances. La construction de ce graphe
                     implique des tentatives visant à générer des références de projet avant
                     les projets qui les référencent, ce qui diffère de la
                     planification MSBuild traditionnelle.
                     (Forme abrégée : -graph)

                     Cet indicateur est expérimental et peut ne pas fonctionner comme prévu.
    </target>
        <note>
      LOCALIZATION: "MSBuild" should not be localized.
      LOCALIZATION: "-graphBuild" and "-graph" should not be localized.
      LOCALIZATION: None of the lines should be longer than a standard width console window, eg 80 chars.
    </note>
      </trans-unit>
      <trans-unit id="HelpMessage_37_DocsLink">
        <source>For more detailed information, see https://aka.ms/msbuild/docs</source>
        <target state="translated">Pour obtenir des informations plus détaillées, accédez à https://aka.ms/msbuild/docs</target>
        <note />
      </trans-unit>
      <trans-unit id="HelpMessage_38_TargetsSwitch">
        <source>  -targets[:file]
                     Prints a list of available targets without executing the
                     actual build process. By default the output is written to
                     the console window. If the path to an output file
                     is provided that will be used instead.
                     (Short form: -ts)
                     Example:
                       -ts:out.txt
    </source>
        <target state="translated">  -targets[:fichier]
                     Liste les cibles disponibles sans exécuter le
                     processus de génération réel. Par défaut, la sortie est écrite dans
                     la fenêtre de console. Si le chemin d'un fichier de sortie
                     est fourni, il est utilisé à la place.
                     (Forme abrégée : -ts)
                     Exemple :
                       -ts:out.txt
    </target>
        <note>
      LOCALIZATION: "MSBuild" should not be localized.
      LOCALIZATION: "-targets" and "-ts" should not be localized.
      LOCALIZATION: None of the lines should be longer than a standard width console window, eg 80 chars.
    </note>
      </trans-unit>
      <trans-unit id="HelpMessage_39_LowPrioritySwitch">
        <source>  -lowPriority[:True|False]
                     Causes MSBuild to run at low process priority.

                     Specifying -lowPriority is the same as specifying
                     -lowPriority:True.
                     (Short form: -low)
    </source>
        <target state="translated">  -lowPriority[:True|False]
                     Entraîne l'exécution de MSBuild avec une faible priorité de processus.

                     Spécifier -lowPriority revient à spécifier
                     -lowPriority:True.
                     (Forme abrégée : -low)
    </target>
        <note>
      LOCALIZATION: "MSBuild" should not be localized.
      LOCALIZATION: "-lowPriority" and "-low" should not be localized.
      LOCALIZATION: None of the lines should be longer than a standard width console window, eg 80 chars.
    </note>
      </trans-unit>
      <trans-unit id="HelpMessage_3_SwitchesHeader">
        <source>Switches:            Note that you can specify switches using
                     "-switch", "/switch" and "--switch".
</source>
        <target state="translated">Commutateurs :            Vous pouvez spécifier des commutateurs avec
                     "-switch", "/switch" et "--switch".
</target>
        <note>
      LOCALIZATION: The following should not be localized:
      1) "MSBuild", "MSBuild.exe" and "MSBuild.rsp"
      2) the string "proj" that describes the extension we look for
      3) all switch names and their short forms e.g. -property, or -p
      4) all verbosity levels and their short forms e.g. quiet, or q
      LOCALIZATION: None of the lines should be longer than a standard width console window, eg 80 chars.
    </note>
      </trans-unit>
      <trans-unit id="HelpMessage_40_WarnNotAsErrorSwitch">
        <source>  -warnNotAsError[:code[;code2]]
                     List of warning codes to treats not treat as errors.
                     Use a semicolon or a comma to separate
                     multiple warning codes. Has no effect if the -warnaserror
                     switch is not set.

                     Example:
                       -warnNotAsError:MSB3026
    </source>
        <target state="translated">  -warnNotAsError[:code[;code2]]
                     Liste des codes d’avertissement à traiter non comme des erreurs.
                     Utiliser un point-virgule ou une virgule pour séparer
                     plusieurs codes d’avertissement. N’a aucun effet si -warnaserror
                     n’est pas défini.

                     Exemple:
                       -warnNotAsError:MSB3026
    </target>
        <note>
      LOCALIZATION: "-warnNotAsError" should not be localized.
      LOCALIZATION: None of the lines should be longer than a standard width console window, eg 80 chars.
    </note>
      </trans-unit>
      <trans-unit id="HelpMessage_4_HelpSwitch">
        <source>  -help              Display this usage message. (Short form: -? or -h)
</source>
        <target state="translated">  -help              Afficher ce message d'utilisation. (Forme abrégée : -? ou -h)
</target>
        <note>
      LOCALIZATION: The following should not be localized:
      1) "MSBuild", "MSBuild.exe" and "MSBuild.rsp"
      2) the string "proj" that describes the extension we look for
      3) all switch names and their short forms e.g. -property, or -p
      4) all verbosity levels and their short forms e.g. quiet, or q
      LOCALIZATION: None of the lines should be longer than a standard width console window, eg 80 chars.
    </note>
      </trans-unit>
      <trans-unit id="HelpMessage_5_NoLogoSwitch">
        <source>  -noLogo            Do not display the startup banner and copyright message.
</source>
        <target state="translated">  -noLogo            Ne pas afficher la bannière de démarrage ni le message de copyright.
</target>
        <note>
      LOCALIZATION: The following should not be localized:
      1) "MSBuild", "MSBuild.exe" and "MSBuild.rsp"
      2) the string "proj" that describes the extension we look for
      3) all switch names and their short forms e.g. -property, or -p
      4) all verbosity levels and their short forms e.g. quiet, or q
      LOCALIZATION: None of the lines should be longer than a standard width console window, eg 80 chars.
    </note>
      </trans-unit>
      <trans-unit id="HelpMessage_6_VersionSwitch">
        <source>  -version           Display version information only. (Short form: -ver)
</source>
        <target state="translated">  -version           Afficher uniquement les informations sur la version. (Forme abrégée : -ver)
</target>
        <note>
      LOCALIZATION: The following should not be localized:
      1) "MSBuild", "MSBuild.exe" and "MSBuild.rsp"
      2) the string "proj" that describes the extension we look for
      3) all switch names and their short forms e.g. -property, or -p
      4) all verbosity levels and their short forms e.g. quiet, or q
      LOCALIZATION: None of the lines should be longer than a standard width console window, eg 80 chars.
    </note>
      </trans-unit>
      <trans-unit id="HelpMessage_7_ResponseFile">
        <source>  @&lt;file&gt;            Insert command-line settings from a text file. To specify
                     multiple response files, specify each response file
                     separately.

                     Any response files named "msbuild.rsp" are automatically
                     consumed from the following locations:
                     (1) the directory of msbuild.exe
                     (2) the directory of the first project or solution built
</source>
        <target state="translated">  @&lt;fichier&gt;         Insère les paramètres de ligne de commande à partir d'un
         fichier texte. Pour indiquer plusieurs fichiers réponse, spécifiez
         chacun d'eux séparément.

         Tous les fichiers réponse nommés "msbuild.rsp" sont automatiquement
         consommés depuis les emplacements suivants :
         (1) répertoire de msbuild.exe
         (2) répertoire de la première solution ou du premier projet généré
</target>
        <note>
      LOCALIZATION: The following should not be localized:
      1) "MSBuild", "MSBuild.exe" and "MSBuild.rsp"
      2) the string "proj" that describes the extension we look for
      3) all switch names and their short forms e.g. -property, or -p
      4) all verbosity levels and their short forms e.g. quiet, or q
      LOCALIZATION: None of the lines should be longer than a standard width console window, eg 80 chars.
    </note>
      </trans-unit>
      <trans-unit id="HelpMessage_8_NoAutoResponseSwitch">
        <source>  -noAutoResponse    Do not auto-include any MSBuild.rsp files. (Short form:
                     -noAutoRsp)
</source>
        <target state="translated">  -noAutoResponse    N'inclure aucun fichier MSBuild.rsp automatiquement. (Forme abrégée :
                     -noAutoRsp)
</target>
        <note>
      LOCALIZATION: The following should not be localized:
      1) "MSBuild", "MSBuild.exe" and "MSBuild.rsp"
      2) the string "proj" that describes the extension we look for
      3) all switch names and their short forms e.g. -property, or -p
      4) all verbosity levels and their short forms e.g. quiet, or q
      LOCALIZATION: None of the lines should be longer than a standard width console window, eg 80 chars.
    </note>
      </trans-unit>
      <trans-unit id="HelpMessage_9_TargetSwitch">
        <source>  -target:&lt;targets&gt;  Build these targets in this project. Use a semicolon or a
                     comma to separate multiple targets, or specify each
                     target separately. (Short form: -t)
                     Example:
                       -target:Resources;Compile
</source>
        <target state="translated">  -target:&lt;cibles&gt;   Génère ces cibles dans le projet. Utilisez un point-virgule
         ou une virgule pour séparer plusieurs cibles, ou spécifiez chaque
         cible à part. (Forme abrégée : -t)
         Exemple :
           -target:Resources;Compile
</target>
        <note>
      LOCALIZATION: The following should not be localized:
      1) "MSBuild", "MSBuild.exe" and "MSBuild.rsp"
      2) the string "proj" that describes the extension we look for
      3) all switch names and their short forms e.g. -property, or -p
      4) all verbosity levels and their short forms e.g. quiet, or q
      LOCALIZATION: None of the lines should be longer than a standard width console window, eg 80 chars.
    </note>
      </trans-unit>
      <trans-unit id="HelpMessage_10_PropertySwitch">
        <source>  -property:&lt;n&gt;=&lt;v&gt;  Set or override these project-level properties. &lt;n&gt; is
                     the property name, and &lt;v&gt; is the property value. Use a
                     semicolon or a comma to separate multiple properties, or
                     specify each property separately. (Short form: -p)
                     Example:
                       -property:WarningLevel=2;OutDir=bin\Debug\
</source>
        <target state="translated">  -property:&lt;n&gt;=&lt;v&gt; Définit ou remplace ces propriétés au niveau du projet. &lt;n&gt;
      est le nom de propriété et &lt;v&gt; la valeur de propriété. Utilisez un
      point-virgule ou une virgule pour séparer plusieurs propriétés, ou
      spécifiez chaque propriété à part. (Forme abrégée : -p)
      Exemple :
           -property:WarningLevel=2;OutDir=bin\Debug\
</target>
        <note>
      LOCALIZATION: The following should not be localized:
      1) "MSBuild", "MSBuild.exe" and "MSBuild.rsp"
      2) the string "proj" that describes the extension we look for
      3) all switch names and their short forms e.g. -property, or -p
      4) all verbosity levels and their short forms e.g. quiet, or q
      LOCALIZATION: None of the lines should be longer than a standard width console window, eg 80 chars.
    </note>
      </trans-unit>
      <trans-unit id="HelpMessage_11_LoggerSwitch">
        <source>  -logger:&lt;logger&gt;   Use this logger to log events from MSBuild. To specify
                     multiple loggers, specify each logger separately.
                     The &lt;logger&gt; syntax is:
                       [&lt;class&gt;,]&lt;assembly&gt;[,&lt;options&gt;][;&lt;parameters&gt;]
                     The &lt;logger class&gt; syntax is:
                       [&lt;partial or full namespace&gt;.]&lt;logger class name&gt;
                     The &lt;logger assembly&gt; syntax is:
                       {&lt;assembly name&gt;[,&lt;strong name&gt;] | &lt;assembly file&gt;}
                     Logger options specify how MSBuild creates the logger.
                     The &lt;logger parameters&gt; are optional, and are passed
                     to the logger exactly as you typed them. (Short form: -l)
                     Examples:
                       -logger:XMLLogger,MyLogger,Version=1.0.2,Culture=neutral
                       -logger:XMLLogger,C:\Loggers\MyLogger.dll;OutputAsHTML
</source>
        <target state="translated">  -logger:&lt;journaliseur&gt;   Utilise ce journaliseur pour les événements MSBuild. Pour indiquer
                     plusieurs journaliseurs, spécifiez chacun d'eux séparément.
                     Syntaxe de &lt;journaliseur&gt; :
                       [&lt;classe&gt;,]&lt;assembly&gt;[,&lt;options&gt;][;&lt;paramètres&gt;]
                     Syntaxe de &lt;classe de journalisation&gt; :
                       [&lt;espace de noms partiels ou complets&gt;.]&lt;nom de la classe de journalisation&gt;
                     Syntaxe de &lt;assembly de journalisation&gt; :
                       {&lt;assembly name&gt;[,&lt;strong name&gt;] | &lt;assembly file&gt;}
                     Les options de journalisation spécifient la façon dont MSBuild crée le journaliseur.
                     Les &lt;paramètres de journalisation&gt; sont facultatifs. Ils sont passés
                     au journaliseur tels que vous les avez tapés. (Forme abrégée : -l)
                     Exemples :
                       -logger:XMLLogger,MyLogger,Version=1.0.2,Culture=neutral
                       -logger:XMLLogger,C:\Loggers\MyLogger.dll;OutputAsHTML
</target>
        <note>
      LOCALIZATION: The following should not be localized:
      1) "MSBuild", "MSBuild.exe" and "MSBuild.rsp"
      2) the string "proj" that describes the extension we look for
      3) all switch names and their short forms e.g. -property, or -p
      4) all verbosity levels and their short forms e.g. quiet, or q
      LOCALIZATION: None of the lines should be longer than a standard width console window, eg 80 chars.
    </note>
      </trans-unit>
      <trans-unit id="HelpMessage_12_VerbositySwitch">
        <source>  -verbosity:&lt;level&gt; Display this amount of information in the event log.
                     The available verbosity levels are: q[uiet], m[inimal],
                     n[ormal], d[etailed], and diag[nostic]. (Short form: -v)
                     Example:
                       -verbosity:quiet

                     Note: File loggers' verbosity
                           is set separately by
                           -fileloggerparameters.
</source>
        <target state="translated">  -verbosity:&lt;level&gt; Affiche cette quantité d’informations dans le journal des événements.
                     Les niveaux de verbosité disponibles sont : q[uiet], m[inimal],
                     n[ormal], d[etailed] et diag[nostic]. (Forme abrégée : -v)
                     Exemple:
                       -verbosity:quiet

Remarque : verbosité des enregistreurs d’événements de fichiers
                           est défini séparément par
                           -fileloggerparameters.
</target>
        <note>
      LOCALIZATION: The following should not be localized:
      1) "MSBuild", "MSBuild.exe" and "MSBuild.rsp"
      2) the string "proj" that describes the extension we look for
      3) all switch names and their short forms e.g. -property, or -p
      4) all verbosity levels and their short forms e.g. quiet, or q
      LOCALIZATION: None of the lines should be longer than a standard width console window, eg 80 chars.
    </note>
      </trans-unit>
      <trans-unit id="HelpMessage_13_ConsoleLoggerParametersSwitch">
        <source>  -consoleLoggerParameters:&lt;parameters&gt;
                     Parameters to console logger. (Short form: -clp)
                     The available parameters are:
                        PerformanceSummary--Show time spent in tasks, targets
                            and projects.
                        Summary--Show error and warning summary at the end.
                        NoSummary--Don't show error and warning summary at the
                            end.
                        ErrorsOnly--Show only errors.
                        WarningsOnly--Show only warnings.
                        NoItemAndPropertyList--Don't show list of items and
                            properties at the start of each project build.
                        ShowCommandLine--Show TaskCommandLineEvent messages
                        ShowTimestamp--Display the Timestamp as a prefix to any
                            message.
                        ShowEventId--Show eventId for started events, finished
                            events, and messages
                        ForceNoAlign--Does not align the text to the size of
                            the console buffer
                        DisableConsoleColor--Use the default console colors
                            for all logging messages.
                        DisableMPLogging-- Disable the multiprocessor
                            logging style of output when running in
                            non-multiprocessor mode.
                        EnableMPLogging--Enable the multiprocessor logging
                            style even when running in non-multiprocessor
                            mode. This logging style is on by default.
                        ForceConsoleColor--Use ANSI console colors even if
                            console does not support it
                        PreferConsoleColor--Use ANSI console colors only if
                            target console does support it
                     Verbosity--overrides the -verbosity setting for this
                            logger.
                     Example:
                        -consoleLoggerParameters:PerformanceSummary;NoSummary;
                                                 Verbosity=minimal
</source>
        <target state="translated">  -consoleLoggerParameters:&lt;paramètres&gt;
         Paramètres du journaliseur de la console. (Forme abrégée : -clp)
         Paramètres disponibles :
            PerformanceSummary--Affiche la durée des tâches, des cibles
                et des projets.
            Summary--Récapitulatif des erreurs et des avertissements à la fin.
            NoSummary--Aucun récapitulatif des erreurs et des avertissements
                à la fin.
            ErrorsOnly--Affiche uniquement les erreurs.
            WarningsOnly--Affiche uniquement les avertissements.
            NoItemAndPropertyList--N'affiche pas la liste des éléments et
                des propriétés au début de chaque build de projet.
            ShowCommandLine--Affiche les messages de TaskCommandLineEvent
            ShowTimestamp--Affiche l'horodatage en tant que préfixe des
                messages.
            ShowEventId--Affiche eventId pour les événements démarrés et
                achevés ainsi que les messages
            ForceNoAlign--N'aligne pas le texte par rapport à la taille de la
                mémoire tampon de la console
            DisableConsoleColor--Utilise les couleurs de la console par défaut
                pour tous les messages de journalisation.
            DisableMPLogging--Désactive le style de journalisation
                multiprocesseur de la sortie durant l'exécution en
                mode non multiprocesseur.
            EnableMPLogging--Active le style de journalisation multiprocesseur
                même durant l'exécution en mode non
                multiprocesseur. Style de journalisation activé par défaut.
            ForceConsoleColor--Utilise les couleurs de la console ANSI même si
                cela n'est pas pris en charge par la console
            PreferConsoleColor-Utilise les couleurs de console ANSI uniquement si
                            la console cible le prend en charge
                     Verbosity--Remplace le paramètre -verbosity pour ce
                            journaliseur.
                     Exemple:
                        -consoleLoggerParameters:PerformanceSummary;NoSummary;
                         Verbosity=minimal
</target>
        <note>
      LOCALIZATION: The following should not be localized:
      1) "MSBuild", "MSBuild.exe" and "MSBuild.rsp"
      2) the string "proj" that describes the extension we look for
      3) all switch names and their short forms e.g. -property, or -p
      4) all verbosity levels and their short forms e.g. quiet, or q
      LOCALIZATION: None of the lines should be longer than a standard width console window, eg 80 chars.
    </note>
      </trans-unit>
      <trans-unit id="HelpMessage_14_NoConsoleLoggerSwitch">
        <source>  -noConsoleLogger   Disable the default console logger and do not log events
                     to the console. (Short form: -noConLog)
</source>
        <target state="translated">  -noConsoleLogger   Désactiver le journaliseur de console par défaut et ne pas
                     journaliser d'événements dans la console. (Forme abrégée : -noConLog)
</target>
        <note>
      LOCALIZATION: The following should not be localized:
      1) "MSBuild", "MSBuild.exe" and "MSBuild.rsp"
      2) the string "proj" that describes the extension we look for
      3) all switch names and their short forms e.g. -property, or -p
      4) all verbosity levels and their short forms e.g. quiet, or q
      LOCALIZATION: None of the lines should be longer than a standard width console window, eg 80 chars.
    </note>
      </trans-unit>
      <trans-unit id="HelpMessage_15_ValidateSwitch">
        <source>  -validate          Validate the project against the default schema. (Short
                     form: -val)

  -validate:&lt;schema&gt; Validate the project against the specified schema. (Short
                     form: -val)
                     Example:
                       -validate:MyExtendedBuildSchema.xsd
</source>
        <target state="translated">  -validate          Valide le projet par rapport au schéma par défaut. (Forme
         abrégée : -val)

  -validate:&lt;schéma&gt; Valide le projet par rapport au schéma spécifié. (Forme
         abrégée : -val)
         Exemple :
           -validate:MyExtendedBuildSchema.xsd
</target>
        <note>
      LOCALIZATION: The following should not be localized:
      1) "MSBuild", "MSBuild.exe" and "MSBuild.rsp"
      2) the string "proj" that describes the extension we look for
      3) all switch names and their short forms e.g. -property, or -p
      4) all verbosity levels and their short forms e.g. quiet, or q
      LOCALIZATION: None of the lines should be longer than a standard width console window, eg 80 chars.
    </note>
      </trans-unit>
      <trans-unit id="HelpMessage_17_MaximumCPUSwitch">
        <source>  -maxCpuCount[:n]   Specifies the maximum number of concurrent processes to
                     build with. If the switch is not used, the default
                     value used is 1. If the switch is used without a value
                     MSBuild will use up to the number of processors on the
                     computer. (Short form: -m[:n])
      </source>
        <target state="translated">  -maxCpuCount[:n]   Spécifie le nombre maximal de processus
                     de génération simultanés. Si le commutateur n'est pas utilisé, la valeur
                     par défaut est 1. Si le commutateur est utilisé sans valeur,
                     MSBuild peut utiliser tous les processeurs de
                     l'ordinateur. (Forme abrégée : -m[:n])
      </target>
        <note>
          LOCALIZATION: "maxCpuCount" should not be localized.
          LOCALIZATION: None of the lines should be longer than a standard width console window, eg 80 chars.
      </note>
      </trans-unit>
      <trans-unit id="HelpMessage_16_Examples">
        <source>Examples:

        MSBuild MyApp.sln -t:Rebuild -p:Configuration=Release
        MSBuild MyApp.csproj -t:Clean
                             -p:Configuration=Debug;TargetFrameworkVersion=v3.5
    </source>
        <target state="translated">Exemples :

        MSBuild MyApp.sln -t:Rebuild -p:Configuration=Release
        MSBuild MyApp.csproj -t:Clean
                             -p:Configuration=Debug;TargetFrameworkVersion=v3.5
    </target>
        <note>
      LOCALIZATION: The following should not be localized:
      1) "MSBuild", "MSBuild.exe" and "MSBuild.rsp"
      2) the string "proj" that describes the extension we look for
      3) all switch names and their short forms e.g. -property, or -p
      4) all verbosity levels and their short forms e.g. quiet, or q
      LOCALIZATION: None of the lines should be longer than a standard width console window, eg 80 chars.
    </note>
      </trans-unit>
      <trans-unit id="HelpMessage_InputCachesFiles">
        <source>  -inputResultsCaches:&lt;cacheFile&gt;...
                     Semicolon separated list of input cache files that MSBuild
                     will read build results from. If -isolateProjects is set
                     to False, this sets it to True. (short form: -irc)
   </source>
        <target state="translated">  -inputResultsCaches:&lt;cacheFile&gt;...
                     Liste séparée par des points-virgules des fichiers de cache d’entrée que MSBuild
                     lirea les résultats de build à partir de. Si -isolateProjects est défini
                     à False, ce qui la définit sur True. (forme abrégée : -irc)
   </target>
        <note>
      LOCALIZATION: The following should not be localized: MSBuild, -isolate
      LOCALIZATION: None of the lines should be longer than a standard width console window, eg 80 chars.
    </note>
      </trans-unit>
      <trans-unit id="HelpMessage_OutputCacheFile">
        <source>  -outputResultsCache:[cacheFile]
                     Output cache file where MSBuild will write the contents of
                     its build result caches at the end of the build.
                     If -isolateProjects is set to False, this sets it to True.
                     (short form: -orc)
   </source>
        <target state="translated">  -outputResultsCache:[cacheFile]
                     Fichier cache de sortie dans lequel MSBuild écrit le contenu de
                     ses caches de résultats de build à la fin de la build.
                     Si -isolateProjects a la valeur False, la valeur est True.
                     (forme abrégée : -orc)
   </target>
        <note>
      LOCALIZATION: The following should not be localized: MSBuild, -isolate
      LOCALIZATION: None of the lines should be longer than a standard width console window, eg 80 chars.
    </note>
      </trans-unit>
      <trans-unit id="HelpPrompt">
        <source>For switch syntax, type "MSBuild -help"</source>
        <target state="translated">Pour la syntaxe du commutateur, tapez "MSBuild -help"</target>
        <note>UE: this message is shown when the user makes a syntax error on the command-line for a switch.
    LOCALIZATION: "MSBuild -help" should not be localized.</note>
      </trans-unit>
      <trans-unit id="HelpMessage_18_DistributedLoggerSwitch">
        <source>  -distributedLogger:&lt;central logger&gt;*&lt;forwarding logger&gt;
                     Use this logger to log events from MSBuild, attaching a
                     different logger instance to each node. To specify
                     multiple loggers, specify each logger separately.
                     (Short form -dl)
                     The &lt;logger&gt; syntax is:
                       [&lt;class&gt;,]&lt;assembly&gt;[,&lt;options&gt;][;&lt;parameters&gt;]
                     The &lt;logger class&gt; syntax is:
                       [&lt;partial or full namespace&gt;.]&lt;logger class name&gt;
                     The &lt;logger assembly&gt; syntax is:
                       {&lt;assembly name&gt;[,&lt;strong name&gt;] | &lt;assembly file&gt;}
                     Logger options specify how MSBuild creates the logger.
                     The &lt;logger parameters&gt; are optional, and are passed
                     to the logger exactly as you typed them. (Short form: -l)
                     Examples:
                       -dl:XMLLogger,MyLogger,Version=1.0.2,Culture=neutral
                       -dl:MyLogger,C:\My.dll*ForwardingLogger,C:\Logger.dll
</source>
        <target state="translated">  -distributedLogger:&lt;journaliseur central&gt;*&lt;journaliseur de transfert&gt;
                     Utilise ce journaliseur pour consigner les événements MSBuild, en attachant
                     une instance de journaliseur différente à chaque nœud. Pour indiquer
                     plusieurs journaliseurs, spécifiez chacun d'eux séparément.
                     (Forme abrégée : -dl)
                     Syntaxe de &lt;journaliseur&gt; :
                       [&lt;classe&gt;,]&lt;assembly&gt;[,&lt;options&gt;][;&lt;paramètres&gt;]
                     Syntaxe de &lt;classe de journalisation&gt; :
                       [&lt;espace de noms partiels ou complets&gt;.]&lt;nom de la classe de journalisation&gt;
                     Syntaxe de &lt;assembly de journalisation&gt; :
                       {&lt;assembly name&gt;[,&lt;strong name&gt;] | &lt;assembly file&gt;}
                     Les options de journalisation spécifient la façon dont MSBuild crée le journaliseur.
                     Les &lt;paramètres de journalisation&gt; sont facultatifs. Ils sont passés
                     au journaliseur tels que vous les avez tapés. (Forme abrégée : -l)
                     Exemples :
                       -dl:XMLLogger,MyLogger,Version=1.0.2,Culture=neutral
                       -dl:MyLogger,C:\My.dll*ForwardingLogger,C:\Logger.dll
</target>
        <note>
      LOCALIZATION: The following should not be localized:
      1) "MSBuild", "MSBuild.exe" and "MSBuild.rsp"
      2) the string "proj" that describes the extension we look for
      3) all switch names and their short forms e.g. -property, or -p
      4) all verbosity levels and their short forms e.g. quiet, or q
      LOCALIZATION: None of the lines should be longer than a standard width console window, eg chars.
    </note>
      </trans-unit>
      <trans-unit id="HelpMessage_19_IgnoreProjectExtensionsSwitch">
        <source>  -ignoreProjectExtensions:&lt;extensions&gt;
                     List of extensions to ignore when determining which
                     project file to build. Use a semicolon or a comma
                     to separate multiple extensions.
                     (Short form: -ignore)
                     Example:
                       -ignoreProjectExtensions:.sln
    </source>
        <target state="translated">  -ignoreProjectExtensions:&lt;extensions&gt;
         Liste d'extensions à ignorer au moment de la sélection
         du fichier projet à générer. Utilisez un point-virgule ou une virgule
         pour séparer plusieurs extensions.
         (Forme abrégée : -ignore)
         Exemple :
           -ignoreProjectExtensions:.sln
    </target>
        <note>
      LOCALIZATION: The following should not be localized:
      1) "MSBuild", "MSBuild.exe" and "MSBuild.rsp"
      2) the string "proj" that describes the extension we look for
      3) all switch names and their short forms e.g. -property, or -p
      4) all verbosity levels and their short forms e.g. quiet, or q
      LOCALIZATION: None of the lines should be longer than a standard width console window, eg 80 chars.
    </note>
      </trans-unit>
      <trans-unit id="HelpMessage_23_ToolsVersionSwitch">
        <source>  -toolsVersion:&lt;version&gt;
                     The version of the MSBuild Toolset (tasks, targets, etc.)
                     to use during build. This version will override the
                     versions specified by individual projects. (Short form:
                     -tv)
                     Example:
                       -toolsVersion:3.5
   </source>
        <target state="translated">  -toolsVersion:&lt;version&gt;
         Version de l'ensemble d'outils MSBuild (tâches, cibles, etc.)
         à utiliser durant la génération. Cette version remplace les
         versions spécifiées par chacun des projets. (Forme abrégée :
         -tv)
         Exemple :
           -toolsVersion:3.5
   </target>
        <note>
      LOCALIZATION: The following should not be localized:
      1) "MSBuild", "MSBuild.exe" and "MSBuild.rsp"
      2) the string "proj" that describes the extension we look for
      3) all switch names and their short forms e.g. -property, or -p
      4) all verbosity levels and their short forms e.g. quiet, or q
      LOCALIZATION: None of the lines should be longer than a standard width console window, eg 80 chars.
    </note>
      </trans-unit>
      <trans-unit id="HelpMessage_20_FileLoggerSwitch">
        <source>  -fileLogger[n]     Logs the build output to a file. By default
                     the file is in the current directory and named
                     "msbuild[n].log". Events from all nodes are combined into
                     a single log. The location of the file and other
                     parameters for the fileLogger can be specified through
                     the addition of the "-fileLoggerParameters[n]" switch.
                     "n" if present can be a digit from 1-9, allowing up to
                     10 file loggers to be attached. (Short form: -fl[n])
    </source>
        <target state="translated">  -fileLogger[n]     Enregistre la sortie de build dans un fichier. Par défaut,
                     le fichier se trouve dans le répertoire actif et se nomme
                     "msbuild[n].log". Les événements de tous les nœuds sont regroupés
                     dans un même journal. Vous pouvez spécifier l'emplacement du fichier et d'autres
                     paramètres pour fileLogger en ajoutant
                     le commutateur "-fileLoggerParameters[n]".
                     S'il est spécifié, "n" doit être un chiffre entre 1 et 9,
                     ce qui permet d'attacher jusqu'à 10 journaliseurs vers des fichiers. (Forme abrégée : -fl[n])
    </target>
        <note>
      LOCALIZATION: The following should not be localized:
      1) "MSBuild", "MSBuild.exe" and "MSBuild.rsp"
      2) the string "proj" that describes the extension we look for
      3) all switch names and their short forms e.g. -property, or -p
      4) all verbosity levels and their short forms e.g. quiet, or q
      LOCALIZATION: None of the lines should be longer than a standard width console window, eg 80 chars.
    </note>
      </trans-unit>
      <trans-unit id="HelpMessage_21_DistributedFileLoggerSwitch">
        <source>  -distributedFileLogger
                     Logs the build output to multiple log files, one log file
                     per MSBuild node. The initial location for these files is
                     the current directory. By default the files are called
                     "MSBuild&lt;nodeid&gt;.log". The location of the files and
                     other parameters for the fileLogger can be specified
                     with the addition of the "-fileLoggerParameters" switch.

                     If a log file name is set through the fileLoggerParameters
                     switch the distributed logger will use the fileName as a
                     template and append the node id to this fileName to
                     create a log file for each node.
    </source>
        <target state="translated">  -distributedFileLogger
         Enregistre la sortie de build dans plusieurs fichiers journaux, à
         raison d'un fichier journal par nœud MSBuild. L'emplacement initial de
         ces fichiers est le répertoire actif. Par défaut, les fichiers sont
         nommés "MSBuild&lt;idnœud&gt;.log". Vous pouvez spécifier l'emplacement
         des fichiers et d'autres paramètres pour fileLogger
         en ajoutant le commutateur "-fileLoggerParameters".

         Si un nom de fichier journal est défini via le commutateur
         fileLoggerParameters, le journaliseur distribué utilise fileName comme
         modèle et lui ajoute l'ID du nœud afin de
         créer un fichier journal pour chaque nœud.
    </target>
        <note>
      LOCALIZATION: The following should not be localized:
      1) "MSBuild", "MSBuild.exe" and "MSBuild.rsp"
      2) the string "proj" that describes the extension we look for
      3) all switch names and their short forms e.g. -property, or -p
      4) all verbosity levels and their short forms e.g. quiet, or q
      LOCALIZATION: None of the lines should be longer than a standard width console window, eg 80 chars.
    </note>
      </trans-unit>
      <trans-unit id="HelpMessage_22_FileLoggerParametersSwitch">
        <source>  -fileLoggerParameters[n]:&lt;parameters&gt;
                     Provides any extra parameters for file loggers.
                     The presence of this switch implies the
                     corresponding -fileLogger[n] switch.
                     "n" if present can be a digit from 1-9.
                     -fileLoggerParameters is also used by any distributed
                     file logger, see description of -distributedFileLogger.
                     (Short form: -flp[n])
                     The same parameters listed for the console logger are
                     available. Some additional available parameters are:
                        LogFile--path to the log file into which the
                            build log will be written.
                        Append--determines if the build log will be appended
                            to or overwrite the log file. Setting the
                            switch appends the build log to the log file;
                            Not setting the switch overwrites the
                            contents of an existing log file.
                            The default is not to append to the log file.
                        Encoding--specifies the encoding for the file,
                            for example, UTF-8, Unicode, or ASCII
                     Default verbosity is Detailed.
                     Examples:
                       -fileLoggerParameters:LogFile=MyLog.log;Append;
                                           Verbosity=diagnostic;Encoding=UTF-8

                       -flp:Summary;Verbosity=minimal;LogFile=msbuild.sum
                       -flp1:warningsonly;logfile=msbuild.wrn
                       -flp2:errorsonly;logfile=msbuild.err
    </source>
        <target state="translated">  -fileLoggerParameters[n]:&lt;paramètres&gt;
         Paramètres supplémentaires pour les journaliseurs de fichiers.
         La présence de ce commutateur implique l'utilisation du
         commutateur -fileLogger[n] correspondant.
         S'il est spécifié, "n" doit être un chiffre entre 1 et 9.
         -fileLoggerParameters est également utilisé par tous les
         journaliseurs vers des fichiers. Consultez la description de -distributedFileLogger.
         (Forme abrégée : -flp[n])
         Les mêmes paramètres que ceux listés pour le journaliseur de la
         console sont disponibles. Paramètres supplémentaires disponibles :
            LogFile--Chemin du fichier journal dans lequel
                le journal de génération est écrit.
            Append--Détermine si le journal de génération est ajouté
                au fichier journal ou s'il le remplace. Si vous utilisez le
                commutateur, le journal de génération est ajouté au fichier
                journal. Sinon, le contenu du fichier journal
                existant est remplacé.
                Par défaut, le fichier journal est remplacé.
            Encoding--Spécifie l'encodage du fichier,
                par exemple, UTF-8, Unicode ou ASCII
         Le niveau de détail par défaut est Detailed.
         Exemples :
           -fileLoggerParameters:LogFile=MyLog.log;Append;
                   Verbosity=diagnostic;Encoding=UTF-8

           -flp:Summary;Verbosity=minimal;LogFile=msbuild.sum
           -flp1:warningsonly;logfile=msbuild.wrn
           -flp2:errorsonly;logfile=msbuild.err
    </target>
        <note>
      LOCALIZATION: The following should not be localized:
      1) "MSBuild", "MSBuild.exe" and "MSBuild.rsp"
      2) the string "proj" that describes the extension we look for
      3) all switch names and their short forms e.g. -property, or -p
      4) all verbosity levels and their short forms e.g. quiet, or q
      LOCALIZATION: None of the lines should be longer than a standard width console window, eg 80 chars.
    </note>
      </trans-unit>
      <trans-unit id="HelpMessage_24_NodeReuse">
        <source>  -nodeReuse:&lt;parameters&gt;
                     Enables or Disables the reuse of MSBuild nodes.
                     The parameters are:
                     True --Nodes will remain after the build completes
                            and will be reused by subsequent builds (default)
                     False--Nodes will not remain after the build completes
                     (Short form: -nr)
                     Example:
                       -nr:true
    </source>
        <target state="translated">  -nodeReuse:&lt;paramètres&gt;
         Active ou désactive la réutilisation des nœuds MSBuild.
         Paramètres :
         True--Les nœuds sont conservés une fois la build achevée
                et sont réutilisés par les builds suivantes (par défaut)
         False--Les nœuds ne sont pas conservés une fois la build achevée
         (Forme abrégée : -nr)
         Exemple :
           -nr:true
    </target>
        <note />
      </trans-unit>
      <trans-unit id="HelpMessage_25_PreprocessSwitch">
        <source>  -preprocess[:file]
                     Creates a single, aggregated project file by
                     inlining all the files that would be imported during a
                     build, with their boundaries marked. This can be
                     useful for figuring out what files are being imported
                     and from where, and what they will contribute to
                     the build. By default the output is written to
                     the console window. If the path to an output file
                     is provided that will be used instead.
                     (Short form: -pp)
                     Example:
                       -pp:out.txt
    </source>
        <target state="translated">  -preprocess[:file]
                     Crée un seul fichier projet agrégé
                     en incluant tous les fichiers importés durant
                     une génération, avec leurs limites marquées. Cela
                     permet de déterminer les fichiers à importer,
                     leur emplacement d'origine et leur rôle dans
                     la build. Par défaut, la sortie est écrite dans
                     la fenêtre de console. Si le chemin d'un fichier de sortie
                     est fourni, il est utilisé à la place.
                     (Forme abrégée : -pp)
                     Exemple :
                       -pp:out.txt
    </target>
        <note />
      </trans-unit>
      <trans-unit id="HelpMessage_26_DetailedSummarySwitch">
        <source>  -detailedSummary[:True|False]
                     Shows detailed information at the end of the build
                     about the configurations built and how they were
                     scheduled to nodes.
                     (Short form: -ds)
    </source>
        <target state="translated">  -detailedSummary[:True|False]
                     À la fin de la build, affiche des informations détaillées
                     sur les configurations générées et la façon dont elles
                     étaient planifiées sur les nœuds.
                     (Forme abrégée : -ds)
    </target>
        <note>
      LOCALIZATION: "detailedSummary", "True" and "False" should not be localized.
      LOCALIZATION: None of the lines should be longer than a standard width console window, eg 80 chars.
    </note>
      </trans-unit>
      <trans-unit id="InvalidConfigurationFile">
        <source>MSBUILD : Configuration error MSB1043: The application could not start. {0}</source>
        <target state="translated">MSBUILD : Configuration error MSB1043: L'application n'a pas pu démarrer. {0}</target>
        <note>
      {StrBegin="MSBUILD : Configuration error MSB1043: "}
      UE: This error is shown when the msbuild.exe.config file had invalid content.
      LOCALIZATION: The prefix "MSBUILD : Configuration error MSBxxxx:" should not be localized.
    </note>
      </trans-unit>
      <trans-unit id="InvalidDetailedSummaryValue">
        <source>MSBUILD : error MSB1061: Detailed summary value is not valid. {0}</source>
        <target state="translated">MSBUILD : error MSB1061: une valeur de résumé détaillée n’est pas valide. {0}</target>
        <note>
      {StrBegin="MSBUILD : error MSB1061: "}
      UE: This message does not need in-line parameters because the exception takes care of displaying the invalid arg.
      This error is shown when a user specifies a value for the -detailedSummary parameter that is not equivalent to Boolean.TrueString or Boolean.FalseString.
      LOCALIZATION: The prefix "MSBUILD : error MSBxxxx:" should not be localized.
    </note>
      </trans-unit>
      <trans-unit id="InvalidGraphBuildValue">
        <source>MSBUILD : error MSB1057: Graph build value is not valid.</source>
        <target state="translated">MSBUILD : error MSB1057: la valeur de build du graphe n'est pas valide.</target>
        <note>
      {StrBegin="MSBUILD : error MSB1057: "}
      UE: This message does not need in-line parameters because the exception takes care of displaying the invalid arg.
      This error is shown when a user specifies a value for the -graphBuild parameter that is not equivalent to Boolean.TrueString or Boolean.FalseString.
      LOCALIZATION: The prefix "MSBUILD : error MSBxxxx:" should not be localized.
    </note>
      </trans-unit>
      <trans-unit id="InvalidInteractiveValue">
        <source>MSBUILD : error MSB1055: Interactive value is not valid. {0}</source>
        <target state="translated">MSBUILD : error MSB1055: La valeur interactive n'est pas valide. {0}</target>
        <note>
      {StrBegin="MSBUILD : error MSB1055: "}
      UE: This message does not need in-line parameters because the exception takes care of displaying the invalid arg.
      This error is shown when a user specifies a value for the interactive parameter that is not equivalent to Boolean.TrueString or Boolean.FalseString.
      LOCALIZATION: The prefix "MSBUILD : error MSBxxxx:" should not be localized.
    </note>
      </trans-unit>
      <trans-unit id="InvalidIsolateProjectsValue">
        <source>MSBUILD : error MSB1056: Isolate projects value is not valid. {0}</source>
        <target state="translated">MSBUILD : error MSB1056: La valeur d’isolation des projets n'est pas valide. {0}</target>
        <note>
      {StrBegin="MSBUILD : error MSB1056: "}
      UE: This message does not need in-line parameters because the exception takes care of displaying the invalid arg.
      This error is shown when a user specifies a value for the -isolateProjects parameter that is not equivalent
      to Boolean.TrueString, nameof(ProjectIsolationMode.MessageUponIsolationViolation), or Boolean.FalseString.
      LOCALIZATION: The prefix "MSBUILD : error MSBxxxx:" should not be localized.
    </note>
      </trans-unit>
      <trans-unit id="InvalidLoggerError">
        <source>MSBUILD : error MSB1019: Logger switch was not correctly formed.</source>
        <target state="translated">MSBUILD : error MSB1019: Le commutateur du journal est incorrect.</target>
        <note>{StrBegin="MSBUILD : error MSB1019: "}UE: This message does not need in-line parameters because the exception takes care of displaying the invalid arg.
      This error is shown when a user does any of the following:
      msbuild.exe -logger:;"logger parameters"                    (missing logger class and assembly)
      msbuild.exe -logger:loggerclass,                            (missing logger assembly)
      msbuild.exe -logger:loggerclass,;"logger parameters"        (missing logger assembly)
      The correct way to specify a logger is to give both the logger class and logger assembly, or just the logger assembly (logger
      parameters are optional).
      LOCALIZATION: The prefix "MSBUILD : error MSBxxxx:" should not be localized.</note>
      </trans-unit>
      <trans-unit id="InvalidMaxCPUCountValue">
        <source>MSBUILD : error MSB1030: Maximum CPU count is not valid. {0}</source>
        <target state="translated">MSBUILD : error MSB1030: Le nombre maximal d'UC n'est pas valide. {0}</target>
        <note>
      {StrBegin="MSBUILD : error MSB1030: "}
      UE: This message does not need in-line parameters because the exception takes care of displaying the invalid arg.
      This error is shown when a user specifies an invalid CPU value. For example, -m:foo instead of -m:2.
      LOCALIZATION: The prefix "MSBUILD : error MSBxxxx:" should not be localized.
    </note>
      </trans-unit>
      <trans-unit id="InvalidMaxCPUCountValueOutsideRange">
        <source>MSBUILD : error MSB1032: Maximum CPU count is not valid. Value must be an integer greater than zero and no more than 1024.</source>
        <target state="translated">MSBUILD : error MSB1032: Le nombre maximal d'UC n'est pas valide. La valeur doit être un entier supérieur à zéro et inférieur à 1024.</target>
        <note>{StrBegin="MSBUILD : error MSB1032: "}
      UE: This message does not need in-line parameters because the exception takes care of displaying the invalid arg.
      This error is shown when a user specifies a CPU value that is zero or less. For example, -m:0 instead of -m:2.
      LOCALIZATION: The prefix "MSBUILD : error MSBxxxx:" should not be localized.
    </note>
      </trans-unit>
      <trans-unit id="InvalidNodeNumberValue">
        <source>MSBUILD : error MSB1033: Node number is not valid. {0}.</source>
        <target state="translated">MSBUILD : error MSB1033: Le numéro du nœud n'est pas valide. {0}.</target>
        <note>
      {StrBegin="MSBUILD : error MSB1033: "}
      UE: This message does not need in-line parameters because the exception takes care of displaying the invalid arg.
      This error is shown when a user specifies a CPU value that is zero or less. For example, -nodeMode:foo instead of -nodeMode:2.
      LOCALIZATION: The prefix "MSBUILD : error MSBxxxx:" should not be localized.
    </note>
      </trans-unit>
      <trans-unit id="InvalidNodeNumberValueIsNegative">
        <source>MSBUILD : error MSB1034: Node number is not valid. Value must be an integer greater than zero.</source>
        <target state="translated">MSBUILD : error MSB1034: Le numéro du nœud n'est pas valide. La valeur doit être un entier supérieur à zéro.</target>
        <note>{StrBegin="MSBUILD : error MSB1034: "}
        UE: This message does not need in-line parameters because the exception takes care of displaying the invalid arg.
        This error is shown when a user specifies a CPU value that is zero or less. For example, -nodeMode:0 instead of -nodeMode:2.
        LOCALIZATION: The prefix "MSBUILD : error MSBxxxx:" should not be localized.
      </note>
      </trans-unit>
      <trans-unit id="InvalidPropertyError">
        <source>MSBUILD : error MSB1006: Property is not valid.</source>
        <target state="translated">MSBUILD : error MSB1006: La propriété n'est pas valide.</target>
        <note>
      {StrBegin="MSBUILD : error MSB1006: "}UE: This message does not need in-line parameters because the exception takes care of displaying the invalid arg.
      This error is shown if the user does any of the following:
      msbuild.exe -property:foo              (missing property value)
      msbuild.exe -property:=4               (missing property name)
      The user must pass in an actual property name and value following the switch, as in "msbuild.exe -property:Configuration=Debug".
      LOCALIZATION: The prefix "MSBUILD : error MSBxxxx:" should not be localized.
    </note>
      </trans-unit>
      <trans-unit id="InvalidSchemaFile">
        <source>MSBUILD : MSB1046: The schema "{0}" is not valid. {1}</source>
        <target state="translated">MSBUILD : MSB1046: Le schéma "{0}" n'est pas valide. {1}</target>
        <note>{StrBegin="MSBUILD : MSB1046: "}UE: This message is shown when the schema file provided for the validation of a project is itself not valid.
    LOCALIZATION: "{0}" is the schema file path. "{1}" is a message from an FX exception that describes why the schema file is bad.</note>
      </trans-unit>
      <trans-unit id="InvalidSwitchIndicator">
        <source>Switch: {0}</source>
        <target state="translated">Commutateur : {0}</target>
        <note>
      UE: This is attached to error messages caused by an invalid switch. This message indicates what the invalid arg was.
      For example, if an unknown switch is passed to MSBuild.exe, the error message will look like this:
      MSBUILD : error MSB1001: Unknown switch.
      Switch: -bogus
      LOCALIZATION: {0} contains the invalid switch text.
    </note>
      </trans-unit>
      <trans-unit id="InvalidToolsVersionError">
        <source>MSBUILD : error MSB1040: ToolsVersion is not valid. {0}</source>
        <target state="translated">MSBUILD : error MSB1040: ToolsVersion n'est pas valide. {0}</target>
        <note>
      {StrBegin="MSBUILD : error MSB1040: "}
      UE: This message does not need in-line parameters because the exception takes care of displaying the invalid arg.
      This error is shown when a user specifies an unknown toolversion, eg -toolsVersion:99
      LOCALIZATION: The prefix "MSBUILD : error MSBxxxx:" should not be localized.
    </note>
      </trans-unit>
      <trans-unit id="InvalidVerbosityError">
        <source>MSBUILD : error MSB1018: Verbosity level is not valid.</source>
        <target state="translated">MSBUILD : error MSB1018: Le niveau de verbosité n'est pas valide.</target>
        <note>
      {StrBegin="MSBUILD : error MSB1018: "}UE: This message does not need in-line parameters because the exception takes care of displaying the invalid arg.
      This error is shown when a user specifies an unknown verbosity level e.g. "msbuild -verbosity:foo". The only valid verbosities
      (and their short forms) are: q[uiet], m[inimal], n[ormal], d[etailed], diag[nostic].
      LOCALIZATION: The prefix "MSBUILD : error MSBxxxx:" should not be localized.
    </note>
      </trans-unit>
      <trans-unit id="LoggerFatalError">
        <source>MSBUILD : error MSB1028: The logger failed unexpectedly.</source>
        <target state="translated">MSBUILD : error MSB1028: Échec inattendu du journal.</target>
        <note>{StrBegin="MSBUILD : error MSB1028: "}
      UE: This error is shown when a logger specified with the -logger switch throws an exception while being
      initialized. This message is followed by the exception text including the stack trace.
      LOCALIZATION: The prefix "MSBUILD : error MSBxxxx:" should not be localized.</note>
      </trans-unit>
      <trans-unit id="LoggerFailurePrefixNoErrorCode">
        <source>MSBUILD : Logger error {0}: {1}</source>
        <target state="translated">MSBUILD : Journal - error {0}: {1}</target>
        <note>UE: This prefixes the error message emitted by a logger, when a logger fails in a controlled way using a LoggerException.
      For example, the logger is indicating that it could not create its output file.
      There's no error code because one was supplied by the logger.
      LOCALIZATION: The word "Logger" should be localized, the words "MSBuild" and "error" should NOT be localized.
      </note>
      </trans-unit>
      <trans-unit id="LoggerFailurePrefixWithErrorCode">
        <source>MSBUILD : Logger error MSB1029: {0}</source>
        <target state="translated">MSBUILD : Journal - error MSB1029: {0}</target>
        <note>{SubString="Logger", "{0}"}{StrBegin="MSBUILD : "}
        UE: This prefixes the error message emitted by a logger, when a logger fails in a controlled way using a LoggerException.
        For example, the logger is indicating that it could not create its output file.
        This is like LoggerFailurePrefixNoErrorCode, but the logger didn't supply its own error code, so we have to provide one.
        LOCALIZATION: The word "Logger" should be localized, the words "MSBuild" and "error" should NOT be localized.
      </note>
      </trans-unit>
      <trans-unit id="MSBExePath">
        <source>MSBuild executable path = "{0}"</source>
        <target state="translated">Chemin de l'exécutable MSBuild = "{0}"</target>
        <note />
      </trans-unit>
      <trans-unit id="MSBVersion">
        <source>MSBuild version = "{0}"</source>
        <target state="translated">Version de MSBuild = "{0}"</target>
        <note />
      </trans-unit>
      <trans-unit id="MSBuildDebugPath">
        <source>MSBuild logs and debug information will be at "{0}"</source>
        <target state="translated">Les journaux MSBuild et les informations de débogage seront au "{0}"</target>
        <note />
      </trans-unit>
      <trans-unit id="MissingFeatureAvailabilityError">
        <source>MSBUILD : error MSB1067: Must provide a feature name for the featureAvailability switch.</source>
        <target state="translated">MSBUILD : error MSB1067: doit fournir un nom de fonctionnalité pour le commutateur featureAvailability.</target>
        <note>
      {StrBegin="MSBUILD : error MSB1067: "}UE: This happens if the user does something like "msbuild.exe -featureAvailability". The user must pass in an actual feature name
      following the switch, as in "msbuild.exe -featureAvailability:blah".
      LOCALIZATION: The prefix "MSBUILD : error MSBxxxx:" should not be localized.
    </note>
      </trans-unit>
      <trans-unit id="MissingGetItemError">
        <source>MSBUILD : error MSB1014: Must provide an item name for the getItem switch.</source>
        <target state="translated">MSBUILD : error MSB1014: Doit fournir un nom d'élément pour le commutateur getItem.</target>
        <note>
      {StrBegin="MSBUILD : error MSB1014: "}UE: This happens if the user does something like "msbuild.exe -getItem". The user must pass in an actual item name
      following the switch, as in "msbuild.exe -getItem:blah".
      LOCALIZATION: The prefix "MSBUILD : error MSBxxxx:" should not be localized.
    </note>
      </trans-unit>
      <trans-unit id="MissingGetPropertyError">
        <source>MSBUILD : error MSB1010: Must provide a property name for the getProperty switch.</source>
        <target state="translated">MSBUILD : error MSB1010: Doit fournir un nom de propriété pour le commutateur getProperty.</target>
        <note>
      {StrBegin="MSBUILD : error MSB1010: "}UE: This happens if the user does something like "msbuild.exe -getProperty". The user must pass in an actual property name
      following the switch, as in "msbuild.exe -getProperty:blah".
      LOCALIZATION: The prefix "MSBUILD : error MSBxxxx:" should not be localized.
    </note>
      </trans-unit>
      <trans-unit id="MissingGetResultFileError">
        <source>MSBUILD : error MSB1068: Must provide a file for the getResultOutputFile switch.</source>
        <target state="translated">MSBUILD : error MSB1068: doit fournir un fichier pour la bascule getResultOutputFile.</target>
        <note>
      {StrBegin="MSBUILD : error MSB1068: "}UE: This happens if the user does something like "msbuild.exe -getResultOutputFile". The user must pass in an actual file
      following the switch, as in "msbuild.exe -getTargetResult:blah -getResultOutputFile:blah.txt".
      LOCALIZATION: The prefix "MSBUILD : error MSBxxxx:" should not be localized.
    </note>
      </trans-unit>
      <trans-unit id="MissingGetTargetResultError">
        <source>MSBUILD : error MSB1017: Must provide a target name for the getTargetResult switch.</source>
        <target state="translated">MSBUILD : error MSB1017: Doit fournir un nom de cible pour le commutateur getTargetResult.</target>
        <note>
      {StrBegin="MSBUILD : error MSB1017: "}UE: This happens if the user does something like "msbuild.exe -getTargetResult". The user must pass in an actual target name
      following the switch, as in "msbuild.exe -getTargetResult:blah".
      LOCALIZATION: The prefix "MSBUILD : error MSBxxxx:" should not be localized.
    </note>
      </trans-unit>
      <trans-unit id="MissingLoggerError">
        <source>MSBUILD : error MSB1007: Specify a logger.</source>
        <target state="translated">MSBUILD : error MSB1007: Spécifiez un journal.</target>
        <note>
      {StrBegin="MSBUILD : error MSB1007: "}UE: This happens if the user does something like "msbuild.exe -logger". The user must pass in an actual logger class
      following the switch, as in "msbuild.exe -logger:XMLLogger,MyLogger,Version=1.0.2,Culture=neutral".
      LOCALIZATION: The prefix "MSBUILD : error MSBxxxx:" should not be localized.
    </note>
      </trans-unit>
      <trans-unit id="MissingMaxCPUCountError">
        <source>MSBUILD : error MSB1031: Specify the maximum number of CPUs.</source>
        <target state="translated">MSBUILD : error MSB1031: Spécifiez le nombre maximal d'UC.</target>
        <note>
      {StrBegin="MSBUILD : error MSB1031: "}UE: This happens if the user does something like "msbuild.exe -m". The user must pass in an actual number like -m:4.
      LOCALIZATION: The prefix "MSBUILD : error MSBxxxx:" should not be localized.
    </note>
      </trans-unit>
      <trans-unit id="MissingProjectError">
        <source>MSBUILD : error MSB1003: Specify a project or solution file. The current working directory does not contain a project or solution file.</source>
        <target state="translated">MSBUILD : error MSB1003: Spécifiez un fichier projet ou solution. Le répertoire de travail actif n'en contient aucun.</target>
        <note>
      {StrBegin="MSBUILD : error MSB1003: "}UE: The user must either specify a project or solution file to build, or there must be a project file in the current directory
      with a file extension ending in "proj" (e.g., foo.csproj), or a solution file ending in "sln".
      LOCALIZATION: The prefix "MSBUILD : error MSBxxxx:" should not be localized.
    </note>
      </trans-unit>
      <trans-unit id="MissingPropertyError">
        <source>MSBUILD : error MSB1005: Specify a property and its value.</source>
        <target state="translated">MSBUILD : error MSB1005: Spécifiez une propriété et sa valeur.</target>
        <note>
      {StrBegin="MSBUILD : error MSB1005: "}UE: This happens if the user does something like "msbuild.exe -property". The user must pass in an actual property
      name and value following the switch, as in "msbuild.exe -property:Configuration=Debug".
      LOCALIZATION: The prefix "MSBUILD : error MSBxxxx:" should not be localized.
    </note>
      </trans-unit>
      <trans-unit id="MissingResponseFileError">
        <source>MSBUILD : error MSB1012: Specify a response file.</source>
        <target state="translated">MSBUILD : error MSB1012: Spécifiez un fichier réponse.</target>
        <note>
      {StrBegin="MSBUILD : error MSB1012: "}UE: This error would occur if the user did something like "msbuild.exe @ foo.proj". The at-sign must be followed by a
      response file.
      LOCALIZATION: The prefix "MSBUILD : error MSBxxxx:" should not be localized.
    </note>
      </trans-unit>
      <trans-unit id="MissingTargetError">
        <source>MSBUILD : error MSB1004: Specify the name of the target.</source>
        <target state="translated">MSBUILD : error MSB1004: Spécifiez le nom de la cible.</target>
        <note>
      {StrBegin="MSBUILD : error MSB1004: "}UE: This happens if the user does something like "msbuild.exe -target". The user must pass in an actual target name
      following the switch, as in "msbuild.exe -target:blah".
      LOCALIZATION: The prefix "MSBUILD : error MSBxxxx:" should not be localized.
    </note>
      </trans-unit>
      <trans-unit id="MissingTerminalLoggerParameterError">
        <source>MSBUILD : error MSB1066: Specify one or more parameters for the terminal logger if using the -terminalLoggerParameters switch</source>
        <target state="translated">MSBUILD : error MSB1066: spécifiez un ou plusieurs paramètres pour l’enregistreur d’événements de terminal si vous utilisez le commutateur -terminalLoggerParameters</target>
        <note>
      {StrBegin="MSBUILD : error MSB1066: "}
      UE: This happens if the user does something like "msbuild.exe -terminalLoggerParameters:". The user must pass in one or more parameters
      after the switch e.g. "msbuild.exe -terminalLoggerParameters:default=auto".
      LOCALIZATION: The prefix "MSBUILD : error MSBxxxx:" should not be localized.
    </note>
      </trans-unit>
      <trans-unit id="MissingToolsVersionError">
        <source>MSBUILD : error MSB1039: Specify the version of the toolset.</source>
        <target state="translated">MSBUILD : error MSB1039: Spécifiez la version de l'ensemble d'outils.</target>
        <note>
      {StrBegin="MSBUILD : error MSB1039: "}
      UE: This happens if the user does something like "msbuild.exe -toolsVersion". The user must pass in an actual toolsversion
      name following the switch, as in "msbuild.exe -toolsVersion:3.5".
      LOCALIZATION: The prefix "MSBUILD : error MSBxxxx:" should not be localized.
    </note>
      </trans-unit>
      <trans-unit id="MissingVerbosityError">
        <source>MSBUILD : error MSB1016: Specify the verbosity level.</source>
        <target state="translated">MSBUILD : error MSB1016: Spécifiez le niveau de verbosité.</target>
        <note>
      {StrBegin="MSBUILD : error MSB1016: "}UE: This happens if the user does something like "msbuild.exe -verbosity". The user must pass in a verbosity level
      after the switch e.g. "msbuild.exe -verbosity:detailed".
      LOCALIZATION: The prefix "MSBUILD : error MSBxxxx:" should not be localized.
    </note>
      </trans-unit>
      <trans-unit id="MissingWarnNotAsErrorParameterError">
        <source>MSBUILD : error MSB1060: Specify one or more warning codes when using the -warnNotAsError switch.</source>
        <target state="translated">MSBUILD : error MSB1060: Spécifiez un ou plusieurs codes d’avertissement lors de l’utilisation du commutateur -warnNotAsError.</target>
        <note>
      {StrBegin="MSBUILD : error MSB1060: "}
      UE: This happens if the user does something like "msbuild.exe -warnNotAsError:" without any codes.
      LOCALIZATION: The prefix "MSBUILD : error MSBxxxx:" should not be localized.
    </note>
      </trans-unit>
      <trans-unit id="MultipleSchemasError">
        <source>MSBUILD : error MSB1024: Only one schema can be specified for validation of the project.</source>
        <target state="translated">MSBUILD : error MSB1024: Vous ne pouvez spécifier qu'un seul schéma pour la validation du projet.</target>
        <note>
      {StrBegin="MSBUILD : error MSB1024: "}UE: The user did something like msbuild -validate:foo.xsd -validate:bar.xsd. We only allow one schema to be specified.
      LOCALIZATION: The prefix "MSBUILD : error MSBxxxx:" should not be localized.
    </note>
      </trans-unit>
      <trans-unit id="NameInvalid">
        <source>MSBUILD : error MSB5016: The name "{0}" contains an invalid character "{1}".</source>
        <target state="translated">MSBUILD : error MSB5016: le nom «{0}» contient un caractère non valide «{1}».</target>
        <note>
      {StrBegin="MSBUILD : error MSB5016: "}
    </note>
      </trans-unit>
      <trans-unit id="NotWarnAsErrorWithoutWarnAsError">
        <source>MSBUILD : error MSB1062: The -warnnotaserror switch cannot be specified unless the -warnaserror switch is also specified and left empty.</source>
        <target state="translated">MSBUILD : error MSB1062: Impossible de spécifier le commutateur -warnnotaserror, sauf si le commutateur -warnaserror est également spécifié et laissé vide.</target>
        <note>{StrBegin="MSBUILD : error MSB1062: "}LOCALIZATION: The prefix "MSBUILD : error MSBxxxx:", "-warnnotaserror" and "-warnaserror" should not be localized.</note>
      </trans-unit>
      <trans-unit id="OptionalLoggerCreationMessage">
        <source>The specified logger "{0}" could not be created and will not be used. {1}</source>
        <target state="translated">L’enregistreur d’événements « {0} » spécifié n’a pas pu être créé et ne sera pas utilisé. {1}</target>
        <note>
      UE: This error is shown when a logger cannot be loaded and instantiated from its assembly.
      LOCALIZATION: {0} contains the logger description passed on the command line or in a
      response file. {1} contains the exception message explaining why the
      logger could not be created -- this message comes from the CLR/FX and is localized.
    </note>
      </trans-unit>
      <trans-unit id="PickedUpSwitchesFromAutoResponse">
        <source>Some command line switches were read from the auto-response file "{0}". To disable this file, use the "-noAutoResponse" switch.</source>
        <target state="translated">Certains commutateurs de ligne de commande sont issus du fichier réponse automatique "{0}". Ajoutez le commutateur "-noAutoResponse" pour le désactiver.</target>
        <note>
      UE: This message appears in high verbosity modes when we used some
      switches from the auto-response file msbuild.rsp: otherwise the user may be unaware
      where the switches are coming from.
    </note>
      </trans-unit>
      <trans-unit id="Process">
        <source>Process = "{0}"</source>
        <target state="translated">Processus = "{0}"</target>
        <note />
      </trans-unit>
      <trans-unit id="ProjectFinished_NoTF">
        <source>{0}{1} {2} ({3}s)</source>
        <target state="translated">{0}{1} {2} ({3}s)</target>
        <note>
      Project finished summary.
      {0}: indentation - few spaces to visually indent row
      {1}: project name
      {2}: BuildResult_{X}
      {3}: duration in seconds with 1 decimal point
    </note>
      </trans-unit>
      <trans-unit id="ProjectFinished_OutputPath">
        <source> → {0}</source>
        <target state="translated"> → {0}</target>
        <note>
      Info about project output - when known. Printed after ProjectFinished_NoTF or ProjectFinished_WithTF.
      {0}: VT100 coded hyperlink to project output directory
    </note>
      </trans-unit>
      <trans-unit id="ProjectFinished_WithTF">
        <source>{0}{1} {2} {3} ({4}s)</source>
        <target state="translated">{0}{1} {2} {3} ({4}s)</target>
        <note>
      Project finished summary including target framework information.
      {0}: indentation - few spaces to visually indent row
      {1}: project name
      {2}: target framework
      {3}: BuildResult_{X}
      {4}: duration in seconds with 1 decimal point
    </note>
      </trans-unit>
      <trans-unit id="ProjectNotFoundError">
        <source>MSBUILD : error MSB1009: Project file does not exist.</source>
        <target state="translated">MSBUILD : error MSB1009: Le fichier projet n'existe pas.</target>
        <note>{StrBegin="MSBUILD : error MSB1009: "}UE: This message does not need in-line parameters because the exception takes care of displaying the invalid arg.
      LOCALIZATION: The prefix "MSBUILD : error MSBxxxx:" should not be localized.</note>
      </trans-unit>
      <trans-unit id="PossiblyOmittedMaxCPUSwitch">
        <source>Building the projects in this solution one at a time. To enable parallel build, please add the "-m" switch.</source>
        <target state="translated">Les projets sont générés individuellement dans cette solution. Pour activer la génération en parallèle, ajoutez le commutateur "-m".</target>
        <note />
      </trans-unit>
      <trans-unit id="ProjectSchemaErrorHalt">
        <source>MSBUILD : MSB1045: Stopping because of syntax errors in project file.</source>
        <target state="translated">MSBUILD : MSB1045: Arrêt en raison d'erreurs de syntaxe dans le fichier projet.</target>
        <note>{StrBegin="MSBUILD : MSB1045: "}</note>
      </trans-unit>
      <trans-unit id="ReadResponseFileError">
        <source>MSBUILD : error MSB1023: Cannot read the response file. {0}</source>
        <target state="translated">MSBUILD : error MSB1023: Impossible de lire le fichier réponse. {0}</target>
        <note>{StrBegin="MSBUILD : error MSB1023: "}UE: This error is shown when the response file cannot be read off disk.
    LOCALIZATION: The prefix "MSBUILD : error MSBxxxx:" should not be localized. {0} contains a localized message explaining
    why the response file could not be read -- this message comes from the CLR/FX.</note>
      </trans-unit>
      <trans-unit id="RepeatedResponseFileError">
        <source>MSBUILD : error MSB1013: The response file was specified twice. A response file can be specified only once. Any files named "msbuild.rsp" in the directory of MSBuild.exe or in the directory of the first project or solution built (which if no project or solution is specified is the current working directory) were automatically used as response files.</source>
        <target state="translated">MSBUILD : error MSB1013: Fichier réponse spécifié deux fois. Il ne peut l'être qu'une seule fois. Tous les fichiers nommés "msbuild.rsp" dans le répertoire de MSBuild.exe ou dans le répertoire de la première solution ou du premier projet généré (correspondant au répertoire de travail actif si aucun projet ni aucune solution n'est spécifié) sont automatiquement utilisés comme fichiers réponse.</target>
        <note>{StrBegin="MSBUILD : error MSB1013: "}UE: Response files are just text files that contain a bunch of command-line switches to be passed to MSBuild.exe. The
    purpose is so you don't have to type the same switches over and over again ... you can just pass in the response file instead.
    Response files can include the @ switch in order to further include other response files. In order to prevent a circular
    reference here, we disallow the same response file from being included twice. This error message would be followed by the
    exact @ switch that resulted in the duplicate response file.
    LOCALIZATION: The prefix "MSBUILD : error MSBxxxx:" should not be localized.</note>
      </trans-unit>
      <trans-unit id="ResponseFileNotFoundError">
        <source>MSBUILD : error MSB1022: Response file does not exist.</source>
        <target state="translated">MSBUILD : error MSB1022: Le fichier réponse n'existe pas.</target>
        <note>{StrBegin="MSBUILD : error MSB1022: "}UE: This message would show if the user did something like "msbuild @bogus.rsp" where bogus.rsp doesn't exist. This
    message does not need in-line parameters because the exception takes care of displaying the invalid arg.
    LOCALIZATION: The prefix "MSBUILD : error MSBxxxx:" should not be localized.</note>
      </trans-unit>
      <trans-unit id="ResponseFileSwitchFromLocation">
        <source>'{0}' came from '{1}'</source>
        <target state="translated">'{0}' provient de '{1}'</target>
        <note>
      These are response file switches with the location of the response file on disk.
    </note>
      </trans-unit>
      <trans-unit id="RestoreComplete">
        <source>Restore complete ({0}s)</source>
        <target state="translated">Restauration terminée ({0}s)</target>
        <note>
      {0}: duration in seconds with 1 decimal point
    </note>
      </trans-unit>
      <trans-unit id="RestoreCompleteWithMessage">
        <source>Restore {0} in {1}s</source>
        <target state="translated">Restaurer {0} en {1}s</target>
        <note>
      Restore summary when finished with warning or error
      {0}: BuildResult_X (below)
      {1}: duration in seconds with 1 decimal point
    </note>
      </trans-unit>
      <trans-unit id="SAC">
        <source>Based on the Windows registry key VerifiedAndReputablePolicyState, SAC state = {0}.</source>
        <target state="translated">Basé sur la clé de Registre Windows VerifiedAndReputablePolicyState, état SAC = {0}.</target>
        <note>"Windows" is the OS, SAC is the Smart App Control, "VerifiedAndReputablePolicyState" should not be localized</note>
      </trans-unit>
      <trans-unit id="SAC_Enforcement">
        <source>1: in enforcement</source>
        <target state="translated">1 : mise en œuvre</target>
        <note />
      </trans-unit>
      <trans-unit id="SAC_Evaluation">
        <source>2: in evaluation. It is recommended to turn off Smart App Control in development environemnt as otherwise performance might be impacted</source>
        <target state="translated">2 : en évaluation. Il est recommandé de désactiver smart App Control dans l’environnement de développement, car les performances risquent d’être affectées dans le cas contraire</target>
        <note>Smart App Control, "VerifiedAndReputablePolicyState" should not be localized</note>
      </trans-unit>
      <trans-unit id="SAC_Off">
        <source>0: turned off</source>
        <target state="translated">0 : désactivé</target>
        <note />
      </trans-unit>
      <trans-unit id="SchemaFileLocation">
        <source>Validating project using schema file "{0}".</source>
        <target state="translated">Validation du projet à l'aide du fichier de schéma "{0}".</target>
        <note>LOCALIZATION: "{0}" is the location of the schema file.</note>
      </trans-unit>
      <trans-unit id="SchemaValidationError">
        <source>MSBUILD : MSB1044: Project is not valid. {0}</source>
        <target state="translated">MSBUILD : MSB1044: Le projet n'est pas valide. {0}</target>
        <note>{StrBegin="MSBUILD : MSB1044: "}UE: This error is shown when the user asks his project to be validated against a schema (-val switch for
    MSBuild.exe), and the project has errors. "{0}" contains a message explaining the problem.
    LOCALIZATION: "{0}" is a message from the System.XML schema validator and is already localized.</note>
      </trans-unit>
      <trans-unit id="SchemaNotFoundError">
        <source>MSBUILD : error MSB1026: Schema file does not exist.</source>
        <target state="translated">MSBUILD : error MSB1026: Le fichier de schéma n'existe pas.</target>
        <note>{StrBegin="MSBUILD : error MSB1026: "}UE: This error is shown when the user specifies a schema file using the -validate:&lt;schema&gt; switch, and the file
    does not exist on disk. This message does not need in-line parameters because the exception takes care of displaying the
    invalid arg.
    LOCALIZATION: The prefix "MSBUILD : error MSBxxxx:" should not be localized.</note>
      </trans-unit>
      <trans-unit id="SchemaNotFoundErrorWithFile">
        <source>MSBUILD : error MSB1026: Schema file '{0}' does not exist.</source>
        <target state="translated">MSBUILD : error MSB1026: Le fichier de schéma '{0}' n'existe pas.</target>
        <note>{StrBegin="MSBUILD : error MSB1026: "}UE: This error is printed if the default schema does not exist or in the extremely unlikely event
    that an explicit schema file was passed and existed when the command line parameters were checked but was deleted from disk before this check was made.
    LOCALIZATION: The prefix "MSBUILD : error MSBxxxx:" should not be localized.</note>
      </trans-unit>
      <trans-unit id="SolutionBuildInvalidForCommandLineEvaluation">
        <source>MSBUILD : error MSB1063: Cannot access properties or items when building solution files or solution filter files. This feature is only available when building individual projects.</source>
        <target state="translated">MSBUILD : error MSB1063: Impossible d'accéder aux propriétés ou aux éléments lors de la création de fichiers de solution ou de fichiers de filtre de solution. Cette fonctionnalité est disponible uniquement lors de la génération de projets individuels.</target>
        <note>
      {StrBegin="MSBUILD : error MSB1063: "}UE: This happens if the user passes in a solution file when trying to access individual properties or items. The user must pass in a project file.
      LOCALIZATION: The prefix "MSBUILD : error MSBxxxx:" should not be localized.
    </note>
      </trans-unit>
      <trans-unit id="SwitchErrorWithArguments">
        <source>{0}
    Full command line: '{1}'
  Switches appended by response files:{2}</source>
        <target state="translated">{0}
 ligne de commande complète : «{1}»
 Commutateurs ajoutés par les fichiers réponse :{2}</target>
        <note />
      </trans-unit>
      <trans-unit id="TargetsCouldNotBePrinted">
        <source>MSBUILD : error MSB1059: Targets could not be printed. {0}</source>
        <target state="translated">MSBUILD : error MSB1059: les cibles n'ont pas pu être imprimées. {0}</target>
        <note>{StrBegin="MSBUILD : error MSB1059: "}</note>
      </trans-unit>
      <trans-unit id="TerminalLoggerNotUsedDisabled">
        <source>Terminal Logger was not used because build is run in context of a process (e.g. 'dotnet test') that requests direct access to stdout stream.</source>
        <target state="translated">L’enregistreur d’événements de terminal n’a pas été utilisé, car la build est exécutée dans le contexte d’un processus (par exemple, 'dotnet test') qui demande un accès direct au flux stdout.</target>
        <note />
      </trans-unit>
      <trans-unit id="TerminalLoggerNotUsedNotSupported">
        <source>Terminal Logger was not used because the output is not supported.</source>
        <target state="translated">L’enregistreur d’événements de terminal n’a pas été utilisé, car la sortie n’est pas prise en charge.</target>
        <note />
      </trans-unit>
      <trans-unit id="TerminalLoggerNotUsedRedirected">
        <source>Terminal Logger was not used because the output is being redirected to a file.</source>
        <target state="translated">L’enregistreur d’événements du terminal n’a pas été utilisé car la sortie est redirigée vers un fichier.</target>
        <note />
      </trans-unit>
      <trans-unit id="TestProjectFinished_NoTF">
        <source>{0}{1} test {2} ({3}s)</source>
        <target state="translated">{0}Test de {1} : {2} ({3} s)</target>
        <note>
      Project finished summary.
      {0}: indentation - few spaces to visually indent row
      {1}: project name
      {2}: BuildResult_{X}
      {3}: duration in seconds with 1 decimal point
    </note>
      </trans-unit>
      <trans-unit id="TestProjectFinished_WithTF">
        <source>{0}{1} test {2} {3} ({4}s)</source>
        <target state="translated">{0}Test de {1} {2} : {3} ({4} s)</target>
        <note>
      Project finished summary including target framework information.
      {0}: indentation - few spaces to visually indent row
      {1}: project name
      {2}: target framework
      {3}: BuildResult_{X}
      {4}: duration in seconds with 1 decimal point
    </note>
      </trans-unit>
      <trans-unit id="TestSummary_BannerAndTotal">
        <source>Test summary: total: {0}</source>
        <target state="translated">Récapitulatif du test : total : {0}</target>
        <note>{0} whole number</note>
      </trans-unit>
      <trans-unit id="TestSummary_Duration">
        <source>duration: {0}s</source>
        <target state="translated">durée : {0}s</target>
        <note>{0} whole number</note>
      </trans-unit>
      <trans-unit id="TestSummary_Failed">
        <source>failed: {0}</source>
        <target state="translated">échec : {0}</target>
        <note>{0} whole number</note>
      </trans-unit>
      <trans-unit id="TestSummary_Skipped">
        <source>skipped: {0}</source>
        <target state="translated">ignoré : {0}</target>
        <note>{0} whole number</note>
      </trans-unit>
      <trans-unit id="TestSummary_Succeeded">
        <source>succeeded: {0}</source>
        <target state="translated">réussi : {0}</target>
        <note>{0} whole number</note>
      </trans-unit>
      <trans-unit id="UnexpectedParametersError">
        <source>MSBUILD : error MSB1002: This switch does not take any parameters.</source>
        <target state="translated">MSBUILD : error MSB1002: Ce commutateur n'accepte aucun paramètre.</target>
        <note>{StrBegin="MSBUILD : error MSB1002: "}UE: For example, if somebody types "msbuild.exe -noLogo:1", they would get this error because the -noLogo switch
    should not be followed by any parameters ... it stands alone.
    LOCALIZATION: The prefix "MSBUILD : error MSBxxxx:" should not be localized.</note>
      </trans-unit>
      <trans-unit id="UnknownSwitchError">
        <source>MSBUILD : error MSB1001: Unknown switch.</source>
        <target state="translated">MSBUILD : error MSB1001: Commutateur inconnu.</target>
        <note>{StrBegin="MSBUILD : error MSB1001: "}UE: This occurs when the user passes in an unrecognized switch on the MSBuild.exe command-line.
    LOCALIZATION: The prefix "MSBUILD : error MSBxxxx:" should not be localized.</note>
      </trans-unit>
      <trans-unit id="UnsupportedOS">
        <source>MSBUILD : error MSB1015: MSBuild does not run on this version of the operating system. It is only supported on Windows 7 and later versions.</source>
        <target state="translated">MSBUILD : error MSB1015: MSBuild ne s'exécute pas sur cette version du système d'exploitation. Il n'est pris en charge que sur Windows 7 et les versions ultérieures.</target>
        <note>{StrBegin="MSBUILD : error MSB1015: "}LOCALIZATION: The error prefix "MSBUILD : error MSBxxxx:" should not be localized.</note>
      </trans-unit>
      <trans-unit id="UnsupportedSwitchForSolutionFiles">
        <source>The '{0}' switch is not supported for solution files.</source>
        <target state="translated">Le commutateur '{0}' n’est pas pris en charge pour les fichiers solution.</target>
        <note />
      </trans-unit>
      <trans-unit id="Using35Engine">
        <source>Forcing load of Microsoft.Build.Engine because MSBUILDOLDOM=1...</source>
        <target state="translated">Chargement forcé de Microsoft.Build.Engine, car MSBUILDOLDOM=1...</target>
        <note />
      </trans-unit>
      <trans-unit id="MissingIgnoreProjectExtensionsError">
        <source>MSBUILD : error MSB1035: Specify the project extensions to ignore.</source>
        <target state="translated">MSBUILD : error MSB1035: Spécifiez les extensions de projet à ignorer.</target>
        <note>{StrBegin="MSBUILD : error MSB1035: "}
      UE: This happens if the user does something like "msbuild.exe -ignoreProjectExtensions". The user must pass in one or more
      project extensions to ignore e.g. "msbuild.exe -ignoreProjectExtensions:.sln".
      LOCALIZATION: The prefix "MSBUILD : error MSBxxxx:" should not be localized.
    </note>
      </trans-unit>
      <trans-unit id="InvalidExtensionToIgnore">
        <source>MSBUILD : error MSB1036: There is an invalid extension in the -ignoreProjectExtensions list. Extensions must start with a period ".", have one or more characters after the period and not contain any invalid path characters or wildcards.</source>
        <target state="translated">MSBUILD : error MSB1036: Extension non valide dans la liste -ignoreProjectExtensions. Les extensions doivent commencer par un point (".") et contenir au moins un caractère après ce point. Par ailleurs, elles ne doivent pas contenir de caractères génériques ni de caractères de chemin non valides.</target>
        <note>{StrBegin="MSBUILD : error MSB1036: "}LOCALIZATION: The error prefix "MSBUILD : error MSBxxxx:" should not be localized.</note>
      </trans-unit>
      <trans-unit id="MissingConsoleLoggerParameterError">
        <source>MSBUILD : error MSB1037: Specify one or more parameters for the console logger if using the -consoleLoggerParameters switch</source>
        <target state="translated">MSBUILD : error MSB1037: Spécifiez un ou plusieurs paramètres pour le journaliseur de console si vous utilisez le commutateur -consoleLoggerParameters</target>
        <note>{StrBegin="MSBUILD : error MSB1037: "}
      UE: This happens if the user does something like "msbuild.exe -consoleLoggerParameters:". The user must pass in one or more parameters
      after the switch e.g. "msbuild.exe -consoleLoggerParameters:ErrorSummary".
      LOCALIZATION: The prefix "MSBUILD : error MSBxxxx:" should not be localized.
    </note>
      </trans-unit>
      <trans-unit id="MissingFileLoggerParameterError">
        <source>MSBUILD : error MSB1038: Specify one or more parameters for the file logger if using the -fileLoggerParameters switch</source>
        <target state="translated">MSBUILD : error MSB1038: Spécifiez un ou plusieurs paramètres pour le journaliseur vers un fichier si vous utilisez le commutateur -fileLoggerParameters</target>
        <note>{StrBegin="MSBUILD : error MSB1038: "}
      UE: This happens if the user does something like "msbuild.exe -fileLoggerParameters:". The user must pass in one or more parameters
      after the switch e.g. "msbuild.exe -fileLoggerParameters:logfile=c:\temp\logfile".
      LOCALIZATION: The prefix "MSBUILD : error MSBxxxx:" should not be localized.
    </note>
      </trans-unit>
      <trans-unit id="MissingNodeReuseParameterError">
        <source>MSBUILD : error MSB1041: Specify one or more parameters for node reuse if using the -nodeReuse switch</source>
        <target state="translated">MSBUILD : error MSB1041: Spécifiez un ou plusieurs paramètres pour la réutilisation du nœud si vous utilisez le commutateur -nodeReuse</target>
        <note>{StrBegin="MSBUILD : error MSB1041: "}
      UE: This happens if the user does something like "msbuild.exe -nodeReuse:" without a true or false
      LOCALIZATION: The prefix "MSBUILD : error MSBxxxx:" should not be localized.
     </note>
      </trans-unit>
      <trans-unit id="InvalidNodeReuseValue">
        <source>MSBUILD : error MSB1042: Node reuse value is not valid. {0}.</source>
        <target state="translated">MSBUILD : error MSB1042: La valeur de réutilisation du noeud n'est pas valide. {0}.</target>
        <note>{StrBegin="MSBUILD : error MSB1042: "}
     UE: This message does not need in-line parameters because the exception takes care of displaying the invalid arg.
     This error is shown when a user specifies a node reuse value that is not equivilant to Boolean.TrueString or Boolean.FalseString.
     LOCALIZATION: The prefix "MSBUILD : error MSBxxxx:" should not be localized.
  </note>
      </trans-unit>
      <trans-unit id="InvalidPreprocessPath">
        <source>MSBUILD : error MSB1047: File to preprocess to is not valid. {0}</source>
        <target state="translated">MSBUILD : error MSB1047: Le fichier à prétraiter n'est pas valide. {0}</target>
        <note>{StrBegin="MSBUILD : error MSB1047: "}</note>
      </trans-unit>
      <trans-unit id="LoggerCreationError">
        <source>MSBUILD : error MSB1021: Cannot create an instance of the logger. {0}</source>
        <target state="translated">MSBUILD : error MSB1021: Impossible de créer une instance du journal. {0}</target>
        <note>{StrBegin="MSBUILD : error MSB1021: "}
      UE: This error is shown when a logger cannot be loaded and instantiated from its assembly.
      LOCALIZATION: The prefix "MSBUILD : error MSBxxxx:" should not be localized. {0} contains a message explaining why the
      logger could not be created -- this message comes from the CLR/FX and is localized.</note>
      </trans-unit>
      <trans-unit id="LoggerNotFoundError">
        <source>MSBUILD : error MSB1020: The logger was not found. Check the following: 1.) The logger name specified is the same as the name of the logger class. 2.) The logger class is "public" and implements the Microsoft.Build.Framework.ILogger interface. 3.) The path to the logger assembly is correct, or the logger can be loaded using only the assembly name provided.</source>
        <target state="translated">MSBUILD : error MSB1020: Le journal est introuvable. Vérifiez les points suivants : 1.) Le nom du journal est le même que celui de la classe de journalisation. 2.) La classe de journalisation est "public" et implémente l'interface Microsoft.Build.Framework.ILogger. 3.) Le chemin de l'assembly de journalisation est correct ou le journal peut uniquement être chargé à l'aide du nom d'assembly fourni.</target>
        <note>
      {StrBegin="MSBUILD : error MSB1020: "}UE: This message does not need in-line parameters because the exception takes care of displaying the invalid arg.
      This error is shown when a user specifies an logger that does not exist e.g. "msbuild -logger:FooLoggerClass,FooAssembly". The
      logger class must exist in the given assembly.
      LOCALIZATION: The prefix "MSBUILD : error MSBxxxx:" should not be localized.
    </note>
      </trans-unit>
      <trans-unit id="ProjectUpgradeNeededToVcxProj">
        <source>MSBUILD : error MSB4192: The project file "{0}" is in the ".vcproj" or ".dsp" file format, which MSBuild cannot build directly. Please convert the project by opening it in the Visual Studio IDE or running the conversion tool, or, for ".vcproj", use MSBuild to build the solution file containing the project instead.</source>
        <target state="translated">MSBUILD : error MSB4192: Le fichier projet "{0}" utilise le format de fichier ".vcproj" ou ".dsp", que MSBuild ne peut pas générer directement. Convertissez le projet en l'ouvrant dans l'IDE de Visual Studio ou en exécutant l'outil de conversion. Pour ".vcproj", utilisez à la place MSBuild pour générer le fichier solution contenant le projet.</target>
        <note>{StrBegin="MSBUILD : error MSB4192: "} LOC: ".vcproj" and ".dsp" should not be localized</note>
      </trans-unit>
      <trans-unit id="NeedJustMyCode">
        <source>If MSBuild debugging does not work correctly, please verify that the "Just My Code" feature is enabled in Visual Studio, and that you have selected the managed debugger.</source>
        <target state="translated">Si le débogage MSBuild ne fonctionne pas correctement, vérifiez que la fonctionnalité "Uniquement mon code" est activée dans Visual Studio, et que vous avez sélectionné le débogueur managé.</target>
        <note />
      </trans-unit>
      <trans-unit id="DebuggingSolutionFiles">
        <source>MSBUILD : error MSB1048: Solution files cannot be debugged directly. Run MSBuild first with an environment variable MSBUILDEMITSOLUTION=1 to create a corresponding ".sln.metaproj" file. Then debug that.</source>
        <target state="translated">MSBUILD : error MSB1048: Impossible de déboguer directement les fichiers solution. Exécutez d'abord MSBuild avec une variable d'environnement MSBUILDEMITSOLUTION=1 pour créer le fichier ".sln.metaproj" correspondant. Procédez ensuite au débogage.</target>
        <note>{StrBegin="MSBUILD : error MSB1048: "} LOC: ".SLN" should not be localized</note>
      </trans-unit>
      <trans-unit id="BuildStarted">
        <source>Build started.</source>
        <target state="translated">La génération a démarré.</target>
        <note />
      </trans-unit>
      <trans-unit id="FileLocation">
        <source>{0} ({1},{2})</source>
        <target state="translated">{0} ({1},{2})</target>
        <note>A file location to be embedded in a string.</note>
      </trans-unit>
      <trans-unit id="AmbiguousProjectDirectoryError">
        <source>MSBUILD : error MSB1050: Specify which project or solution file to use because the folder "{0}" contains more than one project or solution file.</source>
        <target state="translated">MSBUILD : error MSB1050: Spécifiez le fichier projet ou solution à utiliser, car le dossier "{0}" contient plusieurs fichiers projet ou solution.</target>
        <note>
      {StrBegin="MSBUILD : error MSB1050: "}UE: If no project or solution file is explicitly specified on the MSBuild.exe command-line, then the engine searches for a
      project or solution file in the current directory by looking for *.*PROJ and *.SLN. If more than one file is found that matches this wildcard, we
      fire this error.
      LOCALIZATION: The prefix "MSB1050 : error MSBxxxx:" should not be localized.
    </note>
      </trans-unit>
      <trans-unit id="HelpMessage_28_WarnAsErrorSwitch">
        <source>  -warnAsError[:code[;code2]]
                     List of warning codes to treats as errors.  Use a semicolon
                     or a comma to separate multiple warning codes. To treat all
                     warnings as errors use the switch with no values.
                     (Short form: -err[:c;[c2]])

                     Example:
                       -warnAsError:MSB4130

                     When a warning is treated as an error the target will
                     continue to execute as if it was a warning but the overall
                     build will fail.
    </source>
        <target state="translated">  -warnAsError[:code[;code2]]
                     Liste de codes d'avertissement à traiter comme des erreurs. Utilisez
                     un point-virgule ou une virgule pour séparer plusieurs codes
                     d'avertissement. Pour traiter tous les avertissements comme des erreurs,
                     utilisez le commutateur sans valeur.
                     (Forme abrégée : -err[:c;[c2]])

                     Exemple :
                       -warnAsError:MSB4130

                     Quand un avertissement est traité comme une erreur, la cible
                     continue de s'exécuter comme un avertissement, mais la génération
                     globale échoue.
    </target>
        <note>
      LOCALIZATION: "-warnAsError" and "-err" should not be localized.
      LOCALIZATION: None of the lines should be longer than a standard width console window, eg 80 chars.
    </note>
      </trans-unit>
      <trans-unit id="HelpMessage_29_WarnAsMessageSwitch">
        <source>  -warnAsMessage[:code[;code2]]
                     List of warning codes to treats as low importance
                     messages.  Use a semicolon or a comma to separate
                     multiple warning codes.
                     (Short form: -noWarn[:c;[c2]])

                     Example:
                       -warnAsMessage:MSB3026
    </source>
        <target state="translated">  -warnAsMessage[:code[;code2]]
                     Liste de codes d'avertissement à traiter comme des messages
                     d'importance faible. Utilisez un point-virgule ou une virgule pour séparer
                     plusieurs codes d'avertissement.
                     (Forme abrégée : -noWarn[:c;[c2]])

                     Exemple :
                       -warnAsMessage:MSB3026
    </target>
        <note>
      LOCALIZATION: "-warnAsMessage" and "-noWarn" should not be localized.
      LOCALIZATION: None of the lines should be longer than a standard width console window, eg 80 chars.
    </note>
      </trans-unit>
      <trans-unit id="ParameterRequiredError">
        <source>MSBUILD : error MSB1049: The {0} parameter must be specified</source>
        <target state="translated">MSBUILD : error MSB1049: Le paramètre {0} doit être spécifié</target>
        <note>{StrBegin="MSBUILD : error MSB1049: "}</note>
      </trans-unit>
      <trans-unit id="MissingWarnAsMessageParameterError">
        <source>MSBUILD : error MSB1051: Specify one or more warning codes to treat as low importance messages when using the -warnAsMessage switch.</source>
        <target state="translated">MSBUILD : error MSB1051: Spécifiez un ou plusieurs codes d'avertissement à traiter comme des messages d'importance faible lors de l'utilisation du commutateur /warnAsMessage.</target>
        <note>
      {StrBegin="MSBUILD : error MSB1051: "}
      UE: This happens if the user does something like "msbuild.exe -warnAsMessage:" without any codes.
      LOCALIZATION: The prefix "MSBUILD : error MSBxxxx:" should not be localized.
    </note>
      </trans-unit>
      <trans-unit id="HelpMessage_30_BinaryLoggerSwitch">
        <source>  -binaryLogger[:[LogFile=]output.binlog[;ProjectImports={None,Embed,ZipFile}]]
                     Serializes all build events to a compressed binary file.
                     By default the file is in the current directory and named
                     "msbuild.binlog". The binary log is a detailed description
                     of the build process that can later be used to reconstruct
                     text logs and used by other analysis tools. A binary log
                     is usually 10-20x smaller than the most detailed text
                     diagnostic-level log, but it contains more information.
                     (Short form: -bl)

                     The binary logger by default collects the source text of
                     project files, including all imported projects and target
                     files encountered during the build. The optional
                     ProjectImports switch controls this behavior:

                      ProjectImports=None     - Don't collect the project
                                                imports.
                      ProjectImports=Embed    - Embed project imports in the
                                                log file.
                      ProjectImports=ZipFile  - Save project files to
                                                output.projectimports.zip
                                                where output is the same name
                                                as the binary log file name.

                     The default setting for ProjectImports is Embed.
                     Note: the logger does not collect non-MSBuild source files
                     such as .cs, .cpp etc.

                     A .binlog file can be "played back" by passing it to
                     msbuild.exe as an argument instead of a project/solution.
                     Other loggers will receive the information contained
                     in the log file as if the original build was happening.
                     You can read more about the binary log and its usages at:
                     https://aka.ms/msbuild/binlog

                     Examples:
                       -bl
                       -bl:output.binlog
                       -bl:output.binlog;ProjectImports=None
                       -bl:output.binlog;ProjectImports=ZipFile
                       -bl:..\..\custom.binlog
                       -binaryLogger
    </source>
        <target state="translated">  -binaryLogger[:[LogFile=]output.binlog[;ProjectImports={None,Embed,ZipFile}]]
                     Sérialise tous les événements de build dans un fichier binaire compressé.
                     Par défaut, le fichier se trouve dans le répertoire actif et se nomme
                     "msbuild.binlog". Le journal binaire est une description détaillée
                     du processus de génération, qui peut servir plus tard à reconstruire
                     les journaux texte et être utilisé par d'autres outils d'analyse. Un journal binaire
                     est généralement
10 à 20
fois plus petit que le journal
                     de diagnostic de type texte le plus détaillé, mais il contient plus d'informations.
                     (Forme abrégée
: -bl)


                     Le journaliseur binaire par défaut collecte le texte source

                     des fichiers projet, notamment tous les projets importés et les

                     fichiers cibles rencontrés pendant la build. Le commutateur

                     ProjectImports facultatif contrôle ce comportement
:

                      ProjectImports=None     - Ne collecte pas les importations
                                                du projet.
                      ProjectImports=Embed    - Incorpore les importations du projet dans
                                                le fichier journal.
                      ProjectImports=ZipFile  - Enregistre les fichiers projet dans
                                                output.projectimports.zip
                                                où la sortie porte le même nom que
                                                le fichier journal binaire.

                     Le paramètre par défaut de ProjectImports est Embed.
                     Remarque
: Le journaliseur ne collecte pas les

                     fichiers sources non MSBuild tels que .cs, .cpp etc.


                     Vous pouvez "lire" un fichier .binlog en le passant à

                     msbuild.exe en tant qu'argument plutôt qu'en tant que projet/solution.

                     D'autres enregistreurs d'événements reçoivent les informations

                     contenues dans le fichier journal comme si la build d'origine était en cours de création.

                     Pour plus d'informations sur le journal binaire et ses usages, consultez
:
                    https://aka.ms/msbuild/binlog

                     Exemples
:

                       -bl

                       -bl:output.binlog

                       -bl:output.binlog;ProjectImports=None
                       -bl:output.binlog;ProjectImports=ZipFile                       -bl:..\..\custom.binlog                       -binaryLogger    </target>
        <note>
      LOCALIZATION: The following should not be localized:
      1) "msbuild"
      2) the string "binlog" that describes the file extension
      3) all switch names and their short forms e.g. -bl and -binaryLogger
      LOCALIZATION: None of the lines should be longer than a standard width console window, eg 80 chars.
    </note>
      </trans-unit>
      <trans-unit id="HelpMessage_31_RestoreSwitch">
        <source>  -restore[:True|False]
                     Runs a target named Restore prior to building
                     other targets and ensures the build for these
                     targets uses the latest restored build logic.
                     This is useful when your project tree requires
                     packages to be restored before it can be built.
                     Specifying -restore is the same as specifying
                     -restore:True. Use the parameter to override
                     a value that comes from a response file.
                     (Short form: -r)
    </source>
        <target state="translated">  -restore[:True|False]
                     Exécute la restauration d'une cible nommée avant la génération
                     des autres cibles et veille à ce que la build pour ces
                     cibles utilise la dernière logique de build restaurée.
                     Cela est utile quand votre arborescence du projet nécessite
                     la restauration des packages pour permettre leur génération.
                     Spécifier -restore revient à spécifier
                     -restore:True. Utilisez le paramètre pour remplacer
                     une valeur qui provient d'un fichier réponse.
                     (Forme abrégée : -r)
    </target>
        <note>
      LOCALIZATION: "-restore" and "-r" should not be localized.
      LOCALIZATION: None of the lines should be longer than a standard width console window, eg 80 chars.
    </note>
      </trans-unit>
      <trans-unit id="InvalidNodeReuseTrueValue">
        <source>MSBUILD : error MSB1042: Node reuse value is not valid. This version of MSBuild does not support node reuse. If specified, the node reuse switch value must be false.</source>
        <target state="translated">MSBUILD : error MSB1042: La valeur de réutilisation du nœud est non valide. Cette version de MSBuild ne prend pas en charge la réutilisation du nœud. Si elle est spécifiée, la valeur du commutateur de réutilisation du nœud doit être false.</target>
        <note>{StrBegin="MSBUILD : error MSB1042: "}
     UE: This message does not need in-line parameters because the exception takes care of displaying the invalid arg.
     This error is shown when a user specifies a node reuse value that is not equivalent to Boolean.TrueString or Boolean.FalseString.
     LOCALIZATION: The prefix "MSBUILD : error MSBxxxx:" should not be localized.
  </note>
      </trans-unit>
      <trans-unit id="InvalidRestoreValue">
        <source>MSBUILD : error MSB1052: Restore value is not valid. {0}</source>
        <target state="translated">MSBUILD : error MSB1052: La valeur de restauration est non valide. {0}</target>
        <note>{StrBegin="MSBUILD : error MSB1052: "}
      UE: This message does not need in-line parameters because the exception takes care of displaying the invalid arg.
      This error is shown when a user specifies a restore value that is not equivalent to Boolean.TrueString or Boolean.FalseString.
      LOCALIZATION: The prefix "MSBUILD : error MSBxxxx:" should not be localized.
    </note>
      </trans-unit>
      <trans-unit id="HelpMessage_32_ProfilerSwitch">
        <source>  -profileEvaluation:&lt;file&gt;
                     Profiles MSBuild evaluation and writes the result
                     to the specified file. If the extension of the specified
                     file is '.md', the result is generated in markdown
                     format. Otherwise, a tab separated file is produced.
    </source>
        <target state="translated">  -profileEvaluation:&lt;fichier&gt;
         Profile l'évaluation MSBuild et écrit le résultat
         dans le fichier spécifié. Si l'extension du fichier spécifié
         est '.md', le résultat est généré au format Markdown. 
         Sinon, un fichier de valeurs séparées par des tabulations est généré.
    </target>
        <note />
      </trans-unit>
      <trans-unit id="HelpMessage_33_RestorePropertySwitch">
        <source>  -restoreProperty:&lt;n&gt;=&lt;v&gt;
                     Set or override these project-level properties only
                     during restore and do not use properties specified
                     with the -property argument. &lt;n&gt; is the property
                     name, and &lt;v&gt; is the property value. Use a
                     semicolon or a comma to separate multiple properties,
                     or specify each property separately.
                     (Short form: -rp)
                     Example:
                       -restoreProperty:IsRestore=true;MyProperty=value
    </source>
        <target state="translated">  -restoreProperty:&lt;n&gt;=&lt;v&gt;
         Définit ou remplace ces propriétés au niveau du projet uniquement
         durant la restauration et n'utilise pas les propriétés spécifiées
         avec l'argument -property. &lt;n&gt; est le nom de
         propriété et &lt;v&gt; la valeur de propriété. Utilisez un
         point-virgule ou une virgule pour séparer plusieurs propriétés,
         ou spécifiez chaque propriété à part.
         (Forme abrégée : -rp)
         Exemple :
           -restoreProperty:IsRestore=true;MyProperty=value
    </target>
        <note>
      LOCALIZATION: "-restoreProperty" and "-rp" should not be localized.
      LOCALIZATION: None of the lines should be longer than a standard width console window, eg 80 chars.
    </note>
      </trans-unit>
      <trans-unit id="InvalidProfilerValue">
        <source>MSBUILD : error MSB1053: Provided filename is not valid. {0}</source>
        <target state="translated">MSBUILD : error MSB1053: Le nom de fichier fourni n'est pas valide. {0}</target>
        <note />
      </trans-unit>
      <trans-unit id="MissingProfileParameterError">
        <source>MSBUILD :error MSB1054: A filename must be specified to generate the profiler result.</source>
        <target state="translated">MSBUILD : erreur MSB1054 : Un nom de fichier doit être spécifié pour générer le résultat du profileur.</target>
        <note />
      </trans-unit>
    </body>
  </file>
</xliff><|MERGE_RESOLUTION|>--- conflicted
+++ resolved
@@ -319,15 +319,9 @@
                      of the build. For more info see aka.ms/buildcheck
 	</source>
         <target state="translated">  -check
-<<<<<<< HEAD
-                     Active BuildChecks pendant la construction.
-                     BuildCheck permet d'évaluer les règles pour garantir les propriétés 
-                     de la construction. Pour plus d'informations, consultez aka.ms/buildcheck
-=======
                      Active BuildChecks pendant la build.
                      BuildCheck permet d'évaluer les règles pour garantir les propriétés 
                      de la build. Pour plus d'informations, consultez aka.ms/buildcheck
->>>>>>> 4ae11fa8
 	</target>
         <note>
     {Locked="-check"}{Locked="BuildChecks"}{Locked="BuildCheck"}
