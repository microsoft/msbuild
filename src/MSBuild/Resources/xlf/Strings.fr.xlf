﻿<?xml version="1.0" encoding="utf-8"?>
<xliff xmlns="urn:oasis:names:tc:xliff:document:1.2" xmlns:xsi="http://www.w3.org/2001/XMLSchema-instance" version="1.2" xsi:schemaLocation="urn:oasis:names:tc:xliff:document:1.2 xliff-core-1.2-transitional.xsd">
  <file datatype="xml" source-language="en" target-language="fr" original="../Strings.resx">
    <body>
      <trans-unit id="AmbiguousProjectError">
        <source>MSBUILD : error MSB1011: Specify which project or solution file to use because this folder contains more than one project or solution file.</source>
        <target state="translated">MSBUILD : error MSB1011: Spécifiez le fichier projet ou solution à utiliser car ce dossier en contient plusieurs.</target>
        <note>{StrBegin="MSBUILD : error MSB1011: "}UE: If no project or solution file is explicitly specified on the MSBuild.exe command-line, then the engine searches for a
      project or solution file in the current directory by looking for *.*PROJ and *.SLN. If more than one file is found that matches this wildcard, we
      fire this error.
      LOCALIZATION: The prefix "MSBUILD : error MSBxxxx:" should not be localized.</note>
      </trans-unit>
      <trans-unit id="BuildFailedWithPropertiesItemsOrTargetResultsRequested">
        <source>Build failed. Properties, Items, and Target results cannot be obtained. See details in stderr above.</source>
        <target state="translated">Échec de la génération. Impossible d’obtenir les propriétés, les éléments et les résultats cibles. Consultez les détails dans stderr ci-dessus.</target>
        <note />
      </trans-unit>
      <trans-unit id="BuildFinished">
        <source>Build {0} in {1}s</source>
        <target state="needs-review-translation">Générer {0} dans {1}s</target>
        <note>
      Overall build summary
      {0}: BuildResult_X (below)
      {1}: duration in seconds with 1 decimal point
      's' should reflect the localized abbreviation for seconds
    </note>
      </trans-unit>
      <trans-unit id="BuildResult_Failed">
        <source>failed</source>
        <target state="translated">échec</target>
        <note>
      Part of Terminal Logger summary message: "Build {BuildResult_X} in {duration}s"
    </note>
      </trans-unit>
      <trans-unit id="BuildResult_FailedWithErrors">
        <source>failed with {0} error(s)</source>
        <target state="translated">a échoué avec {0} erreur(s)</target>
        <note>
      Part of Terminal Logger summary message: "Build {BuildResult_X} in {duration}s"
    </note>
      </trans-unit>
      <trans-unit id="BuildResult_FailedWithErrorsAndWarnings">
        <source>failed with {0} error(s) and {1} warning(s)</source>
        <target state="translated">a échoué avec {0} erreur(s) et {1} avertissement(s)</target>
        <note>
      Part of Terminal Logger summary message: "Build {BuildResult_X} in {duration}s"
    </note>
      </trans-unit>
      <trans-unit id="BuildResult_FailedWithWarnings">
        <source>failed with {0} warning(s)</source>
        <target state="translated">a échoué avec {0} avertissement(s)</target>
        <note>
      Part of Terminal Logger summary message: "Build {BuildResult_X} in {duration}s"
    </note>
      </trans-unit>
      <trans-unit id="BuildResult_Succeeded">
        <source>succeeded</source>
        <target state="translated">a réussi</target>
        <note>
      Part of Terminal Logger summary message: "Build {BuildResult_X} in {duration}s"
    </note>
      </trans-unit>
      <trans-unit id="BuildResult_SucceededWithWarnings">
        <source>succeeded with {0} warning(s)</source>
        <target state="translated">a réussi avec {0} avertissement(s)</target>
        <note>
      Part of Terminal Logger summary message: "Build {BuildResult_X} in {duration}s"
    </note>
      </trans-unit>
      <trans-unit id="CommandLine">
        <source>Command line arguments = "{0}"</source>
        <target state="translated">Arguments de ligne de commande = "{0}"</target>
        <note />
      </trans-unit>
      <trans-unit id="ConfigurationFailurePrefixNoErrorCode">
        <source>MSBUILD : Configuration error {0}: {1}</source>
        <target state="translated">MSBUILD : Configuration - error {0}: {1}</target>
        <note>{SubString="Configuration"}UE: This prefixes any error from reading the toolset definitions in msbuild.exe.config or the registry.
      There's no error code because one was included in the error message.
      LOCALIZATION: The word "Configuration" should be localized, the words "MSBuild" and "error" should NOT be localized.
    </note>
      </trans-unit>
      <trans-unit id="CannotAutoDisableAutoResponseFile">
        <source>MSBUILD : error MSB1027: The -noAutoResponse switch cannot be specified in the MSBuild.rsp auto-response file, nor in any response file that is referenced by the auto-response file.</source>
        <target state="translated">MSBUILD : error MSB1027: Impossible de spécifier le commutateur -noAutoResponse dans le fichier réponse automatique MSBuild.rsp, ni dans aucun autre fichier réponse référencé par le fichier réponse automatique.</target>
        <note>{StrBegin="MSBUILD : error MSB1027: "}LOCALIZATION: The prefix "MSBUILD : error MSBxxxx:", "-noAutoResponse" and "MSBuild.rsp" should not be localized.</note>
      </trans-unit>
      <trans-unit id="DurationDisplay">
        <source>({0:F1}s)</source>
        <target state="needs-review-translation">({0:F1}s)</target>
        <note>
        {0}: duration in seconds with 1 decimal point
        's' should reflect the localized abbreviation for seconds
      </note>
      </trans-unit>
      <trans-unit id="HelpMessage_41_QuestionSwitch">
        <source>  -question
                     (Experimental) Question whether there is any build work.
                     MSBuild will error out when it detects a target or task
                     that can be incremental (has inputs and outputs),
                     but isn't up to date.
                     (Short form: -q)
    </source>
        <target state="translated">  -question
                     (Expérimental) Spécifiez s’il existe un travail de build.
                     MSBuild génère une erreur lorsqu’il détecte une cible ou une tâche
                     qui peut être incrémentielle (a des entrées et des sorties),
                     mais n’est pas à jour.
                     (Forme abrégée : -q)
    </target>
        <note>
      LOCALIZATION: "MSBuild" should not be localized.
      LOCALIZATION: "-question" and "-q" should not be localized.
      LOCALIZATION: None of the lines should be longer than a standard width console window, eg 80 chars.
    </note>
      </trans-unit>
      <trans-unit id="HelpMessage_42_ReportFileAccessesSwitch">
        <source>  -reportFileAccesses[:True|False]
                     Causes MSBuild to report file accesses to any configured
                     project cache plugins.

                     This flag is experimental and may not work as intended.
    </source>
        <target state="translated">  -reportFileAccesses[:True|False]
                     Entraîne le signalement par MSBuild des accès par fichiers aux plug-ins
                     de cache de projet configurés.

                     Cet indicateur est expérimental et peut ne pas fonctionner comme prévu.
    </target>
        <note>
      LOCALIZATION: "-reportFileAccesses" should not be localized.
      LOCALIZATION: None of the lines should be longer than a standard width console window, eg 80 chars.
    </note>
      </trans-unit>
      <trans-unit id="HelpMessage_43_GetPropertySwitch">
        <source>  -getProperty:propertyName,...
                     Write out the value of one or more specified properties
                     after evaluation, without executing the build, or if either
                     the -targets option or the -getTargetResult option is
                     used, write out the values after the build.
    </source>
        <target state="translated">  -getProperty:propertyName,...
                     Notez la valeur d’une ou de plusieurs propriétés spécifiées
                     après l’évaluation, sans exécuter la build, ou si
                     l’option -targets ou l’option -getTargetResult est
                     utilisée, écrivez les valeurs après la build.
    </target>
        <note>
      LOCALIZATION: "-getProperty", "-targets" and "-getTargetResult" should not be localized.
      LOCALIZATION: None of the lines should be longer than a standard width console window, eg 80 chars.
    </note>
      </trans-unit>
      <trans-unit id="HelpMessage_44_GetItemSwitch">
        <source>  -getItem:itemName,...
                     Write out the value of one or more specified items and
                     their associated metadata after evaluation without
                     executing the build, or if either the -targets option
                     or the -getTargetResult option is used, write out
                     the values after the build.
    </source>
        <target state="translated">  -getItem:itemName,...
                     Notez la valeur d’un ou de plusieurs éléments spécifiés et
                     leurs métadonnées associées après l’évaluation sans
                     l’exécution de la build, ou si l’option -targets
                     ou l’option -getTargetResult est utilisée, écrivez
                     les valeurs après la build.
    </target>
        <note>
      LOCALIZATION: "-getItem", "targets" and "getTargetResult" should not be localized.
      LOCALIZATION: None of the lines should be longer than a standard width console window, eg 80 chars.
    </note>
      </trans-unit>
      <trans-unit id="HelpMessage_45_GetTargetResultSwitch">
        <source>  -getTargetResult:targetName,...
                     Write out the output value of one or more targets and
                     the specified targets will be executed.
    </source>
        <target state="translated">  -getTargetResult:targetName,...
                     Notez la valeur de sortie d’une ou de plusieurs cibles et
                     les cibles spécifiées seront exécutées.
    </target>
        <note>
      LOCALIZATION: "-getTargetResult" should not be localized.
      LOCALIZATION: None of the lines should be longer than a standard width console window, eg 80 chars.
    </note>
      </trans-unit>
      <trans-unit id="HelpMessage_46_FeatureAvailabilitySwitch">
        <source>  -featureAvailability:featureName,...
                     Check feature availability. The result is one of the
                     strings "Undefined", "Available", "NotAvailable" and
                     "Preview".
                     - Undefined - the availability of the feature is undefined
                     (the feature name is unknown to the feature availability
                     checker)
                     - NotAvailable - the feature is not available (unlike
                     Undefined, the feature name is known to the feature
                     availability checker and it knows the feature is not
                     supported by current MSBuild engine)
                     - Available - the feature is available
                     - Preview - the feature is in preview (not stable)
                     (Short form: -fa)
    </source>
        <target state="translated">  -featureAvailability:featureName,...
                     Vérifiez la disponibilité des fonctionnalités. Le résultat est l’une des
                     chaînes « Non défini », « Disponible », « Indisponible » et
                     « Préversion ».
                     - Non défini : la disponibilité de la fonctionnalité n’est pas définie
                     (le nom de la fonctionnalité est inconnu du vérificateur de la disponibilité
                     des fonctionnalités)
                     - Indisponible : la fonctionnalité n’est pas disponible (contrairement à
                     Non défini, le nom de la fonctionnalité est connu du vérificateur de la fonctionnalité
                     et il sait que la fonctionnalité n’est pas
                     prise en charge par le moteur MSBuild actuel)
                     - Disponible : la fonctionnalité est disponible
                     - Préversion : la fonctionnalité est en préversion (non stable)
                     (Forme abrégée : -fa)
    </target>
        <note>
      LOCALIZATION: "-featureAvailability", "-fa", "Undefined", "Available" "NotAvailable" and "Preview"should not be localized.
      LOCALIZATION: None of the lines should be longer than a standard width console window, eg 80 chars.
    </note>
      </trans-unit>
      <trans-unit id="HelpMessage_47_TerminalLoggerSwitch">
        <source>  -terminalLogger[:auto,on,off]
                     Enable or disable the terminal logger. Terminal logger
                     provides enhanced build output on the console in real time,
                     organized logically by project, and designed to highlight
                     actionable information. Specify auto (or use the option
                     without arguments) to use the terminal logger only if the
                     standard output is not redirected. Don't parse the output
                     or otherwise rely on it remaining unchanged in future
                     versions. This option is available in MSBuild 17.8 and
                     later.
                     (Short form: -tl)
    </source>
        <target state="translated">  -terminalLogger[:auto,on,off]
                     Activez ou désactivez l’enregistreur d’événements du terminal. Enregistreur d’événements terminal
                     fournit une sortie de build améliorée sur la console en temps réel,
                     organisée logiquement par projet et conçu pour mettre en évidence
                     les informations exploitables. Spécifier automatiquement (ou utiliser l’option
                     sans arguments) pour utiliser l’enregistreur d’événements de terminal uniquement si la
                     sortie standard n’est pas redirigée. N’analysez pas la sortie
                     et ne vous attendez pas à ce qu’elle reste inchangée dans les futures
                     versions. Cette option est disponible dans MSBuild 17.8 et
                     versions ultérieures.
                     (Forme abrégée : -tl)
    </target>
        <note>
      LOCALIZATION: "-terminalLogger", "-tl", and "auto" should not be localized.
      LOCALIZATION: None of the lines should be longer than a standard width console window, eg 80 chars.
    </note>
      </trans-unit>
      <trans-unit id="HelpMessage_48_TerminalLoggerParametersSwitch">
        <source>  -terminalLoggerParameters: &lt;parameters&gt;
                     Parameters to terminal logger. (Short form: -tlp)
                     The available parameters.
                        default--Specifies the default behavior of the terminal
                        logger. It requires one of the following values:
                           - `on`, `true`  forces TerminalLogger to be used even
                            when it would be disabled.
                           - `off`, `false` forces TerminalLogger to not be used
                            even when it would be enabled.
                           - `auto` enables TerminalLogger when the terminal
                            supports it and the session doesn't have redirected
                            stdout/stderr
                        verbosity--Override the -verbosity setting for this
                        logger
                        showCommandLine--Show TaskCommandLineEvent messages

                      Example:
                        -tlp:default=auto;verbosity=diag;shownCommandLine
    </source>
        <target state="translated">  -terminalLoggerParameters: &lt;parameters&gt;
                     Paramètres de l’enregistreur d’événements de terminal. (Forme abrégée : -tlp)
                     Paramètres disponibles.
                        default --Spécifie le comportement par défaut de l’enregistreur
                        de terminal. Elle nécessite l’une des valeurs suivantes :
                           - 'on', 'true' force TerminalLogger à être utilisé même
                            quand il serait désactivé.
                           - 'off', 'false' force TerminalLogger à ne pas être utilisé
                            même lorsqu’il serait activé.
                           - « auto » active TerminalLogger lorsque le terminal
                            la prend en charge et la session n’a pas redirigée
                            stdout/stderr
                        verbosity--Remplacer le paramètre -verbosity pour cet
                        enregistreur
                        showCommandLine--Afficher les messages TaskCommandLineEvent

                      Exemple :
                        -tlp:default=auto;verbosity=diag;shownCommandLine
    </target>
        <note>
      LOCALIZATION: "-terminalLoggerParameters", "-tlp", "default", "on", "true", "off", "false", "auto", "verbosity", "showCommandLine" should not be localized.
      LOCALIZATION: None of the lines should be longer than a standard width console window, eg 80 chars.
    </note>
      </trans-unit>
      <trans-unit id="HelpMessage_51_GetResultOutputFileSwitch">
        <source>  -getResultOutputFile:file
                     Redirect output from get* into a file.

                     Example:
                     -getProperty:Bar -getResultOutputFile:Biz.txt
                     This writes the value of property Bar into Biz.txt.
    </source>
        <target state="translated">  -getResultOutputFile:file
                     Rediriger la sortie de get* vers un fichier.

                     Exemple :
                     -getProperty:Bar -getResultOutputFile:Biz.txt
                     Cette opération écrit la valeur de la barre de propriétés dans Biz.txt.
    </target>
        <note>
      LOCALIZATION: "-getResultOutputFile", "get*" and "-getProperty" should not be localized.
      LOCALIZATION: None of the lines should be longer than a standard width console window, eg 80 chars.
    </note>
      </trans-unit>
      <trans-unit id="HelpMessage_52_BuildCheckSwitch">
        <source>  -check
                     Enables BuildChecks during the build.
                     BuildCheck enables evaluating rules to ensure properties
                     of the build. For more info see aka.ms/buildcheck
	</source>
<<<<<<< HEAD
        <target state="needs-review-translation">  -check
                     Active BuildChecks pendant la construction.
=======
        <target state="translated">  -check
                     Active BuildChecks pendant la build.
>>>>>>> 116eba6a
                     BuildCheck permet d'évaluer les règles pour garantir les propriétés 
                     de la build. Pour plus d'informations, consultez aka.ms/buildcheck
	</target>
        <note>
    {Locked="-check"}{Locked="BuildChecks"}{Locked="BuildCheck"}
    LOCALIZATION: None of the lines should be longer than a standard width console window, eg 80 chars.
  </note>
      </trans-unit>
      <trans-unit id="InvalidLowPriorityValue">
        <source>MSBUILD : error MSB1064: Low priority value is not valid. {0}</source>
        <target state="translated">MSBUILD : error MSB1064: la valeur basse priorité n’est pas valide. {0}</target>
        <note>
      {StrBegin="MSBUILD : error MSB1064: "}
      UE: This message does not need in-line parameters because the exception takes care of displaying the invalid arg.
      This error is shown when a user specifies a value for the lowPriority parameter that is not equivalent to Boolean.TrueString or Boolean.FalseString.
      LOCALIZATION: The prefix "MSBUILD : error MSBxxxx:" should not be localized.
    </note>
      </trans-unit>
      <trans-unit id="InvalidTerminalLoggerValue">
        <source>MSBUILD : error MSB1065: Terminal logger value is not valid. It should be one of 'auto', 'true', or 'false'. {0}</source>
        <target state="translated">MSBUILD : error MSB1065: La valeur du journal du terminal n’est pas valide. Il doit s’agir de 'auto', 'true' ou 'false'. {0}</target>
        <note>
      {StrBegin="MSBUILD : error MSB1065: "}
      UE: This message does not need in-line parameters because the exception takes care of displaying the invalid arg.
      This error is shown when a user specifies a value for the lowPriority parameter that is not equivalent to Boolean.TrueString or Boolean.FalseString.
      LOCALIZATION: The prefix "MSBUILD : error MSBxxxx:" should not be localized.
    </note>
      </trans-unit>
      <trans-unit id="InvalidReportFileAccessesValue">
        <source>MSBUILD : error MSB1063: Report file accesses value is not valid. {0}</source>
        <target state="translated">MSBUILD : error MSB1063: la valeur d’accès au fichier de rapport n’est pas valide. {0}</target>
        <note>
      {StrBegin="MSBUILD : error MSB1063: "}
      UE: This message does not need in-line parameters because the exception takes care of displaying the invalid arg.
      This error is shown when a user specifies a value that is not equivalent to Boolean.TrueString or Boolean.FalseString.
      LOCALIZATION: The prefix "MSBUILD : error MSBxxxx:" should not be localized.
    </note>
      </trans-unit>
      <trans-unit id="LongPaths">
        <source>Based on the Windows registry key LongPathsEnabled, the LongPaths feature is {0}.</source>
        <target state="translated">D’après la clé de Registre Windows LongPathsEnabled, la fonctionnalité LongPaths est {0}.</target>
        <note>"Windows" is the OS, "LongPathsEnabled" should not be localized, and {0} will be "enabled"/"disabled"/"not set"</note>
      </trans-unit>
      <trans-unit id="LongPaths_Disabled">
        <source>disabled</source>
        <target state="translated">désactivé</target>
        <note />
      </trans-unit>
      <trans-unit id="LongPaths_Enabled">
        <source>enabled</source>
        <target state="translated">activé</target>
        <note />
      </trans-unit>
      <trans-unit id="LongPaths_Missing">
        <source>not set</source>
        <target state="translated">non défini</target>
        <note />
      </trans-unit>
      <trans-unit id="MSBuildVersionMessage">
        <source>MSBuild version {0} for {1}</source>
        <target state="translated">Version MSBuild {0} pour {1}</target>
        <note>LOCALIZATION: {0} contains the DLL version number. {1} contains the name of a runtime, like ".NET Framework" or ".NET Core"</note>
      </trans-unit>
      <trans-unit id="CurrentDirectory">
        <source>Current directory = "{0}"</source>
        <target state="translated">Répertoire actif = "{0}"</target>
        <note />
      </trans-unit>
      <trans-unit id="DuplicateOutputResultsCache">
        <source>MSBUILD : error MSB1058: Only one output results cache can be specified.</source>
        <target state="translated">MSBUILD : error MSB1058: un seul cache de résultats de sortie peut être spécifié.</target>
        <note>{StrBegin="MSBUILD : error MSB1058: "}</note>
      </trans-unit>
      <trans-unit id="DuplicateProjectSwitchError">
        <source>MSBUILD : error MSB1008: Only one project can be specified.</source>
        <target state="translated">MSBUILD : error MSB1008: Un seul projet peut être spécifié.</target>
        <note>{StrBegin="MSBUILD : error MSB1008: "}UE: This happens if the user does something like "msbuild.exe myapp.proj myapp2.proj". This is not allowed.
    MSBuild.exe will only build a single project. The help topic may link to an article about how to author an MSBuild project
    that itself launches MSBuild on a number of other projects.
    LOCALIZATION: The prefix "MSBUILD : error MSBxxxx:" should not be localized.</note>
      </trans-unit>
      <trans-unit id="EnvironmentVariableAsSwitch">
        <source>MSBUILD : error MSB1060: Undefined environment variable passed in as switch.</source>
        <target state="translated">MSBUILD : error MSB1060: variable d’environnement non définie passée en tant que commutateur.</target>
        <note>
      {StrBegin="MSBUILD : error MSB1060: "}
      UE: This error is shown when a user passes in an environment variable (including from a response file)
      but the environment variable is not defined.
    </note>
      </trans-unit>
      <trans-unit id="FatalError">
        <source>MSBUILD : error MSB1025: An internal failure occurred while running MSBuild.</source>
        <target state="translated">MSBUILD : error MSB1025: Une erreur interne s'est produite lors de l'exécution de MSBuild.</target>
        <note>{StrBegin="MSBUILD : error MSB1025: "}UE: This message is shown when the application has to terminate either because of a bug in the code, or because some
      FX/CLR method threw an unexpected exception.
      LOCALIZATION: The prefix "MSBUILD : error MSBxxxx:" and "MSBuild" should not be localized.</note>
      </trans-unit>
      <trans-unit id="HelpMessage_1_Syntax">
        <source>Syntax:              MSBuild.exe [options] [project file | directory]
</source>
        <target state="translated">Syntaxe :              MSBuild.exe [options] [fichier projet | répertoire]
</target>
        <note>
      LOCALIZATION: The following should not be localized:
      1) "MSBuild", "MSBuild.exe" and "MSBuild.rsp"
      2) the string "proj" that describes the extension we look for
      3) all switch names and their short forms e.g. -property, or -p
      4) all verbosity levels and their short forms e.g. quiet, or q
      LOCALIZATION: None of the lines should be longer than a standard width console window, eg 80 chars.
    </note>
      </trans-unit>
      <trans-unit id="HelpMessage_2_Description">
        <source>Description:         Builds the specified targets in the project file. If
                     a project file is not specified, MSBuild searches the
                     current working directory for a file that has a file
                     extension that ends in "proj" and uses that file.  If
                     a directory is specified, MSBuild searches that
                     directory for a project file.
</source>
        <target state="translated">Description :         Génère les cibles spécifiées dans le fichier projet. Si
                     aucun fichier projet n'est spécifié, MSBuild recherche dans le
                     répertoire de travail actuel un fichier dont
                     l'extension se termine par « proj » et utilise ce dernier. Si
                     un répertoire est spécifié, MSBuild recherche dans ce
                     répertoire un fichier projet.
</target>
        <note>
      LOCALIZATION: The following should not be localized:
      1) "MSBuild", "MSBuild.exe" and "MSBuild.rsp"
      2) the string "proj" that describes the extension we look for
      3) all switch names and their short forms e.g. -property, or -p
      4) all verbosity levels and their short forms e.g. quiet, or q
      LOCALIZATION: None of the lines should be longer than a standard width console window, eg 80 chars.
    </note>
      </trans-unit>
      <trans-unit id="HelpMessage_34_InteractiveSwitch">
        <source>  -interactive[:True|False]
                     Indicates that actions in the build are allowed to
                     interact with the user.  Do not use this argument
                     in an automated scenario where interactivity is
                     not expected.
                     Specifying -interactive is the same as specifying
                     -interactive:true.  Use the parameter to override a
                     value that comes from a response file.
    </source>
        <target state="translated">  -interactive[:True|False]
                     Indique que les actions de la build sont autorisées à
                     interagir avec l'utilisateur. N'utilisez pas cet argument
                     dans un scénario automatisé où aucune interactivité
                     n'est attendue.
                     Spécifier -interactive revient à spécifier
                     -interactive:true. Utilisez le paramètre pour remplacer une
                      valeur qui provient d'un fichier réponse.
    </target>
        <note>
      LOCALIZATION: "-interactive" should not be localized.
      LOCALIZATION: None of the lines should be longer than a standard width console window, eg 80 chars.
    </note>
      </trans-unit>
      <trans-unit id="HelpMessage_35_IsolateProjectsSwitch">
        <source>  -isolateProjects[:True|MessageUponIsolationViolation|False]
                     Causes MSBuild to build each project in isolation.

                     When set to "MessageUponIsolationViolation" (or its short
                     form "Message"), only the results from top-level targets
                     are serialized if the -outputResultsCache switch is
                     supplied. This is to mitigate the chances of an
                     isolation-violating target on a dependency project using
                     incorrect state due to its dependency on a cached target
                     whose side effects would not be taken into account.
                     (For example, the definition of a property.)

                     This is a more restrictive mode of MSBuild as it requires
                     that the project graph be statically discoverable at
                     evaluation time, but can improve scheduling and reduce
                     memory overhead when building a large set of projects.
                     (Short form: -isolate)

                     This flag is experimental and may not work as intended.
    </source>
        <target state="translated">  -isolateProjects[:True| MessageCalculIsolationViolation| Faux]
                     Force MSBuild à générer chaque projet en isolement.

Lorsqu’il est défini sur « MessageCalculIsolationViolation » (ou sa valeur
                     formulaire « Message »), seuls les résultats des cibles de niveau supérieur
                     sont sérialisées si le commutateur -outputResultsCache
                     fourni. Ceci permet d’atténuer les chances d’une
                     violation d’isolation de la cible sur un projet de dépendance à l’aide de
                     état incorrect en raison de sa dépendance sur une cible mise en cache
                     dont les effets secondaires ne sont pas pris en compte.
                     (Par exemple, définition d’une propriété.)

Il s’agit d’un mode plus restrictif de MSBuild, car il nécessite
                     que le graphe du projet soit statiquement détectable sur
                     temps d’évaluation, mais peut améliorer la planification et réduire
                     surcharge mémoire lors de la génération d’un grand ensemble de projets.
                     (Forme abrégée : -isolate)

Cet indicateur est expérimental et peut ne pas fonctionner comme prévu.
    </target>
        <note>
      LOCALIZATION: "MSBuild" should not be localized.
      LOCALIZATION: "-isolateProjects" should not be localized.
      LOCALIZATION: None of the lines should be longer than a standard width console window, eg 80 chars.</note>
      </trans-unit>
      <trans-unit id="HelpMessage_36_GraphBuildSwitch">
        <source>  -graphBuild[:True|False]
                     Causes MSBuild to construct and build a project graph.

                     Constructing a graph involves identifying project
                     references to form dependencies. Building that graph
                     involves attempting to build project references prior
                     to the projects that reference them, differing from
                     traditional MSBuild scheduling.
                     (Short form: -graph)

                     This flag is experimental and may not work as intended.
    </source>
        <target state="translated">  -graphBuild[:True|False]
                     Force MSBuild à construire et à générer un graphe de projet.

                     La construction d'un graphe implique l'identification de références
                     de projet pour former des dépendances. La construction de ce graphe
                     implique des tentatives visant à générer des références de projet avant
                     les projets qui les référencent, ce qui diffère de la
                     planification MSBuild traditionnelle.
                     (Forme abrégée : -graph)

                     Cet indicateur est expérimental et peut ne pas fonctionner comme prévu.
    </target>
        <note>
      LOCALIZATION: "MSBuild" should not be localized.
      LOCALIZATION: "-graphBuild" and "-graph" should not be localized.
      LOCALIZATION: None of the lines should be longer than a standard width console window, eg 80 chars.
    </note>
      </trans-unit>
      <trans-unit id="HelpMessage_37_DocsLink">
        <source>For more detailed information, see https://aka.ms/msbuild/docs</source>
        <target state="translated">Pour obtenir des informations plus détaillées, accédez à https://aka.ms/msbuild/docs</target>
        <note />
      </trans-unit>
      <trans-unit id="HelpMessage_38_TargetsSwitch">
        <source>  -targets[:file]
                     Prints a list of available targets without executing the
                     actual build process. By default the output is written to
                     the console window. If the path to an output file
                     is provided that will be used instead.
                     (Short form: -ts)
                     Example:
                       -ts:out.txt
    </source>
        <target state="translated">  -targets[:fichier]
                     Liste les cibles disponibles sans exécuter le
                     processus de génération réel. Par défaut, la sortie est écrite dans
                     la fenêtre de console. Si le chemin d'un fichier de sortie
                     est fourni, il est utilisé à la place.
                     (Forme abrégée : -ts)
                     Exemple :
                       -ts:out.txt
    </target>
        <note>
      LOCALIZATION: "MSBuild" should not be localized.
      LOCALIZATION: "-targets" and "-ts" should not be localized.
      LOCALIZATION: None of the lines should be longer than a standard width console window, eg 80 chars.
    </note>
      </trans-unit>
      <trans-unit id="HelpMessage_39_LowPrioritySwitch">
        <source>  -lowPriority[:True|False]
                     Causes MSBuild to run at low process priority.

                     Specifying -lowPriority is the same as specifying
                     -lowPriority:True.
                     (Short form: -low)
    </source>
        <target state="translated">  -lowPriority[:True|False]
                     Entraîne l'exécution de MSBuild avec une faible priorité de processus.

                     Spécifier -lowPriority revient à spécifier
                     -lowPriority:True.
                     (Forme abrégée : -low)
    </target>
        <note>
      LOCALIZATION: "MSBuild" should not be localized.
      LOCALIZATION: "-lowPriority" and "-low" should not be localized.
      LOCALIZATION: None of the lines should be longer than a standard width console window, eg 80 chars.
    </note>
      </trans-unit>
      <trans-unit id="HelpMessage_3_SwitchesHeader">
        <source>Switches:            Note that you can specify switches using
                     "-switch", "/switch" and "--switch".
</source>
        <target state="translated">Commutateurs :            Vous pouvez spécifier des commutateurs avec
                     "-switch", "/switch" et "--switch".
</target>
        <note>
      LOCALIZATION: The following should not be localized:
      1) "MSBuild", "MSBuild.exe" and "MSBuild.rsp"
      2) the string "proj" that describes the extension we look for
      3) all switch names and their short forms e.g. -property, or -p
      4) all verbosity levels and their short forms e.g. quiet, or q
      LOCALIZATION: None of the lines should be longer than a standard width console window, eg 80 chars.
    </note>
      </trans-unit>
      <trans-unit id="HelpMessage_40_WarnNotAsErrorSwitch">
        <source>  -warnNotAsError[:code[;code2]]
                     List of warning codes to treats not treat as errors.
                     Use a semicolon or a comma to separate
                     multiple warning codes. Has no effect if the -warnaserror
                     switch is not set.

                     Example:
                       -warnNotAsError:MSB3026
    </source>
        <target state="translated">  -warnNotAsError[:code[;code2]]
                     Liste des codes d’avertissement à traiter non comme des erreurs.
                     Utiliser un point-virgule ou une virgule pour séparer
                     plusieurs codes d’avertissement. N’a aucun effet si -warnaserror
                     n’est pas défini.

                     Exemple:
                       -warnNotAsError:MSB3026
    </target>
        <note>
      LOCALIZATION: "-warnNotAsError" should not be localized.
      LOCALIZATION: None of the lines should be longer than a standard width console window, eg 80 chars.
    </note>
      </trans-unit>
      <trans-unit id="HelpMessage_4_HelpSwitch">
        <source>  -help              Display this usage message. (Short form: -? or -h)
</source>
        <target state="translated">  -help              Afficher ce message d'utilisation. (Forme abrégée : -? ou -h)
</target>
        <note>
      LOCALIZATION: The following should not be localized:
      1) "MSBuild", "MSBuild.exe" and "MSBuild.rsp"
      2) the string "proj" that describes the extension we look for
      3) all switch names and their short forms e.g. -property, or -p
      4) all verbosity levels and their short forms e.g. quiet, or q
      LOCALIZATION: None of the lines should be longer than a standard width console window, eg 80 chars.
    </note>
      </trans-unit>
      <trans-unit id="HelpMessage_5_NoLogoSwitch">
        <source>  -noLogo            Do not display the startup banner and copyright message.
</source>
        <target state="translated">  -noLogo            Ne pas afficher la bannière de démarrage ni le message de copyright.
</target>
        <note>
      LOCALIZATION: The following should not be localized:
      1) "MSBuild", "MSBuild.exe" and "MSBuild.rsp"
      2) the string "proj" that describes the extension we look for
      3) all switch names and their short forms e.g. -property, or -p
      4) all verbosity levels and their short forms e.g. quiet, or q
      LOCALIZATION: None of the lines should be longer than a standard width console window, eg 80 chars.
    </note>
      </trans-unit>
      <trans-unit id="HelpMessage_6_VersionSwitch">
        <source>  -version           Display version information only. (Short form: -ver)
</source>
        <target state="translated">  -version           Afficher uniquement les informations sur la version. (Forme abrégée : -ver)
</target>
        <note>
      LOCALIZATION: The following should not be localized:
      1) "MSBuild", "MSBuild.exe" and "MSBuild.rsp"
      2) the string "proj" that describes the extension we look for
      3) all switch names and their short forms e.g. -property, or -p
      4) all verbosity levels and their short forms e.g. quiet, or q
      LOCALIZATION: None of the lines should be longer than a standard width console window, eg 80 chars.
    </note>
      </trans-unit>
      <trans-unit id="HelpMessage_7_ResponseFile">
        <source>  @&lt;file&gt;            Insert command-line settings from a text file. To specify
                     multiple response files, specify each response file
                     separately.

                     Any response files named "msbuild.rsp" are automatically
                     consumed from the following locations:
                     (1) the directory of msbuild.exe
                     (2) the directory of the first project or solution built
</source>
        <target state="translated">  @&lt;fichier&gt;         Insère les paramètres de ligne de commande à partir d'un
         fichier texte. Pour indiquer plusieurs fichiers réponse, spécifiez
         chacun d'eux séparément.

         Tous les fichiers réponse nommés "msbuild.rsp" sont automatiquement
         consommés depuis les emplacements suivants :
         (1) répertoire de msbuild.exe
         (2) répertoire de la première solution ou du premier projet généré
</target>
        <note>
      LOCALIZATION: The following should not be localized:
      1) "MSBuild", "MSBuild.exe" and "MSBuild.rsp"
      2) the string "proj" that describes the extension we look for
      3) all switch names and their short forms e.g. -property, or -p
      4) all verbosity levels and their short forms e.g. quiet, or q
      LOCALIZATION: None of the lines should be longer than a standard width console window, eg 80 chars.
    </note>
      </trans-unit>
      <trans-unit id="HelpMessage_8_NoAutoResponseSwitch">
        <source>  -noAutoResponse    Do not auto-include any MSBuild.rsp files. (Short form:
                     -noAutoRsp)
</source>
        <target state="translated">  -noAutoResponse    N'inclure aucun fichier MSBuild.rsp automatiquement. (Forme abrégée :
                     -noAutoRsp)
</target>
        <note>
      LOCALIZATION: The following should not be localized:
      1) "MSBuild", "MSBuild.exe" and "MSBuild.rsp"
      2) the string "proj" that describes the extension we look for
      3) all switch names and their short forms e.g. -property, or -p
      4) all verbosity levels and their short forms e.g. quiet, or q
      LOCALIZATION: None of the lines should be longer than a standard width console window, eg 80 chars.
    </note>
      </trans-unit>
      <trans-unit id="HelpMessage_9_TargetSwitch">
        <source>  -target:&lt;targets&gt;  Build these targets in this project. Use a semicolon or a
                     comma to separate multiple targets, or specify each
                     target separately. (Short form: -t)
                     Example:
                       -target:Resources;Compile
</source>
        <target state="translated">  -target:&lt;cibles&gt;   Génère ces cibles dans le projet. Utilisez un point-virgule
         ou une virgule pour séparer plusieurs cibles, ou spécifiez chaque
         cible à part. (Forme abrégée : -t)
         Exemple :
           -target:Resources;Compile
</target>
        <note>
      LOCALIZATION: The following should not be localized:
      1) "MSBuild", "MSBuild.exe" and "MSBuild.rsp"
      2) the string "proj" that describes the extension we look for
      3) all switch names and their short forms e.g. -property, or -p
      4) all verbosity levels and their short forms e.g. quiet, or q
      LOCALIZATION: None of the lines should be longer than a standard width console window, eg 80 chars.
    </note>
      </trans-unit>
      <trans-unit id="HelpMessage_10_PropertySwitch">
        <source>  -property:&lt;n&gt;=&lt;v&gt;  Set or override these project-level properties. &lt;n&gt; is
                     the property name, and &lt;v&gt; is the property value. Use a
                     semicolon or a comma to separate multiple properties, or
                     specify each property separately. (Short form: -p)
                     Example:
                       -property:WarningLevel=2;OutDir=bin\Debug\
</source>
        <target state="translated">  -property:&lt;n&gt;=&lt;v&gt; Définit ou remplace ces propriétés au niveau du projet. &lt;n&gt;
      est le nom de propriété et &lt;v&gt; la valeur de propriété. Utilisez un
      point-virgule ou une virgule pour séparer plusieurs propriétés, ou
      spécifiez chaque propriété à part. (Forme abrégée : -p)
      Exemple :
           -property:WarningLevel=2;OutDir=bin\Debug\
</target>
        <note>
      LOCALIZATION: The following should not be localized:
      1) "MSBuild", "MSBuild.exe" and "MSBuild.rsp"
      2) the string "proj" that describes the extension we look for
      3) all switch names and their short forms e.g. -property, or -p
      4) all verbosity levels and their short forms e.g. quiet, or q
      LOCALIZATION: None of the lines should be longer than a standard width console window, eg 80 chars.
    </note>
      </trans-unit>
      <trans-unit id="HelpMessage_11_LoggerSwitch">
        <source>  -logger:&lt;logger&gt;   Use this logger to log events from MSBuild. To specify
                     multiple loggers, specify each logger separately.
                     The &lt;logger&gt; syntax is:
                       [&lt;class&gt;,]&lt;assembly&gt;[,&lt;options&gt;][;&lt;parameters&gt;]
                     The &lt;logger class&gt; syntax is:
                       [&lt;partial or full namespace&gt;.]&lt;logger class name&gt;
                     The &lt;logger assembly&gt; syntax is:
                       {&lt;assembly name&gt;[,&lt;strong name&gt;] | &lt;assembly file&gt;}
                     Logger options specify how MSBuild creates the logger.
                     The &lt;logger parameters&gt; are optional, and are passed
                     to the logger exactly as you typed them. (Short form: -l)
                     Examples:
                       -logger:XMLLogger,MyLogger,Version=1.0.2,Culture=neutral
                       -logger:XMLLogger,C:\Loggers\MyLogger.dll;OutputAsHTML
</source>
        <target state="translated">  -logger:&lt;journaliseur&gt;   Utilise ce journaliseur pour les événements MSBuild. Pour indiquer
                     plusieurs journaliseurs, spécifiez chacun d'eux séparément.
                     Syntaxe de &lt;journaliseur&gt; :
                       [&lt;classe&gt;,]&lt;assembly&gt;[,&lt;options&gt;][;&lt;paramètres&gt;]
                     Syntaxe de &lt;classe de journalisation&gt; :
                       [&lt;espace de noms partiels ou complets&gt;.]&lt;nom de la classe de journalisation&gt;
                     Syntaxe de &lt;assembly de journalisation&gt; :
                       {&lt;assembly name&gt;[,&lt;strong name&gt;] | &lt;assembly file&gt;}
                     Les options de journalisation spécifient la façon dont MSBuild crée le journaliseur.
                     Les &lt;paramètres de journalisation&gt; sont facultatifs. Ils sont passés
                     au journaliseur tels que vous les avez tapés. (Forme abrégée : -l)
                     Exemples :
                       -logger:XMLLogger,MyLogger,Version=1.0.2,Culture=neutral
                       -logger:XMLLogger,C:\Loggers\MyLogger.dll;OutputAsHTML
</target>
        <note>
      LOCALIZATION: The following should not be localized:
      1) "MSBuild", "MSBuild.exe" and "MSBuild.rsp"
      2) the string "proj" that describes the extension we look for
      3) all switch names and their short forms e.g. -property, or -p
      4) all verbosity levels and their short forms e.g. quiet, or q
      LOCALIZATION: None of the lines should be longer than a standard width console window, eg 80 chars.
    </note>
      </trans-unit>
      <trans-unit id="HelpMessage_12_VerbositySwitch">
        <source>  -verbosity:&lt;level&gt; Display this amount of information in the event log.
                     The available verbosity levels are: q[uiet], m[inimal],
                     n[ormal], d[etailed], and diag[nostic]. (Short form: -v)
                     Example:
                       -verbosity:quiet

                     Note: File loggers' verbosity
                           is set separately by
                           -fileloggerparameters.
</source>
        <target state="translated">  -verbosity:&lt;level&gt; Affiche cette quantité d’informations dans le journal des événements.
                     Les niveaux de verbosité disponibles sont : q[uiet], m[inimal],
                     n[ormal], d[etailed] et diag[nostic]. (Forme abrégée : -v)
                     Exemple:
                       -verbosity:quiet

Remarque : verbosité des enregistreurs d’événements de fichiers
                           est défini séparément par
                           -fileloggerparameters.
</target>
        <note>
      LOCALIZATION: The following should not be localized:
      1) "MSBuild", "MSBuild.exe" and "MSBuild.rsp"
      2) the string "proj" that describes the extension we look for
      3) all switch names and their short forms e.g. -property, or -p
      4) all verbosity levels and their short forms e.g. quiet, or q
      LOCALIZATION: None of the lines should be longer than a standard width console window, eg 80 chars.
    </note>
      </trans-unit>
      <trans-unit id="HelpMessage_13_ConsoleLoggerParametersSwitch">
        <source>  -consoleLoggerParameters:&lt;parameters&gt;
                     Parameters to console logger. (Short form: -clp)
                     The available parameters are:
                        PerformanceSummary--Show time spent in tasks, targets
                            and projects.
                        Summary--Show error and warning summary at the end.
                        NoSummary--Don't show error and warning summary at the
                            end.
                        ErrorsOnly--Show only errors.
                        WarningsOnly--Show only warnings.
                        NoItemAndPropertyList--Don't show list of items and
                            properties at the start of each project build.
                        ShowCommandLine--Show TaskCommandLineEvent messages
                        ShowTimestamp--Display the Timestamp as a prefix to any
                            message.
                        ShowEventId--Show eventId for started events, finished
                            events, and messages
                        ForceNoAlign--Does not align the text to the size of
                            the console buffer
                        DisableConsoleColor--Use the default console colors
                            for all logging messages.
                        DisableMPLogging-- Disable the multiprocessor
                            logging style of output when running in
                            non-multiprocessor mode.
                        EnableMPLogging--Enable the multiprocessor logging
                            style even when running in non-multiprocessor
                            mode. This logging style is on by default.
                        ForceConsoleColor--Use ANSI console colors even if
                            console does not support it
                        PreferConsoleColor--Use ANSI console colors only if
                            target console does support it
                     Verbosity--overrides the -verbosity setting for this
                            logger.
                     Example:
                        -consoleLoggerParameters:PerformanceSummary;NoSummary;
                                                 Verbosity=minimal
</source>
        <target state="translated">  -consoleLoggerParameters:&lt;paramètres&gt;
         Paramètres du journaliseur de la console. (Forme abrégée : -clp)
         Paramètres disponibles :
            PerformanceSummary--Affiche la durée des tâches, des cibles
                et des projets.
            Summary--Récapitulatif des erreurs et des avertissements à la fin.
            NoSummary--Aucun récapitulatif des erreurs et des avertissements
                à la fin.
            ErrorsOnly--Affiche uniquement les erreurs.
            WarningsOnly--Affiche uniquement les avertissements.
            NoItemAndPropertyList--N'affiche pas la liste des éléments et
                des propriétés au début de chaque build de projet.
            ShowCommandLine--Affiche les messages de TaskCommandLineEvent
            ShowTimestamp--Affiche l'horodatage en tant que préfixe des
                messages.
            ShowEventId--Affiche eventId pour les événements démarrés et
                achevés ainsi que les messages
            ForceNoAlign--N'aligne pas le texte par rapport à la taille de la
                mémoire tampon de la console
            DisableConsoleColor--Utilise les couleurs de la console par défaut
                pour tous les messages de journalisation.
            DisableMPLogging--Désactive le style de journalisation
                multiprocesseur de la sortie durant l'exécution en
                mode non multiprocesseur.
            EnableMPLogging--Active le style de journalisation multiprocesseur
                même durant l'exécution en mode non
                multiprocesseur. Style de journalisation activé par défaut.
            ForceConsoleColor--Utilise les couleurs de la console ANSI même si
                cela n'est pas pris en charge par la console
            PreferConsoleColor-Utilise les couleurs de console ANSI uniquement si
                            la console cible le prend en charge
                     Verbosity--Remplace le paramètre -verbosity pour ce
                            journaliseur.
                     Exemple:
                        -consoleLoggerParameters:PerformanceSummary;NoSummary;
                         Verbosity=minimal
</target>
        <note>
      LOCALIZATION: The following should not be localized:
      1) "MSBuild", "MSBuild.exe" and "MSBuild.rsp"
      2) the string "proj" that describes the extension we look for
      3) all switch names and their short forms e.g. -property, or -p
      4) all verbosity levels and their short forms e.g. quiet, or q
      LOCALIZATION: None of the lines should be longer than a standard width console window, eg 80 chars.
    </note>
      </trans-unit>
      <trans-unit id="HelpMessage_14_NoConsoleLoggerSwitch">
        <source>  -noConsoleLogger   Disable the default console logger and do not log events
                     to the console. (Short form: -noConLog)
</source>
        <target state="translated">  -noConsoleLogger   Désactiver le journaliseur de console par défaut et ne pas
                     journaliser d'événements dans la console. (Forme abrégée : -noConLog)
</target>
        <note>
      LOCALIZATION: The following should not be localized:
      1) "MSBuild", "MSBuild.exe" and "MSBuild.rsp"
      2) the string "proj" that describes the extension we look for
      3) all switch names and their short forms e.g. -property, or -p
      4) all verbosity levels and their short forms e.g. quiet, or q
      LOCALIZATION: None of the lines should be longer than a standard width console window, eg 80 chars.
    </note>
      </trans-unit>
      <trans-unit id="HelpMessage_15_ValidateSwitch">
        <source>  -validate          Validate the project against the default schema. (Short
                     form: -val)

  -validate:&lt;schema&gt; Validate the project against the specified schema. (Short
                     form: -val)
                     Example:
                       -validate:MyExtendedBuildSchema.xsd
</source>
        <target state="translated">  -validate          Valide le projet par rapport au schéma par défaut. (Forme
         abrégée : -val)

  -validate:&lt;schéma&gt; Valide le projet par rapport au schéma spécifié. (Forme
         abrégée : -val)
         Exemple :
           -validate:MyExtendedBuildSchema.xsd
</target>
        <note>
      LOCALIZATION: The following should not be localized:
      1) "MSBuild", "MSBuild.exe" and "MSBuild.rsp"
      2) the string "proj" that describes the extension we look for
      3) all switch names and their short forms e.g. -property, or -p
      4) all verbosity levels and their short forms e.g. quiet, or q
      LOCALIZATION: None of the lines should be longer than a standard width console window, eg 80 chars.
    </note>
      </trans-unit>
      <trans-unit id="HelpMessage_17_MaximumCPUSwitch">
        <source>  -maxCpuCount[:n]   Specifies the maximum number of concurrent processes to
                     build with. If the switch is not used, the default
                     value used is 1. If the switch is used without a value
                     MSBuild will use up to the number of processors on the
                     computer. (Short form: -m[:n])
      </source>
        <target state="translated">  -maxCpuCount[:n]   Spécifie le nombre maximal de processus
                     de génération simultanés. Si le commutateur n'est pas utilisé, la valeur
                     par défaut est 1. Si le commutateur est utilisé sans valeur,
                     MSBuild peut utiliser tous les processeurs de
                     l'ordinateur. (Forme abrégée : -m[:n])
      </target>
        <note>
          LOCALIZATION: "maxCpuCount" should not be localized.
          LOCALIZATION: None of the lines should be longer than a standard width console window, eg 80 chars.
      </note>
      </trans-unit>
      <trans-unit id="HelpMessage_16_Examples">
        <source>Examples:

        MSBuild MyApp.sln -t:Rebuild -p:Configuration=Release
        MSBuild MyApp.csproj -t:Clean
                             -p:Configuration=Debug;TargetFrameworkVersion=v3.5
    </source>
        <target state="translated">Exemples :

        MSBuild MyApp.sln -t:Rebuild -p:Configuration=Release
        MSBuild MyApp.csproj -t:Clean
                             -p:Configuration=Debug;TargetFrameworkVersion=v3.5
    </target>
        <note>
      LOCALIZATION: The following should not be localized:
      1) "MSBuild", "MSBuild.exe" and "MSBuild.rsp"
      2) the string "proj" that describes the extension we look for
      3) all switch names and their short forms e.g. -property, or -p
      4) all verbosity levels and their short forms e.g. quiet, or q
      LOCALIZATION: None of the lines should be longer than a standard width console window, eg 80 chars.
    </note>
      </trans-unit>
      <trans-unit id="HelpMessage_InputCachesFiles">
        <source>  -inputResultsCaches:&lt;cacheFile&gt;...
                     Semicolon separated list of input cache files that MSBuild
                     will read build results from. If -isolateProjects is set
                     to False, this sets it to True. (short form: -irc)
   </source>
        <target state="translated">  -inputResultsCaches:&lt;cacheFile&gt;...
                     Liste séparée par des points-virgules des fichiers de cache d’entrée que MSBuild
                     lirea les résultats de build à partir de. Si -isolateProjects est défini
                     à False, ce qui la définit sur True. (forme abrégée : -irc)
   </target>
        <note>
      LOCALIZATION: The following should not be localized: MSBuild, -isolate
      LOCALIZATION: None of the lines should be longer than a standard width console window, eg 80 chars.
    </note>
      </trans-unit>
      <trans-unit id="HelpMessage_OutputCacheFile">
        <source>  -outputResultsCache:[cacheFile]
                     Output cache file where MSBuild will write the contents of
                     its build result caches at the end of the build.
                     If -isolateProjects is set to False, this sets it to True.
                     (short form: -orc)
   </source>
        <target state="translated">  -outputResultsCache:[cacheFile]
                     Fichier cache de sortie dans lequel MSBuild écrit le contenu de
                     ses caches de résultats de build à la fin de la build.
                     Si -isolateProjects a la valeur False, la valeur est True.
                     (forme abrégée : -orc)
   </target>
        <note>
      LOCALIZATION: The following should not be localized: MSBuild, -isolate
      LOCALIZATION: None of the lines should be longer than a standard width console window, eg 80 chars.
    </note>
      </trans-unit>
      <trans-unit id="HelpPrompt">
        <source>For switch syntax, type "MSBuild -help"</source>
        <target state="translated">Pour la syntaxe du commutateur, tapez "MSBuild -help"</target>
        <note>UE: this message is shown when the user makes a syntax error on the command-line for a switch.
    LOCALIZATION: "MSBuild -help" should not be localized.</note>
      </trans-unit>
      <trans-unit id="HelpMessage_18_DistributedLoggerSwitch">
        <source>  -distributedLogger:&lt;central logger&gt;*&lt;forwarding logger&gt;
                     Use this logger to log events from MSBuild, attaching a
                     different logger instance to each node. To specify
                     multiple loggers, specify each logger separately.
                     (Short form -dl)
                     The &lt;logger&gt; syntax is:
                       [&lt;class&gt;,]&lt;assembly&gt;[,&lt;options&gt;][;&lt;parameters&gt;]
                     The &lt;logger class&gt; syntax is:
                       [&lt;partial or full namespace&gt;.]&lt;logger class name&gt;
                     The &lt;logger assembly&gt; syntax is:
                       {&lt;assembly name&gt;[,&lt;strong name&gt;] | &lt;assembly file&gt;}
                     Logger options specify how MSBuild creates the logger.
                     The &lt;logger parameters&gt; are optional, and are passed
                     to the logger exactly as you typed them. (Short form: -l)
                     Examples:
                       -dl:XMLLogger,MyLogger,Version=1.0.2,Culture=neutral
                       -dl:MyLogger,C:\My.dll*ForwardingLogger,C:\Logger.dll
</source>
        <target state="translated">  -distributedLogger:&lt;journaliseur central&gt;*&lt;journaliseur de transfert&gt;
                     Utilise ce journaliseur pour consigner les événements MSBuild, en attachant
                     une instance de journaliseur différente à chaque nœud. Pour indiquer
                     plusieurs journaliseurs, spécifiez chacun d'eux séparément.
                     (Forme abrégée : -dl)
                     Syntaxe de &lt;journaliseur&gt; :
                       [&lt;classe&gt;,]&lt;assembly&gt;[,&lt;options&gt;][;&lt;paramètres&gt;]
                     Syntaxe de &lt;classe de journalisation&gt; :
                       [&lt;espace de noms partiels ou complets&gt;.]&lt;nom de la classe de journalisation&gt;
                     Syntaxe de &lt;assembly de journalisation&gt; :
                       {&lt;assembly name&gt;[,&lt;strong name&gt;] | &lt;assembly file&gt;}
                     Les options de journalisation spécifient la façon dont MSBuild crée le journaliseur.
                     Les &lt;paramètres de journalisation&gt; sont facultatifs. Ils sont passés
                     au journaliseur tels que vous les avez tapés. (Forme abrégée : -l)
                     Exemples :
                       -dl:XMLLogger,MyLogger,Version=1.0.2,Culture=neutral
                       -dl:MyLogger,C:\My.dll*ForwardingLogger,C:\Logger.dll
</target>
        <note>
      LOCALIZATION: The following should not be localized:
      1) "MSBuild", "MSBuild.exe" and "MSBuild.rsp"
      2) the string "proj" that describes the extension we look for
      3) all switch names and their short forms e.g. -property, or -p
      4) all verbosity levels and their short forms e.g. quiet, or q
      LOCALIZATION: None of the lines should be longer than a standard width console window, eg chars.
    </note>
      </trans-unit>
      <trans-unit id="HelpMessage_19_IgnoreProjectExtensionsSwitch">
        <source>  -ignoreProjectExtensions:&lt;extensions&gt;
                     List of extensions to ignore when determining which
                     project file to build. Use a semicolon or a comma
                     to separate multiple extensions.
                     (Short form: -ignore)
                     Example:
                       -ignoreProjectExtensions:.sln
    </source>
        <target state="translated">  -ignoreProjectExtensions:&lt;extensions&gt;
         Liste d'extensions à ignorer au moment de la sélection
         du fichier projet à générer. Utilisez un point-virgule ou une virgule
         pour séparer plusieurs extensions.
         (Forme abrégée : -ignore)
         Exemple :
           -ignoreProjectExtensions:.sln
    </target>
        <note>
      LOCALIZATION: The following should not be localized:
      1) "MSBuild", "MSBuild.exe" and "MSBuild.rsp"
      2) the string "proj" that describes the extension we look for
      3) all switch names and their short forms e.g. -property, or -p
      4) all verbosity levels and their short forms e.g. quiet, or q
      LOCALIZATION: None of the lines should be longer than a standard width console window, eg 80 chars.
    </note>
      </trans-unit>
      <trans-unit id="HelpMessage_23_ToolsVersionSwitch">
        <source>  -toolsVersion:&lt;version&gt;
                     The version of the MSBuild Toolset (tasks, targets, etc.)
                     to use during build. This version will override the
                     versions specified by individual projects. (Short form:
                     -tv)
                     Example:
                       -toolsVersion:3.5
   </source>
        <target state="translated">  -toolsVersion:&lt;version&gt;
         Version de l'ensemble d'outils MSBuild (tâches, cibles, etc.)
         à utiliser durant la génération. Cette version remplace les
         versions spécifiées par chacun des projets. (Forme abrégée :
         -tv)
         Exemple :
           -toolsVersion:3.5
   </target>
        <note>
      LOCALIZATION: The following should not be localized:
      1) "MSBuild", "MSBuild.exe" and "MSBuild.rsp"
      2) the string "proj" that describes the extension we look for
      3) all switch names and their short forms e.g. -property, or -p
      4) all verbosity levels and their short forms e.g. quiet, or q
      LOCALIZATION: None of the lines should be longer than a standard width console window, eg 80 chars.
    </note>
      </trans-unit>
      <trans-unit id="HelpMessage_20_FileLoggerSwitch">
        <source>  -fileLogger[n]     Logs the build output to a file. By default
                     the file is in the current directory and named
                     "msbuild[n].log". Events from all nodes are combined into
                     a single log. The location of the file and other
                     parameters for the fileLogger can be specified through
                     the addition of the "-fileLoggerParameters[n]" switch.
                     "n" if present can be a digit from 1-9, allowing up to
                     10 file loggers to be attached. (Short form: -fl[n])
    </source>
        <target state="translated">  -fileLogger[n]     Enregistre la sortie de build dans un fichier. Par défaut,
                     le fichier se trouve dans le répertoire actif et se nomme
                     "msbuild[n].log". Les événements de tous les nœuds sont regroupés
                     dans un même journal. Vous pouvez spécifier l'emplacement du fichier et d'autres
                     paramètres pour fileLogger en ajoutant
                     le commutateur "-fileLoggerParameters[n]".
                     S'il est spécifié, "n" doit être un chiffre entre 1 et 9,
                     ce qui permet d'attacher jusqu'à 10 journaliseurs vers des fichiers. (Forme abrégée : -fl[n])
    </target>
        <note>
      LOCALIZATION: The following should not be localized:
      1) "MSBuild", "MSBuild.exe" and "MSBuild.rsp"
      2) the string "proj" that describes the extension we look for
      3) all switch names and their short forms e.g. -property, or -p
      4) all verbosity levels and their short forms e.g. quiet, or q
      LOCALIZATION: None of the lines should be longer than a standard width console window, eg 80 chars.
    </note>
      </trans-unit>
      <trans-unit id="HelpMessage_21_DistributedFileLoggerSwitch">
        <source>  -distributedFileLogger
                     Logs the build output to multiple log files, one log file
                     per MSBuild node. The initial location for these files is
                     the current directory. By default the files are called
                     "MSBuild&lt;nodeid&gt;.log". The location of the files and
                     other parameters for the fileLogger can be specified
                     with the addition of the "-fileLoggerParameters" switch.

                     If a log file name is set through the fileLoggerParameters
                     switch the distributed logger will use the fileName as a
                     template and append the node id to this fileName to
                     create a log file for each node.
    </source>
        <target state="translated">  -distributedFileLogger
         Enregistre la sortie de build dans plusieurs fichiers journaux, à
         raison d'un fichier journal par nœud MSBuild. L'emplacement initial de
         ces fichiers est le répertoire actif. Par défaut, les fichiers sont
         nommés "MSBuild&lt;idnœud&gt;.log". Vous pouvez spécifier l'emplacement
         des fichiers et d'autres paramètres pour fileLogger
         en ajoutant le commutateur "-fileLoggerParameters".

         Si un nom de fichier journal est défini via le commutateur
         fileLoggerParameters, le journaliseur distribué utilise fileName comme
         modèle et lui ajoute l'ID du nœud afin de
         créer un fichier journal pour chaque nœud.
    </target>
        <note>
      LOCALIZATION: The following should not be localized:
      1) "MSBuild", "MSBuild.exe" and "MSBuild.rsp"
      2) the string "proj" that describes the extension we look for
      3) all switch names and their short forms e.g. -property, or -p
      4) all verbosity levels and their short forms e.g. quiet, or q
      LOCALIZATION: None of the lines should be longer than a standard width console window, eg 80 chars.
    </note>
      </trans-unit>
      <trans-unit id="HelpMessage_22_FileLoggerParametersSwitch">
        <source>  -fileLoggerParameters[n]:&lt;parameters&gt;
                     Provides any extra parameters for file loggers.
                     The presence of this switch implies the
                     corresponding -fileLogger[n] switch.
                     "n" if present can be a digit from 1-9.
                     -fileLoggerParameters is also used by any distributed
                     file logger, see description of -distributedFileLogger.
                     (Short form: -flp[n])
                     The same parameters listed for the console logger are
                     available. Some additional available parameters are:
                        LogFile--path to the log file into which the
                            build log will be written.
                        Append--determines if the build log will be appended
                            to or overwrite the log file. Setting the
                            switch appends the build log to the log file;
                            Not setting the switch overwrites the
                            contents of an existing log file.
                            The default is not to append to the log file.
                        Encoding--specifies the encoding for the file,
                            for example, UTF-8, Unicode, or ASCII
                     Default verbosity is Detailed.
                     Examples:
                       -fileLoggerParameters:LogFile=MyLog.log;Append;
                                           Verbosity=diagnostic;Encoding=UTF-8

                       -flp:Summary;Verbosity=minimal;LogFile=msbuild.sum
                       -flp1:warningsonly;logfile=msbuild.wrn
                       -flp2:errorsonly;logfile=msbuild.err
    </source>
        <target state="translated">  -fileLoggerParameters[n]:&lt;paramètres&gt;
         Paramètres supplémentaires pour les journaliseurs de fichiers.
         La présence de ce commutateur implique l'utilisation du
         commutateur -fileLogger[n] correspondant.
         S'il est spécifié, "n" doit être un chiffre entre 1 et 9.
         -fileLoggerParameters est également utilisé par tous les
         journaliseurs vers des fichiers. Consultez la description de -distributedFileLogger.
         (Forme abrégée : -flp[n])
         Les mêmes paramètres que ceux listés pour le journaliseur de la
         console sont disponibles. Paramètres supplémentaires disponibles :
            LogFile--Chemin du fichier journal dans lequel
                le journal de génération est écrit.
            Append--Détermine si le journal de génération est ajouté
                au fichier journal ou s'il le remplace. Si vous utilisez le
                commutateur, le journal de génération est ajouté au fichier
                journal. Sinon, le contenu du fichier journal
                existant est remplacé.
                Par défaut, le fichier journal est remplacé.
            Encoding--Spécifie l'encodage du fichier,
                par exemple, UTF-8, Unicode ou ASCII
         Le niveau de détail par défaut est Detailed.
         Exemples :
           -fileLoggerParameters:LogFile=MyLog.log;Append;
                   Verbosity=diagnostic;Encoding=UTF-8

           -flp:Summary;Verbosity=minimal;LogFile=msbuild.sum
           -flp1:warningsonly;logfile=msbuild.wrn
           -flp2:errorsonly;logfile=msbuild.err
    </target>
        <note>
      LOCALIZATION: The following should not be localized:
      1) "MSBuild", "MSBuild.exe" and "MSBuild.rsp"
      2) the string "proj" that describes the extension we look for
      3) all switch names and their short forms e.g. -property, or -p
      4) all verbosity levels and their short forms e.g. quiet, or q
      LOCALIZATION: None of the lines should be longer than a standard width console window, eg 80 chars.
    </note>
      </trans-unit>
      <trans-unit id="HelpMessage_24_NodeReuse">
        <source>  -nodeReuse:&lt;parameters&gt;
                     Enables or Disables the reuse of MSBuild nodes.
                     The parameters are:
                     True --Nodes will remain after the build completes
                            and will be reused by subsequent builds (default)
                     False--Nodes will not remain after the build completes
                     (Short form: -nr)
                     Example:
                       -nr:true
    </source>
        <target state="translated">  -nodeReuse:&lt;paramètres&gt;
         Active ou désactive la réutilisation des nœuds MSBuild.
         Paramètres :
         True--Les nœuds sont conservés une fois la build achevée
                et sont réutilisés par les builds suivantes (par défaut)
         False--Les nœuds ne sont pas conservés une fois la build achevée
         (Forme abrégée : -nr)
         Exemple :
           -nr:true
    </target>
        <note />
      </trans-unit>
      <trans-unit id="HelpMessage_25_PreprocessSwitch">
        <source>  -preprocess[:file]
                     Creates a single, aggregated project file by
                     inlining all the files that would be imported during a
                     build, with their boundaries marked. This can be
                     useful for figuring out what files are being imported
                     and from where, and what they will contribute to
                     the build. By default the output is written to
                     the console window. If the path to an output file
                     is provided that will be used instead.
                     (Short form: -pp)
                     Example:
                       -pp:out.txt
    </source>
        <target state="translated">  -preprocess[:file]
                     Crée un seul fichier projet agrégé
                     en incluant tous les fichiers importés durant
                     une génération, avec leurs limites marquées. Cela
                     permet de déterminer les fichiers à importer,
                     leur emplacement d'origine et leur rôle dans
                     la build. Par défaut, la sortie est écrite dans
                     la fenêtre de console. Si le chemin d'un fichier de sortie
                     est fourni, il est utilisé à la place.
                     (Forme abrégée : -pp)
                     Exemple :
                       -pp:out.txt
    </target>
        <note />
      </trans-unit>
      <trans-unit id="HelpMessage_26_DetailedSummarySwitch">
        <source>  -detailedSummary[:True|False]
                     Shows detailed information at the end of the build
                     about the configurations built and how they were
                     scheduled to nodes.
                     (Short form: -ds)
    </source>
        <target state="translated">  -detailedSummary[:True|False]
                     À la fin de la build, affiche des informations détaillées
                     sur les configurations générées et la façon dont elles
                     étaient planifiées sur les nœuds.
                     (Forme abrégée : -ds)
    </target>
        <note>
      LOCALIZATION: "detailedSummary", "True" and "False" should not be localized.
      LOCALIZATION: None of the lines should be longer than a standard width console window, eg 80 chars.
    </note>
      </trans-unit>
      <trans-unit id="InvalidConfigurationFile">
        <source>MSBUILD : Configuration error MSB1043: The application could not start. {0}</source>
        <target state="translated">MSBUILD : Configuration error MSB1043: L'application n'a pas pu démarrer. {0}</target>
        <note>
      {StrBegin="MSBUILD : Configuration error MSB1043: "}
      UE: This error is shown when the msbuild.exe.config file had invalid content.
      LOCALIZATION: The prefix "MSBUILD : Configuration error MSBxxxx:" should not be localized.
    </note>
      </trans-unit>
      <trans-unit id="InvalidDetailedSummaryValue">
        <source>MSBUILD : error MSB1061: Detailed summary value is not valid. {0}</source>
        <target state="translated">MSBUILD : error MSB1061: une valeur de résumé détaillée n’est pas valide. {0}</target>
        <note>
      {StrBegin="MSBUILD : error MSB1061: "}
      UE: This message does not need in-line parameters because the exception takes care of displaying the invalid arg.
      This error is shown when a user specifies a value for the -detailedSummary parameter that is not equivalent to Boolean.TrueString or Boolean.FalseString.
      LOCALIZATION: The prefix "MSBUILD : error MSBxxxx:" should not be localized.
    </note>
      </trans-unit>
      <trans-unit id="InvalidGraphBuildValue">
        <source>MSBUILD : error MSB1057: Graph build value is not valid.</source>
        <target state="translated">MSBUILD : error MSB1057: la valeur de build du graphe n'est pas valide.</target>
        <note>
      {StrBegin="MSBUILD : error MSB1057: "}
      UE: This message does not need in-line parameters because the exception takes care of displaying the invalid arg.
      This error is shown when a user specifies a value for the -graphBuild parameter that is not equivalent to Boolean.TrueString or Boolean.FalseString.
      LOCALIZATION: The prefix "MSBUILD : error MSBxxxx:" should not be localized.
    </note>
      </trans-unit>
      <trans-unit id="InvalidInteractiveValue">
        <source>MSBUILD : error MSB1055: Interactive value is not valid. {0}</source>
        <target state="translated">MSBUILD : error MSB1055: La valeur interactive n'est pas valide. {0}</target>
        <note>
      {StrBegin="MSBUILD : error MSB1055: "}
      UE: This message does not need in-line parameters because the exception takes care of displaying the invalid arg.
      This error is shown when a user specifies a value for the interactive parameter that is not equivalent to Boolean.TrueString or Boolean.FalseString.
      LOCALIZATION: The prefix "MSBUILD : error MSBxxxx:" should not be localized.
    </note>
      </trans-unit>
      <trans-unit id="InvalidIsolateProjectsValue">
        <source>MSBUILD : error MSB1056: Isolate projects value is not valid. {0}</source>
        <target state="translated">MSBUILD : error MSB1056: La valeur d’isolation des projets n'est pas valide. {0}</target>
        <note>
      {StrBegin="MSBUILD : error MSB1056: "}
      UE: This message does not need in-line parameters because the exception takes care of displaying the invalid arg.
      This error is shown when a user specifies a value for the -isolateProjects parameter that is not equivalent
      to Boolean.TrueString, nameof(ProjectIsolationMode.MessageUponIsolationViolation), or Boolean.FalseString.
      LOCALIZATION: The prefix "MSBUILD : error MSBxxxx:" should not be localized.
    </note>
      </trans-unit>
      <trans-unit id="InvalidLoggerError">
        <source>MSBUILD : error MSB1019: Logger switch was not correctly formed.</source>
        <target state="translated">MSBUILD : error MSB1019: Le commutateur du journal est incorrect.</target>
        <note>{StrBegin="MSBUILD : error MSB1019: "}UE: This message does not need in-line parameters because the exception takes care of displaying the invalid arg.
      This error is shown when a user does any of the following:
      msbuild.exe -logger:;"logger parameters"                    (missing logger class and assembly)
      msbuild.exe -logger:loggerclass,                            (missing logger assembly)
      msbuild.exe -logger:loggerclass,;"logger parameters"        (missing logger assembly)
      The correct way to specify a logger is to give both the logger class and logger assembly, or just the logger assembly (logger
      parameters are optional).
      LOCALIZATION: The prefix "MSBUILD : error MSBxxxx:" should not be localized.</note>
      </trans-unit>
      <trans-unit id="InvalidMaxCPUCountValue">
        <source>MSBUILD : error MSB1030: Maximum CPU count is not valid. {0}</source>
        <target state="translated">MSBUILD : error MSB1030: Le nombre maximal d'UC n'est pas valide. {0}</target>
        <note>
      {StrBegin="MSBUILD : error MSB1030: "}
      UE: This message does not need in-line parameters because the exception takes care of displaying the invalid arg.
      This error is shown when a user specifies an invalid CPU value. For example, -m:foo instead of -m:2.
      LOCALIZATION: The prefix "MSBUILD : error MSBxxxx:" should not be localized.
    </note>
      </trans-unit>
      <trans-unit id="InvalidMaxCPUCountValueOutsideRange">
        <source>MSBUILD : error MSB1032: Maximum CPU count is not valid. Value must be an integer greater than zero and no more than 1024.</source>
        <target state="translated">MSBUILD : error MSB1032: Le nombre maximal d'UC n'est pas valide. La valeur doit être un entier supérieur à zéro et inférieur à 1024.</target>
        <note>{StrBegin="MSBUILD : error MSB1032: "}
      UE: This message does not need in-line parameters because the exception takes care of displaying the invalid arg.
      This error is shown when a user specifies a CPU value that is zero or less. For example, -m:0 instead of -m:2.
      LOCALIZATION: The prefix "MSBUILD : error MSBxxxx:" should not be localized.
    </note>
      </trans-unit>
      <trans-unit id="InvalidNodeNumberValue">
        <source>MSBUILD : error MSB1033: Node number is not valid. {0}.</source>
        <target state="translated">MSBUILD : error MSB1033: Le numéro du nœud n'est pas valide. {0}.</target>
        <note>
      {StrBegin="MSBUILD : error MSB1033: "}
      UE: This message does not need in-line parameters because the exception takes care of displaying the invalid arg.
      This error is shown when a user specifies a CPU value that is zero or less. For example, -nodeMode:foo instead of -nodeMode:2.
      LOCALIZATION: The prefix "MSBUILD : error MSBxxxx:" should not be localized.
    </note>
      </trans-unit>
      <trans-unit id="InvalidNodeNumberValueIsNegative">
        <source>MSBUILD : error MSB1034: Node number is not valid. Value must be an integer greater than zero.</source>
        <target state="translated">MSBUILD : error MSB1034: Le numéro du nœud n'est pas valide. La valeur doit être un entier supérieur à zéro.</target>
        <note>{StrBegin="MSBUILD : error MSB1034: "}
        UE: This message does not need in-line parameters because the exception takes care of displaying the invalid arg.
        This error is shown when a user specifies a CPU value that is zero or less. For example, -nodeMode:0 instead of -nodeMode:2.
        LOCALIZATION: The prefix "MSBUILD : error MSBxxxx:" should not be localized.
      </note>
      </trans-unit>
      <trans-unit id="InvalidPropertyError">
        <source>MSBUILD : error MSB1006: Property is not valid.</source>
        <target state="translated">MSBUILD : error MSB1006: La propriété n'est pas valide.</target>
        <note>
      {StrBegin="MSBUILD : error MSB1006: "}UE: This message does not need in-line parameters because the exception takes care of displaying the invalid arg.
      This error is shown if the user does any of the following:
      msbuild.exe -property:foo              (missing property value)
      msbuild.exe -property:=4               (missing property name)
      The user must pass in an actual property name and value following the switch, as in "msbuild.exe -property:Configuration=Debug".
      LOCALIZATION: The prefix "MSBUILD : error MSBxxxx:" should not be localized.
    </note>
      </trans-unit>
      <trans-unit id="InvalidSchemaFile">
        <source>MSBUILD : MSB1046: The schema "{0}" is not valid. {1}</source>
        <target state="translated">MSBUILD : MSB1046: Le schéma "{0}" n'est pas valide. {1}</target>
        <note>{StrBegin="MSBUILD : MSB1046: "}UE: This message is shown when the schema file provided for the validation of a project is itself not valid.
    LOCALIZATION: "{0}" is the schema file path. "{1}" is a message from an FX exception that describes why the schema file is bad.</note>
      </trans-unit>
      <trans-unit id="InvalidSwitchIndicator">
        <source>Switch: {0}</source>
        <target state="translated">Commutateur : {0}</target>
        <note>
      UE: This is attached to error messages caused by an invalid switch. This message indicates what the invalid arg was.
      For example, if an unknown switch is passed to MSBuild.exe, the error message will look like this:
      MSBUILD : error MSB1001: Unknown switch.
      Switch: -bogus
      LOCALIZATION: {0} contains the invalid switch text.
    </note>
      </trans-unit>
      <trans-unit id="InvalidToolsVersionError">
        <source>MSBUILD : error MSB1040: ToolsVersion is not valid. {0}</source>
        <target state="translated">MSBUILD : error MSB1040: ToolsVersion n'est pas valide. {0}</target>
        <note>
      {StrBegin="MSBUILD : error MSB1040: "}
      UE: This message does not need in-line parameters because the exception takes care of displaying the invalid arg.
      This error is shown when a user specifies an unknown toolversion, eg -toolsVersion:99
      LOCALIZATION: The prefix "MSBUILD : error MSBxxxx:" should not be localized.
    </note>
      </trans-unit>
      <trans-unit id="InvalidVerbosityError">
        <source>MSBUILD : error MSB1018: Verbosity level is not valid.</source>
        <target state="translated">MSBUILD : error MSB1018: Le niveau de verbosité n'est pas valide.</target>
        <note>
      {StrBegin="MSBUILD : error MSB1018: "}UE: This message does not need in-line parameters because the exception takes care of displaying the invalid arg.
      This error is shown when a user specifies an unknown verbosity level e.g. "msbuild -verbosity:foo". The only valid verbosities
      (and their short forms) are: q[uiet], m[inimal], n[ormal], d[etailed], diag[nostic].
      LOCALIZATION: The prefix "MSBUILD : error MSBxxxx:" should not be localized.
    </note>
      </trans-unit>
      <trans-unit id="LoggerFatalError">
        <source>MSBUILD : error MSB1028: The logger failed unexpectedly.</source>
        <target state="translated">MSBUILD : error MSB1028: Échec inattendu du journal.</target>
        <note>{StrBegin="MSBUILD : error MSB1028: "}
      UE: This error is shown when a logger specified with the -logger switch throws an exception while being
      initialized. This message is followed by the exception text including the stack trace.
      LOCALIZATION: The prefix "MSBUILD : error MSBxxxx:" should not be localized.</note>
      </trans-unit>
      <trans-unit id="LoggerFailurePrefixNoErrorCode">
        <source>MSBUILD : Logger error {0}: {1}</source>
        <target state="translated">MSBUILD : Journal - error {0}: {1}</target>
        <note>UE: This prefixes the error message emitted by a logger, when a logger fails in a controlled way using a LoggerException.
      For example, the logger is indicating that it could not create its output file.
      There's no error code because one was supplied by the logger.
      LOCALIZATION: The word "Logger" should be localized, the words "MSBuild" and "error" should NOT be localized.
      </note>
      </trans-unit>
      <trans-unit id="LoggerFailurePrefixWithErrorCode">
        <source>MSBUILD : Logger error MSB1029: {0}</source>
        <target state="translated">MSBUILD : Journal - error MSB1029: {0}</target>
        <note>{SubString="Logger", "{0}"}{StrBegin="MSBUILD : "}
        UE: This prefixes the error message emitted by a logger, when a logger fails in a controlled way using a LoggerException.
        For example, the logger is indicating that it could not create its output file.
        This is like LoggerFailurePrefixNoErrorCode, but the logger didn't supply its own error code, so we have to provide one.
        LOCALIZATION: The word "Logger" should be localized, the words "MSBuild" and "error" should NOT be localized.
      </note>
      </trans-unit>
      <trans-unit id="MSBExePath">
        <source>MSBuild executable path = "{0}"</source>
        <target state="translated">Chemin de l'exécutable MSBuild = "{0}"</target>
        <note />
      </trans-unit>
      <trans-unit id="MSBVersion">
        <source>MSBuild version = "{0}"</source>
        <target state="translated">Version de MSBuild = "{0}"</target>
        <note />
      </trans-unit>
      <trans-unit id="MSBuildDebugPath">
        <source>MSBuild logs and debug information will be at "{0}"</source>
        <target state="translated">Les journaux MSBuild et les informations de débogage seront au "{0}"</target>
        <note />
      </trans-unit>
      <trans-unit id="MissingFeatureAvailabilityError">
        <source>MSBUILD : error MSB1067: Must provide a feature name for the featureAvailability switch.</source>
        <target state="translated">MSBUILD : error MSB1067: doit fournir un nom de fonctionnalité pour le commutateur featureAvailability.</target>
        <note>
      {StrBegin="MSBUILD : error MSB1067: "}UE: This happens if the user does something like "msbuild.exe -featureAvailability". The user must pass in an actual feature name
      following the switch, as in "msbuild.exe -featureAvailability:blah".
      LOCALIZATION: The prefix "MSBUILD : error MSBxxxx:" should not be localized.
    </note>
      </trans-unit>
      <trans-unit id="MissingGetItemError">
        <source>MSBUILD : error MSB1014: Must provide an item name for the getItem switch.</source>
        <target state="translated">MSBUILD : error MSB1014: Doit fournir un nom d'élément pour le commutateur getItem.</target>
        <note>
      {StrBegin="MSBUILD : error MSB1014: "}UE: This happens if the user does something like "msbuild.exe -getItem". The user must pass in an actual item name
      following the switch, as in "msbuild.exe -getItem:blah".
      LOCALIZATION: The prefix "MSBUILD : error MSBxxxx:" should not be localized.
    </note>
      </trans-unit>
      <trans-unit id="MissingGetPropertyError">
        <source>MSBUILD : error MSB1010: Must provide a property name for the getProperty switch.</source>
        <target state="translated">MSBUILD : error MSB1010: Doit fournir un nom de propriété pour le commutateur getProperty.</target>
        <note>
      {StrBegin="MSBUILD : error MSB1010: "}UE: This happens if the user does something like "msbuild.exe -getProperty". The user must pass in an actual property name
      following the switch, as in "msbuild.exe -getProperty:blah".
      LOCALIZATION: The prefix "MSBUILD : error MSBxxxx:" should not be localized.
    </note>
      </trans-unit>
      <trans-unit id="MissingGetResultFileError">
        <source>MSBUILD : error MSB1068: Must provide a file for the getResultOutputFile switch.</source>
        <target state="translated">MSBUILD : error MSB1068: doit fournir un fichier pour la bascule getResultOutputFile.</target>
        <note>
      {StrBegin="MSBUILD : error MSB1068: "}UE: This happens if the user does something like "msbuild.exe -getResultOutputFile". The user must pass in an actual file
      following the switch, as in "msbuild.exe -getTargetResult:blah -getResultOutputFile:blah.txt".
      LOCALIZATION: The prefix "MSBUILD : error MSBxxxx:" should not be localized.
    </note>
      </trans-unit>
      <trans-unit id="MissingGetTargetResultError">
        <source>MSBUILD : error MSB1017: Must provide a target name for the getTargetResult switch.</source>
        <target state="translated">MSBUILD : error MSB1017: Doit fournir un nom de cible pour le commutateur getTargetResult.</target>
        <note>
      {StrBegin="MSBUILD : error MSB1017: "}UE: This happens if the user does something like "msbuild.exe -getTargetResult". The user must pass in an actual target name
      following the switch, as in "msbuild.exe -getTargetResult:blah".
      LOCALIZATION: The prefix "MSBUILD : error MSBxxxx:" should not be localized.
    </note>
      </trans-unit>
      <trans-unit id="MissingLoggerError">
        <source>MSBUILD : error MSB1007: Specify a logger.</source>
        <target state="translated">MSBUILD : error MSB1007: Spécifiez un journal.</target>
        <note>
      {StrBegin="MSBUILD : error MSB1007: "}UE: This happens if the user does something like "msbuild.exe -logger". The user must pass in an actual logger class
      following the switch, as in "msbuild.exe -logger:XMLLogger,MyLogger,Version=1.0.2,Culture=neutral".
      LOCALIZATION: The prefix "MSBUILD : error MSBxxxx:" should not be localized.
    </note>
      </trans-unit>
      <trans-unit id="MissingMaxCPUCountError">
        <source>MSBUILD : error MSB1031: Specify the maximum number of CPUs.</source>
        <target state="translated">MSBUILD : error MSB1031: Spécifiez le nombre maximal d'UC.</target>
        <note>
      {StrBegin="MSBUILD : error MSB1031: "}UE: This happens if the user does something like "msbuild.exe -m". The user must pass in an actual number like -m:4.
      LOCALIZATION: The prefix "MSBUILD : error MSBxxxx:" should not be localized.
    </note>
      </trans-unit>
      <trans-unit id="MissingProjectError">
        <source>MSBUILD : error MSB1003: Specify a project or solution file. The current working directory does not contain a project or solution file.</source>
        <target state="translated">MSBUILD : error MSB1003: Spécifiez un fichier projet ou solution. Le répertoire de travail actif n'en contient aucun.</target>
        <note>
      {StrBegin="MSBUILD : error MSB1003: "}UE: The user must either specify a project or solution file to build, or there must be a project file in the current directory
      with a file extension ending in "proj" (e.g., foo.csproj), or a solution file ending in "sln".
      LOCALIZATION: The prefix "MSBUILD : error MSBxxxx:" should not be localized.
    </note>
      </trans-unit>
      <trans-unit id="MissingPropertyError">
        <source>MSBUILD : error MSB1005: Specify a property and its value.</source>
        <target state="translated">MSBUILD : error MSB1005: Spécifiez une propriété et sa valeur.</target>
        <note>
      {StrBegin="MSBUILD : error MSB1005: "}UE: This happens if the user does something like "msbuild.exe -property". The user must pass in an actual property
      name and value following the switch, as in "msbuild.exe -property:Configuration=Debug".
      LOCALIZATION: The prefix "MSBUILD : error MSBxxxx:" should not be localized.
    </note>
      </trans-unit>
      <trans-unit id="MissingResponseFileError">
        <source>MSBUILD : error MSB1012: Specify a response file.</source>
        <target state="translated">MSBUILD : error MSB1012: Spécifiez un fichier réponse.</target>
        <note>
      {StrBegin="MSBUILD : error MSB1012: "}UE: This error would occur if the user did something like "msbuild.exe @ foo.proj". The at-sign must be followed by a
      response file.
      LOCALIZATION: The prefix "MSBUILD : error MSBxxxx:" should not be localized.
    </note>
      </trans-unit>
      <trans-unit id="MissingTargetError">
        <source>MSBUILD : error MSB1004: Specify the name of the target.</source>
        <target state="translated">MSBUILD : error MSB1004: Spécifiez le nom de la cible.</target>
        <note>
      {StrBegin="MSBUILD : error MSB1004: "}UE: This happens if the user does something like "msbuild.exe -target". The user must pass in an actual target name
      following the switch, as in "msbuild.exe -target:blah".
      LOCALIZATION: The prefix "MSBUILD : error MSBxxxx:" should not be localized.
    </note>
      </trans-unit>
      <trans-unit id="MissingTerminalLoggerParameterError">
        <source>MSBUILD : error MSB1066: Specify one or more parameters for the terminal logger if using the -terminalLoggerParameters switch</source>
        <target state="translated">MSBUILD : error MSB1066: spécifiez un ou plusieurs paramètres pour l’enregistreur d’événements de terminal si vous utilisez le commutateur -terminalLoggerParameters</target>
        <note>
      {StrBegin="MSBUILD : error MSB1066: "}
      UE: This happens if the user does something like "msbuild.exe -terminalLoggerParameters:". The user must pass in one or more parameters
      after the switch e.g. "msbuild.exe -terminalLoggerParameters:default=auto".
      LOCALIZATION: The prefix "MSBUILD : error MSBxxxx:" should not be localized.
    </note>
      </trans-unit>
      <trans-unit id="MissingToolsVersionError">
        <source>MSBUILD : error MSB1039: Specify the version of the toolset.</source>
        <target state="translated">MSBUILD : error MSB1039: Spécifiez la version de l'ensemble d'outils.</target>
        <note>
      {StrBegin="MSBUILD : error MSB1039: "}
      UE: This happens if the user does something like "msbuild.exe -toolsVersion". The user must pass in an actual toolsversion
      name following the switch, as in "msbuild.exe -toolsVersion:3.5".
      LOCALIZATION: The prefix "MSBUILD : error MSBxxxx:" should not be localized.
    </note>
      </trans-unit>
      <trans-unit id="MissingVerbosityError">
        <source>MSBUILD : error MSB1016: Specify the verbosity level.</source>
        <target state="translated">MSBUILD : error MSB1016: Spécifiez le niveau de verbosité.</target>
        <note>
      {StrBegin="MSBUILD : error MSB1016: "}UE: This happens if the user does something like "msbuild.exe -verbosity". The user must pass in a verbosity level
      after the switch e.g. "msbuild.exe -verbosity:detailed".
      LOCALIZATION: The prefix "MSBUILD : error MSBxxxx:" should not be localized.
    </note>
      </trans-unit>
      <trans-unit id="MissingWarnNotAsErrorParameterError">
        <source>MSBUILD : error MSB1060: Specify one or more warning codes when using the -warnNotAsError switch.</source>
        <target state="translated">MSBUILD : error MSB1060: Spécifiez un ou plusieurs codes d’avertissement lors de l’utilisation du commutateur -warnNotAsError.</target>
        <note>
      {StrBegin="MSBUILD : error MSB1060: "}
      UE: This happens if the user does something like "msbuild.exe -warnNotAsError:" without any codes.
      LOCALIZATION: The prefix "MSBUILD : error MSBxxxx:" should not be localized.
    </note>
      </trans-unit>
      <trans-unit id="MultipleSchemasError">
        <source>MSBUILD : error MSB1024: Only one schema can be specified for validation of the project.</source>
        <target state="translated">MSBUILD : error MSB1024: Vous ne pouvez spécifier qu'un seul schéma pour la validation du projet.</target>
        <note>
      {StrBegin="MSBUILD : error MSB1024: "}UE: The user did something like msbuild -validate:foo.xsd -validate:bar.xsd. We only allow one schema to be specified.
      LOCALIZATION: The prefix "MSBUILD : error MSBxxxx:" should not be localized.
    </note>
      </trans-unit>
      <trans-unit id="NameInvalid">
        <source>MSBUILD : error MSB5016: The name "{0}" contains an invalid character "{1}".</source>
        <target state="translated">MSBUILD : error MSB5016: le nom «{0}» contient un caractère non valide «{1}».</target>
        <note>
      {StrBegin="MSBUILD : error MSB5016: "}
    </note>
      </trans-unit>
      <trans-unit id="NotWarnAsErrorWithoutWarnAsError">
        <source>MSBUILD : error MSB1062: The -warnnotaserror switch cannot be specified unless the -warnaserror switch is also specified and left empty.</source>
        <target state="translated">MSBUILD : error MSB1062: Impossible de spécifier le commutateur -warnnotaserror, sauf si le commutateur -warnaserror est également spécifié et laissé vide.</target>
        <note>{StrBegin="MSBUILD : error MSB1062: "}LOCALIZATION: The prefix "MSBUILD : error MSBxxxx:", "-warnnotaserror" and "-warnaserror" should not be localized.</note>
      </trans-unit>
      <trans-unit id="OptionalLoggerCreationMessage">
        <source>The specified logger "{0}" could not be created and will not be used. {1}</source>
        <target state="translated">L’enregistreur d’événements « {0} » spécifié n’a pas pu être créé et ne sera pas utilisé. {1}</target>
        <note>
      UE: This error is shown when a logger cannot be loaded and instantiated from its assembly.
      LOCALIZATION: {0} contains the logger description passed on the command line or in a
      response file. {1} contains the exception message explaining why the
      logger could not be created -- this message comes from the CLR/FX and is localized.
    </note>
      </trans-unit>
      <trans-unit id="PickedUpSwitchesFromAutoResponse">
        <source>Some command line switches were read from the auto-response file "{0}". To disable this file, use the "-noAutoResponse" switch.</source>
        <target state="translated">Certains commutateurs de ligne de commande sont issus du fichier réponse automatique "{0}". Ajoutez le commutateur "-noAutoResponse" pour le désactiver.</target>
        <note>
      UE: This message appears in high verbosity modes when we used some
      switches from the auto-response file msbuild.rsp: otherwise the user may be unaware
      where the switches are coming from.
    </note>
      </trans-unit>
      <trans-unit id="Process">
        <source>Process = "{0}"</source>
        <target state="translated">Processus = "{0}"</target>
        <note />
      </trans-unit>
      <trans-unit id="ProjectFinished_NoTF">
        <source>{0}{1} {2} ({3}s)</source>
        <target state="needs-review-translation">{0}{1} {2} ({3}s)</target>
        <note>
      Project finished summary.
      {0}: indentation - few spaces to visually indent row
      {1}: project name
      {2}: BuildResult_{X}
      {3}: duration in seconds with 1 decimal point
      's' should reflect the localized abbreviation for seconds
    </note>
      </trans-unit>
      <trans-unit id="ProjectFinished_OutputPath">
        <source> → {0}</source>
        <target state="translated"> → {0}</target>
        <note>
      Info about project output - when known. Printed after ProjectFinished_NoTF or ProjectFinished_WithTF.
      {0}: VT100 coded hyperlink to project output directory
    </note>
      </trans-unit>
      <trans-unit id="ProjectFinished_WithTF">
        <source>{0}{1} {2} {3} ({4}s)</source>
        <target state="needs-review-translation">{0}{1} {2} {3} ({4}s)</target>
        <note>
      Project finished summary including target framework information.
      {0}: indentation - few spaces to visually indent row
      {1}: project name
      {2}: target framework
      {3}: BuildResult_{X}
      {4}: duration in seconds with 1 decimal point
      's' should reflect the localized abbreviation for seconds
    </note>
      </trans-unit>
      <trans-unit id="ProjectNotFoundError">
        <source>MSBUILD : error MSB1009: Project file does not exist.</source>
        <target state="translated">MSBUILD : error MSB1009: Le fichier projet n'existe pas.</target>
        <note>{StrBegin="MSBUILD : error MSB1009: "}UE: This message does not need in-line parameters because the exception takes care of displaying the invalid arg.
      LOCALIZATION: The prefix "MSBUILD : error MSBxxxx:" should not be localized.</note>
      </trans-unit>
      <trans-unit id="PossiblyOmittedMaxCPUSwitch">
        <source>Building the projects in this solution one at a time. To enable parallel build, please add the "-m" switch.</source>
        <target state="translated">Les projets sont générés individuellement dans cette solution. Pour activer la génération en parallèle, ajoutez le commutateur "-m".</target>
        <note />
      </trans-unit>
      <trans-unit id="ProjectSchemaErrorHalt">
        <source>MSBUILD : MSB1045: Stopping because of syntax errors in project file.</source>
        <target state="translated">MSBUILD : MSB1045: Arrêt en raison d'erreurs de syntaxe dans le fichier projet.</target>
        <note>{StrBegin="MSBUILD : MSB1045: "}</note>
      </trans-unit>
      <trans-unit id="ReadResponseFileError">
        <source>MSBUILD : error MSB1023: Cannot read the response file. {0}</source>
        <target state="translated">MSBUILD : error MSB1023: Impossible de lire le fichier réponse. {0}</target>
        <note>{StrBegin="MSBUILD : error MSB1023: "}UE: This error is shown when the response file cannot be read off disk.
    LOCALIZATION: The prefix "MSBUILD : error MSBxxxx:" should not be localized. {0} contains a localized message explaining
    why the response file could not be read -- this message comes from the CLR/FX.</note>
      </trans-unit>
      <trans-unit id="RepeatedResponseFileError">
        <source>MSBUILD : error MSB1013: The response file was specified twice. A response file can be specified only once. Any files named "msbuild.rsp" in the directory of MSBuild.exe or in the directory of the first project or solution built (which if no project or solution is specified is the current working directory) were automatically used as response files.</source>
        <target state="translated">MSBUILD : error MSB1013: Fichier réponse spécifié deux fois. Il ne peut l'être qu'une seule fois. Tous les fichiers nommés "msbuild.rsp" dans le répertoire de MSBuild.exe ou dans le répertoire de la première solution ou du premier projet généré (correspondant au répertoire de travail actif si aucun projet ni aucune solution n'est spécifié) sont automatiquement utilisés comme fichiers réponse.</target>
        <note>{StrBegin="MSBUILD : error MSB1013: "}UE: Response files are just text files that contain a bunch of command-line switches to be passed to MSBuild.exe. The
    purpose is so you don't have to type the same switches over and over again ... you can just pass in the response file instead.
    Response files can include the @ switch in order to further include other response files. In order to prevent a circular
    reference here, we disallow the same response file from being included twice. This error message would be followed by the
    exact @ switch that resulted in the duplicate response file.
    LOCALIZATION: The prefix "MSBUILD : error MSBxxxx:" should not be localized.</note>
      </trans-unit>
      <trans-unit id="ResponseFileNotFoundError">
        <source>MSBUILD : error MSB1022: Response file does not exist.</source>
        <target state="translated">MSBUILD : error MSB1022: Le fichier réponse n'existe pas.</target>
        <note>{StrBegin="MSBUILD : error MSB1022: "}UE: This message would show if the user did something like "msbuild @bogus.rsp" where bogus.rsp doesn't exist. This
    message does not need in-line parameters because the exception takes care of displaying the invalid arg.
    LOCALIZATION: The prefix "MSBUILD : error MSBxxxx:" should not be localized.</note>
      </trans-unit>
      <trans-unit id="ResponseFileSwitchFromLocation">
        <source>'{0}' came from '{1}'</source>
        <target state="translated">'{0}' provient de '{1}'</target>
        <note>
      These are response file switches with the location of the response file on disk.
    </note>
      </trans-unit>
      <trans-unit id="RestoreComplete">
        <source>Restore complete ({0}s)</source>
        <target state="needs-review-translation">Restauration terminée ({0}s)</target>
        <note>
      {0}: duration in seconds with 1 decimal point
      's' should reflect the localized abbreviation for seconds
    </note>
      </trans-unit>
      <trans-unit id="RestoreCompleteWithMessage">
        <source>Restore {0} in {1}s</source>
        <target state="needs-review-translation">Restaurer {0} en {1}s</target>
        <note>
      Restore summary when finished with warning or error
      {0}: BuildResult_X (below)
      {1}: duration in seconds with 1 decimal point
      's' should reflect the localized abbreviation for seconds
    </note>
      </trans-unit>
      <trans-unit id="SAC">
        <source>Based on the Windows registry key VerifiedAndReputablePolicyState, SAC state = {0}.</source>
        <target state="translated">Basé sur la clé de Registre Windows VerifiedAndReputablePolicyState, état SAC = {0}.</target>
        <note>"Windows" is the OS, SAC is the Smart App Control, "VerifiedAndReputablePolicyState" should not be localized</note>
      </trans-unit>
      <trans-unit id="SAC_Enforcement">
        <source>1: in enforcement</source>
        <target state="translated">1 : mise en œuvre</target>
        <note />
      </trans-unit>
      <trans-unit id="SAC_Evaluation">
        <source>2: in evaluation. It is recommended to turn off Smart App Control in development environemnt as otherwise performance might be impacted</source>
        <target state="translated">2 : en évaluation. Il est recommandé de désactiver smart App Control dans l’environnement de développement, car les performances risquent d’être affectées dans le cas contraire</target>
        <note>Smart App Control, "VerifiedAndReputablePolicyState" should not be localized</note>
      </trans-unit>
      <trans-unit id="SAC_Off">
        <source>0: turned off</source>
        <target state="translated">0 : désactivé</target>
        <note />
      </trans-unit>
      <trans-unit id="SchemaFileLocation">
        <source>Validating project using schema file "{0}".</source>
        <target state="translated">Validation du projet à l'aide du fichier de schéma "{0}".</target>
        <note>LOCALIZATION: "{0}" is the location of the schema file.</note>
      </trans-unit>
      <trans-unit id="SchemaValidationError">
        <source>MSBUILD : MSB1044: Project is not valid. {0}</source>
        <target state="translated">MSBUILD : MSB1044: Le projet n'est pas valide. {0}</target>
        <note>{StrBegin="MSBUILD : MSB1044: "}UE: This error is shown when the user asks his project to be validated against a schema (-val switch for
    MSBuild.exe), and the project has errors. "{0}" contains a message explaining the problem.
    LOCALIZATION: "{0}" is a message from the System.XML schema validator and is already localized.</note>
      </trans-unit>
      <trans-unit id="SchemaNotFoundError">
        <source>MSBUILD : error MSB1026: Schema file does not exist.</source>
        <target state="translated">MSBUILD : error MSB1026: Le fichier de schéma n'existe pas.</target>
        <note>{StrBegin="MSBUILD : error MSB1026: "}UE: This error is shown when the user specifies a schema file using the -validate:&lt;schema&gt; switch, and the file
    does not exist on disk. This message does not need in-line parameters because the exception takes care of displaying the
    invalid arg.
    LOCALIZATION: The prefix "MSBUILD : error MSBxxxx:" should not be localized.</note>
      </trans-unit>
      <trans-unit id="SchemaNotFoundErrorWithFile">
        <source>MSBUILD : error MSB1026: Schema file '{0}' does not exist.</source>
        <target state="translated">MSBUILD : error MSB1026: Le fichier de schéma '{0}' n'existe pas.</target>
        <note>{StrBegin="MSBUILD : error MSB1026: "}UE: This error is printed if the default schema does not exist or in the extremely unlikely event
    that an explicit schema file was passed and existed when the command line parameters were checked but was deleted from disk before this check was made.
    LOCALIZATION: The prefix "MSBUILD : error MSBxxxx:" should not be localized.</note>
      </trans-unit>
      <trans-unit id="SolutionBuildInvalidForCommandLineEvaluation">
        <source>MSBUILD : error MSB1063: Cannot access properties or items when building solution files or solution filter files. This feature is only available when building individual projects.</source>
        <target state="translated">MSBUILD : error MSB1063: Impossible d'accéder aux propriétés ou aux éléments lors de la création de fichiers de solution ou de fichiers de filtre de solution. Cette fonctionnalité est disponible uniquement lors de la génération de projets individuels.</target>
        <note>
      {StrBegin="MSBUILD : error MSB1063: "}UE: This happens if the user passes in a solution file when trying to access individual properties or items. The user must pass in a project file.
      LOCALIZATION: The prefix "MSBUILD : error MSBxxxx:" should not be localized.
    </note>
      </trans-unit>
      <trans-unit id="SwitchErrorWithArguments">
        <source>{0}
    Full command line: '{1}'
  Switches appended by response files:{2}</source>
        <target state="translated">{0}
 ligne de commande complète : «{1}»
 Commutateurs ajoutés par les fichiers réponse :{2}</target>
        <note />
      </trans-unit>
      <trans-unit id="TargetsCouldNotBePrinted">
        <source>MSBUILD : error MSB1059: Targets could not be printed. {0}</source>
        <target state="translated">MSBUILD : error MSB1059: les cibles n'ont pas pu être imprimées. {0}</target>
        <note>{StrBegin="MSBUILD : error MSB1059: "}</note>
      </trans-unit>
      <trans-unit id="TerminalLoggerNotUsedDisabled">
        <source>Terminal Logger was not used because build is run in context of a process (e.g. 'dotnet test') that requests direct access to stdout stream.</source>
        <target state="translated">L’enregistreur d’événements de terminal n’a pas été utilisé, car la build est exécutée dans le contexte d’un processus (par exemple, 'dotnet test') qui demande un accès direct au flux stdout.</target>
        <note />
      </trans-unit>
      <trans-unit id="TerminalLoggerNotUsedNotSupported">
        <source>Terminal Logger was not used because the output is not supported.</source>
        <target state="translated">L’enregistreur d’événements de terminal n’a pas été utilisé, car la sortie n’est pas prise en charge.</target>
        <note />
      </trans-unit>
      <trans-unit id="TerminalLoggerNotUsedRedirected">
        <source>Terminal Logger was not used because the output is being redirected to a file.</source>
        <target state="translated">L’enregistreur d’événements du terminal n’a pas été utilisé car la sortie est redirigée vers un fichier.</target>
        <note />
      </trans-unit>
      <trans-unit id="TestProjectFinished_NoTF">
        <source>{0}{1} test {2} ({3}s)</source>
        <target state="needs-review-translation">{0}Test de {1} : {2} ({3} s)</target>
        <note>
      Project finished summary.
      {0}: indentation - few spaces to visually indent row
      {1}: project name
      {2}: BuildResult_{X}
      {3}: duration in seconds with 1 decimal point
      's' should reflect the localized abbreviation for seconds
    </note>
      </trans-unit>
      <trans-unit id="TestProjectFinished_WithTF">
        <source>{0}{1} test {2} {3} ({4}s)</source>
        <target state="needs-review-translation">{0}Test de {1} {2} : {3} ({4} s)</target>
        <note>
      Project finished summary including target framework information.
      {0}: indentation - few spaces to visually indent row
      {1}: project name
      {2}: target framework
      {3}: BuildResult_{X}
      {4}: duration in seconds with 1 decimal point
      's' should reflect the localized abbreviation for seconds
    </note>
      </trans-unit>
      <trans-unit id="TestSummary_BannerAndTotal">
        <source>Test summary: total: {0}</source>
        <target state="translated">Récapitulatif du test : total : {0}</target>
        <note>{0} whole number</note>
      </trans-unit>
      <trans-unit id="TestSummary_Duration">
        <source>duration: {0}s</source>
        <target state="needs-review-translation">durée : {0}s</target>
        <note>
      {0} whole number
      's' should reflect the localized abbreviation for seconds
    </note>
      </trans-unit>
      <trans-unit id="TestSummary_Failed">
        <source>failed: {0}</source>
        <target state="translated">échec : {0}</target>
        <note>{0} whole number</note>
      </trans-unit>
      <trans-unit id="TestSummary_Skipped">
        <source>skipped: {0}</source>
        <target state="translated">ignoré : {0}</target>
        <note>{0} whole number</note>
      </trans-unit>
      <trans-unit id="TestSummary_Succeeded">
        <source>succeeded: {0}</source>
        <target state="translated">réussi : {0}</target>
        <note>{0} whole number</note>
      </trans-unit>
      <trans-unit id="UnexpectedParametersError">
        <source>MSBUILD : error MSB1002: This switch does not take any parameters.</source>
        <target state="translated">MSBUILD : error MSB1002: Ce commutateur n'accepte aucun paramètre.</target>
        <note>{StrBegin="MSBUILD : error MSB1002: "}UE: For example, if somebody types "msbuild.exe -noLogo:1", they would get this error because the -noLogo switch
    should not be followed by any parameters ... it stands alone.
    LOCALIZATION: The prefix "MSBUILD : error MSBxxxx:" should not be localized.</note>
      </trans-unit>
      <trans-unit id="UnknownSwitchError">
        <source>MSBUILD : error MSB1001: Unknown switch.</source>
        <target state="translated">MSBUILD : error MSB1001: Commutateur inconnu.</target>
        <note>{StrBegin="MSBUILD : error MSB1001: "}UE: This occurs when the user passes in an unrecognized switch on the MSBuild.exe command-line.
    LOCALIZATION: The prefix "MSBUILD : error MSBxxxx:" should not be localized.</note>
      </trans-unit>
      <trans-unit id="UnsupportedOS">
        <source>MSBUILD : error MSB1015: MSBuild does not run on this version of the operating system. It is only supported on Windows 7 and later versions.</source>
        <target state="translated">MSBUILD : error MSB1015: MSBuild ne s'exécute pas sur cette version du système d'exploitation. Il n'est pris en charge que sur Windows 7 et les versions ultérieures.</target>
        <note>{StrBegin="MSBUILD : error MSB1015: "}LOCALIZATION: The error prefix "MSBUILD : error MSBxxxx:" should not be localized.</note>
      </trans-unit>
      <trans-unit id="UnsupportedSwitchForSolutionFiles">
        <source>The '{0}' switch is not supported for solution files.</source>
        <target state="translated">Le commutateur '{0}' n’est pas pris en charge pour les fichiers solution.</target>
        <note />
      </trans-unit>
      <trans-unit id="Using35Engine">
        <source>Forcing load of Microsoft.Build.Engine because MSBUILDOLDOM=1...</source>
        <target state="translated">Chargement forcé de Microsoft.Build.Engine, car MSBUILDOLDOM=1...</target>
        <note />
      </trans-unit>
      <trans-unit id="MissingIgnoreProjectExtensionsError">
        <source>MSBUILD : error MSB1035: Specify the project extensions to ignore.</source>
        <target state="translated">MSBUILD : error MSB1035: Spécifiez les extensions de projet à ignorer.</target>
        <note>{StrBegin="MSBUILD : error MSB1035: "}
      UE: This happens if the user does something like "msbuild.exe -ignoreProjectExtensions". The user must pass in one or more
      project extensions to ignore e.g. "msbuild.exe -ignoreProjectExtensions:.sln".
      LOCALIZATION: The prefix "MSBUILD : error MSBxxxx:" should not be localized.
    </note>
      </trans-unit>
      <trans-unit id="InvalidExtensionToIgnore">
        <source>MSBUILD : error MSB1036: There is an invalid extension in the -ignoreProjectExtensions list. Extensions must start with a period ".", have one or more characters after the period and not contain any invalid path characters or wildcards.</source>
        <target state="translated">MSBUILD : error MSB1036: Extension non valide dans la liste -ignoreProjectExtensions. Les extensions doivent commencer par un point (".") et contenir au moins un caractère après ce point. Par ailleurs, elles ne doivent pas contenir de caractères génériques ni de caractères de chemin non valides.</target>
        <note>{StrBegin="MSBUILD : error MSB1036: "}LOCALIZATION: The error prefix "MSBUILD : error MSBxxxx:" should not be localized.</note>
      </trans-unit>
      <trans-unit id="MissingConsoleLoggerParameterError">
        <source>MSBUILD : error MSB1037: Specify one or more parameters for the console logger if using the -consoleLoggerParameters switch</source>
        <target state="translated">MSBUILD : error MSB1037: Spécifiez un ou plusieurs paramètres pour le journaliseur de console si vous utilisez le commutateur -consoleLoggerParameters</target>
        <note>{StrBegin="MSBUILD : error MSB1037: "}
      UE: This happens if the user does something like "msbuild.exe -consoleLoggerParameters:". The user must pass in one or more parameters
      after the switch e.g. "msbuild.exe -consoleLoggerParameters:ErrorSummary".
      LOCALIZATION: The prefix "MSBUILD : error MSBxxxx:" should not be localized.
    </note>
      </trans-unit>
      <trans-unit id="MissingFileLoggerParameterError">
        <source>MSBUILD : error MSB1038: Specify one or more parameters for the file logger if using the -fileLoggerParameters switch</source>
        <target state="translated">MSBUILD : error MSB1038: Spécifiez un ou plusieurs paramètres pour le journaliseur vers un fichier si vous utilisez le commutateur -fileLoggerParameters</target>
        <note>{StrBegin="MSBUILD : error MSB1038: "}
      UE: This happens if the user does something like "msbuild.exe -fileLoggerParameters:". The user must pass in one or more parameters
      after the switch e.g. "msbuild.exe -fileLoggerParameters:logfile=c:\temp\logfile".
      LOCALIZATION: The prefix "MSBUILD : error MSBxxxx:" should not be localized.
    </note>
      </trans-unit>
      <trans-unit id="MissingNodeReuseParameterError">
        <source>MSBUILD : error MSB1041: Specify one or more parameters for node reuse if using the -nodeReuse switch</source>
        <target state="translated">MSBUILD : error MSB1041: Spécifiez un ou plusieurs paramètres pour la réutilisation du nœud si vous utilisez le commutateur -nodeReuse</target>
        <note>{StrBegin="MSBUILD : error MSB1041: "}
      UE: This happens if the user does something like "msbuild.exe -nodeReuse:" without a true or false
      LOCALIZATION: The prefix "MSBUILD : error MSBxxxx:" should not be localized.
     </note>
      </trans-unit>
      <trans-unit id="InvalidNodeReuseValue">
        <source>MSBUILD : error MSB1042: Node reuse value is not valid. {0}.</source>
        <target state="translated">MSBUILD : error MSB1042: La valeur de réutilisation du noeud n'est pas valide. {0}.</target>
        <note>{StrBegin="MSBUILD : error MSB1042: "}
     UE: This message does not need in-line parameters because the exception takes care of displaying the invalid arg.
     This error is shown when a user specifies a node reuse value that is not equivilant to Boolean.TrueString or Boolean.FalseString.
     LOCALIZATION: The prefix "MSBUILD : error MSBxxxx:" should not be localized.
  </note>
      </trans-unit>
      <trans-unit id="InvalidPreprocessPath">
        <source>MSBUILD : error MSB1047: File to preprocess to is not valid. {0}</source>
        <target state="translated">MSBUILD : error MSB1047: Le fichier à prétraiter n'est pas valide. {0}</target>
        <note>{StrBegin="MSBUILD : error MSB1047: "}</note>
      </trans-unit>
      <trans-unit id="LoggerCreationError">
        <source>MSBUILD : error MSB1021: Cannot create an instance of the logger. {0}</source>
        <target state="translated">MSBUILD : error MSB1021: Impossible de créer une instance du journal. {0}</target>
        <note>{StrBegin="MSBUILD : error MSB1021: "}
      UE: This error is shown when a logger cannot be loaded and instantiated from its assembly.
      LOCALIZATION: The prefix "MSBUILD : error MSBxxxx:" should not be localized. {0} contains a message explaining why the
      logger could not be created -- this message comes from the CLR/FX and is localized.</note>
      </trans-unit>
      <trans-unit id="LoggerNotFoundError">
        <source>MSBUILD : error MSB1020: The logger was not found. Check the following: 1.) The logger name specified is the same as the name of the logger class. 2.) The logger class is "public" and implements the Microsoft.Build.Framework.ILogger interface. 3.) The path to the logger assembly is correct, or the logger can be loaded using only the assembly name provided.</source>
        <target state="translated">MSBUILD : error MSB1020: Le journal est introuvable. Vérifiez les points suivants : 1.) Le nom du journal est le même que celui de la classe de journalisation. 2.) La classe de journalisation est "public" et implémente l'interface Microsoft.Build.Framework.ILogger. 3.) Le chemin de l'assembly de journalisation est correct ou le journal peut uniquement être chargé à l'aide du nom d'assembly fourni.</target>
        <note>
      {StrBegin="MSBUILD : error MSB1020: "}UE: This message does not need in-line parameters because the exception takes care of displaying the invalid arg.
      This error is shown when a user specifies an logger that does not exist e.g. "msbuild -logger:FooLoggerClass,FooAssembly". The
      logger class must exist in the given assembly.
      LOCALIZATION: The prefix "MSBUILD : error MSBxxxx:" should not be localized.
    </note>
      </trans-unit>
      <trans-unit id="ProjectUpgradeNeededToVcxProj">
        <source>MSBUILD : error MSB4192: The project file "{0}" is in the ".vcproj" or ".dsp" file format, which MSBuild cannot build directly. Please convert the project by opening it in the Visual Studio IDE or running the conversion tool, or, for ".vcproj", use MSBuild to build the solution file containing the project instead.</source>
        <target state="translated">MSBUILD : error MSB4192: Le fichier projet "{0}" utilise le format de fichier ".vcproj" ou ".dsp", que MSBuild ne peut pas générer directement. Convertissez le projet en l'ouvrant dans l'IDE de Visual Studio ou en exécutant l'outil de conversion. Pour ".vcproj", utilisez à la place MSBuild pour générer le fichier solution contenant le projet.</target>
        <note>{StrBegin="MSBUILD : error MSB4192: "} LOC: ".vcproj" and ".dsp" should not be localized</note>
      </trans-unit>
      <trans-unit id="NeedJustMyCode">
        <source>If MSBuild debugging does not work correctly, please verify that the "Just My Code" feature is enabled in Visual Studio, and that you have selected the managed debugger.</source>
        <target state="translated">Si le débogage MSBuild ne fonctionne pas correctement, vérifiez que la fonctionnalité "Uniquement mon code" est activée dans Visual Studio, et que vous avez sélectionné le débogueur managé.</target>
        <note />
      </trans-unit>
      <trans-unit id="DebuggingSolutionFiles">
        <source>MSBUILD : error MSB1048: Solution files cannot be debugged directly. Run MSBuild first with an environment variable MSBUILDEMITSOLUTION=1 to create a corresponding ".sln.metaproj" file. Then debug that.</source>
        <target state="translated">MSBUILD : error MSB1048: Impossible de déboguer directement les fichiers solution. Exécutez d'abord MSBuild avec une variable d'environnement MSBUILDEMITSOLUTION=1 pour créer le fichier ".sln.metaproj" correspondant. Procédez ensuite au débogage.</target>
        <note>{StrBegin="MSBUILD : error MSB1048: "} LOC: ".SLN" should not be localized</note>
      </trans-unit>
      <trans-unit id="BuildStarted">
        <source>Build started.</source>
        <target state="translated">La génération a démarré.</target>
        <note />
      </trans-unit>
      <trans-unit id="FileLocation">
        <source>{0} ({1},{2})</source>
        <target state="translated">{0} ({1},{2})</target>
        <note>A file location to be embedded in a string.</note>
      </trans-unit>
      <trans-unit id="AmbiguousProjectDirectoryError">
        <source>MSBUILD : error MSB1050: Specify which project or solution file to use because the folder "{0}" contains more than one project or solution file.</source>
        <target state="translated">MSBUILD : error MSB1050: Spécifiez le fichier projet ou solution à utiliser, car le dossier "{0}" contient plusieurs fichiers projet ou solution.</target>
        <note>
      {StrBegin="MSBUILD : error MSB1050: "}UE: If no project or solution file is explicitly specified on the MSBuild.exe command-line, then the engine searches for a
      project or solution file in the current directory by looking for *.*PROJ and *.SLN. If more than one file is found that matches this wildcard, we
      fire this error.
      LOCALIZATION: The prefix "MSB1050 : error MSBxxxx:" should not be localized.
    </note>
      </trans-unit>
      <trans-unit id="HelpMessage_28_WarnAsErrorSwitch">
        <source>  -warnAsError[:code[;code2]]
                     List of warning codes to treats as errors.  Use a semicolon
                     or a comma to separate multiple warning codes. To treat all
                     warnings as errors use the switch with no values.
                     (Short form: -err[:c;[c2]])

                     Example:
                       -warnAsError:MSB4130

                     When a warning is treated as an error the target will
                     continue to execute as if it was a warning but the overall
                     build will fail.
    </source>
        <target state="translated">  -warnAsError[:code[;code2]]
                     Liste de codes d'avertissement à traiter comme des erreurs. Utilisez
                     un point-virgule ou une virgule pour séparer plusieurs codes
                     d'avertissement. Pour traiter tous les avertissements comme des erreurs,
                     utilisez le commutateur sans valeur.
                     (Forme abrégée : -err[:c;[c2]])

                     Exemple :
                       -warnAsError:MSB4130

                     Quand un avertissement est traité comme une erreur, la cible
                     continue de s'exécuter comme un avertissement, mais la génération
                     globale échoue.
    </target>
        <note>
      LOCALIZATION: "-warnAsError" and "-err" should not be localized.
      LOCALIZATION: None of the lines should be longer than a standard width console window, eg 80 chars.
    </note>
      </trans-unit>
      <trans-unit id="HelpMessage_29_WarnAsMessageSwitch">
        <source>  -warnAsMessage[:code[;code2]]
                     List of warning codes to treats as low importance
                     messages.  Use a semicolon or a comma to separate
                     multiple warning codes.
                     (Short form: -noWarn[:c;[c2]])

                     Example:
                       -warnAsMessage:MSB3026
    </source>
        <target state="translated">  -warnAsMessage[:code[;code2]]
                     Liste de codes d'avertissement à traiter comme des messages
                     d'importance faible. Utilisez un point-virgule ou une virgule pour séparer
                     plusieurs codes d'avertissement.
                     (Forme abrégée : -noWarn[:c;[c2]])

                     Exemple :
                       -warnAsMessage:MSB3026
    </target>
        <note>
      LOCALIZATION: "-warnAsMessage" and "-noWarn" should not be localized.
      LOCALIZATION: None of the lines should be longer than a standard width console window, eg 80 chars.
    </note>
      </trans-unit>
      <trans-unit id="ParameterRequiredError">
        <source>MSBUILD : error MSB1049: The {0} parameter must be specified</source>
        <target state="translated">MSBUILD : error MSB1049: Le paramètre {0} doit être spécifié</target>
        <note>{StrBegin="MSBUILD : error MSB1049: "}</note>
      </trans-unit>
      <trans-unit id="MissingWarnAsMessageParameterError">
        <source>MSBUILD : error MSB1051: Specify one or more warning codes to treat as low importance messages when using the -warnAsMessage switch.</source>
        <target state="translated">MSBUILD : error MSB1051: Spécifiez un ou plusieurs codes d'avertissement à traiter comme des messages d'importance faible lors de l'utilisation du commutateur /warnAsMessage.</target>
        <note>
      {StrBegin="MSBUILD : error MSB1051: "}
      UE: This happens if the user does something like "msbuild.exe -warnAsMessage:" without any codes.
      LOCALIZATION: The prefix "MSBUILD : error MSBxxxx:" should not be localized.
    </note>
      </trans-unit>
      <trans-unit id="HelpMessage_30_BinaryLoggerSwitch">
        <source>  -binaryLogger[:[LogFile=]output.binlog[;ProjectImports={None,Embed,ZipFile}]]
                     Serializes all build events to a compressed binary file.
                     By default the file is in the current directory and named
                     "msbuild.binlog". The binary log is a detailed description
                     of the build process that can later be used to reconstruct
                     text logs and used by other analysis tools. A binary log
                     is usually 10-20x smaller than the most detailed text
                     diagnostic-level log, but it contains more information.
                     (Short form: -bl)

                     The binary logger by default collects the source text of
                     project files, including all imported projects and target
                     files encountered during the build. The optional
                     ProjectImports switch controls this behavior:

                      ProjectImports=None     - Don't collect the project
                                                imports.
                      ProjectImports=Embed    - Embed project imports in the
                                                log file.
                      ProjectImports=ZipFile  - Save project files to
                                                output.projectimports.zip
                                                where output is the same name
                                                as the binary log file name.

                     The default setting for ProjectImports is Embed.
                     Note: the logger does not collect non-MSBuild source files
                     such as .cs, .cpp etc.

                     A .binlog file can be "played back" by passing it to
                     msbuild.exe as an argument instead of a project/solution.
                     Other loggers will receive the information contained
                     in the log file as if the original build was happening.
                     You can read more about the binary log and its usages at:
                     https://aka.ms/msbuild/binlog

                     Examples:
                       -bl
                       -bl:output.binlog
                       -bl:output.binlog;ProjectImports=None
                       -bl:output.binlog;ProjectImports=ZipFile
                       -bl:..\..\custom.binlog
                       -binaryLogger
    </source>
        <target state="translated">  -binaryLogger[:[LogFile=]output.binlog[;ProjectImports={None,Embed,ZipFile}]]
                     Sérialise tous les événements de build dans un fichier binaire compressé.
                     Par défaut, le fichier se trouve dans le répertoire actif et se nomme
                     "msbuild.binlog". Le journal binaire est une description détaillée
                     du processus de génération, qui peut servir plus tard à reconstruire
                     les journaux texte et être utilisé par d'autres outils d'analyse. Un journal binaire
                     est généralement
10 à 20
fois plus petit que le journal
                     de diagnostic de type texte le plus détaillé, mais il contient plus d'informations.
                     (Forme abrégée
: -bl)


                     Le journaliseur binaire par défaut collecte le texte source

                     des fichiers projet, notamment tous les projets importés et les

                     fichiers cibles rencontrés pendant la build. Le commutateur

                     ProjectImports facultatif contrôle ce comportement
:

                      ProjectImports=None     - Ne collecte pas les importations
                                                du projet.
                      ProjectImports=Embed    - Incorpore les importations du projet dans
                                                le fichier journal.
                      ProjectImports=ZipFile  - Enregistre les fichiers projet dans
                                                output.projectimports.zip
                                                où la sortie porte le même nom que
                                                le fichier journal binaire.

                     Le paramètre par défaut de ProjectImports est Embed.
                     Remarque
: Le journaliseur ne collecte pas les

                     fichiers sources non MSBuild tels que .cs, .cpp etc.


                     Vous pouvez "lire" un fichier .binlog en le passant à

                     msbuild.exe en tant qu'argument plutôt qu'en tant que projet/solution.

                     D'autres enregistreurs d'événements reçoivent les informations

                     contenues dans le fichier journal comme si la build d'origine était en cours de création.

                     Pour plus d'informations sur le journal binaire et ses usages, consultez
:
                    https://aka.ms/msbuild/binlog

                     Exemples
:

                       -bl

                       -bl:output.binlog

                       -bl:output.binlog;ProjectImports=None
                       -bl:output.binlog;ProjectImports=ZipFile                       -bl:..\..\custom.binlog                       -binaryLogger    </target>
        <note>
      LOCALIZATION: The following should not be localized:
      1) "msbuild"
      2) the string "binlog" that describes the file extension
      3) all switch names and their short forms e.g. -bl and -binaryLogger
      LOCALIZATION: None of the lines should be longer than a standard width console window, eg 80 chars.
    </note>
      </trans-unit>
      <trans-unit id="HelpMessage_31_RestoreSwitch">
        <source>  -restore[:True|False]
                     Runs a target named Restore prior to building
                     other targets and ensures the build for these
                     targets uses the latest restored build logic.
                     This is useful when your project tree requires
                     packages to be restored before it can be built.
                     Specifying -restore is the same as specifying
                     -restore:True. Use the parameter to override
                     a value that comes from a response file.
                     (Short form: -r)
    </source>
        <target state="translated">  -restore[:True|False]
                     Exécute la restauration d'une cible nommée avant la génération
                     des autres cibles et veille à ce que la build pour ces
                     cibles utilise la dernière logique de build restaurée.
                     Cela est utile quand votre arborescence du projet nécessite
                     la restauration des packages pour permettre leur génération.
                     Spécifier -restore revient à spécifier
                     -restore:True. Utilisez le paramètre pour remplacer
                     une valeur qui provient d'un fichier réponse.
                     (Forme abrégée : -r)
    </target>
        <note>
      LOCALIZATION: "-restore" and "-r" should not be localized.
      LOCALIZATION: None of the lines should be longer than a standard width console window, eg 80 chars.
    </note>
      </trans-unit>
      <trans-unit id="InvalidNodeReuseTrueValue">
        <source>MSBUILD : error MSB1042: Node reuse value is not valid. This version of MSBuild does not support node reuse. If specified, the node reuse switch value must be false.</source>
        <target state="translated">MSBUILD : error MSB1042: La valeur de réutilisation du nœud est non valide. Cette version de MSBuild ne prend pas en charge la réutilisation du nœud. Si elle est spécifiée, la valeur du commutateur de réutilisation du nœud doit être false.</target>
        <note>{StrBegin="MSBUILD : error MSB1042: "}
     UE: This message does not need in-line parameters because the exception takes care of displaying the invalid arg.
     This error is shown when a user specifies a node reuse value that is not equivalent to Boolean.TrueString or Boolean.FalseString.
     LOCALIZATION: The prefix "MSBUILD : error MSBxxxx:" should not be localized.
  </note>
      </trans-unit>
      <trans-unit id="InvalidRestoreValue">
        <source>MSBUILD : error MSB1052: Restore value is not valid. {0}</source>
        <target state="translated">MSBUILD : error MSB1052: La valeur de restauration est non valide. {0}</target>
        <note>{StrBegin="MSBUILD : error MSB1052: "}
      UE: This message does not need in-line parameters because the exception takes care of displaying the invalid arg.
      This error is shown when a user specifies a restore value that is not equivalent to Boolean.TrueString or Boolean.FalseString.
      LOCALIZATION: The prefix "MSBUILD : error MSBxxxx:" should not be localized.
    </note>
      </trans-unit>
      <trans-unit id="HelpMessage_32_ProfilerSwitch">
        <source>  -profileEvaluation:&lt;file&gt;
                     Profiles MSBuild evaluation and writes the result
                     to the specified file. If the extension of the specified
                     file is '.md', the result is generated in markdown
                     format. Otherwise, a tab separated file is produced.
    </source>
        <target state="translated">  -profileEvaluation:&lt;fichier&gt;
         Profile l'évaluation MSBuild et écrit le résultat
         dans le fichier spécifié. Si l'extension du fichier spécifié
         est '.md', le résultat est généré au format Markdown. 
         Sinon, un fichier de valeurs séparées par des tabulations est généré.
    </target>
        <note />
      </trans-unit>
      <trans-unit id="HelpMessage_33_RestorePropertySwitch">
        <source>  -restoreProperty:&lt;n&gt;=&lt;v&gt;
                     Set or override these project-level properties only
                     during restore and do not use properties specified
                     with the -property argument. &lt;n&gt; is the property
                     name, and &lt;v&gt; is the property value. Use a
                     semicolon or a comma to separate multiple properties,
                     or specify each property separately.
                     (Short form: -rp)
                     Example:
                       -restoreProperty:IsRestore=true;MyProperty=value
    </source>
        <target state="translated">  -restoreProperty:&lt;n&gt;=&lt;v&gt;
         Définit ou remplace ces propriétés au niveau du projet uniquement
         durant la restauration et n'utilise pas les propriétés spécifiées
         avec l'argument -property. &lt;n&gt; est le nom de
         propriété et &lt;v&gt; la valeur de propriété. Utilisez un
         point-virgule ou une virgule pour séparer plusieurs propriétés,
         ou spécifiez chaque propriété à part.
         (Forme abrégée : -rp)
         Exemple :
           -restoreProperty:IsRestore=true;MyProperty=value
    </target>
        <note>
      LOCALIZATION: "-restoreProperty" and "-rp" should not be localized.
      LOCALIZATION: None of the lines should be longer than a standard width console window, eg 80 chars.
    </note>
      </trans-unit>
      <trans-unit id="InvalidProfilerValue">
        <source>MSBUILD : error MSB1053: Provided filename is not valid. {0}</source>
        <target state="translated">MSBUILD : error MSB1053: Le nom de fichier fourni n'est pas valide. {0}</target>
        <note />
      </trans-unit>
      <trans-unit id="MissingProfileParameterError">
        <source>MSBUILD :error MSB1054: A filename must be specified to generate the profiler result.</source>
        <target state="translated">MSBUILD : erreur MSB1054 : Un nom de fichier doit être spécifié pour générer le résultat du profileur.</target>
        <note />
      </trans-unit>
    </body>
  </file>
</xliff><|MERGE_RESOLUTION|>--- conflicted
+++ resolved
@@ -320,14 +320,9 @@
                      BuildCheck enables evaluating rules to ensure properties
                      of the build. For more info see aka.ms/buildcheck
 	</source>
-<<<<<<< HEAD
-        <target state="needs-review-translation">  -check
-                     Active BuildChecks pendant la construction.
-=======
         <target state="translated">  -check
                      Active BuildChecks pendant la build.
->>>>>>> 116eba6a
-                     BuildCheck permet d'évaluer les règles pour garantir les propriétés 
+                     BuildCheck permet d'évaluer les règles pour garantir les propriétés
                      de la build. Pour plus d'informations, consultez aka.ms/buildcheck
 	</target>
         <note>
@@ -2342,7 +2337,7 @@
         <target state="translated">  -profileEvaluation:&lt;fichier&gt;
          Profile l'évaluation MSBuild et écrit le résultat
          dans le fichier spécifié. Si l'extension du fichier spécifié
-         est '.md', le résultat est généré au format Markdown. 
+         est '.md', le résultat est généré au format Markdown.
          Sinon, un fichier de valeurs séparées par des tabulations est généré.
     </target>
         <note />
