--- conflicted
+++ resolved
@@ -320,17 +320,10 @@
                      BuildCheck enables evaluating rules to ensure properties
                      of the build. For more info see aka.ms/buildcheck
 	</source>
-<<<<<<< HEAD
         <target state="new">  -check
                      Enables BuildChecks during the build.
                      BuildCheck enables evaluating rules to ensure properties
                      of the build. For more info see aka.ms/buildcheck
-=======
-        <target state="needs-review-translation">  -check
-                     Włącza funkcję BuildChecks podczas kompilacji.
-                     Funkcja BuildCheck umożliwia ocenę reguł w celu zapewnienia właściwości 
-                     kompilacji. Aby uzyskać więcej informacji, zobacz aka.ms/buildcheck
->>>>>>> b1ae8361
 	</target>
         <note>
     {Locked="-check"}{Locked="BuildChecks"}{Locked="BuildCheck"}
@@ -481,7 +474,7 @@
                      interakcyjność nie jest oczekiwana.
                      Podanie parametru -interactive jest równoznaczne
                      z podaniem parametru -interactive:true. Użyj tego
-                     parametru, aby przesłonić wartość pochodzącą z pliku 
+                     parametru, aby przesłonić wartość pochodzącą z pliku
                      odpowiedzi.
     </target>
         <note>
@@ -516,7 +509,7 @@
                      Po ustawieniu na wartość „MessageUponIsolationViolation” (lub jej skróconą
                      formę „Message”), serializowane są tylko wyniki z celów najwyższego poziomu
                      , jeśli przełącznik -outputResultsCache jest
-                     dostarczony. Ma to na celu zmniejszenie szans na to, że cel 
+                     dostarczony. Ma to na celu zmniejszenie szans na to, że cel
                      naruszy izolację w projekcie zależnym przy użyciu
                      nieprawidłowego stanu z powodu jego zależności od buforowanego celu
                      którego efekty uboczne nie byłyby brane pod uwagę.
@@ -550,7 +543,7 @@
                      This flag is experimental and may not work as intended.
     </source>
         <target state="translated">  -graphBuild[:True|False]
-                     Powoduje, że program MSBuild tworzy i kompiluje graf                 
+                     Powoduje, że program MSBuild tworzy i kompiluje graf
                      projektu.
 
                      Tworzenie grafu obejmuje identyfikowanie odwołań do
@@ -718,7 +711,7 @@
                      osobno.
 
                      Wszelkie pliki odpowiedzi o nazwie „msbuild.rsp” będą automatycznie
-                     wykorzystywane z następujących lokalizacji: 
+                     wykorzystywane z następujących lokalizacji:
                      (1) katalog programu msbuild.exe
                      (2) katalog pierwszej kompilacji projektu lub rozwiązania
 </target>
@@ -1040,7 +1033,7 @@
                      to False, this sets it to True. (short form: -irc)
    </source>
         <target state="translated">  -inputResultsCaches:&lt;cacheFile&gt;...
-                     Rozdzielona średnikami lista wejściowych plików pamięci podręcznej, z których MSBuild 
+                     Rozdzielona średnikami lista wejściowych plików pamięci podręcznej, z których MSBuild
                      odczyta wyniki kompilacji. Jeśli jest ustawione -isolateProjects
                      na wartość Fałsz, ta opcja ustawia ją na wartość Prawda. (skrócona forma: -irc)
    </target>
@@ -1278,7 +1271,7 @@
                      Dostępne są parametry takie same, jak podane dla rejestratora
                      konsoli. Dostępne są również dodatkowe parametry:
                        LogFile — ścieżka do pliku dziennika, w którym będzie
-                                 zapisywany dziennik kompilacji. 
+                                 zapisywany dziennik kompilacji.
                        Append — określa, czy plik dziennika kompilacji zostanie
                                 dołączony do pliku dziennika, czy go zastąpi.
                                 Ustawienie tego przełącznika powoduje dołączenie dziennika kompilacji
@@ -1292,8 +1285,8 @@
                        -fileLoggerParameters:LogFile=MyLog.log;Append;
                                            Verbosity=diagnostic;Encoding=UTF-8
 
-                       -flp:Summary;Verbosity=minimal;LogFile=msbuild.sum 
-                       -flp1:warningsonly;logfile=msbuild.wrn 
+                       -flp:Summary;Verbosity=minimal;LogFile=msbuild.sum
+                       -flp1:warningsonly;logfile=msbuild.wrn
                        -flp2:errorsonly;logfile=msbuild.err
     </target>
         <note>
@@ -1960,11 +1953,7 @@
       </trans-unit>
       <trans-unit id="TestSummary_Duration">
         <source>duration: {0}s</source>
-<<<<<<< HEAD
-        <target state="translated">czas trwania: {0}s</target>
-=======
         <target state="needs-review-translation">czas trwania: {0}s</target>
->>>>>>> b1ae8361
         <note>
       {0} whole number
       's' should reflect the localized abbreviation for seconds
@@ -2299,10 +2288,10 @@
     </source>
         <target state="translated">  -restore[:True|False]
                      Uruchamia element docelowy o nazwie Restore przed skompilowaniem
-                     innych elementów docelowych i zapewnia, że kompilacja tych 
-                     elementów docelowych korzysta z najnowszej logiki przywróconej 
-                     kompilacji. Jest to przydatne, gdy drzewo projektu wymaga 
-                     przywrócenia pakietów przed ich skompilowaniem. Podanie parametru 
+                     innych elementów docelowych i zapewnia, że kompilacja tych
+                     elementów docelowych korzysta z najnowszej logiki przywróconej
+                     kompilacji. Jest to przydatne, gdy drzewo projektu wymaga
+                     przywrócenia pakietów przed ich skompilowaniem. Podanie parametru
                      -restore jest równoznaczne z podaniem parametru -restore:True.
                      Za pomocą tego parametru można przesłonić wartość pochodzącą
                      z pliku odpowiedzi.
