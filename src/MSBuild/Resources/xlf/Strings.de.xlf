﻿<?xml version="1.0" encoding="utf-8"?>
<xliff xmlns="urn:oasis:names:tc:xliff:document:1.2" xmlns:xsi="http://www.w3.org/2001/XMLSchema-instance" version="1.2" xsi:schemaLocation="urn:oasis:names:tc:xliff:document:1.2 xliff-core-1.2-transitional.xsd">
  <file datatype="xml" source-language="en" target-language="de" original="../Strings.resx">
    <body>
      <trans-unit id="AmbiguousProjectError">
        <source>MSBUILD : error MSB1011: Specify which project or solution file to use because this folder contains more than one project or solution file.</source>
        <target state="translated">MSBUILD : error MSB1011: Geben Sie an, welches Projekt oder welche Projektmappendatei verwendet werden soll, da dieser Ordner mehrere Projekte oder Projektmappendateien enthält.</target>
        <note>{StrBegin="MSBUILD : error MSB1011: "}UE: If no project or solution file is explicitly specified on the MSBuild.exe command-line, then the engine searches for a
      project or solution file in the current directory by looking for *.*PROJ and *.SLN. If more than one file is found that matches this wildcard, we
      fire this error.
      LOCALIZATION: The prefix "MSBUILD : error MSBxxxx:" should not be localized.</note>
      </trans-unit>
      <trans-unit id="ConfigurationFailurePrefixNoErrorCode">
        <source>MSBUILD : Configuration error {0}: {1}</source>
        <target state="translated">MSBUILD : Konfiguration, error {0}: {1}</target>
        <note>{SubString="Configuration"}UE: This prefixes any error from reading the toolset definitions in msbuild.exe.config or the registry.
      There's no error code because one was included in the error message.
      LOCALIZATION: The word "Configuration" should be localized, the words "MSBuild" and "error" should NOT be localized.
    </note>
      </trans-unit>
      <trans-unit id="CannotAutoDisableAutoResponseFile">
        <source>MSBUILD : error MSB1027: The -noAutoResponse switch cannot be specified in the MSBuild.rsp auto-response file, nor in any response file that is referenced by the auto-response file.</source>
        <target state="translated">MSBUILD : error MSB1027: Der Schalter "-noAutoResponse" kann weder in der automatischen Antwortdatei "MSBuild.rsp" noch in einer anderen Antwortdatei verwendet werden, auf die die automatische Antwortdatei verweist.</target>
        <note>{StrBegin="MSBUILD : error MSB1027: "}LOCALIZATION: The prefix "MSBUILD : error MSBxxxx:", "-noAutoResponse" and "MSBuild.rsp" should not be localized.</note>
      </trans-unit>
      <trans-unit id="CopyrightMessage">
        <source>Microsoft (R) Build Engine version {0} for {1}
Copyright (C) Microsoft Corporation. All rights reserved.
</source>
        <target state="translated">Microsoft (R)-Build-Engine, Version {0} für {1}
Copyright (C) Microsoft Corporation. Alle Rechte vorbehalten.
</target>
        <note>LOCALIZATION: {0} contains the DLL version number. {1} contains the name of a runtime, like ".NET Framework", ".NET Core", or "Mono"</note>
      </trans-unit>
      <trans-unit id="DuplicateOutputResultsCache">
        <source>MSBUILD : error MSB1058: Only one output results cache can be specified.</source>
        <target state="translated">MSBUILD : error MSB1058: Es darf nur ein Cache für Ausgabeergebnisse angegeben werden.</target>
        <note>{StrBegin="MSBUILD : error MSB1058: "}</note>
      </trans-unit>
      <trans-unit id="DuplicateProjectSwitchError">
        <source>MSBUILD : error MSB1008: Only one project can be specified.</source>
        <target state="translated">MSBUILD : error MSB1008: Es darf nur ein Projekt angegeben werden.</target>
        <note>{StrBegin="MSBUILD : error MSB1008: "}UE: This happens if the user does something like "msbuild.exe myapp.proj myapp2.proj". This is not allowed.
    MSBuild.exe will only build a single project. The help topic may link to an article about how to author an MSBuild project
    that itself launches MSBuild on a number of other projects.
    LOCALIZATION: The prefix "MSBUILD : error MSBxxxx:" should not be localized.</note>
      </trans-unit>
      <trans-unit id="FatalError">
        <source>MSBUILD : error MSB1025: An internal failure occurred while running MSBuild.</source>
        <target state="translated">MSBUILD : error MSB1025: Interner Fehler beim Ausführen von MSBuild.</target>
        <note>{StrBegin="MSBUILD : error MSB1025: "}UE: This message is shown when the application has to terminate either because of a bug in the code, or because some
      FX/CLR method threw an unexpected exception.
      LOCALIZATION: The prefix "MSBUILD : error MSBxxxx:" and "MSBuild" should not be localized.</note>
      </trans-unit>
      <trans-unit id="HelpMessage_1_Syntax">
        <source>Syntax:              MSBuild.exe [options] [project file | directory]
</source>
        <target state="translated">Syntax:              MSBuild.exe [Optionen] [Projektdatei | Verzeichnis]
</target>
        <note>
      LOCALIZATION: The following should not be localized:
      1) "MSBuild", "MSBuild.exe" and "MSBuild.rsp"
      2) the string "proj" that describes the extension we look for
      3) all switch names and their short forms e.g. -property, or -p
      4) all verbosity levels and their short forms e.g. quiet, or q
      LOCALIZATION: None of the lines should be longer than a standard width console window, eg 80 chars.
    </note>
      </trans-unit>
      <trans-unit id="HelpMessage_2_Description">
        <source>Description:         Builds the specified targets in the project file. If
                     a project file is not specified, MSBuild searches the
                     current working directory for a file that has a file
                     extension that ends in "proj" and uses that file.  If
                     a directory is specified, MSBuild searches that
                     directory for a project file.
</source>
        <target state="translated">Beschreibung:         Erstellt die angegebenen Ziele in der Projektdatei. Wenn
                     keine Projektdatei angegeben ist, wird das aktuelle Arbeitsverzeichnis
                     von MSBuild nach einer Datei durchsucht, die eine Dateierweiterung
                     besitzt, die auf "proj" endet. Diese Datei wird dann verwendet. Wenn
                     ein Verzeichnis angegeben ist, sucht MSBuild in diesem Verzeichnis
                     nach einer Projektdatei.
</target>
        <note>
      LOCALIZATION: The following should not be localized:
      1) "MSBuild", "MSBuild.exe" and "MSBuild.rsp"
      2) the string "proj" that describes the extension we look for
      3) all switch names and their short forms e.g. -property, or -p
      4) all verbosity levels and their short forms e.g. quiet, or q
      LOCALIZATION: None of the lines should be longer than a standard width console window, eg 80 chars.
    </note>
      </trans-unit>
      <trans-unit id="HelpMessage_34_InteractiveSwitch">
        <source>  -interactive[:True|False]
                     Indicates that actions in the build are allowed to
                     interact with the user.  Do not use this argument
                     in an automated scenario where interactivity is
                     not expected.
                     Specifying -interactive is the same as specifying
                     -interactive:true.  Use the parameter to override a
                     value that comes from a response file.
    </source>
        <target state="translated">  -interactive[:True|False]
                     Weist darauf hin, dass für Aktionen im Build eine 
                     Interaktion mit dem Benutzer zugelassen ist. Verwenden Sie dieses Argument
                     in einem automatisierten Szenario, in dem keine Interaktivität
                     erwartet wird.
                     Das Angeben von "-interactive" entspricht der Angabe von
                     "-interactive:true".  Verwenden Sie den Parameter, um einen Wert zu überschreiben,
                     der aus einer Antwortdatei stammt.
    </target>
        <note>
      LOCALIZATION: "-interactive" should not be localized.
      LOCALIZATION: None of the lines should be longer than a standard width console window, eg 80 chars.
    </note>
      </trans-unit>
      <trans-unit id="HelpMessage_35_IsolateProjectsSwitch">
        <source>  -isolateProjects[:True|False]
                     Causes MSBuild to build each project in isolation.

                     This is a more restrictive mode of MSBuild as it requires
                     that the project graph be statically discoverable at
                     evaluation time, but can improve scheduling and reduce
                     memory overhead when building a large set of projects.
                     (Short form: -isolate)

                     This flag is experimental and may not work as intended.
    </source>
        <target state="translated">  -isolateProjects[:True|False]
                     Führt dazu, dass MSBuild jedes Projekt isoliert erstellt.

                     Dies ist ein restriktiverer Modus von MSBuild, da er erfordert, dass
                     der Projektgraph zur Auswertungszeit statisch ermittelbar ist. Er kann jedoch 
                     die Planung verbessern und den Speichermehraufwand
                     beim Erstellen einer großen Anzahl von Projekten verringern.
                     (Kurzform: -isolate)

                     Dieses Flag ist experimentell und funktioniert möglicherweise nicht wie vorgesehen.
    </target>
        <note>
      LOCALIZATION: "MSBuild" should not be localized.
      LOCALIZATION: "-isolateProjects" should not be localized.
      LOCALIZATION: None of the lines should be longer than a standard width console window, eg 80 chars.</note>
      </trans-unit>
      <trans-unit id="HelpMessage_36_GraphBuildSwitch">
        <source>  -graphBuild[:True|False]
                     Causes MSBuild to construct and build a project graph.

                     Constructing a graph involves identifying project
                     references to form dependencies. Building that graph
                     involves attempting to build project references prior
                     to the projects that reference them, differing from
                     traditional MSBuild scheduling.
                     (Short form: -graph)

                     This flag is experimental and may not work as intended.
    </source>
        <target state="translated">  -graphBuild[:True|False]
                     Führt dazu, dass MSBuild einen Projektgraphen konstruiert und erstellt.

                     Das Konstruieren eines Graphen beinhaltet das Identifizieren von
                     Projektverweisen, um Abhängigkeiten zu erstellen. Bei der Grapherstellung
                     wird versucht, Projektverweise vor den Projekten zu erstellen,
                     die sie referenzieren. Dies ist eine Unterscheidung zur
                     traditionellen MSBuild-Planung.
                     (Kurzform: -graph)

                     Dieses Flag ist experimentell und funktioniert möglicherweise nicht wie vorgesehen.
    </target>
        <note>
      LOCALIZATION: "MSBuild" should not be localized.
      LOCALIZATION: "-graphBuild" and "-graph" should not be localized.
      LOCALIZATION: None of the lines should be longer than a standard width console window, eg 80 chars.
    </note>
      </trans-unit>
<<<<<<< HEAD
      <trans-unit id="HelpMessage_37_TargetsSwitch">
        <source>  -targets[:file]
                     Prints a list of available targets without executing the
                     actual build process. By default the output is written to
                     the console window. If the path to an output file
                     is provided that will be used instead.
                     (Short form: -ts)
                     Example:
                       -ts:out.txt
    </source>
        <target state="new">  -targets[:file]
                     Prints a list of available targets without executing the
                     actual build process. By default the output is written to
                     the console window. If the path to an output file
                     is provided that will be used instead.
                     (Short form: -ts)
                     Example:
                       -ts:out.txt
    </target>
        <note>
      LOCALIZATION: "MSBuild" should not be localized.
      LOCALIZATION: "-targets" and "-ts" should not be localized.
      LOCALIZATION: None of the lines should be longer than a standard width console window, eg 80 chars.
    </note>
=======
      <trans-unit id="HelpMessage_37_DocsLink">
        <source>For more detailed information, see https://aka.ms/msbuild/docs</source>
        <target state="new">For more detailed information, see https://aka.ms/msbuild/docs</target>
        <note />
>>>>>>> 67991ede
      </trans-unit>
      <trans-unit id="HelpMessage_3_SwitchesHeader">
        <source>Switches:            Note that you can specify switches using both
                     "-switch" and "/switch".
</source>
        <target state="translated">Schalter:            Beachten Sie, dass Sie Schalter über
                     "-schalter" und "/schalter" angeben können.
</target>
        <note>
      LOCALIZATION: The following should not be localized:
      1) "MSBuild", "MSBuild.exe" and "MSBuild.rsp"
      2) the string "proj" that describes the extension we look for
      3) all switch names and their short forms e.g. -property, or -p
      4) all verbosity levels and their short forms e.g. quiet, or q
      LOCALIZATION: None of the lines should be longer than a standard width console window, eg 80 chars.
    </note>
      </trans-unit>
      <trans-unit id="HelpMessage_4_HelpSwitch">
        <source>  -help              Display this usage message. (Short form: -? or -h)
</source>
        <target state="translated">  -help              Zeigt diese Syntaxmeldung an. (Kurzform: -? oder -h)
</target>
        <note>
      LOCALIZATION: The following should not be localized:
      1) "MSBuild", "MSBuild.exe" and "MSBuild.rsp"
      2) the string "proj" that describes the extension we look for
      3) all switch names and their short forms e.g. -property, or -p
      4) all verbosity levels and their short forms e.g. quiet, or q
      LOCALIZATION: None of the lines should be longer than a standard width console window, eg 80 chars.
    </note>
      </trans-unit>
      <trans-unit id="HelpMessage_5_NoLogoSwitch">
        <source>  -noLogo            Do not display the startup banner and copyright message.
</source>
        <target state="translated">  -noLogo            Zeigt kein Startbanner und keine Copyrightmeldung an.
</target>
        <note>
      LOCALIZATION: The following should not be localized:
      1) "MSBuild", "MSBuild.exe" and "MSBuild.rsp"
      2) the string "proj" that describes the extension we look for
      3) all switch names and their short forms e.g. -property, or -p
      4) all verbosity levels and their short forms e.g. quiet, or q
      LOCALIZATION: None of the lines should be longer than a standard width console window, eg 80 chars.
    </note>
      </trans-unit>
      <trans-unit id="HelpMessage_6_VersionSwitch">
        <source>  -version           Display version information only. (Short form: -ver)
</source>
        <target state="translated">  -version           Zeigt nur Versionsinformationen an. (Kurzform: -ver)
</target>
        <note>
      LOCALIZATION: The following should not be localized:
      1) "MSBuild", "MSBuild.exe" and "MSBuild.rsp"
      2) the string "proj" that describes the extension we look for
      3) all switch names and their short forms e.g. -property, or -p
      4) all verbosity levels and their short forms e.g. quiet, or q
      LOCALIZATION: None of the lines should be longer than a standard width console window, eg 80 chars.
    </note>
      </trans-unit>
      <trans-unit id="HelpMessage_7_ResponseFile">
        <source>  @&lt;file&gt;            Insert command-line settings from a text file. To specify
                     multiple response files, specify each response file
                     separately.

                     Any response files named "msbuild.rsp" are automatically
                     consumed from the following locations:
                     (1) the directory of msbuild.exe
                     (2) the directory of the first project or solution built
</source>
        <target state="translated">  @&lt;Datei&gt;            Fügt Befehlszeileneinstellungen aus einer Textdatei ein. Um mehrere
                     Antwortdateien anzugeben, geben Sie jede Antwortdatei
                     gesondert an.

                     Alle Antwortdateien mit dem Name "msbuild.rsp" werden automatisch 
                     in den folgenden Speicherorten verwendet: 
                     (1) Verzeichnis von "msbuild.exe"
                     (2) Verzeichnis des ersten erstellten Projekts oder Projektmappe
</target>
        <note>
      LOCALIZATION: The following should not be localized:
      1) "MSBuild", "MSBuild.exe" and "MSBuild.rsp"
      2) the string "proj" that describes the extension we look for
      3) all switch names and their short forms e.g. -property, or -p
      4) all verbosity levels and their short forms e.g. quiet, or q
      LOCALIZATION: None of the lines should be longer than a standard width console window, eg 80 chars.
    </note>
      </trans-unit>
      <trans-unit id="HelpMessage_8_NoAutoResponseSwitch">
        <source>  -noAutoResponse    Do not auto-include any MSBuild.rsp files. (Short form:
                     -noAutoRsp)
</source>
        <target state="translated">  -noAutoResponse    Schließt MSBuild.rsp-Dateien nicht automatisch ein. (Kurzform:
                     -noAutoRsp)
</target>
        <note>
      LOCALIZATION: The following should not be localized:
      1) "MSBuild", "MSBuild.exe" and "MSBuild.rsp"
      2) the string "proj" that describes the extension we look for
      3) all switch names and their short forms e.g. -property, or -p
      4) all verbosity levels and their short forms e.g. quiet, or q
      LOCALIZATION: None of the lines should be longer than a standard width console window, eg 80 chars.
    </note>
      </trans-unit>
      <trans-unit id="HelpMessage_9_TargetSwitch">
        <source>  -target:&lt;targets&gt;  Build these targets in this project. Use a semicolon or a
                     comma to separate multiple targets, or specify each
                     target separately. (Short form: -t)
                     Example:
                       -target:Resources;Compile
</source>
        <target state="translated">  -target:&lt;Ziele&gt;  Erstellt diese Ziele in diesem Projekt. Mehrere Ziele werden durch ein Semikolon
                     oder Komma voneinander getrennt. Alternativ kann jedes Ziel gesondert
                     angegeben werden. (Kurzform: -t)
                     Beispiel:
                       -target:Resources;Compile
</target>
        <note>
      LOCALIZATION: The following should not be localized:
      1) "MSBuild", "MSBuild.exe" and "MSBuild.rsp"
      2) the string "proj" that describes the extension we look for
      3) all switch names and their short forms e.g. -property, or -p
      4) all verbosity levels and their short forms e.g. quiet, or q
      LOCALIZATION: None of the lines should be longer than a standard width console window, eg 80 chars.
    </note>
      </trans-unit>
      <trans-unit id="HelpMessage_10_PropertySwitch">
        <source>  -property:&lt;n&gt;=&lt;v&gt;  Set or override these project-level properties. &lt;n&gt; is
                     the property name, and &lt;v&gt; is the property value. Use a
                     semicolon or a comma to separate multiple properties, or
                     specify each property separately. (Short form: -p)
                     Example:
                       -property:WarningLevel=2;OutDir=bin\Debug\
</source>
        <target state="translated">  -property:&lt;n&gt;=&lt;v&gt;  Legt diese Eigenschaften auf Projektebene fest oder überschreibt sie. &lt;n&gt; ist
                     der Eigenschaftenname, und &lt;v&gt; ist der Eigenschaftswert. Mehrere
                     Eigenschaften werden durch ein Semikolon oder Komma getrennt.
                     Alternativ kann jede Eigenschaft gesondert angegeben werden. (Kurzform: -p)
                     Beispiel:
                       -property:WarningLevel=2;OutDir=bin\Debug\
</target>
        <note>
      LOCALIZATION: The following should not be localized:
      1) "MSBuild", "MSBuild.exe" and "MSBuild.rsp"
      2) the string "proj" that describes the extension we look for
      3) all switch names and their short forms e.g. -property, or -p
      4) all verbosity levels and their short forms e.g. quiet, or q
      LOCALIZATION: None of the lines should be longer than a standard width console window, eg 80 chars.
    </note>
      </trans-unit>
      <trans-unit id="HelpMessage_11_LoggerSwitch">
        <source>  -logger:&lt;logger&gt;   Use this logger to log events from MSBuild. To specify
                     multiple loggers, specify each logger separately.
                     The &lt;logger&gt; syntax is:
                       [&lt;class&gt;,]&lt;assembly&gt;[,&lt;options&gt;][;&lt;parameters&gt;]
                     The &lt;logger class&gt; syntax is:
                       [&lt;partial or full namespace&gt;.]&lt;logger class name&gt;
                     The &lt;logger assembly&gt; syntax is:
                       {&lt;assembly name&gt;[,&lt;strong name&gt;] | &lt;assembly file&gt;}
                     Logger options specify how MSBuild creates the logger.
                     The &lt;logger parameters&gt; are optional, and are passed
                     to the logger exactly as you typed them. (Short form: -l)
                     Examples:
                       -logger:XMLLogger,MyLogger,Version=1.0.2,Culture=neutral
                       -logger:XMLLogger,C:\Loggers\MyLogger.dll;OutputAsHTML
</source>
        <target state="translated">  -logger:&lt;Protokollierung&gt;   Mithilfe dieser Protokollierung werden Ereignisse von MSBuild protokolliert. Um mehrere Protokollierungen anzugeben, 
                     wird jede Protokollierung gesondert angegeben.
                     Die Syntax für die &lt;Protokollierung&gt; lautet:
                       [&lt;Klasse&gt;,]&lt;Assembly&gt;[,&lt;Optionen&gt;][;&lt;Parameter&gt;]
                     Die Syntax für die &lt;Protokollierungsklasse&gt; lautet:
                        [&lt;Teilweiser oder vollständiger Namespace&gt;.]&lt;Name der Protokollierungsklasse&gt;
                     Die Syntax für die &lt;Protokollierungsassembly&gt; lautet:
                       {&lt;Assemblyname&gt;[,&lt;strong name&gt;] | &lt;Assemblydatei&gt;}
                     Die Protokollierungsoptionen geben an, wie MSBuild die Protokollierung erstellt.
                     Die &lt;Protokollierungsparameter&gt; sind optional und werden genau 
                     so an die Protokollierung übergeben, wie sie eingegeben wurden. (Kurzform: -l)
                     Beispiele:
                       -logger:XMLLogger,MyLogger,Version=1.0.2,Culture=neutral
                       -logger:XMLLogger,C:\Loggers\MyLogger.dll;OutputAsHTML
</target>
        <note>
      LOCALIZATION: The following should not be localized:
      1) "MSBuild", "MSBuild.exe" and "MSBuild.rsp"
      2) the string "proj" that describes the extension we look for
      3) all switch names and their short forms e.g. -property, or -p
      4) all verbosity levels and their short forms e.g. quiet, or q
      LOCALIZATION: None of the lines should be longer than a standard width console window, eg 80 chars.
    </note>
      </trans-unit>
      <trans-unit id="HelpMessage_12_VerbositySwitch">
        <source>  -verbosity:&lt;level&gt; Display this amount of information in the event log.
                     The available verbosity levels are: q[uiet], m[inimal],
                     n[ormal], d[etailed], and diag[nostic]. (Short form: -v)
                     Example:
                       -verbosity:quiet
</source>
        <target state="translated">  -verbosity:&lt;Grad&gt; Zeigt diesen Grad von Informationen im Ereignisprotokoll an.
                     Folgende Ausführlichkeitsgrade sind verfügbar: q[uiet], m[inimal],
                     n[ormal], d[etailed] und diag[nostic]. (Kurzform: -v)
                     Beispiel:
                       -verbosity:quiet
</target>
        <note>
      LOCALIZATION: The following should not be localized:
      1) "MSBuild", "MSBuild.exe" and "MSBuild.rsp"
      2) the string "proj" that describes the extension we look for
      3) all switch names and their short forms e.g. -property, or -p
      4) all verbosity levels and their short forms e.g. quiet, or q
      LOCALIZATION: None of the lines should be longer than a standard width console window, eg 80 chars.
    </note>
      </trans-unit>
      <trans-unit id="HelpMessage_13_ConsoleLoggerParametersSwitch">
        <source>  -consoleLoggerParameters:&lt;parameters&gt;
                     Parameters to console logger. (Short form: -clp)
                     The available parameters are:
                        PerformanceSummary--Show time spent in tasks, targets
                            and projects.
                        Summary--Show error and warning summary at the end.
                        NoSummary--Don't show error and warning summary at the
                            end.
                        ErrorsOnly--Show only errors.
                        WarningsOnly--Show only warnings.
                        NoItemAndPropertyList--Don't show list of items and
                            properties at the start of each project build.
                        ShowCommandLine--Show TaskCommandLineEvent messages
                        ShowTimestamp--Display the Timestamp as a prefix to any
                            message.
                        ShowEventId--Show eventId for started events, finished
                            events, and messages
                        ForceNoAlign--Does not align the text to the size of
                            the console buffer
                        DisableConsoleColor--Use the default console colors
                            for all logging messages.
                        DisableMPLogging-- Disable the multiprocessor
                            logging style of output when running in
                            non-multiprocessor mode.
                        EnableMPLogging--Enable the multiprocessor logging
                            style even when running in non-multiprocessor
                            mode. This logging style is on by default.
                        ForceConsoleColor--Use ANSI console colors even if
                            console does not support it
                        Verbosity--overrides the -verbosity setting for this
                            logger.
                     Example:
                        -consoleLoggerParameters:PerformanceSummary;NoSummary;
                                                 Verbosity=minimal
</source>
        <target state="translated">  -consoleloggerparameters:&lt;Parameter&gt;
                     Parameter für die Konsolenprotokollierung. (Kurzform: -clp)
                     Folgende Parameter sind verfügbar:
                        PerformanceSummary: Zeigt die in Aufgaben, Zielen und
                            Projekten verbrachte Zeit an.
                        Summary: Zeigt abschließend eine Zusammenfassung der Fehler und Warnungen an.
                        NoSummary: Zeigt keine Fehler- und Warnungsübersicht am
                            Ende an.
                        ErrorsOnly: Zeigt nur Fehler an.
                        WarningsOnly: Zeigt nur Warnungen an.
                        NoItemAndPropertyList: Zeigt keine Liste der Elemente
                            und Eigenschaften am Anfang jeder Projekterstellung an.
                        ShowCommandLine: Zeigt TaskCommandLineEvent-Meldungen an. 
                        ShowTimestamp: Zeigt den Timestamp als Präfix einer
                            Meldung an.                                           
                        ShowEventId: Zeigt die eventId für gestartete
                            Ereignisse, abgeschlossene Ereignisse und Meldungen an.
                        ForceNoAlign: Richtet den Text nicht an der Größe des
                            Konsolenpuffers aus.
                        DisableConsoleColor: Verwendet die Standardkonsolenfarben
                            für alle Protokollierungsmeldungen.
                        DisableMPLogging: Deaktiviert die Ausgabe wie
                            bei der Mehrprozessorprotokollierung im Modus mit nur einem Prozessor.
                        EnableMPLogging: Aktiviert das Format der
                            Mehrprozessorprotokollierung auch bei der Ausführung
                            im Modus mit nur einem Prozessor. Dieses Protokollierungsformat ist standardmäßig aktiviert.  
                        ForceConsoleColor: Verwendet selbst dann
                            ANSI-Konsolenfarben, wenn
                            die Konsole dies nicht unterstützt.
                        Verbosity: Überschreibt die Einstellung für -verbosity für 
                            diese Protokollierung.
                     Beispiel:
                        -consoleloggerparameters:PerformanceSummary;NoSummary;
                                                 Verbosity=minimal
</target>
        <note>
      LOCALIZATION: The following should not be localized:
      1) "MSBuild", "MSBuild.exe" and "MSBuild.rsp"
      2) the string "proj" that describes the extension we look for
      3) all switch names and their short forms e.g. -property, or -p
      4) all verbosity levels and their short forms e.g. quiet, or q
      LOCALIZATION: None of the lines should be longer than a standard width console window, eg 80 chars.
    </note>
      </trans-unit>
      <trans-unit id="HelpMessage_14_NoConsoleLoggerSwitch">
        <source>  -noConsoleLogger   Disable the default console logger and do not log events
                     to the console. (Short form: -noConLog)
</source>
        <target state="translated">  -noConsoleLogger   Deaktiviert die Standardkonsolenprotokollierung
                     und protokolliert keine Ereignisse auf der Konsole. (Kurzform: -noConLog)
</target>
        <note>
      LOCALIZATION: The following should not be localized:
      1) "MSBuild", "MSBuild.exe" and "MSBuild.rsp"
      2) the string "proj" that describes the extension we look for
      3) all switch names and their short forms e.g. -property, or -p
      4) all verbosity levels and their short forms e.g. quiet, or q
      LOCALIZATION: None of the lines should be longer than a standard width console window, eg 80 chars.
    </note>
      </trans-unit>
      <trans-unit id="HelpMessage_15_ValidateSwitch">
        <source>  -validate          Validate the project against the default schema. (Short
                     form: -val)

  -validate:&lt;schema&gt; Validate the project against the specified schema. (Short
                     form: -val)
                     Example:
                       -validate:MyExtendedBuildSchema.xsd
</source>
        <target state="translated">  -validate          Überprüft das Projekt anhand des Standardschemas. (Kurz-
                     form: -val)

  -validate:&lt;Schema&gt; Überprüft das Projekt anhand des angegebenen Schemas. (Kurz-
                     form: -val)
                     Beispiel:
                       -validate:MyExtendedBuildSchema.xsd
</target>
        <note>
      LOCALIZATION: The following should not be localized:
      1) "MSBuild", "MSBuild.exe" and "MSBuild.rsp"
      2) the string "proj" that describes the extension we look for
      3) all switch names and their short forms e.g. -property, or -p
      4) all verbosity levels and their short forms e.g. quiet, or q
      LOCALIZATION: None of the lines should be longer than a standard width console window, eg 80 chars.
    </note>
      </trans-unit>
      <trans-unit id="HelpMessage_17_MaximumCPUSwitch">
        <source>  -maxCpuCount[:n]   Specifies the maximum number of concurrent processes to
                     build with. If the switch is not used, the default
                     value used is 1. If the switch is used without a value
                     MSBuild will use up to the number of processors on the
                     computer. (Short form: -m[:n])
      </source>
        <target state="translated">  -maxCpuCount:[n]   Gibt die maximale Anzahl gleichzeitiger Prozesse an,
                     mit denen die Erstellung ausgeführt werden soll. Ohne den
                     Schalter wird der Standardwert 1 verwendet. Wenn der Schalter ohne einen Wert angegeben wird,
                     verwendet MSBuild
                     alle Prozessoren des Computers. (Kurzform: -m[:n])
      </target>
        <note>
          LOCALIZATION: "maxCpuCount" should not be localized.
          LOCALIZATION: None of the lines should be longer than a standard width console window, eg 80 chars.
      </note>
      </trans-unit>
      <trans-unit id="HelpMessage_16_Examples">
        <source>Examples:

        MSBuild MyApp.sln -t:Rebuild -p:Configuration=Release
        MSBuild MyApp.csproj -t:Clean
                             -p:Configuration=Debug;TargetFrameworkVersion=v3.5
    </source>
        <target state="translated">Beispiele:

        MSBuild MyApp.sln -t:Rebuild -p:Configuration=Release
        MSBuild MyApp.csproj -t:Clean
                             -p:Configuration=Debug;TargetFrameworkVersion=v3.5
    </target>
        <note>
      LOCALIZATION: The following should not be localized:
      1) "MSBuild", "MSBuild.exe" and "MSBuild.rsp"
      2) the string "proj" that describes the extension we look for
      3) all switch names and their short forms e.g. -property, or -p
      4) all verbosity levels and their short forms e.g. quiet, or q
      LOCALIZATION: None of the lines should be longer than a standard width console window, eg 80 chars.
    </note>
      </trans-unit>
      <trans-unit id="HelpMessage_InputCachesFiles">
        <source>  -inputResultsCaches:&lt;cacheFile&gt;...
                     Semicolon separated list of input cache files that MSBuild
                     will read build results from.
                     Setting this also turns on isolated builds (-isolate).
                     (short form: -irc)
   </source>
        <target state="translated">  -inputResultsCaches:&lt;cacheFile&gt;...
                     Durch Semikolons getrennte Liste von Eingabecachedateien, aus denen MSBuild
                     Buildergebnisse liest.
                     Durch Festlegen dieser Option werden auch isolierte Builds aktiviert (-isolate).
                     (Kurzform: -irc)
   </target>
        <note>
      LOCALIZATION: The following should not be localized: MSBuild, -isolate
      LOCALIZATION: None of the lines should be longer than a standard width console window, eg 80 chars.
    </note>
      </trans-unit>
      <trans-unit id="HelpMessage_OutputCacheFile">
        <source>  -outputResultsCache:[cacheFile]
                     Output cache file where MSBuild will write the contents of
                     its build result caches at the end of the build.
                     Setting this also turns on isolated builds (-isolate).
                     (short form: -orc)
   </source>
        <target state="translated">  -outputResultsCache:[Cachedatei]
                     Ausgabecachedateien, in die MSBuild am Ende des Buildvorgangs die Inhalte
                     der zugehörigen Caches mit Buildergebnissen schreibt.
                     Durch Festlegung dieser Option werden außerdem isolierte Builds aktiviert (-isolate).
                     (Kurzform: -orc)
   </target>
        <note>
      LOCALIZATION: The following should not be localized: MSBuild, -isolate
      LOCALIZATION: None of the lines should be longer than a standard width console window, eg 80 chars.
    </note>
      </trans-unit>
      <trans-unit id="HelpPrompt">
        <source>For switch syntax, type "MSBuild -help"</source>
        <target state="translated">Informationen zur Schaltersyntax erhalten Sie, wenn Sie "MSBuild -help" eingeben.</target>
        <note>UE: this message is shown when the user makes a syntax error on the command-line for a switch.
    LOCALIZATION: "MSBuild -help" should not be localized.</note>
      </trans-unit>
      <trans-unit id="HelpMessage_18_DistributedLoggerSwitch">
        <source>  -distributedLogger:&lt;central logger&gt;*&lt;forwarding logger&gt;
                     Use this logger to log events from MSBuild, attaching a
                     different logger instance to each node. To specify
                     multiple loggers, specify each logger separately.
                     (Short form -dl)
                     The &lt;logger&gt; syntax is:
                       [&lt;class&gt;,]&lt;assembly&gt;[,&lt;options&gt;][;&lt;parameters&gt;]
                     The &lt;logger class&gt; syntax is:
                       [&lt;partial or full namespace&gt;.]&lt;logger class name&gt;
                     The &lt;logger assembly&gt; syntax is:
                       {&lt;assembly name&gt;[,&lt;strong name&gt;] | &lt;assembly file&gt;}
                     Logger options specify how MSBuild creates the logger.
                     The &lt;logger parameters&gt; are optional, and are passed
                     to the logger exactly as you typed them. (Short form: -l)
                     Examples:
                       -dl:XMLLogger,MyLogger,Version=1.0.2,Culture=neutral
                       -dl:MyLogger,C:\My.dll*ForwardingLogger,C:\Logger.dll
</source>
        <target state="translated">  -distributedlogger:&lt;Zentrale Protokollierung&gt;*&lt;Weiterleitende Protokollierung&gt;
                     Mithilfe dieser Protokollierung werden Ereignisse von MSBuild protokolliert, wobei an jeden Knoten eine andere 
                     Protokollierungsinstanz angefügt wird. Um mehrere Protokollierungen anzugeben, wird jede Protokollierung 
                     gesondert angegeben.
                     (Kurzform -dl)
                     Die Syntax für die &lt;Protokollierung&gt; lautet:
                       [&lt;Klasse&gt;,]&lt;Assembly&gt;[,&lt;Optionen&gt;][;&lt;Parameter&gt;]
                     Die Syntax für die &lt;Protokollierungsklasse&gt; lautet:
                        [&lt;Teilweiser oder vollständiger Namespace&gt;.]&lt;Name der Protokollierungsklasse&gt;
                     Die Syntax für die &lt;Protokollierungsassembly&gt; lautet:
                       {&lt;Assemblyname&gt;[,&lt;strong name&gt;] | &lt;Assemblydatei&gt;}
                     Die Protokollierungsoptionen geben an, wie MSBuild die Protokollierung erstellt.
                     Die &lt;Protokollierungsparameter&gt; sind optional und werden genau 
                     so an die Protokollierung übergeben, wie sie eingegeben wurden. (Kurzform: -l)
                     Beispiele:
                       -dl:XMLLogger,MyLogger,Version=1.0.2,Culture=neutral
                       -dl:MyLogger,C:\My.dll*ForwardingLogger,C:\Logger.dll
</target>
        <note>
      LOCALIZATION: The following should not be localized:
      1) "MSBuild", "MSBuild.exe" and "MSBuild.rsp"
      2) the string "proj" that describes the extension we look for
      3) all switch names and their short forms e.g. -property, or -p
      4) all verbosity levels and their short forms e.g. quiet, or q
      LOCALIZATION: None of the lines should be longer than a standard width console window, eg chars.
    </note>
      </trans-unit>
      <trans-unit id="HelpMessage_19_IgnoreProjectExtensionsSwitch">
        <source>  -ignoreProjectExtensions:&lt;extensions&gt;
                     List of extensions to ignore when determining which
                     project file to build. Use a semicolon or a comma
                     to separate multiple extensions.
                     (Short form: -ignore)
                     Example:
                       -ignoreProjectExtensions:.sln
    </source>
        <target state="translated">  -ignoreprojectextensions:&lt;Erweiterungen&gt;
                     Liste der zu ignorierenden Erweiterungen, wenn die zu erstellende 
                     Projektdatei ermittelt wird. Verwenden Sie ein Semikolon oder ein Komma, 
                     um mehrere Erweiterungen voneinander zu trennen.
                     (Kurzform: -ignore)
                     Beispiel:
                       -ignoreprojectextensions: .sln
    </target>
        <note>
      LOCALIZATION: The following should not be localized:
      1) "MSBuild", "MSBuild.exe" and "MSBuild.rsp"
      2) the string "proj" that describes the extension we look for
      3) all switch names and their short forms e.g. -property, or -p
      4) all verbosity levels and their short forms e.g. quiet, or q
      LOCALIZATION: None of the lines should be longer than a standard width console window, eg 80 chars.
    </note>
      </trans-unit>
      <trans-unit id="HelpMessage_23_ToolsVersionSwitch">
        <source>  -toolsVersion:&lt;version&gt;
                     The version of the MSBuild Toolset (tasks, targets, etc.)
                     to use during build. This version will override the
                     versions specified by individual projects. (Short form:
                     -tv)
                     Example:
                       -toolsVersion:3.5
   </source>
        <target state="translated">  -toolsversion:&lt;Version&gt;
                     Die Version des MSBuild-Toolsets (Aufgaben, Ziele usw.),
                     die während des Erstellens zu verwenden ist. Diese Version überschreibt die 
                     von einzelnen Projekten angegebenen Versionen. (Kurzform: 
                     -tv)
                     Beispiel:
                       -toolsversion:3.5
   </target>
        <note>
      LOCALIZATION: The following should not be localized:
      1) "MSBuild", "MSBuild.exe" and "MSBuild.rsp"
      2) the string "proj" that describes the extension we look for
      3) all switch names and their short forms e.g. -property, or -p
      4) all verbosity levels and their short forms e.g. quiet, or q
      LOCALIZATION: None of the lines should be longer than a standard width console window, eg 80 chars.
    </note>
      </trans-unit>
      <trans-unit id="HelpMessage_20_FileLoggerSwitch">
        <source>  -fileLogger[n]     Logs the build output to a file. By default
                     the file is in the current directory and named
                     "msbuild[n].log". Events from all nodes are combined into
                     a single log. The location of the file and other
                     parameters for the fileLogger can be specified through
                     the addition of the "-fileLoggerParameters[n]" switch.
                     "n" if present can be a digit from 1-9, allowing up to
                     10 file loggers to be attached. (Short form: -fl[n])
    </source>
        <target state="translated">  -fileLogger[n]     Protokolliert die Erstellungsausgabe in eine Datei. Standardmäßig
                     befindet sich diese im aktuellen Verzeichnis,
                     der Dateiname lautet "msbuild[n].log". Ereignisse aller Knoten
                     werden in einem einzigen Protokoll zusammengefasst. Der Speicherort der Datei und andere Parameter für fileLogger
                     können durch das Hinzufügen des Schalters
                     "-fileLoggerParameters[n]" angegeben werden.
                     "n" (optional) kann eine Zahl von 1–9 sein, sodass bis zu
                     10 Dateiprotokollierungen angefügt werden können. (Kurzform: -fl[n])
    </target>
        <note>
      LOCALIZATION: The following should not be localized:
      1) "MSBuild", "MSBuild.exe" and "MSBuild.rsp"
      2) the string "proj" that describes the extension we look for
      3) all switch names and their short forms e.g. -property, or -p
      4) all verbosity levels and their short forms e.g. quiet, or q
      LOCALIZATION: None of the lines should be longer than a standard width console window, eg 80 chars.
    </note>
      </trans-unit>
      <trans-unit id="HelpMessage_21_DistributedFileLoggerSwitch">
        <source>  -distributedFileLogger
                     Logs the build output to multiple log files, one log file
                     per MSBuild node. The initial location for these files is
                     the current directory. By default the files are called
                     "MSBuild&lt;nodeid&gt;.log". The location of the files and
                     other parameters for the fileLogger can be specified
                     with the addition of the "-fileLoggerParameters" switch.

                     If a log file name is set through the fileLoggerParameters
                     switch the distributed logger will use the fileName as a
                     template and append the node id to this fileName to
                     create a log file for each node.
    </source>
        <target state="translated">  -distributedFileLogger
                     Protokolliert die Erstellungsausgabe in mehrere Dateien, eine Protokolldatei
                     pro MSBuild-Knoten. Der anfängliche Speicherort für diese Dateien ist
                     das aktuelle Verzeichnis. Standardmäßig werden die Dateien 
                     "MSBuild&lt;Knoten-ID&gt;.log" benannt. Der Speicherort der Datei und
                     andere Parameter für fileLogger können durch das Hinzufügen 
                     des Schalters "-fileLoggerParameters" angegeben werden.

                     Wenn mithilfe des fileLoggerParameters-Parameters ein Protokolldateiname festgelegt wurde,
                     verwendet die verteilte Protokollierung den Dateinamen als 
                     Vorlage und fügt die Knoten-ID an diesen Dateinamen an, 
                     um für jeden Knoten eine Protokolldatei zu erstellen.
    </target>
        <note>
      LOCALIZATION: The following should not be localized:
      1) "MSBuild", "MSBuild.exe" and "MSBuild.rsp"
      2) the string "proj" that describes the extension we look for
      3) all switch names and their short forms e.g. -property, or -p
      4) all verbosity levels and their short forms e.g. quiet, or q
      LOCALIZATION: None of the lines should be longer than a standard width console window, eg 80 chars.
    </note>
      </trans-unit>
      <trans-unit id="HelpMessage_22_FileLoggerParametersSwitch">
        <source>  -fileLoggerParameters[n]:&lt;parameters&gt;
                     Provides any extra parameters for file loggers.
                     The presence of this switch implies the
                     corresponding -fileLogger[n] switch.
                     "n" if present can be a digit from 1-9.
                     -fileLoggerParameters is also used by any distributed
                     file logger, see description of -distributedFileLogger.
                     (Short form: -flp[n])
                     The same parameters listed for the console logger are
                     available. Some additional available parameters are:
                        LogFile--path to the log file into which the
                            build log will be written.
                        Append--determines if the build log will be appended
                            to or overwrite the log file. Setting the
                            switch appends the build log to the log file;
                            Not setting the switch overwrites the
                            contents of an existing log file.
                            The default is not to append to the log file.
                        Encoding--specifies the encoding for the file,
                            for example, UTF-8, Unicode, or ASCII
                     Default verbosity is Detailed.
                     Examples:
                       -fileLoggerParameters:LogFile=MyLog.log;Append;
                                           Verbosity=diagnostic;Encoding=UTF-8

                       -flp:Summary;Verbosity=minimal;LogFile=msbuild.sum
                       -flp1:warningsonly;logfile=msbuild.wrn
                       -flp2:errorsonly;logfile=msbuild.err
    </source>
        <target state="translated">  -fileLoggerParameters[n]:&lt;Parameter&gt;
                     Gibt zusätzliche Parameter für Dateiprotokollierungen an.
                     Dieser Schalter bedeutet, dass der entsprechende 
                     Schalter "-fileLogger[n]" ebenfalls vorhanden ist.
                     "n" (optional) kann eine Zahl von 1–9 sein.
                     "-fileLoggerParameters" wird auch von verteilten 
                     Dateiprotokollierungen verwendet (siehe Beschreibung zu "-distributedFileLogger").
                     (Kurzform: -flp[n])
                     Es sind dieselben Parameter wie für die Konsolenprotokollierung
                     verfügbar. Einige zusätzliche Parameter:
                        LogFile: Pfad der Protokolldatei, in die das 
                            Buildprotokoll geschrieben wird.
                        Append: Gibt an, ob das Buildprotokoll erweitert oder 
                            oder überschrieben wird. Mit diesem Schalter
                            wird das Buildprotokoll an die Protokolldatei angefügt;
                            Ohne diesen Schalter wird der Inhalt 
                            der vorhandenen Protokolldatei überschrieben. 
                            Standardmäßig wird die Protokolldatei nicht erweitert.
                        Encoding: Gibt die Codierung der Datei an, 
                            z. B. UTF-8, Unicode oder ASCII.
                     Die Standardeinstellung für "verbosity" ist "Detailed".
                     Beispiele:
                       -fileLoggerParameters:LogFile=MyLog.log;Append;
                                           Verbosity=diagnostic;Encoding=UTF-8

                       -flp:Summary;Verbosity=minimal;LogFile=msbuild.sum 
                       -flp1:warningsonly;logfile=msbuild.wrn 
                       -flp2:errorsonly;logfile=msbuild.err
    </target>
        <note>
      LOCALIZATION: The following should not be localized:
      1) "MSBuild", "MSBuild.exe" and "MSBuild.rsp"
      2) the string "proj" that describes the extension we look for
      3) all switch names and their short forms e.g. -property, or -p
      4) all verbosity levels and their short forms e.g. quiet, or q
      LOCALIZATION: None of the lines should be longer than a standard width console window, eg 80 chars.
    </note>
      </trans-unit>
      <trans-unit id="HelpMessage_24_NodeReuse">
        <source>  -nodeReuse:&lt;parameters&gt;
                     Enables or Disables the reuse of MSBuild nodes.
                     The parameters are:
                     True --Nodes will remain after the build completes
                            and will be reused by subsequent builds (default)
                     False--Nodes will not remain after the build completes
                     (Short form: -nr)
                     Example:
                       -nr:true
    </source>
        <target state="translated">  -nodeReuse:&lt;Parameter&gt;
                     Aktiviert oder deaktiviert die Wiederverwendung von MSBuild-Knoten.
                     Die Parameter lauten:
                     True: Knoten bleiben nach dem Abschluss der Erstellung 
                     erhalten und werden bei folgenden Erstellungen wiederverwendet (Standardeinstellung).
                     False: Knoten bleiben nach dem Abschluss der Erstellung nicht erhalten.
                     (Kurzform: -nr)
                     Beispiel:
                       -nr:true
    </target>
        <note />
      </trans-unit>
      <trans-unit id="HelpMessage_25_PreprocessSwitch">
        <source>  -preprocess[:file]
                     Creates a single, aggregated project file by
                     inlining all the files that would be imported during a
                     build, with their boundaries marked. This can be
                     useful for figuring out what files are being imported
                     and from where, and what they will contribute to
                     the build. By default the output is written to
                     the console window. If the path to an output file
                     is provided that will be used instead.
                     (Short form: -pp)
                     Example:
                       -pp:out.txt
    </source>
        <target state="translated">  -preprocess[:file]
                     Erstellt eine einzelne aggregierte Projektdatei
                     durch Einbeziehen aller Dateien, die beim Erstellen
                     importiert werden würden, mit gekennzeichneten Grenzen. Dies kann
                     sinnvoll sein, um zu ermitteln, welche Dateien
                     importiert werden und woher sowie worin
                     ihr Beitrag zum Erstellen besteht. Die Ausgabe wird standardmäßig
                     im Konsolenfenster angezeigt. Wenn der Pfad zu einer Ausgabedatei
                     bereitgestellt wird, wird dieser verwendet.
                     (Kurzform: -pp)
                     Beispiel:
                       -pp:out.txt
    </target>
        <note />
      </trans-unit>
      <trans-unit id="HelpMessage_26_DetailedSummarySwitch">
        <source>  -detailedSummary
                     Shows detailed information at the end of the build
                     about the configurations built and how they were
                     scheduled to nodes.
                     (Short form: -ds)
    </source>
        <target state="translated">  -detailedSummary
                     Zeigt am Ende der Erstellung detaillierte Informationen
                     zu den erstellten Konfigurationen an und enthält eine Erläuterung, wie sie
                     in Knoten geplant wurden.
                     (Kurzform: -ds)
    </target>
        <note />
      </trans-unit>
      <trans-unit id="InvalidConfigurationFile">
        <source>MSBUILD : Configuration error MSB1043: The application could not start. {0}</source>
        <target state="translated">MSBUILD : Configuration error MSB1043: Die Anwendung konnte nicht gestartet werden. {0}</target>
        <note>
      {StrBegin="MSBUILD : Configuration error MSB1043: "}
      UE: This error is shown when the msbuild.exe.config file had invalid content.
      LOCALIZATION: The prefix "MSBUILD : Configuration error MSBxxxx:" should not be localized.
    </note>
      </trans-unit>
      <trans-unit id="InvalidGraphBuildValue">
        <source>MSBUILD : error MSB1057: Graph build value is not valid. {0}</source>
        <target state="translated">MSBUILD : error MSB1057: Der Wert für die Diagrammerstellung ist nicht gültig. {0}</target>
        <note>
      {StrBegin="MSBUILD : error MSB1057: "}
      UE: This message does not need in-line parameters because the exception takes care of displaying the invalid arg.
      This error is shown when a user specifies a value for the -graphBuild parameter that is not equivalent to Boolean.TrueString or Boolean.FalseString.
      LOCALIZATION: The prefix "MSBUILD : error MSBxxxx:" should not be localized.
    </note>
      </trans-unit>
      <trans-unit id="InvalidInteractiveValue">
        <source>MSBUILD : error MSB1055: Interactive value is not valid. {0}</source>
        <target state="translated">MSBUILD : error MSB1055: Der Wert für die Interaktivität ist nicht gültig. {0}</target>
        <note>
      {StrBegin="MSBUILD : error MSB1055: "}
      UE: This message does not need in-line parameters because the exception takes care of displaying the invalid arg.
      This error is shown when a user specifies a value for the interactive parameter that is not equivalent to Boolean.TrueString or Boolean.FalseString.
      LOCALIZATION: The prefix "MSBUILD : error MSBxxxx:" should not be localized.
    </note>
      </trans-unit>
      <trans-unit id="InvalidIsolateProjectsValue">
        <source>MSBUILD : error MSB1056: Isolate projects value is not valid. {0}</source>
        <target state="translated">MSBUILD : error MSB1056: Der Wert für das Isolieren von Projekten ist nicht gültig. {0}</target>
        <note>
      {StrBegin="MSBUILD : error MSB1056: "}
      UE: This message does not need in-line parameters because the exception takes care of displaying the invalid arg.
      This error is shown when a user specifies a value for the -isolateProjects parameter that is not equivalent to Boolean.TrueString or Boolean.FalseString.
      LOCALIZATION: The prefix "MSBUILD : error MSBxxxx:" should not be localized.
    </note>
      </trans-unit>
      <trans-unit id="InvalidLoggerError">
        <source>MSBUILD : error MSB1019: Logger switch was not correctly formed.</source>
        <target state="translated">MSBUILD : error MSB1019: Der Protokollierungsschalter wurde nicht richtig formuliert.</target>
        <note>{StrBegin="MSBUILD : error MSB1019: "}UE: This message does not need in-line parameters because the exception takes care of displaying the invalid arg.
      This error is shown when a user does any of the following:
      msbuild.exe -logger:;"logger parameters"                    (missing logger class and assembly)
      msbuild.exe -logger:loggerclass,                            (missing logger assembly)
      msbuild.exe -logger:loggerclass,;"logger parameters"        (missing logger assembly)
      The correct way to specify a logger is to give both the logger class and logger assembly, or just the logger assembly (logger
      parameters are optional).
      LOCALIZATION: The prefix "MSBUILD : error MSBxxxx:" should not be localized.</note>
      </trans-unit>
      <trans-unit id="InvalidMaxCPUCountValue">
        <source>MSBUILD : error MSB1030: Maximum CPU count is not valid. {0}</source>
        <target state="translated">MSBUILD : error MSB1030: Die maximale CPU-Anzahl ist nicht gültig. {0}</target>
        <note>
      {StrBegin="MSBUILD : error MSB1030: "}
      UE: This message does not need in-line parameters because the exception takes care of displaying the invalid arg.
      This error is shown when a user specifies an invalid CPU value. For example, -m:foo instead of -m:2.
      LOCALIZATION: The prefix "MSBUILD : error MSBxxxx:" should not be localized.
    </note>
      </trans-unit>
      <trans-unit id="InvalidMaxCPUCountValueOutsideRange">
        <source>MSBUILD : error MSB1032: Maximum CPU count is not valid. Value must be an integer greater than zero and no more than 1024.</source>
        <target state="translated">MSBUILD : error MSB1032: Die maximale CPU-Anzahl ist nicht gültig. Der Wert muss eine ganze Zahl größer als Null und nicht größer als 1024 sein.</target>
        <note>{StrBegin="MSBUILD : error MSB1032: "}
      UE: This message does not need in-line parameters because the exception takes care of displaying the invalid arg.
      This error is shown when a user specifies a CPU value that is zero or less. For example, -m:0 instead of -m:2.
      LOCALIZATION: The prefix "MSBUILD : error MSBxxxx:" should not be localized.
    </note>
      </trans-unit>
      <trans-unit id="InvalidNodeNumberValue">
        <source>MSBUILD : error MSB1033: Node number is not valid. {0}.</source>
        <target state="translated">MSBUILD : error MSB1033: Die Knotennummer ist nicht gültig. {0}.</target>
        <note>
      {StrBegin="MSBUILD : error MSB1033: "}
      UE: This message does not need in-line parameters because the exception takes care of displaying the invalid arg.
      This error is shown when a user specifies a CPU value that is zero or less. For example, -nodeMode:foo instead of -nodeMode:2.
      LOCALIZATION: The prefix "MSBUILD : error MSBxxxx:" should not be localized.
    </note>
      </trans-unit>
      <trans-unit id="InvalidNodeNumberValueIsNegative">
        <source>MSBUILD : error MSB1034: Node number is not valid. Value must be an integer greater than zero.</source>
        <target state="translated">MSBUILD : error MSB1034: Die Knotennummer ist nicht gültig. Der Wert muss eine ganze Zahl größer als Null sein.</target>
        <note>{StrBegin="MSBUILD : error MSB1034: "}
        UE: This message does not need in-line parameters because the exception takes care of displaying the invalid arg.
        This error is shown when a user specifies a CPU value that is zero or less. For example, -nodeMode:0 instead of -nodeMode:2.
        LOCALIZATION: The prefix "MSBUILD : error MSBxxxx:" should not be localized.
      </note>
      </trans-unit>
      <trans-unit id="InvalidPropertyError">
        <source>MSBUILD : error MSB1006: Property is not valid.</source>
        <target state="translated">MSBUILD : error MSB1006: Die Eigenschaft ist ungültig.</target>
        <note>
      {StrBegin="MSBUILD : error MSB1006: "}UE: This message does not need in-line parameters because the exception takes care of displaying the invalid arg.
      This error is shown if the user does any of the following:
      msbuild.exe -property:foo              (missing property value)
      msbuild.exe -property:=4               (missing property name)
      The user must pass in an actual property name and value following the switch, as in "msbuild.exe -property:Configuration=Debug".
      LOCALIZATION: The prefix "MSBUILD : error MSBxxxx:" should not be localized.
    </note>
      </trans-unit>
      <trans-unit id="InvalidSchemaFile">
        <source>MSBUILD : MSB1046: The schema "{0}" is not valid. {1}</source>
        <target state="translated">MSBUILD : MSB1046: Das Schema "{0}" ist ungültig. {1}</target>
        <note>{StrBegin="MSBUILD : MSB1046: "}UE: This message is shown when the schema file provided for the validation of a project is itself not valid.
    LOCALIZATION: "{0}" is the schema file path. "{1}" is a message from an FX exception that describes why the schema file is bad.</note>
      </trans-unit>
      <trans-unit id="InvalidSwitchIndicator">
        <source>Switch: {0}</source>
        <target state="translated">Schalter: {0}</target>
        <note>
      UE: This is attached to error messages caused by an invalid switch. This message indicates what the invalid arg was.
      For example, if an unknown switch is passed to MSBuild.exe, the error message will look like this:
      MSBUILD : error MSB1001: Unknown switch.
      Switch: -bogus
      LOCALIZATION: {0} contains the invalid switch text.
    </note>
      </trans-unit>
      <trans-unit id="InvalidToolsVersionError">
        <source>MSBUILD : error MSB1040: ToolsVersion is not valid. {0}</source>
        <target state="translated">MSBUILD : error MSB1040: ToolsVersion ist nicht gültig. {0}</target>
        <note>
      {StrBegin="MSBUILD : error MSB1040: "}
      UE: This message does not need in-line parameters because the exception takes care of displaying the invalid arg.
      This error is shown when a user specifies an unknown toolversion, eg -toolsVersion:99
      LOCALIZATION: The prefix "MSBUILD : error MSBxxxx:" should not be localized.
    </note>
      </trans-unit>
      <trans-unit id="InvalidVerbosityError">
        <source>MSBUILD : error MSB1018: Verbosity level is not valid.</source>
        <target state="translated">MSBUILD : error MSB1018: Der Ausführlichkeitsgrad ist ungültig.</target>
        <note>
      {StrBegin="MSBUILD : error MSB1018: "}UE: This message does not need in-line parameters because the exception takes care of displaying the invalid arg.
      This error is shown when a user specifies an unknown verbosity level e.g. "msbuild -verbosity:foo". The only valid verbosities
      (and their short forms) are: q[uiet], m[inimal], n[ormal], d[etailed], diag[nostic].
      LOCALIZATION: The prefix "MSBUILD : error MSBxxxx:" should not be localized.
    </note>
      </trans-unit>
      <trans-unit id="LoggerFatalError">
        <source>MSBUILD : error MSB1028: The logger failed unexpectedly.</source>
        <target state="translated">MSBUILD : error MSB1028: Unerwarteter Fehler bei der Protokollierung.</target>
        <note>{StrBegin="MSBUILD : error MSB1028: "}
      UE: This error is shown when a logger specified with the -logger switch throws an exception while being
      initialized. This message is followed by the exception text including the stack trace.
      LOCALIZATION: The prefix "MSBUILD : error MSBxxxx:" should not be localized.</note>
      </trans-unit>
      <trans-unit id="LoggerFailurePrefixNoErrorCode">
        <source>MSBUILD : Logger error {0}: {1}</source>
        <target state="translated">MSBUILD: Protokollierungsfehler {0}: {1}</target>
        <note>UE: This prefixes the error message emitted by a logger, when a logger fails in a controlled way using a LoggerException.
      For example, the logger is indicating that it could not create its output file.
      There's no error code because one was supplied by the logger.
      LOCALIZATION: The word "Logger" should be localized, the words "MSBuild" and "error" should NOT be localized.
      </note>
      </trans-unit>
      <trans-unit id="LoggerFailurePrefixWithErrorCode">
        <source>MSBUILD : Logger error MSB1029: {0}</source>
        <target state="translated">MSBUILD : Protokollierung, error MSB1029: {0}</target>
        <note>{SubString="Logger", "{0}"}{StrBegin="MSBUILD : "}
        UE: This prefixes the error message emitted by a logger, when a logger fails in a controlled way using a LoggerException.
        For example, the logger is indicating that it could not create its output file.
        This is like LoggerFailurePrefixNoErrorCode, but the logger didn't supply its own error code, so we have to provide one.
        LOCALIZATION: The word "Logger" should be localized, the words "MSBuild" and "error" should NOT be localized.
      </note>
      </trans-unit>
      <trans-unit id="MissingLoggerError">
        <source>MSBUILD : error MSB1007: Specify a logger.</source>
        <target state="translated">MSBUILD : error MSB1007: Geben Sie eine Protokollierung an.</target>
        <note>
      {StrBegin="MSBUILD : error MSB1007: "}UE: This happens if the user does something like "msbuild.exe -logger". The user must pass in an actual logger class
      following the switch, as in "msbuild.exe -logger:XMLLogger,MyLogger,Version=1.0.2,Culture=neutral".
      LOCALIZATION: The prefix "MSBUILD : error MSBxxxx:" should not be localized.
    </note>
      </trans-unit>
      <trans-unit id="MissingMaxCPUCountError">
        <source>MSBUILD : error MSB1031: Specify the maximum number of CPUs.</source>
        <target state="translated">MSBUILD : error MSB1031: Geben Sie die maximale Anzahl von CPUs an.</target>
        <note>
      {StrBegin="MSBUILD : error MSB1031: "}UE: This happens if the user does something like "msbuild.exe -m". The user must pass in an actual number like -m:4.
      LOCALIZATION: The prefix "MSBUILD : error MSBxxxx:" should not be localized.
    </note>
      </trans-unit>
      <trans-unit id="MissingProjectError">
        <source>MSBUILD : error MSB1003: Specify a project or solution file. The current working directory does not contain a project or solution file.</source>
        <target state="translated">MSBUILD : error MSB1003: Geben Sie eine Projekt- oder Projektmappendatei an. Das aktuelle Arbeitsverzeichnis enthält keine Projekt- oder Projektmappendatei.</target>
        <note>
      {StrBegin="MSBUILD : error MSB1003: "}UE: The user must either specify a project or solution file to build, or there must be a project file in the current directory
      with a file extension ending in "proj" (e.g., foo.csproj), or a solution file ending in "sln".
      LOCALIZATION: The prefix "MSBUILD : error MSBxxxx:" should not be localized.
    </note>
      </trans-unit>
      <trans-unit id="MissingPropertyError">
        <source>MSBUILD : error MSB1005: Specify a property and its value.</source>
        <target state="translated">MSBUILD : error MSB1005: Geben Sie eine Eigenschaft und ihren Wert an.</target>
        <note>
      {StrBegin="MSBUILD : error MSB1005: "}UE: This happens if the user does something like "msbuild.exe -property". The user must pass in an actual property
      name and value following the switch, as in "msbuild.exe -property:Configuration=Debug".
      LOCALIZATION: The prefix "MSBUILD : error MSBxxxx:" should not be localized.
    </note>
      </trans-unit>
      <trans-unit id="MissingResponseFileError">
        <source>MSBUILD : error MSB1012: Specify a response file.</source>
        <target state="translated">MSBUILD : error MSB1012: Geben Sie eine Antwortdatei an.</target>
        <note>
      {StrBegin="MSBUILD : error MSB1012: "}UE: This error would occur if the user did something like "msbuild.exe @ foo.proj". The at-sign must be followed by a
      response file.
      LOCALIZATION: The prefix "MSBUILD : error MSBxxxx:" should not be localized.
    </note>
      </trans-unit>
      <trans-unit id="MissingTargetError">
        <source>MSBUILD : error MSB1004: Specify the name of the target.</source>
        <target state="translated">MSBUILD : error MSB1004: Geben Sie den Namen des Ziels an.</target>
        <note>
      {StrBegin="MSBUILD : error MSB1004: "}UE: This happens if the user does something like "msbuild.exe -target". The user must pass in an actual target name
      following the switch, as in "msbuild.exe -target:blah".
      LOCALIZATION: The prefix "MSBUILD : error MSBxxxx:" should not be localized.
    </note>
      </trans-unit>
      <trans-unit id="MissingToolsVersionError">
        <source>MSBUILD : error MSB1039: Specify the version of the toolset.</source>
        <target state="translated">MSBUILD : error MSB1039: Geben Sie die Version des Toolsets an.</target>
        <note>
      {StrBegin="MSBUILD : error MSB1039: "}
      UE: This happens if the user does something like "msbuild.exe -toolsVersion". The user must pass in an actual toolsversion
      name following the switch, as in "msbuild.exe -toolsVersion:3.5".
      LOCALIZATION: The prefix "MSBUILD : error MSBxxxx:" should not be localized.
    </note>
      </trans-unit>
      <trans-unit id="MissingVerbosityError">
        <source>MSBUILD : error MSB1016: Specify the verbosity level.</source>
        <target state="translated">MSBUILD : error MSB1016: Geben Sie den Ausführlichkeitsgrad an.</target>
        <note>
      {StrBegin="MSBUILD : error MSB1016: "}UE: This happens if the user does something like "msbuild.exe -verbosity". The user must pass in a verbosity level
      after the switch e.g. "msbuild.exe -verbosity:detailed".
      LOCALIZATION: The prefix "MSBUILD : error MSBxxxx:" should not be localized.
    </note>
      </trans-unit>
      <trans-unit id="MultipleSchemasError">
        <source>MSBUILD : error MSB1024: Only one schema can be specified for validation of the project.</source>
        <target state="translated">MSBUILD : error MSB1024: Es darf nur ein Schema für die Validierung des Projekts angegeben werden.</target>
        <note>
      {StrBegin="MSBUILD : error MSB1024: "}UE: The user did something like msbuild -validate:foo.xsd -validate:bar.xsd. We only allow one schema to be specified.
      LOCALIZATION: The prefix "MSBUILD : error MSBxxxx:" should not be localized.
    </note>
      </trans-unit>
      <trans-unit id="OptionalLoggerCreationMessage">
        <source>The specified logger could not be created and will not be used. {0}</source>
        <target state="translated">Die angegebene Protokollierung konnte nicht erstellt werden und wird nicht verwendet. {0}</target>
        <note>
      UE: This error is shown when a logger cannot be loaded and instantiated from its assembly.
      LOCALIZATION: {0} contains the exception message explaining why the
      logger could not be created -- this message comes from the CLR/FX and is localized.
    </note>
      </trans-unit>
      <trans-unit id="PickedUpSwitchesFromAutoResponse">
        <source>Some command line switches were read from the auto-response file "{0}". To disable this file, use the "-noAutoResponse" switch.</source>
        <target state="translated">Einige Befehlszeilenschalter wurden aus der automatischen Antwortdatei "{0}" gelesen. Verwenden Sie den Schalter "-noAutoResponse", um diese Datei zu deaktivieren.</target>
        <note>
      UE: This message appears in high verbosity modes when we used some
      switches from the auto-response file msbuild.rsp: otherwise the user may be unaware
      where the switches are coming from.
    </note>
      </trans-unit>
      <trans-unit id="ProjectNotFoundError">
        <source>MSBUILD : error MSB1009: Project file does not exist.</source>
        <target state="translated">MSBUILD : error MSB1009: Die Projektdatei ist nicht vorhanden.</target>
        <note>{StrBegin="MSBUILD : error MSB1009: "}UE: This message does not need in-line parameters because the exception takes care of displaying the invalid arg.
      LOCALIZATION: The prefix "MSBUILD : error MSBxxxx:" should not be localized.</note>
      </trans-unit>
      <trans-unit id="PossiblyOmittedMaxCPUSwitch">
        <source>Building the projects in this solution one at a time. To enable parallel build, please add the "-m" switch.</source>
        <target state="translated">Die Projekte in dieser Projektmappe werden nacheinander erstellt. Um eine parallele Erstellung zu ermöglichen, müssen Sie den Schalter "-m" hinzufügen.</target>
        <note />
      </trans-unit>
      <trans-unit id="ProjectSchemaErrorHalt">
        <source>MSBUILD : MSB1045: Stopping because of syntax errors in project file.</source>
        <target state="translated">MSBUILD : MSB1045: Prozess aufgrund von Syntaxfehlern in der Projektdatei angehalten.</target>
        <note>{StrBegin="MSBUILD : MSB1045: "}</note>
      </trans-unit>
      <trans-unit id="ReadResponseFileError">
        <source>MSBUILD : error MSB1023: Cannot read the response file. {0}</source>
        <target state="translated">MSBUILD : error MSB1023: Die Antwortdatei kann nicht gelesen werden. {0}</target>
        <note>{StrBegin="MSBUILD : error MSB1023: "}UE: This error is shown when the response file cannot be read off disk.
    LOCALIZATION: The prefix "MSBUILD : error MSBxxxx:" should not be localized. {0} contains a localized message explaining
    why the response file could not be read -- this message comes from the CLR/FX.</note>
      </trans-unit>
      <trans-unit id="RepeatedResponseFileError">
        <source>MSBUILD : error MSB1013: The response file was specified twice. A response file can be specified only once. Any files named "msbuild.rsp" in the directory of MSBuild.exe or in the directory of the first project or solution built (which if no project or solution is specified is the current working directory) were automatically used as response files.</source>
        <target state="translated">MSBUILD : error MSB1013: Die Antwortdatei wurde zweimal angegeben. Eine Antwortdatei darf nur einmal angegeben werden. Alle Dateien mit der Bezeichnung "msbuild.rsp" im Verzeichnis von "MSBuild.exe" oder im Verzeichnis des ersten erstellten Projekts oder der ersten erstellten Projektmappe (wenn kein Projekt oder keine Projektmappe angegeben ist, das aktuelle Arbeitsverzeichnis) wurden automatisch als Antwortdateien verwendet.</target>
        <note>{StrBegin="MSBUILD : error MSB1013: "}UE: Response files are just text files that contain a bunch of command-line switches to be passed to MSBuild.exe. The
    purpose is so you don't have to type the same switches over and over again ... you can just pass in the response file instead.
    Response files can include the @ switch in order to further include other response files. In order to prevent a circular
    reference here, we disallow the same response file from being included twice. This error message would be followed by the
    exact @ switch that resulted in the duplicate response file.
    LOCALIZATION: The prefix "MSBUILD : error MSBxxxx:" should not be localized.</note>
      </trans-unit>
      <trans-unit id="ResponseFileNotFoundError">
        <source>MSBUILD : error MSB1022: Response file does not exist.</source>
        <target state="translated">MSBUILD : error MSB1022: Die Antwortdatei ist nicht vorhanden.</target>
        <note>{StrBegin="MSBUILD : error MSB1022: "}UE: This message would show if the user did something like "msbuild @bogus.rsp" where bogus.rsp doesn't exist. This
    message does not need in-line parameters because the exception takes care of displaying the invalid arg.
    LOCALIZATION: The prefix "MSBUILD : error MSBxxxx:" should not be localized.</note>
      </trans-unit>
      <trans-unit id="SchemaFileLocation">
        <source>Validating project using schema file "{0}".</source>
        <target state="translated">Das Projekt wird anhand der Schemadatei "{0}" überprüft.</target>
        <note>LOCALIZATION: "{0}" is the location of the schema file.</note>
      </trans-unit>
      <trans-unit id="SchemaValidationError">
        <source>MSBUILD : MSB1044: Project is not valid. {0}</source>
        <target state="translated">MSBUILD : MSB1044: Das Projekt ist ungültig. {0}</target>
        <note>{StrBegin="MSBUILD : MSB1044: "}UE: This error is shown when the user asks his project to be validated against a schema (-val switch for
    MSBuild.exe), and the project has errors. "{0}" contains a message explaining the problem.
    LOCALIZATION: "{0}" is a message from the System.XML schema validator and is already localized.</note>
      </trans-unit>
      <trans-unit id="SchemaNotFoundError">
        <source>MSBUILD : error MSB1026: Schema file does not exist.</source>
        <target state="translated">MSBUILD : error MSB1026: Die Schemadatei ist nicht vorhanden.</target>
        <note>{StrBegin="MSBUILD : error MSB1026: "}UE: This error is shown when the user specifies a schema file using the -validate:&lt;schema&gt; switch, and the file
    does not exist on disk. This message does not need in-line parameters because the exception takes care of displaying the
    invalid arg.
    LOCALIZATION: The prefix "MSBUILD : error MSBxxxx:" should not be localized.</note>
      </trans-unit>
      <trans-unit id="SchemaNotFoundErrorWithFile">
        <source>MSBUILD : error MSB1026: Schema file '{0}' does not exist.</source>
        <target state="translated">MSBUILD : error MSB1026: Die Schemadatei "{0}" ist nicht vorhanden.</target>
        <note>{StrBegin="MSBUILD : error MSB1026: "}UE: This error is printed if the default schema does not exist or in the extremely unlikely event
    that an explicit schema file was passed and existed when the command line parameters were checked but was deleted from disk before this check was made.
    LOCALIZATION: The prefix "MSBUILD : error MSBxxxx:" should not be localized.</note>
      </trans-unit>
      <trans-unit id="TargetsCouldNotBePrinted">
        <source>MSBUILD : error MSB1059: Targets could not be printed. {0}</source>
        <target state="new">MSBUILD : error MSB1059: Targets could not be printed. {0}</target>
        <note>{StrBegin="MSBUILD : error MSB1059: "}</note>
      </trans-unit>
      <trans-unit id="UnexpectedParametersError">
        <source>MSBUILD : error MSB1002: This switch does not take any parameters.</source>
        <target state="translated">MSBUILD : error MSB1002: Der Schalter erlaubt keine Parameter.</target>
        <note>{StrBegin="MSBUILD : error MSB1002: "}UE: For example, if somebody types "msbuild.exe -noLogo:1", they would get this error because the -noLogo switch
    should not be followed by any parameters ... it stands alone.
    LOCALIZATION: The prefix "MSBUILD : error MSBxxxx:" should not be localized.</note>
      </trans-unit>
      <trans-unit id="UnknownSwitchError">
        <source>MSBUILD : error MSB1001: Unknown switch.</source>
        <target state="translated">MSBUILD : error MSB1001: Unbekannter Schalter.</target>
        <note>{StrBegin="MSBUILD : error MSB1001: "}UE: This occurs when the user passes in an unrecognized switch on the MSBuild.exe command-line.
    LOCALIZATION: The prefix "MSBUILD : error MSBxxxx:" should not be localized.</note>
      </trans-unit>
      <trans-unit id="UnsupportedOS">
        <source>MSBUILD : error MSB1015: MSBuild does not run on this version of the operating system. It is only supported on Windows 2000, Windows XP, and later versions.</source>
        <target state="translated">MSBUILD : error MSB1015: MSBuild kann unter dieser Version des Betriebssystems nicht ausgeführt werden. Nur Windows 2000, Windows XP und Folgeversionen werden unterstützt.</target>
        <note>{StrBegin="MSBUILD : error MSB1015: "}LOCALIZATION: The error prefix "MSBUILD : error MSBxxxx:" should not be localized.</note>
      </trans-unit>
      <trans-unit id="Using35Engine">
        <source>Forcing load of Microsoft.Build.Engine because MSBUILDOLDOM=1...</source>
        <target state="translated">Laden von "Microsoft.Build.Engine" wird erzwungen, da MSBUILDOLDOM=1...</target>
        <note />
      </trans-unit>
      <trans-unit id="MissingIgnoreProjectExtensionsError">
        <source>MSBUILD : error MSB1035: Specify the project extensions to ignore.</source>
        <target state="translated">MSBUILD : error MSB1035: Geben Sie die zu ignorierenden Projekterweiterungen an.</target>
        <note>{StrBegin="MSBUILD : error MSB1035: "}
      UE: This happens if the user does something like "msbuild.exe -ignoreProjectExtensions". The user must pass in one or more
      project extensions to ignore e.g. "msbuild.exe -ignoreProjectExtensions:.sln".
      LOCALIZATION: The prefix "MSBUILD : error MSBxxxx:" should not be localized.
    </note>
      </trans-unit>
      <trans-unit id="InvalidExtensionToIgnore">
        <source>MSBUILD : error MSB1036: There is an invalid extension in the -ignoreProjectExtensions list. Extensions must start with a period ".", have one or more characters after the period and not contain any invalid path characters or wildcards.</source>
        <target state="translated">MSBUILD : error MSB1036: Die -ignoreProjectExtensions-Liste enthält eine ungültige Erweiterung. Erweiterungen müssen mit einem Punkt "." beginnen, auf den mindestens ein Zeichen folgen muss, und dürfen keine ungültigen Pfadzeichen oder Platzhalterzeichen enthalten.</target>
        <note>{StrBegin="MSBUILD : error MSB1036: "}LOCALIZATION: The error prefix "MSBUILD : error MSBxxxx:" should not be localized.</note>
      </trans-unit>
      <trans-unit id="MissingConsoleLoggerParameterError">
        <source>MSBUILD : error MSB1037: Specify one or more parameters for the console logger if using the -consoleLoggerParameters switch</source>
        <target state="translated">MSBUILD : error MSB1037: Geben Sie bei Verwendung des Schalters "-consoleLoggerParameters" mindestens einen Parameter für die Konsolenprotokollierung an.</target>
        <note>{StrBegin="MSBUILD : error MSB1037: "}
      UE: This happens if the user does something like "msbuild.exe -consoleLoggerParameters:". The user must pass in one or more parameters
      after the switch e.g. "msbuild.exe -consoleLoggerParameters:ErrorSummary".
      LOCALIZATION: The prefix "MSBUILD : error MSBxxxx:" should not be localized.
    </note>
      </trans-unit>
      <trans-unit id="MissingFileLoggerParameterError">
        <source>MSBUILD : error MSB1038: Specify one or more parameters for the file logger if using the -fileLoggerParameters switch</source>
        <target state="translated">MSBUILD : error MSB1038: Geben Sie bei Verwendung des Schalters "-fileLoggerParameters" mindestens einen Parameter für die Dateiprotokollierung an.</target>
        <note>{StrBegin="MSBUILD : error MSB1038: "}
      UE: This happens if the user does something like "msbuild.exe -fileLoggerParameters:". The user must pass in one or more parameters
      after the switch e.g. "msbuild.exe -fileLoggerParameters:logfile=c:\temp\logfile".
      LOCALIZATION: The prefix "MSBUILD : error MSBxxxx:" should not be localized.
    </note>
      </trans-unit>
      <trans-unit id="MissingNodeReuseParameterError">
        <source>MSBUILD : error MSB1041: Specify one or more parameters for node reuse if using the -nodeReuse switch</source>
        <target state="translated">MSBUILD : error MSB1041: Geben Sie bei Verwendung des Schalters "-nodeReuse" mindestens einen Parameter für die Knotenwiederverwendung an.</target>
        <note>{StrBegin="MSBUILD : error MSB1041: "}
      UE: This happens if the user does something like "msbuild.exe -nodeReuse:" without a true or false
      LOCALIZATION: The prefix "MSBUILD : error MSBxxxx:" should not be localized.
     </note>
      </trans-unit>
      <trans-unit id="InvalidNodeReuseValue">
        <source>MSBUILD : error MSB1042: Node reuse value is not valid. {0}.</source>
        <target state="translated">MSBUILD : error MSB1042: Der Wert für die Knotenwiederverwendung ist nicht gültig. {0}.</target>
        <note>{StrBegin="MSBUILD : error MSB1042: "}
     UE: This message does not need in-line parameters because the exception takes care of displaying the invalid arg.
     This error is shown when a user specifies a node reuse value that is not equivilant to Boolean.TrueString or Boolean.FalseString.
     LOCALIZATION: The prefix "MSBUILD : error MSBxxxx:" should not be localized.
  </note>
      </trans-unit>
      <trans-unit id="AbortingBuild">
        <source>Attempting to cancel the build...</source>
        <target state="translated">Es wird versucht, den Buildvorgang abzubrechen...</target>
        <note />
      </trans-unit>
      <trans-unit id="InvalidPreprocessPath">
        <source>MSBUILD : error MSB1047: File to preprocess to is not valid. {0}</source>
        <target state="translated">MSBUILD : error MSB1047: Die vorzuverarbeitende Datei ist ungültig. {0}</target>
        <note>{StrBegin="MSBUILD : error MSB1047: "}</note>
      </trans-unit>
      <trans-unit id="LoggerCreationError">
        <source>MSBUILD : error MSB1021: Cannot create an instance of the logger. {0}</source>
        <target state="translated">MSBUILD : error MSB1021: Eine Instanz der Protokollierung kann nicht erzeugt werden. {0}</target>
        <note>{StrBegin="MSBUILD : error MSB1021: "}
      UE: This error is shown when a logger cannot be loaded and instantiated from its assembly.
      LOCALIZATION: The prefix "MSBUILD : error MSBxxxx:" should not be localized. {0} contains a message explaining why the
      logger could not be created -- this message comes from the CLR/FX and is localized.</note>
      </trans-unit>
      <trans-unit id="LoggerNotFoundError">
        <source>MSBUILD : error MSB1020: The logger was not found. Check the following: 1.) The logger name specified is the same as the name of the logger class. 2.) The logger class is "public" and implements the Microsoft.Build.Framework.ILogger interface. 3.) The path to the logger assembly is correct, or the logger can be loaded using only the assembly name provided.</source>
        <target state="translated">MSBUILD : error MSB1020: Die Protokollierung konnte nicht gefunden werden. Überprüfen Sie Folgendes: 1.) Der angegebene Protokollierungsname entspricht dem Namen der Protokollierungsklasse. 2.) Die Protokollierungsklasse ist "public" und implementiert die Microsoft.Build.Framework.ILogger-Schnittstelle. 3.) Der Pfad der Protokollierungsassembly ist richtig, oder die Protokollierung kann nur mit dem angegebenen Assemblynamen geladen werden.</target>
        <note>
      {StrBegin="MSBUILD : error MSB1020: "}UE: This message does not need in-line parameters because the exception takes care of displaying the invalid arg.
      This error is shown when a user specifies an logger that does not exist e.g. "msbuild -logger:FooLoggerClass,FooAssembly". The
      logger class must exist in the given assembly.
      LOCALIZATION: The prefix "MSBUILD : error MSBxxxx:" should not be localized.
    </note>
      </trans-unit>
      <trans-unit id="ProjectUpgradeNeededToVcxProj">
        <source>MSBUILD : error MSB4192: The project file "{0}" is in the ".vcproj" or ".dsp" file format, which MSBuild cannot build directly. Please convert the project by opening it in the Visual Studio IDE or running the conversion tool, or, for ".vcproj", use MSBuild to build the solution file containing the project instead.</source>
        <target state="translated">MSBUILD : error MSB4192: Die Projektdatei "{0}" weist das Dateiformat ".vcproj" oder ".dsp" auf, das von MSBuild nicht direkt erstellt werden kann. Konvertieren Sie das Projekt, indem Sie es in der Visual Studio IDE öffnen oder das Konvertierungstool ausführen. Für ".vcproj" verwenden Sie zum Erstellen der Projektmappendatei, die stattdessen das Projekt enthält, MSBuild.</target>
        <note>{StrBegin="MSBUILD : error MSB4192: "} LOC: ".vcproj" and ".dsp" should not be localized</note>
      </trans-unit>
      <trans-unit id="NeedJustMyCode">
        <source>If MSBuild debugging does not work correctly, please verify that the "Just My Code" feature is enabled in Visual Studio, and that you have selected the managed debugger.</source>
        <target state="translated">Wenn das MSBuild-Debugging nicht ordnungsgemäß funktioniert, überprüfen Sie, ob die Funktion "Nur mein Code" in Visual Studio aktiviert ist und ob Sie den verwalteten Debugger ausgewählt haben.</target>
        <note />
      </trans-unit>
      <trans-unit id="DebuggingSolutionFiles">
        <source>MSBUILD : error MSB1048: Solution files cannot be debugged directly. Run MSBuild first with an environment variable MSBUILDEMITSOLUTION=1 to create a corresponding ".sln.metaproj" file. Then debug that.</source>
        <target state="translated">MSBUILD : error MSB1048: Die Projektmappendateien können nicht direkt debuggt werden. Führen Sie zuerst MSBuild mit einer Umgebungsvariablen (MSBUILDEMITSOLUTION=1) aus, um eine entsprechende Datei mit der Bezeichnung ".sln.metaproj" zu erstellen. Führen Sie anschließend einen Debugvorgang aus.</target>
        <note>{StrBegin="MSBUILD : error MSB1048: "} LOC: ".SLN" should not be localized</note>
      </trans-unit>
      <trans-unit id="BuildStarted">
        <source>Build started.</source>
        <target state="translated">Der Buildvorgang wurde gestartet.</target>
        <note />
      </trans-unit>
      <trans-unit id="FileLocation">
        <source>{0} ({1},{2})</source>
        <target state="translated">{0} ({1},{2})</target>
        <note>A file location to be embedded in a string.</note>
      </trans-unit>
      <trans-unit id="AmbiguousProjectDirectoryError">
        <source>MSBUILD : error MSB1050: Specify which project or solution file to use because the folder "{0}" contains more than one project or solution file.</source>
        <target state="translated">MSBUILD : error MSB1050: Geben Sie die zu verwendende Projekt- oder Projektmappendatei an, da der Ordner "{0}" mehrere Projekt- oder Projektmappendateien enthält.</target>
        <note>
      {StrBegin="MSBUILD : error MSB1050: "}UE: If no project or solution file is explicitly specified on the MSBuild.exe command-line, then the engine searches for a
      project or solution file in the current directory by looking for *.*PROJ and *.SLN. If more than one file is found that matches this wildcard, we
      fire this error.
      LOCALIZATION: The prefix "MSB1050 : error MSBxxxx:" should not be localized.
    </note>
      </trans-unit>
      <trans-unit id="HelpMessage_28_WarnAsErrorSwitch">
        <source>  -warnAsError[:code[;code2]]
                     List of warning codes to treats as errors.  Use a semicolon
                     or a comma to separate multiple warning codes. To treat all
                     warnings as errors use the switch with no values.
                     (Short form: -err[:c;[c2]])

                     Example:
                       -warnAsError:MSB4130

                     When a warning is treated as an error the target will
                     continue to execute as if it was a warning but the overall
                     build will fail.
    </source>
        <target state="translated">  -warnAsError[:code[;code2]]
                     Liste mit als Fehler zu behandelnden Warncodes. Trennen Sie
                     mehrere Warncodes durch Kommas oder Semikolons. Verwenden Sie den Switch
                     ohne Daten, damit alle Warnungen als Fehler behandelt werden.
                     (Kurzform: -err[:c;[c2]])

                     Beispiel:
                       -warnAsError:MSB4130

                     Wenn eine Warnung als Fehler behandelt wird, wird das Ziel
                     wie bei einer Warnung weiter ausgeführt, für die
                     gesamte Erstellung kommt es jedoch zu einem Fehler.
    </target>
        <note>
      LOCALIZATION: "-warnAsError" and "-err" should not be localized.
      LOCALIZATION: None of the lines should be longer than a standard width console window, eg 80 chars.
    </note>
      </trans-unit>
      <trans-unit id="HelpMessage_29_WarnAsMessageSwitch">
        <source>  -warnAsMessage[:code[;code2]]
                     List of warning codes to treats as low importance
                     messages.  Use a semicolon or a comma to separate
                     multiple warning codes.
                     (Short form: -noWarn[:c;[c2]])

                     Example:
                       -warnAsMessage:MSB3026
    </source>
        <target state="translated">  -warnAsMessage[:code[;code2]]
                     Liste von Warncodes, die als Meldungen mit geringer Priorität
                     zu behandeln sind. Trennen Sie mehrere Warncodes
                     durch Kommas oder Semikolons.
                     (Kurzform: -noWarn[:c;[c2]])

                     Beispiel:
                       -warnAsMessage:MSB3026
    </target>
        <note>
      LOCALIZATION: "-warnAsMessage" and "-noWarn" should not be localized.
      LOCALIZATION: None of the lines should be longer than a standard width console window, eg 80 chars.
    </note>
      </trans-unit>
      <trans-unit id="ParameterRequiredError">
        <source>MSBUILD : error MSB1049: The {0} parameter must be specified</source>
        <target state="translated">MSBUILD : error MSB1049: Der Parameter {0} muss festgelegt werden.</target>
        <note>{StrBegin="MSBUILD : error MSB1049: "}</note>
      </trans-unit>
      <trans-unit id="MissingWarnAsMessageParameterError">
        <source>MSBUILD : error MSB1051: Specify one or more warning codes to treat as low importance messages when using the -warnAsMessage switch.</source>
        <target state="translated">MSBUILD : error MSB1051: Geben Sie mindestens einen Warncode an, der als Meldung mit geringer Priorität behandelt werden soll, wenn Sie den Switch "-warnAsMessage" verwenden.</target>
        <note>
      {StrBegin="MSBUILD : error MSB1051: "}
      UE: This happens if the user does something like "msbuild.exe -warnAsMessage:" without any codes.
      LOCALIZATION: The prefix "MSBUILD : error MSBxxxx:" should not be localized.
    </note>
      </trans-unit>
      <trans-unit id="HelpMessage_30_BinaryLoggerSwitch">
        <source>  -binaryLogger[:[LogFile=]output.binlog[;ProjectImports={None,Embed,ZipFile}]]
                     Serializes all build events to a compressed binary file.
                     By default the file is in the current directory and named
                     "msbuild.binlog". The binary log is a detailed description
                     of the build process that can later be used to reconstruct
                     text logs and used by other analysis tools. A binary log
                     is usually 10-20x smaller than the most detailed text
                     diagnostic-level log, but it contains more information.
                     (Short form: -bl)

                     The binary logger by default collects the source text of
                     project files, including all imported projects and target
                     files encountered during the build. The optional
                     ProjectImports switch controls this behavior:

                      ProjectImports=None     - Don't collect the project
                                                imports.
                      ProjectImports=Embed    - Embed project imports in the
                                                log file.
                      ProjectImports=ZipFile  - Save project files to
                                                output.projectimports.zip
                                                where output is the same name
                                                as the binary log file name.

                     The default setting for ProjectImports is Embed.
                     Note: the logger does not collect non-MSBuild source files
                     such as .cs, .cpp etc.

                     A .binlog file can be "played back" by passing it to
                     msbuild.exe as an argument instead of a project/solution.
                     Other loggers will receive the information contained
                     in the log file as if the original build was happening.
                     You can read more about the binary log and its usages at:
                     https://github.com/Microsoft/msbuild/wiki/Binary-Log

                     Examples:
                       -bl
                       -bl:output.binlog
                       -bl:output.binlog;ProjectImports=None
                       -bl:output.binlog;ProjectImports=ZipFile
                       -bl:..\..\custom.binlog
                       -binaryLogger
    </source>
        <target state="translated">  -binaryLogger[:[LogFile=]output.binlog[;ProjectImports={None,Embed,ZipFile}]]
                     Serialisiert alle Buildereignisse in eine komprimierte Binärdatei.
                     Standardmäßig befindet sich die Datei im aktuellen Verzeichnis und hat den Namen
                     "msbuild.binlog". Das binäre Protokoll ist eine detaillierte Beschreibung
                     des Buildprozesses, der später zum Rekonstruieren von
                     Textprotokollen dient und der von anderen Analysetools verwendet wird. Detaillierte
                     Textprotokolle auf Diagnoseebene sind in der Regel 10–20-mal so groß wie
                     binäre Protokolle, letztere enthalten jedoch mehr Informationen.
                     (Kurzform: -bl)

                     Die binäre Protokollierung erfasst standardmäßig den Quelltext von
                     Projektdateien, einschließlich aller beim Buildvorgang aufgetretenen importierten
                     Projekte und Zieldateien. Der optionale Schalter
                     ProjectImports steuert dieses Verhalten:

                      ProjectImports=None:      Projektimporte nicht
                                                erfassen
                      ProjectImports=Embed:     Projektimporte in die
                                                Protokolldatei einbetten
                      ProjectImports=ZipFile:   Projektdateien in
                                                output.projectimports.zip
                                                speichern, wobei "output" dem Namen
                                                der binären Protokolldatei entspricht.

                     Die Standardeinstellung für "ProjectImports" ist "Embed".
                     Hinweis: Die Protokollierung erfasst nur MSBuild-Quelldateien.
                     Andere Dateien wie etwa CS, CPP usw. werden nicht erfasst.

                     Eine BINLOG-Datei kann wiedergegeben werden, indem sie an
                     "msbuild.exe" als Argument und nicht als Projekt/Projektmappe übergeben wird.
                     Andere Protokollierungen erhalten die Informationen, die
                     wie beim ursprünglichen Buildvorgang in der Protokolldatei enthalten sind.
                     Weitere Informationen zu binären Protokollen und ihrer Verwendung erhalten Sie unter:
                     https://github.com/Microsoft/msbuild/wiki/Binary-Log

                     Beispiele:
                       -bl
                       -bl:output.binlog
                       -bl:output.binlog;ProjectImports=None
                       -bl:output.binlog;ProjectImports=ZipFile
                       -bl:..\..\custom.binlog
                       -binaryLogger
    </target>
        <note>
      LOCALIZATION: The following should not be localized:
      1) "msbuild"
      2) the string "binlog" that describes the file extension
      3) all switch names and their short forms e.g. -bl and -binaryLogger
      LOCALIZATION: None of the lines should be longer than a standard width console window, eg 80 chars.
    </note>
      </trans-unit>
      <trans-unit id="HelpMessage_31_RestoreSwitch">
        <source>  -restore[:True|False]
                     Runs a target named Restore prior to building
                     other targets and ensures the build for these
                     targets uses the latest restored build logic.
                     This is useful when your project tree requires
                     packages to be restored before it can be built.
                     Specifying -restore is the same as specifying
                     -restore:True. Use the parameter to override
                     a value that comes from a response file.
                     (Short form: -r)
    </source>
        <target state="translated">  -restore[:True|False]
                     Führt vor der Erstellung anderer Ziele ein Ziel namens
                     "Restore" aus. Dies ist hilfreich, wenn Pakete in Ihrer
                     Projektstruktur wiederhergestellt
                     werden müssen, bevor sie
                     erstellt werden können. Die Angabe von "-restore" ist identisch mit
                     der Angabe von "-restore:True". Verwenden Sie den Parameter, um
                     einen Wert außer Kraft zu setzen,override
                     der aus einer Antwortdatei stammt.
                     (Kurzform: -r)
    </target>
        <note>
      LOCALIZATION: "-restore" and "-r" should not be localized.
      LOCALIZATION: None of the lines should be longer than a standard width console window, eg 80 chars.
    </note>
      </trans-unit>
      <trans-unit id="InvalidNodeReuseTrueValue">
        <source>MSBUILD : error MSB1042: Node reuse value is not valid. This version of MSBuild does not support node reuse. If specified, the node reuse switch value must be false.</source>
        <target state="translated">MSBUILD : error MSB1042: Der Wert für die Knotenwiederverwendung ist ungültig. Diese Version von MSBuild unterstützt keine Knotenwiederverwendung. Wenn angegeben, muss der Wert für die Option zur Knotenwiederverwendung FALSE lauten.</target>
        <note>{StrBegin="MSBUILD : error MSB1042: "}
     UE: This message does not need in-line parameters because the exception takes care of displaying the invalid arg.
     This error is shown when a user specifies a node reuse value that is not equivalent to Boolean.TrueString or Boolean.FalseString.
     LOCALIZATION: The prefix "MSBUILD : error MSBxxxx:" should not be localized.
  </note>
      </trans-unit>
      <trans-unit id="InvalidRestoreValue">
        <source>MSBUILD : error MSB1052: Restore value is not valid. {0}</source>
        <target state="translated">MSBUILD : error MSB1052: Der Wert für die Wiederherstellung ist nicht gültig. {0}</target>
        <note>{StrBegin="MSBUILD : error MSB1052: "}
      UE: This message does not need in-line parameters because the exception takes care of displaying the invalid arg.
      This error is shown when a user specifies a restore value that is not equivalent to Boolean.TrueString or Boolean.FalseString.
      LOCALIZATION: The prefix "MSBUILD : error MSBxxxx:" should not be localized.
    </note>
      </trans-unit>
      <trans-unit id="HelpMessage_32_ProfilerSwitch">
        <source>  -profileEvaluation:&lt;file&gt;
                     Profiles MSBuild evaluation and writes the result
                     to the specified file. If the extension of the specified
                     file is '.md', the result is generated in markdown
                     format. Otherwise, a tab separated file is produced.
    </source>
        <target state="translated">  -profileEvaluation:&lt;Datei&gt;
                     Erstellt ein Profil für die MSBuild-Bewertung und schreibt das Ergebnis
                     in die angegebene Datei. Wenn die Erweiterung der angegebenen
                     Datei ".md" lautet, wird das Ergebnis in Markdownformat
                     generiert. Andernfalls wird eine durch Tabulatoren getrennte Datei erstellt.
    </target>
        <note />
      </trans-unit>
      <trans-unit id="HelpMessage_33_RestorePropertySwitch">
        <source>  -restoreProperty:&lt;n&gt;=&lt;v&gt;
                     Set or override these project-level properties only
                     during restore and do not use properties specified
                     with the -property argument. &lt;n&gt; is the property
                     name, and &lt;v&gt; is the property value. Use a
                     semicolon or a comma to separate multiple properties,
                     or specify each property separately.
                     (Short form: -rp)
                     Example:
                       -restoreProperty:IsRestore=true;MyProperty=value
    </source>
        <target state="translated">  -restoreProperty:&lt;n&gt;=&lt;v&gt;
                     Hiermit werden diese Eigenschaften auf Projektebene nur während der
                     Wiederherstellung festgelegt oder außer Kraft gesetzt. Die über das -property-Argument
                     angegebenen Eigenschaften werden nicht verwendet. &lt;n&gt; ist der Eigenschaftenname,
                     und &lt;v&gt; ist der Eigenschaftswert. Verwenden Sie ein
                     Semikolon oder ein Komma zum Trennen mehrerer Eigenschaften,
                     oder geben Sie die einzelnen Eigenschaften gesondert an.
                     (Kurzform: -rp)
                     Beispiel:
                       -restoreProperty:IsRestore=true;MyProperty=value
    </target>
        <note>
      LOCALIZATION: "-restoreProperty" and "-rp" should not be localized.
      LOCALIZATION: None of the lines should be longer than a standard width console window, eg 80 chars.
    </note>
      </trans-unit>
      <trans-unit id="InvalidProfilerValue">
        <source>MSBUILD : error MSB1053: Provided filename is not valid. {0}</source>
        <target state="translated">MSBUILD : error MSB1053: Der angegebene Dateiname ist ungültig. {0}</target>
        <note />
      </trans-unit>
      <trans-unit id="MissingProfileParameterError">
        <source>MSBUILD :error MSB1054: A filename must be specified to generate the profiler result.</source>
        <target state="translated">MSBUILD : error MSB1054: Ein Dateiname muss angegeben werden, um das Profilerergebnis zu generieren.</target>
        <note />
      </trans-unit>
    </body>
  </file>
</xliff><|MERGE_RESOLUTION|>--- conflicted
+++ resolved
@@ -173,8 +173,12 @@
       LOCALIZATION: None of the lines should be longer than a standard width console window, eg 80 chars.
     </note>
       </trans-unit>
-<<<<<<< HEAD
-      <trans-unit id="HelpMessage_37_TargetsSwitch">
+      <trans-unit id="HelpMessage_37_DocsLink">
+        <source>For more detailed information, see https://aka.ms/msbuild/docs</source>
+        <target state="new">For more detailed information, see https://aka.ms/msbuild/docs</target>
+        <note />
+      </trans-unit>
+      <trans-unit id="HelpMessage_38_TargetsSwitch">
         <source>  -targets[:file]
                      Prints a list of available targets without executing the
                      actual build process. By default the output is written to
@@ -198,12 +202,6 @@
       LOCALIZATION: "-targets" and "-ts" should not be localized.
       LOCALIZATION: None of the lines should be longer than a standard width console window, eg 80 chars.
     </note>
-=======
-      <trans-unit id="HelpMessage_37_DocsLink">
-        <source>For more detailed information, see https://aka.ms/msbuild/docs</source>
-        <target state="new">For more detailed information, see https://aka.ms/msbuild/docs</target>
-        <note />
->>>>>>> 67991ede
       </trans-unit>
       <trans-unit id="HelpMessage_3_SwitchesHeader">
         <source>Switches:            Note that you can specify switches using both
