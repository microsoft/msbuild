// Licensed to the .NET Foundation under one or more agreements.
// The .NET Foundation licenses this file to you under the MIT license.

using System;
using System.Collections.Generic;
using System.Linq;
using System.Text;
using System.Threading;
using Microsoft.Build.Framework;
using Microsoft.Build.Shared;
using System.Text.RegularExpressions;
using System.Diagnostics;
using Microsoft.Build.Framework.Logging;

#if NET7_0_OR_GREATER
using System.Diagnostics.CodeAnalysis;
using System.Globalization;


#endif
#if NETFRAMEWORK
using Microsoft.IO;
#else
using System.IO;
#endif

namespace Microsoft.Build.Logging.TerminalLogger;

/// <summary>
/// A logger which updates the console output "live" during the build.
/// </summary>
/// <remarks>
/// Uses ANSI/VT100 control codes to erase and overwrite lines as the build is progressing.
/// </remarks>
internal sealed partial class TerminalLogger : INodeLogger
{
    private const string FilePathPattern = " -> ";

#if NET7_0_OR_GREATER
    [StringSyntax(StringSyntaxAttribute.Regex)]
    private const string ImmediateMessagePattern = @"\[CredentialProvider\]|--interactive";
    private const RegexOptions Options = RegexOptions.IgnoreCase | RegexOptions.CultureInvariant | RegexOptions.ExplicitCapture;

    [GeneratedRegex(ImmediateMessagePattern, Options)]
    private static partial Regex ImmediateMessageRegex();
#else
    private static readonly string[] _immediateMessageKeywords = { "[CredentialProvider]", "--interactive" };
#endif

    private static readonly string[] newLineStrings = { "\r\n", "\n" };

    /// <summary>
    /// A wrapper over the project context ID passed to us in <see cref="IEventSource"/> logger events.
    /// </summary>
    internal record struct ProjectContext(int Id)
    {
        public ProjectContext(BuildEventContext context)
            : this(context.ProjectContextId)
        { }
    }

    /// <summary>
    /// The indentation to use for all build output.
    /// </summary>
    internal const string Indentation = "  ";

    internal const TerminalColor TargetFrameworkColor = TerminalColor.Cyan;

    internal Func<StopwatchAbstraction>? CreateStopwatch = null;

    /// <summary>
    /// Protects access to state shared between the logger callbacks and the rendering thread.
    /// </summary>
    private readonly object _lock = new();

    /// <summary>
    /// A cancellation token to signal the rendering thread that it should exit.
    /// </summary>
    private readonly CancellationTokenSource _cts = new();

    /// <summary>
    /// Tracks the status of all relevant projects seen so far.
    /// </summary>
    /// <remarks>
    /// Keyed by an ID that gets passed to logger callbacks, this allows us to quickly look up the corresponding project.
    /// </remarks>
    private readonly Dictionary<ProjectContext, Project> _projects = new();

    /// <summary>
    /// Tracks the work currently being done by build nodes. Null means the node is not doing any work worth reporting.
    /// </summary>
    private NodeStatus?[] _nodes = Array.Empty<NodeStatus>();

    /// <summary>
    /// The timestamp of the <see cref="IEventSource.BuildStarted"/> event.
    /// </summary>
    private DateTime _buildStartTime;

    /// <summary>
    /// The working directory when the build starts, to trim relative output paths.
    /// </summary>
    private readonly string _initialWorkingDirectory = Environment.CurrentDirectory;

    /// <summary>
    /// Number of build errors.
    /// </summary>
    private int _buildErrorsCount;

    /// <summary>
    /// Number of build warnings.
    /// </summary>
    private int _buildWarningsCount;

    /// <summary>
    /// True if restore failed and this failure has already been reported.
    /// </summary>
    private bool _restoreFailed;

    /// <summary>
    /// True if restore happened and finished.
    /// </summary>
    private bool _restoreFinished = false;

    /// <summary>
    /// The project build context corresponding to the <c>Restore</c> initial target, or null if the build is currently
    /// not restoring.
    /// </summary>
    private ProjectContext? _restoreContext;

    /// <summary>
    /// The thread that performs periodic refresh of the console output.
    /// </summary>
    private Thread? _refresher;

    /// <summary>
    /// What is currently displaying in Nodes section as strings representing per-node console output.
    /// </summary>
    private NodesFrame _currentFrame = new(Array.Empty<NodeStatus>(), 0, 0);

    /// <summary>
    /// The <see cref="Terminal"/> to write console output to.
    /// </summary>
    private ITerminal Terminal { get; }

    /// <summary>
    /// Should the logger's test environment refresh the console output manually instead of using a background thread?
    /// </summary>
    private bool _manualRefresh;

    /// <summary>
    /// True if we've logged the ".NET SDK is preview" message.
    /// </summary>
    private bool _loggedPreviewMessage;

    /// <summary>
    /// List of events the logger needs as parameters to the <see cref="ConfigurableForwardingLogger"/>.
    /// </summary>
    /// <remarks>
    /// If TerminalLogger runs as a distributed logger, MSBuild out-of-proc nodes might filter the events that will go to the main
    /// node using an instance of <see cref="ConfigurableForwardingLogger"/> with the following parameters.
    /// Important: Note that TerminalLogger is special-cased in <see cref="BackEnd.Logging.LoggingService.UpdateMinimumMessageImportance"/>
    /// so changing this list may impact the minimum message importance logging optimization.
    /// </remarks>
    public static readonly string[] ConfigurableForwardingLoggerParameters =
    {
            "BUILDSTARTEDEVENT",
            "BUILDFINISHEDEVENT",
            "PROJECTSTARTEDEVENT",
            "PROJECTFINISHEDEVENT",
            "TARGETSTARTEDEVENT",
            "TARGETFINISHEDEVENT",
            "TASKSTARTEDEVENT",
            "HIGHMESSAGEEVENT",
            "WARNINGEVENT",
            "ERROREVENT"
    };

    /// <summary>
    /// The two directory separator characters to be passed to methods like <see cref="String.IndexOfAny(char[])"/>.
    /// </summary>
    private static readonly char[] PathSeparators = { Path.DirectorySeparatorChar, Path.AltDirectorySeparatorChar };

    /// <summary>
    /// One summary per finished project test run.
    /// </summary>
    private List<TestSummary> _testRunSummaries = new();

    /// <summary>
    /// Name of target that identifies a project that has tests, and that they just started.
    /// </summary>
    private static string _testStartTarget = "_TestRunStart";

    /// <summary>
    /// Time of the oldest observed test target start.
    /// </summary>
    private DateTime? _testStartTime;

    /// <summary>
    /// Time of the most recently observed test target finished.
    /// </summary>
    private DateTime? _testEndTime;

    /// <summary>
    /// Whether to show TaskCommandLineEventArgs high-priority messages. 
    /// </summary>
    private bool _showCommandLine = false;

    /// <summary>
    /// Default constructor, used by the MSBuild logger infra.
    /// </summary>
    public TerminalLogger()
    {
        Terminal = new Terminal();
    }

    public TerminalLogger(LoggerVerbosity verbosity)
        : this()
    {
        Verbosity = verbosity;
    }

    /// <summary>
    /// Internal constructor accepting a custom <see cref="ITerminal"/> for testing.
    /// </summary>
    internal TerminalLogger(ITerminal terminal)
    {
        Terminal = terminal;
        _manualRefresh = true;
    }

    #region INodeLogger implementation

    /// <inheritdoc/>
    public LoggerVerbosity Verbosity { get; set; } = LoggerVerbosity.Minimal;

    /// <inheritdoc/>
    public string? Parameters { get; set; } = null;

    /// <inheritdoc/>
    public void Initialize(IEventSource eventSource, int nodeCount)
    {
        // When MSBUILDNOINPROCNODE enabled, NodeId's reported by build start with 2. We need to reserve an extra spot for this case.
        _nodes = new NodeStatus[nodeCount + 1];

        Initialize(eventSource);
    }

    /// <inheritdoc/>
    public void Initialize(IEventSource eventSource)
    {
        ParseParameters();

        eventSource.BuildStarted += BuildStarted;
        eventSource.BuildFinished += BuildFinished;
        eventSource.ProjectStarted += ProjectStarted;
        eventSource.ProjectFinished += ProjectFinished;
        eventSource.TargetStarted += TargetStarted;
        eventSource.TargetFinished += TargetFinished;
        eventSource.TaskStarted += TaskStarted;

        eventSource.MessageRaised += MessageRaised;
        eventSource.WarningRaised += WarningRaised;
        eventSource.ErrorRaised += ErrorRaised;

        if (eventSource is IEventSource4 eventSource4)
        {
            eventSource4.IncludeEvaluationPropertiesAndItems();
        }
    }

    /// <summary>
    /// Parses out the logger parameters from the Parameters string.
    /// </summary>
    public void ParseParameters()
    {
        var parameters = LoggerParametersHelper.ParseParameters(Parameters);

        foreach (var parameter in parameters)
        {
            ApplyParameter(parameter.Key, parameter.Value);
        }
    }

    /// <summary>
    /// Apply a terminal logger parameter.
    /// parameterValue may be null, if there is no parameter value.
    /// </summary>
    private bool ApplyParameter(string parameterName, string? parameterValue)
    {
        ErrorUtilities.VerifyThrowArgumentNull(parameterName, nameof(parameterName));

        switch (parameterName.ToUpperInvariant())
        {
            case "V":
            case "VERBOSITY":
                return ApplyVerbosityParameter(parameterValue);
            case "SHOWCOMMANDLINE":
                return ApplyShowCommandLineParameter(parameterValue);
        }

        return false;
    }

    /// <summary>
    /// Apply the verbosity value
    /// </summary>
    private bool ApplyVerbosityParameter(string? parameterValue)
    {
        if (parameterValue is not null && LoggerParametersHelper.TryParseVerbosityParameter(parameterValue, out LoggerVerbosity? verbosity))
        {
            Verbosity = (LoggerVerbosity)verbosity!;
            return true;
        }
        else
        {
            string errorCode;
            string helpKeyword;
            string message = ResourceUtilities.FormatResourceStringStripCodeAndKeyword(out errorCode, out helpKeyword, "InvalidVerbosity", parameterValue);
            throw new LoggerException(message, null, errorCode, helpKeyword);
        }
    }

    /// <summary>
    /// Apply the show command Line value
    /// </summary>
    private bool ApplyShowCommandLineParameter(string? parameterValue)
    {
        if (String.IsNullOrEmpty(parameterValue))
        {
            _showCommandLine = true;
        }
        else
        {
            try
            {
                _showCommandLine = ConversionUtilities.ConvertStringToBool(parameterValue);
            }
            catch (ArgumentException)
            {
                return false;
            }
        }

        return true;
    }


    /// <inheritdoc/>
    public void Shutdown()
    {
        _cts.Cancel();
        _refresher?.Join();
        Terminal.Dispose();
        _cts.Dispose();
    }

    #endregion

    #region Logger callbacks

    /// <summary>
    /// The <see cref="IEventSource.BuildStarted"/> callback.
    /// </summary>
    private void BuildStarted(object sender, BuildStartedEventArgs e)
    {
        if (!_manualRefresh)
        {
            _refresher = new Thread(ThreadProc);
            _refresher.Start();
        }

        _buildStartTime = e.Timestamp;

        if (Terminal.SupportsProgressReporting)
        {
            Terminal.Write(AnsiCodes.SetProgressIndeterminate);
        }
    }

    /// <summary>
    /// The <see cref="IEventSource.BuildFinished"/> callback.
    /// </summary>
    private void BuildFinished(object sender, BuildFinishedEventArgs e)
    {
        _cts.Cancel();
        _refresher?.Join();

        _projects.Clear();

        Terminal.BeginUpdate();
        try
<<<<<<< HEAD
        { 
            if (Verbosity > LoggerVerbosity.Quiet)
=======
        {
            string duration = (e.Timestamp - _buildStartTime).TotalSeconds.ToString("F1");
            string buildResult = RenderBuildResult(e.Succeeded, _buildErrorsCount, _buildWarningsCount);

            Terminal.WriteLine("");
            if (_restoreFailed)
            {
                Terminal.WriteLine(ResourceUtilities.FormatResourceStringIgnoreCodeAndKeyword("RestoreCompleteWithMessage",
                    buildResult,
                    duration));
            }
            else
>>>>>>> 65d7f67f
            {
                string duration = (e.Timestamp - _buildStartTime).TotalSeconds.ToString("F1");
                string buildResult = RenderBuildResult(e.Succeeded, _buildHasErrors, _buildHasWarnings);

<<<<<<< HEAD
                Terminal.WriteLine("");
                if (_restoreFailed)
                {
                    Terminal.WriteLine(ResourceUtilities.FormatResourceStringIgnoreCodeAndKeyword("RestoreCompleteWithMessage",
                        buildResult,
                        duration));
                }
                else
                {
                    Terminal.WriteLine(ResourceUtilities.FormatResourceStringIgnoreCodeAndKeyword("BuildFinished",
                        buildResult,
                        duration));
                }

                if (_testRunSummaries.Any())
                {
                    var total = _testRunSummaries.Sum(t => t.Total);
                    var failed = _testRunSummaries.Sum(t => t.Failed);
                    var passed = _testRunSummaries.Sum(t => t.Passed);
                    var skipped = _testRunSummaries.Sum(t => t.Skipped);
                    var testDuration = (_testStartTime != null && _testEndTime != null ? (_testEndTime - _testStartTime).Value.TotalSeconds : 0).ToString("F1");

                    var colorizedResult = _testRunSummaries.Any(t => t.Failed > 0) || _buildHasErrors
                        ? AnsiCodes.Colorize(ResourceUtilities.GetResourceString("BuildResult_Failed"), TerminalColor.Red)
                        : AnsiCodes.Colorize(ResourceUtilities.GetResourceString("BuildResult_Succeeded"), TerminalColor.Green);

                    Terminal.WriteLine(ResourceUtilities.FormatResourceStringIgnoreCodeAndKeyword("TestSummary",
                        colorizedResult,
                        total,
                        failed,
                        passed,
                        skipped,
                        testDuration));
                }
=======
            if (_testRunSummaries.Any())
            {
                var total = _testRunSummaries.Sum(t => t.Total);
                var failed = _testRunSummaries.Sum(t => t.Failed);
                var passed = _testRunSummaries.Sum(t => t.Passed);
                var skipped = _testRunSummaries.Sum(t => t.Skipped);
                var testDuration = (_testStartTime != null && _testEndTime != null ? (_testEndTime - _testStartTime).Value.TotalSeconds : 0).ToString("F1");

                var colorizedResult = _testRunSummaries.Any(t => t.Failed > 0) || (_buildErrorsCount > 0)
                    ? AnsiCodes.Colorize(ResourceUtilities.GetResourceString("BuildResult_Failed"), TerminalColor.Red)
                    : AnsiCodes.Colorize(ResourceUtilities.GetResourceString("BuildResult_Succeeded"), TerminalColor.Green);

                Terminal.WriteLine(ResourceUtilities.FormatResourceStringIgnoreCodeAndKeyword("TestSummary",
                    colorizedResult,
                    total,
                    failed,
                    passed,
                    skipped,
                    testDuration));
>>>>>>> 65d7f67f
            }
        }
        finally
        {
            if (Terminal.SupportsProgressReporting)
            {
                Terminal.Write(AnsiCodes.RemoveProgress);
            }

            Terminal.EndUpdate();
        }

        _testRunSummaries.Clear();
        _buildErrorsCount = 0;
        _buildWarningsCount = 0;
        _restoreFailed = false;
        _testStartTime = null;
        _testEndTime = null;
    }

    /// <summary>
    /// The <see cref="IEventSource.ProjectStarted"/> callback.
    /// </summary>
    private void ProjectStarted(object sender, ProjectStartedEventArgs e)
    {
        var buildEventContext = e.BuildEventContext;
        if (buildEventContext is null)
        {
            return;
        }

        ProjectContext c = new ProjectContext(buildEventContext);

        if (_restoreContext is null)
        {
            if (e.GlobalProperties?.TryGetValue("TargetFramework", out string? targetFramework) != true)
            {
                targetFramework = null;
            }
            _projects[c] = new(targetFramework, CreateStopwatch?.Invoke());

            // First ever restore in the build is starting.
            if (e.TargetNames == "Restore" && !_restoreFinished)
            {
                _restoreContext = c;
                int nodeIndex = NodeIndexForContext(buildEventContext);
                _nodes[nodeIndex] = new NodeStatus(e.ProjectFile!, null, "Restore", _projects[c].Stopwatch);
            }
        }
    }

    /// <summary>
    /// The <see cref="IEventSource.ProjectFinished"/> callback.
    /// </summary>
    private void ProjectFinished(object sender, ProjectFinishedEventArgs e)
    {
        var buildEventContext = e.BuildEventContext;
        if (buildEventContext is null)
        {
            return;
        }

        // Mark node idle until something uses it again
        if (_restoreContext is null)
        {
            UpdateNodeStatus(buildEventContext, null);
        }

        // Continue execution and add project summary to the static part of the Console only if verbosity is higher than Quiet.
        if (Verbosity <= LoggerVerbosity.Quiet)
        {
            return;
        }

        ProjectContext c = new(buildEventContext);

        if (_projects.TryGetValue(c, out Project? project))
        {
            lock (_lock)
            {
                Terminal.BeginUpdate();
                try
                {
                    EraseNodes();

                    string duration = project.Stopwatch.ElapsedSeconds.ToString("F1");
                    ReadOnlyMemory<char>? outputPath = project.OutputPath;

                    string projectFile = e.ProjectFile is not null ?
                        Path.GetFileNameWithoutExtension(e.ProjectFile) :
                        string.Empty;

                    // Build result. One of 'failed', 'succeeded with warnings', or 'succeeded' depending on the build result and diagnostic messages
                    // reported during build.
                    int countErrors = project.BuildMessages?.Count(m => m.Severity == MessageSeverity.Error) ?? 0;
                    int countWarnings = project.BuildMessages?.Count(m => m.Severity == MessageSeverity.Warning) ?? 0;

                    string buildResult = RenderBuildResult(e.Succeeded, countErrors, countWarnings);

                    bool haveErrors = countErrors > 0;
                    bool haveWarnings = countWarnings > 0;

                    // Check if we're done restoring.
                    if (c == _restoreContext)
                    {
                        if (e.Succeeded)
                        {
                            if (haveErrors || haveWarnings)
                            {
                                Terminal.WriteLine(ResourceUtilities.FormatResourceStringIgnoreCodeAndKeyword("RestoreCompleteWithMessage",
                                    buildResult,
                                    duration));
                            }
                            else
                            {
                                Terminal.WriteLine(ResourceUtilities.FormatResourceStringIgnoreCodeAndKeyword("RestoreComplete",
                                    duration));
                            }
                        }
                        else
                        {
                            // It will be reported after build finishes.
                            _restoreFailed = true;
                        }

                        _restoreContext = null;
                        _restoreFinished = true;
                    }
                    // If this was a notable project build, we print it as completed only if it's produced an output or warnings/error.
                    // If this is a test project, print it always, so user can see either a success or failure, otherwise success is hidden
                    // and it is hard to see if project finished, or did not run at all.
                    else if (project.OutputPath is not null || project.BuildMessages is not null || project.IsTestProject)
                    {
                        // Show project build complete and its output
                        if (project.IsTestProject)
                        {
                            if (string.IsNullOrEmpty(project.TargetFramework))
                            {
                                Terminal.Write(ResourceUtilities.FormatResourceStringIgnoreCodeAndKeyword("TestProjectFinished_NoTF",
                                    Indentation,
                                    projectFile,
                                    buildResult,
                                    duration));
                            }
                            else
                            {
                                Terminal.Write(ResourceUtilities.FormatResourceStringIgnoreCodeAndKeyword("TestProjectFinished_WithTF",
                                    Indentation,
                                    projectFile,
                                    AnsiCodes.Colorize(project.TargetFramework, TargetFrameworkColor),
                                    buildResult,
                                    duration));
                            }
                        }
                        else
                        {
                            if (string.IsNullOrEmpty(project.TargetFramework))
                            {
                                Terminal.Write(ResourceUtilities.FormatResourceStringIgnoreCodeAndKeyword("ProjectFinished_NoTF",
                                    Indentation,
                                    projectFile,
                                    buildResult,
                                    duration));
                            }
                            else
                            {
                                Terminal.Write(ResourceUtilities.FormatResourceStringIgnoreCodeAndKeyword("ProjectFinished_WithTF",
                                    Indentation,
                                    projectFile,
                                    AnsiCodes.Colorize(project.TargetFramework, TargetFrameworkColor),
                                    buildResult,
                                    duration));
                            }
                        }

                        // Print the output path as a link if we have it.
                        if (outputPath is not null)
                        {
                            ReadOnlySpan<char> outputPathSpan = outputPath.Value.Span;
                            ReadOnlySpan<char> url = outputPathSpan;
                            try
                            {
                                // If possible, make the link point to the containing directory of the output.
                                url = Path.GetDirectoryName(url);
                            }
                            catch
                            {
                                // Ignore any GetDirectoryName exceptions.
                            }

                            // Generates file:// schema url string which is better handled by various Terminal clients than raw folder name.
                            string urlString = url.ToString();
                            if (Uri.TryCreate(urlString, UriKind.Absolute, out Uri? uri))
                            {
                                urlString = uri.AbsoluteUri;
                            }

                            // If the output path is under the initial working directory, make the console output relative to that to save space.
                            if (outputPathSpan.StartsWith(_initialWorkingDirectory.AsSpan(), FileUtilities.PathComparison))
                            {
                                if (outputPathSpan.Length > _initialWorkingDirectory.Length
                                    && (outputPathSpan[_initialWorkingDirectory.Length] == Path.DirectorySeparatorChar
                                        || outputPathSpan[_initialWorkingDirectory.Length] == Path.AltDirectorySeparatorChar))
                                {
                                    outputPathSpan = outputPathSpan.Slice(_initialWorkingDirectory.Length + 1);
                                }
                            }

                            Terminal.WriteLine(ResourceUtilities.FormatResourceStringIgnoreCodeAndKeyword("ProjectFinished_OutputPath",
                                $"{AnsiCodes.LinkPrefix}{urlString}{AnsiCodes.LinkInfix}{outputPathSpan.ToString()}{AnsiCodes.LinkSuffix}"));
                        }
                        else
                        {
                            Terminal.WriteLine(string.Empty);
                        }
                    }

                    // Print diagnostic output under the Project -> Output line.
                    if (project.BuildMessages is not null)
                    {
                        foreach (BuildMessage buildMessage in project.BuildMessages)
                        {
                            Terminal.WriteLine($"{Indentation}{Indentation}{buildMessage.Message}");
                        }
                    }

                    _buildErrorsCount += countErrors;
                    _buildWarningsCount += countWarnings;

                    DisplayNodes();
                }
                finally
                {
                    Terminal.EndUpdate();
                }
            }
        }
    }

    /// <summary>
    /// The <see cref="IEventSource.TargetStarted"/> callback.
    /// </summary>
    private void TargetStarted(object sender, TargetStartedEventArgs e)
    {
        var buildEventContext = e.BuildEventContext;
        if (_restoreContext is null && buildEventContext is not null && _projects.TryGetValue(new ProjectContext(buildEventContext), out Project? project))
        {
            project.Stopwatch.Start();

            string projectFile = Path.GetFileNameWithoutExtension(e.ProjectFile);


            var isTestTarget = e.TargetName == _testStartTarget;

            var targetName = isTestTarget ? "Testing" : e.TargetName;
            if (isTestTarget)
            {
                // Use the minimal start time, so if we run tests in parallel, we can calculate duration
                // as this start time, minus time when tests finished.
                _testStartTime = _testStartTime == null
                    ? e.Timestamp
                    : e.Timestamp < _testStartTime
                        ? e.Timestamp : _testStartTime;
                project.IsTestProject = true;
            }

            NodeStatus nodeStatus = new(projectFile, project.TargetFramework, targetName, project.Stopwatch);
            UpdateNodeStatus(buildEventContext, nodeStatus);
        }
    }

    private void UpdateNodeStatus(BuildEventContext buildEventContext, NodeStatus? nodeStatus)
    {
        lock (_lock)
        {
            int nodeIndex = NodeIndexForContext(buildEventContext);
            _nodes[nodeIndex] = nodeStatus;
        }
    }

    /// <summary>
    /// The <see cref="IEventSource.TargetFinished"/> callback. Unused.
    /// </summary>
    private void TargetFinished(object sender, TargetFinishedEventArgs e)
    {
    }

    /// <summary>
    /// The <see cref="IEventSource.TaskStarted"/> callback.
    /// </summary>
    private void TaskStarted(object sender, TaskStartedEventArgs e)
    {
        var buildEventContext = e.BuildEventContext;
        if (_restoreContext is null && buildEventContext is not null && e.TaskName == "MSBuild")
        {
            // This will yield the node, so preemptively mark it idle
            UpdateNodeStatus(buildEventContext, null);

            if (_projects.TryGetValue(new ProjectContext(buildEventContext), out Project? project))
            {
                project.Stopwatch.Stop();
            }
        }
    }

    /// <summary>
    /// The <see cref="IEventSource.MessageRaised"/> callback.
    /// </summary>
    private void MessageRaised(object sender, BuildMessageEventArgs e)
    {
        var buildEventContext = e.BuildEventContext;
        if (buildEventContext is null)
        {
            return;
        }

        string? message = e.Message;
        if (message is not null && e.Importance == MessageImportance.High)
        {
            var hasProject = _projects.TryGetValue(new ProjectContext(buildEventContext), out Project? project);

            // Detect project output path by matching high-importance messages against the "$(MSBuildProjectName) -> ..."
            // pattern used by the CopyFilesToOutputDirectory target.
            int index = message.IndexOf(FilePathPattern, StringComparison.Ordinal);
            if (index > 0)
            {
                var projectFileName = Path.GetFileName(e.ProjectFile.AsSpan());
                if (!projectFileName.IsEmpty &&
                    message.AsSpan().StartsWith(Path.GetFileNameWithoutExtension(projectFileName)) && hasProject)
                {
                    ReadOnlyMemory<char> outputPath = e.Message.AsMemory().Slice(index + 4);
                    project!.OutputPath = outputPath;
                    return;
                }
            }

            if (Verbosity > LoggerVerbosity.Quiet)
            {
                // Show immediate messages to the user.
                if (IsImmediateMessage(message))
                {
                    RenderImmediateMessage(message);
                    return;
                }
                if (e.Code == "NETSDK1057" && !_loggedPreviewMessage)
                {
                    // The SDK will log the high-pri "not-a-warning" message NETSDK1057
                    // when it's a preview version up to MaxCPUCount times, but that's
                    // an implementation detail--the user cares about at most one.

                    RenderImmediateMessage(message);
                    _loggedPreviewMessage = true;
                    return;
                }
            }

            if (hasProject && project!.IsTestProject)
            {
                var node = _nodes[NodeIndexForContext(buildEventContext)];

                // Consumes test update messages produced by VSTest and MSTest runner.
                if (node != null && e is IExtendedBuildEventArgs extendedMessage)
                {
                    switch (extendedMessage.ExtendedType)
                    {
                        case "TLTESTPASSED":
                            {
                                var indicator = extendedMessage.ExtendedMetadata!["localizedResult"]!;
                                var displayName = extendedMessage.ExtendedMetadata!["displayName"]!;

                                var status = new NodeStatus(node.Project, node.TargetFramework, TerminalColor.Green, indicator, displayName, project.Stopwatch);
                                UpdateNodeStatus(buildEventContext, status);
                                break;
                            }

                        case "TLTESTSKIPPED":
                            {
                                var indicator = extendedMessage.ExtendedMetadata!["localizedResult"]!;
                                var displayName = extendedMessage.ExtendedMetadata!["displayName"]!;

                                var status = new NodeStatus(node.Project, node.TargetFramework, TerminalColor.Yellow, indicator, displayName, project.Stopwatch);
                                UpdateNodeStatus(buildEventContext, status);
                                break;
                            }

                        case "TLTESTFINISH":
                            {
                                // Collect test run summary.
                                if (Verbosity > LoggerVerbosity.Quiet)
                                {
                                    _ = int.TryParse(extendedMessage.ExtendedMetadata!["total"]!, out int total);
                                    _ = int.TryParse(extendedMessage.ExtendedMetadata!["passed"]!, out int passed);
                                    _ = int.TryParse(extendedMessage.ExtendedMetadata!["skipped"]!, out int skipped);
                                    _ = int.TryParse(extendedMessage.ExtendedMetadata!["failed"]!, out int failed);

                                    _testRunSummaries.Add(new TestSummary(total, passed, skipped, failed));

                                    _testEndTime = _testEndTime == null
                                            ? e.Timestamp
                                            : e.Timestamp > _testEndTime
                                                ? e.Timestamp : _testEndTime;
                                }
                                
                                break;
                            }
                    }
                    return;
                }
            }

            if (Verbosity > LoggerVerbosity.Normal)
            {
                if (e is TaskCommandLineEventArgs && !_showCommandLine)
                {
                    return;
                }

                if (hasProject)
                {
                    project!.AddBuildMessage(MessageSeverity.Message, message);
                }
                else
                {
                    // Display messages reported by MSBuild, even if it's not tracked in _projects collection.
                    RenderImmediateMessage(message);
                }
            }
        }
    }

    /// <summary>
    /// The <see cref="IEventSource.WarningRaised"/> callback.
    /// </summary>
    private void WarningRaised(object sender, BuildWarningEventArgs e)
    {
        BuildEventContext? buildEventContext = e.BuildEventContext;
        string message = FormatEventMessage(
                category: AnsiCodes.Colorize("warning", TerminalColor.Yellow),
                subcategory: e.Subcategory,
                message: e.Message,
                code: AnsiCodes.Colorize(e.Code, TerminalColor.Yellow),
                file: HighlightFileName(e.File),
                lineNumber: e.LineNumber,
                endLineNumber: e.EndLineNumber,
                columnNumber: e.ColumnNumber,
                endColumnNumber: e.EndColumnNumber);

        if (buildEventContext is not null
            && _projects.TryGetValue(new ProjectContext(buildEventContext), out Project? project)
            && Verbosity > LoggerVerbosity.Quiet)
        {
            if (IsImmediateMessage(message))
            {
                RenderImmediateMessage(message);
            }

            project.AddBuildMessage(MessageSeverity.Warning, message);
        }
        else
        {
            // It is necessary to display warning messages reported by MSBuild, even if it's not tracked in _projects collection or the verbosity is Quiet.
            RenderImmediateMessage(message);
            _buildWarningsCount++;
        }
    }

    /// <summary>
    /// Detect markers that require special attention from a customer.
    /// </summary>
    /// <param name="message">Raised event.</param>
    /// <returns>true if marker is detected.</returns>
    private bool IsImmediateMessage(string message) =>
#if NET7_0_OR_GREATER
        ImmediateMessageRegex().IsMatch(message);
#else
        _immediateMessageKeywords.Any(imk => message.IndexOf(imk, StringComparison.OrdinalIgnoreCase) >= 0);
#endif

    /// <summary>
    /// The <see cref="IEventSource.ErrorRaised"/> callback.
    /// </summary>
    private void ErrorRaised(object sender, BuildErrorEventArgs e)
    {
        BuildEventContext? buildEventContext = e.BuildEventContext;
        string message = FormatEventMessage(
                category: AnsiCodes.Colorize("error", TerminalColor.Red),
                subcategory: e.Subcategory,
                message: e.Message,
                code: AnsiCodes.Colorize(e.Code, TerminalColor.Red),
                file: HighlightFileName(e.File),
                lineNumber: e.LineNumber,
                endLineNumber: e.EndLineNumber,
                columnNumber: e.ColumnNumber,
                endColumnNumber: e.EndColumnNumber);

        if (buildEventContext is not null
            && _projects.TryGetValue(new ProjectContext(buildEventContext), out Project? project)
            && Verbosity > LoggerVerbosity.Quiet)
        {
            project.AddBuildMessage(MessageSeverity.Error, message);
        }
        else
        {
            // It is necessary to display error messages reported by MSBuild, even if it's not tracked in _projects collection or the verbosity is Quiet.
            RenderImmediateMessage(message);
            _buildErrorsCount++;
        }
    }

    #endregion

    #region Refresher thread implementation

    /// <summary>
    /// The <see cref="_refresher"/> thread proc.
    /// </summary>
    private void ThreadProc()
    {
        // 1_000 / 30 is a poor approx of 30Hz
        while (!_cts.Token.WaitHandle.WaitOne(1_000 / 30))
        {
            lock (_lock)
            {
                DisplayNodes();
            }
        }

        EraseNodes();
    }

    /// <summary>
    /// Render Nodes section.
    /// It shows what all build nodes do.
    /// </summary>
    internal void DisplayNodes()
    {
        NodesFrame newFrame = new NodesFrame(_nodes, width: Terminal.Width, height: Terminal.Height);

        // Do not render delta but clear everything if Terminal width or height have changed.
        if (newFrame.Width != _currentFrame.Width || newFrame.Height != _currentFrame.Height)
        {
            EraseNodes();
        }

        string rendered = newFrame.Render(_currentFrame);

        // Hide the cursor to prevent it from jumping around as we overwrite the live lines.
        Terminal.Write(AnsiCodes.HideCursor);
        try
        {
            Terminal.Write(rendered);
        }
        finally
        {
            Terminal.Write(AnsiCodes.ShowCursor);
        }

        _currentFrame = newFrame;
    }

    /// <summary>
    /// Erases the previously printed live node output.
    /// </summary>
    private void EraseNodes()
    {
        if (_currentFrame.NodesCount == 0)
        {
            return;
        }
        Terminal.WriteLine($"{AnsiCodes.CSI}{_currentFrame.NodesCount + 1}{AnsiCodes.MoveUpToLineStart}");
        Terminal.Write($"{AnsiCodes.CSI}{AnsiCodes.EraseInDisplay}");
        _currentFrame.Clear();
    }

    #endregion

    #region Helpers

    /// <summary>
    /// Print a build result summary to the output.
    /// </summary>
    /// <param name="succeeded">True if the build completed with success.</param>
    /// <param name="hasError">True if the build has logged at least one error.</param>
    /// <param name="hasWarning">True if the build has logged at least one warning.</param>
    private string RenderBuildResult(bool succeeded, int countErrors, int countWarnings)
    {
        if (!succeeded)
        {
            // If the build failed, we print one of three red strings.
            string text = (countErrors > 0, countWarnings > 0) switch
            {
                (true, true) => ResourceUtilities.FormatResourceStringIgnoreCodeAndKeyword("BuildResult_FailedWithErrorsAndWarnings", countErrors, countWarnings),
                (true, _) => ResourceUtilities.FormatResourceStringIgnoreCodeAndKeyword("BuildResult_FailedWithErrors", countErrors),
                (false, true) => ResourceUtilities.FormatResourceStringIgnoreCodeAndKeyword("BuildResult_FailedWithWarnings", countWarnings),
                _ => ResourceUtilities.GetResourceString("BuildResult_Failed"),
            };
            return AnsiCodes.Colorize(text, TerminalColor.Red);
        }
        else if (countWarnings > 0)
        {
            return AnsiCodes.Colorize(ResourceUtilities.FormatResourceStringIgnoreCodeAndKeyword("BuildResult_SucceededWithWarnings", countWarnings), TerminalColor.Yellow);
        }
        else
        {
            return AnsiCodes.Colorize(ResourceUtilities.GetResourceString("BuildResult_Succeeded"), TerminalColor.Green);
        }
    }

    /// <summary>
    /// Print a build messages to the output that require special customer's attention.
    /// </summary>
    /// <param name="message">Build message needed to be shown immediately.</param>
    private void RenderImmediateMessage(string message)
    {
        lock (_lock)
        {
            // Calling erase helps to clear the screen before printing the message
            // The immediate output will not overlap with node status reporting
            EraseNodes();
            Terminal.WriteLine(message);
        }
    }

    /// <summary>
    /// Returns the <see cref="_nodes"/> index corresponding to the given <see cref="BuildEventContext"/>.
    /// </summary>
    private int NodeIndexForContext(BuildEventContext context)
    {
        // Node IDs reported by the build are 1-based.
        return context.NodeId - 1;
    }

    /// <summary>
    /// Colorizes the filename part of the given path.
    /// </summary>
    private static string? HighlightFileName(string? path)
    {
        if (path == null)
        {
            return null;
        }

        int index = path.LastIndexOfAny(PathSeparators);
        return index >= 0
            ? $"{path.Substring(0, index + 1)}{AnsiCodes.MakeBold(path.Substring(index + 1))}"
            : path;
    }

    private string FormatEventMessage(
            string category,
            string subcategory,
            string? message,
            string code,
            string? file,
            int lineNumber,
            int endLineNumber,
            int columnNumber,
            int endColumnNumber)
    {
        message ??= string.Empty;
        StringBuilder builder = new(128);

        if (string.IsNullOrEmpty(file))
        {
            builder.Append("MSBUILD : ");    // Should not be localized.
        }
        else
        {
            builder.Append(file);

            if (lineNumber == 0)
            {
                builder.Append(" : ");
            }
            else
            {
                if (columnNumber == 0)
                {
                    builder.Append(endLineNumber == 0 ?
                        $"({lineNumber}): " :
                        $"({lineNumber}-{endLineNumber}): ");
                }
                else
                {
                    if (endLineNumber == 0)
                    {
                        builder.Append(endColumnNumber == 0 ?
                            $"({lineNumber},{columnNumber}): " :
                            $"({lineNumber},{columnNumber}-{endColumnNumber}): ");
                    }
                    else
                    {
                        builder.Append(endColumnNumber == 0 ?
                            $"({lineNumber}-{endLineNumber},{columnNumber}): " :
                            $"({lineNumber},{columnNumber},{endLineNumber},{endColumnNumber}): ");
                    }
                }
            }
        }

        if (!string.IsNullOrEmpty(subcategory))
        {
            builder.Append(subcategory);
            builder.Append(' ');
        }

        builder.Append($"{category} {code}: ");

        // render multi-line message in a special way
        if (message.IndexOf('\n') >= 0)
        {
            const string indent = $"{Indentation}{Indentation}{Indentation}";
            string[] lines = message.Split(newLineStrings, StringSplitOptions.None);

            foreach (string line in lines)
            {
                if (indent.Length + line.Length > Terminal.Width) // custom wrapping with indentation
                {
                    WrapText(builder, line, Terminal.Width, indent);
                }
                else
                {
                    builder.AppendLine();
                    builder.Append(indent);
                    builder.Append(line);
                }
            }
        }
        else
        {
            builder.Append(message);
        }

        return builder.ToString();
    }

    private static void WrapText(StringBuilder sb, string text, int maxLength, string indent)
    {
        int start = 0;
        while (start < text.Length)
        {
            int length = Math.Min(maxLength - indent.Length, text.Length - start);
            sb.AppendLine();
            sb.Append(indent);
            sb.Append(text.AsSpan().Slice(start, length));

            start += length;
        }
    }

    #endregion
}<|MERGE_RESOLUTION|>--- conflicted
+++ resolved
@@ -389,28 +389,12 @@
 
         Terminal.BeginUpdate();
         try
-<<<<<<< HEAD
         { 
             if (Verbosity > LoggerVerbosity.Quiet)
-=======
-        {
-            string duration = (e.Timestamp - _buildStartTime).TotalSeconds.ToString("F1");
-            string buildResult = RenderBuildResult(e.Succeeded, _buildErrorsCount, _buildWarningsCount);
-
-            Terminal.WriteLine("");
-            if (_restoreFailed)
-            {
-                Terminal.WriteLine(ResourceUtilities.FormatResourceStringIgnoreCodeAndKeyword("RestoreCompleteWithMessage",
-                    buildResult,
-                    duration));
-            }
-            else
->>>>>>> 65d7f67f
             {
                 string duration = (e.Timestamp - _buildStartTime).TotalSeconds.ToString("F1");
-                string buildResult = RenderBuildResult(e.Succeeded, _buildHasErrors, _buildHasWarnings);
-
-<<<<<<< HEAD
+                string buildResult = RenderBuildResult(e.Succeeded, _buildErrorsCount, _buildWarningsCount);
+
                 Terminal.WriteLine("");
                 if (_restoreFailed)
                 {
@@ -433,7 +417,7 @@
                     var skipped = _testRunSummaries.Sum(t => t.Skipped);
                     var testDuration = (_testStartTime != null && _testEndTime != null ? (_testEndTime - _testStartTime).Value.TotalSeconds : 0).ToString("F1");
 
-                    var colorizedResult = _testRunSummaries.Any(t => t.Failed > 0) || _buildHasErrors
+                    var colorizedResult = _testRunSummaries.Any(t => t.Failed > 0) || || (_buildErrorsCount > 0)
                         ? AnsiCodes.Colorize(ResourceUtilities.GetResourceString("BuildResult_Failed"), TerminalColor.Red)
                         : AnsiCodes.Colorize(ResourceUtilities.GetResourceString("BuildResult_Succeeded"), TerminalColor.Green);
 
@@ -445,27 +429,6 @@
                         skipped,
                         testDuration));
                 }
-=======
-            if (_testRunSummaries.Any())
-            {
-                var total = _testRunSummaries.Sum(t => t.Total);
-                var failed = _testRunSummaries.Sum(t => t.Failed);
-                var passed = _testRunSummaries.Sum(t => t.Passed);
-                var skipped = _testRunSummaries.Sum(t => t.Skipped);
-                var testDuration = (_testStartTime != null && _testEndTime != null ? (_testEndTime - _testStartTime).Value.TotalSeconds : 0).ToString("F1");
-
-                var colorizedResult = _testRunSummaries.Any(t => t.Failed > 0) || (_buildErrorsCount > 0)
-                    ? AnsiCodes.Colorize(ResourceUtilities.GetResourceString("BuildResult_Failed"), TerminalColor.Red)
-                    : AnsiCodes.Colorize(ResourceUtilities.GetResourceString("BuildResult_Succeeded"), TerminalColor.Green);
-
-                Terminal.WriteLine(ResourceUtilities.FormatResourceStringIgnoreCodeAndKeyword("TestSummary",
-                    colorizedResult,
-                    total,
-                    failed,
-                    passed,
-                    skipped,
-                    testDuration));
->>>>>>> 65d7f67f
             }
         }
         finally
