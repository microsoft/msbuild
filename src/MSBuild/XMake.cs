--- conflicted
+++ resolved
@@ -1018,15 +1018,6 @@
                     onlyLogCriticalEvents
                 );
 
-<<<<<<< HEAD
-                if (debugger)
-                {
-                    // Debugging is not currently fully supported so we don't want to open
-                    // public API for it. Also, we want to have a way to make it work when running inside VS.
-                    // So use an environment variable. The undocumented /debug switch is just an easy way to set it.
-                    Environment.SetEnvironmentVariable("MSBUILDDEBUGGING", "1");
-                }
-
 #if MONO
                 // FIXME: Remove toolsVersion added from xbuild and then remove this too
                 if (toolsVersion != null && toolsVersion != MSBuildConstants.CurrentToolsVersion)
@@ -1035,8 +1026,6 @@
                     ThrowInvalidToolsVersionInitializationException(new Toolset[] {toolset}, toolsVersion);
                 }
 #else
-=======
->>>>>>> d83a9eda
                 if (toolsVersion != null && !projectCollection.ContainsToolset(toolsVersion))
                 {
                     ThrowInvalidToolsVersionInitializationException(projectCollection.Toolsets, toolsVersion);
