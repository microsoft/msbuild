﻿// Copyright (c) Microsoft. All rights reserved.
// Licensed under the MIT license. See LICENSE file in the project root for full license information.

using System;
using System.Collections.Generic;
using System.ComponentModel;
#if FEATURE_SYSTEM_CONFIGURATION
using System.Configuration;
#endif
using System.Diagnostics;
using System.Diagnostics.CodeAnalysis;
using System.Globalization;
using System.IO;
using System.Linq;
using System.Reflection;
using System.Security;
using System.Text;
using System.Text.RegularExpressions;
using System.Threading;

using Microsoft.Build.Evaluation;
using Microsoft.Build.Eventing;
using Microsoft.Build.Exceptions;
using Microsoft.Build.Execution;
using Microsoft.Build.Framework;
using Microsoft.Build.Graph;
using Microsoft.Build.Logging;
using Microsoft.Build.Shared;
using Microsoft.Build.Shared.FileSystem;
using Microsoft.Build.Utilities;
#if (!STANDALONEBUILD)
using Microsoft.Internal.Performance;
#endif
#if MSBUILDENABLEVSPROFILING 
using Microsoft.VisualStudio.Profiler;
#endif

using FileLogger = Microsoft.Build.Logging.FileLogger;
using ConsoleLogger = Microsoft.Build.Logging.ConsoleLogger;
using LoggerDescription = Microsoft.Build.Logging.LoggerDescription;
using ForwardingLoggerRecord = Microsoft.Build.Logging.ForwardingLoggerRecord;
using BinaryLogger = Microsoft.Build.Logging.BinaryLogger;

namespace Microsoft.Build.CommandLine
{
    /// <summary>
    /// This class implements the MSBuild.exe command-line application. It processes
    /// command-line arguments and invokes the build engine.
    /// </summary>
    public static class MSBuildApp
    {
        /// <summary>
        /// Enumeration of the various ways in which the MSBuild.exe application can exit.
        /// </summary>
        [SuppressMessage("Microsoft.Design", "CA1034:NestedTypesShouldNotBeVisible", Justification = "shipped already")]
        public enum ExitType
        {
            /// <summary>
            /// The application executed successfully.
            /// </summary>
            Success,
            /// <summary>
            /// There was a syntax error in a command line argument.
            /// </summary>
            SwitchError,
            /// <summary>
            /// A command line argument was not valid.
            /// </summary>
            InitializationError,
            /// <summary>
            /// The build failed.
            /// </summary>
            BuildError,
            /// <summary>
            /// A logger aborted the build.
            /// </summary>
            LoggerAbort,
            /// <summary>
            /// A logger failed unexpectedly.
            /// </summary>
            LoggerFailure,
            /// <summary>
            /// The build stopped unexpectedly, for example,
            /// because a child died or hung.
            /// </summary>
            Unexpected
        }

        /// <summary>
        /// Whether the static constructor ran successfully.
        /// </summary>
        private static bool s_initialized;

        /// <summary>
        /// The object used to synchronize access to shared build state
        /// </summary>
        private static readonly object s_buildLock = new object();

        /// <summary>
        /// Whether a build has started.
        /// </summary>
        private static bool s_hasBuildStarted;

        /// <summary>
        /// Event signaled when the build is complete.
        /// </summary>
        private static readonly ManualResetEvent s_buildComplete = new ManualResetEvent(false);

        /// <summary>
        /// Event signaled when the cancel method is complete.
        /// </summary>
        private static readonly ManualResetEvent s_cancelComplete = new ManualResetEvent(true);

        /// <summary>
        /// Cancel when handling Ctrl-C
        /// </summary>
        private static readonly CancellationTokenSource s_buildCancellationSource = new CancellationTokenSource();

        private static readonly char[] s_commaSemicolon = { ',', ';' };

        /// <summary>
        /// Static constructor
        /// </summary>
        static MSBuildApp()
        {
            try
            {
                ////////////////////////////////////////////////////////////////////////////////
                //  Only initialize static fields here, not inline!                           //
                //  This forces the type to initialize in this static constructor and thus    //
                //  any configuration file exceptions can be caught here.                     //
                ////////////////////////////////////////////////////////////////////////////////
                s_exePath = Path.GetDirectoryName(FileUtilities.ExecutingAssemblyPath);

                s_initialized = true;
            }
            catch (TypeInitializationException ex)
            {
                if (ex.InnerException == null
#if !FEATURE_SYSTEM_CONFIGURATION
                )
#else
                    || ex.InnerException.GetType() != typeof(ConfigurationErrorsException))
#endif
                {
                    throw;
                }
                HandleConfigurationException(ex);
            }
#if FEATURE_SYSTEM_CONFIGURATION
            catch (ConfigurationException ex)
            {
                HandleConfigurationException(ex);
            }
#endif
        }

        /// <summary>
        /// Static no-op method to force static constructor to run and initialize resources.
        /// This is useful for unit tests.
        /// </summary>
        internal static void Initialize()
        {
        }

        /// <summary>
        /// Dump any exceptions reading the configuration file, nicely
        /// </summary>
        private static void HandleConfigurationException(Exception ex)
        {
            // Error reading the configuration file - eg., unexpected element
            // Since we expect users to edit it to add toolsets, this is not unreasonable to expect
            StringBuilder builder = new StringBuilder();

            Exception exception = ex;
            do
            {
                string message = exception.Message.TrimEnd();

                builder.Append(message);

                // One of the exceptions is missing a period!
                if (message[message.Length - 1] != '.')
                {
                    builder.Append(".");
                }
                builder.Append(" ");

                exception = exception.InnerException;
            }
            while (exception != null);

            Console.WriteLine(ResourceUtilities.FormatResourceStringStripCodeAndKeyword("InvalidConfigurationFile", builder.ToString()));

            s_initialized = false;
        }

        /// <summary>
        /// This is the entry point for the application.
        /// </summary>
        /// <remarks>
        /// MSBuild no longer runs any arbitrary code (tasks or loggers) on the main thread, so it never needs the
        /// main thread to be in an STA. Accordingly, to avoid ambiguity, we explicitly use the [MTAThread] attribute.
        /// This doesn't actually do any work unless COM interop occurs for some reason.
        /// </remarks>
        /// <returns>0 on success, 1 on failure</returns>
        [MTAThread]
        public static int Main(
#if !FEATURE_GET_COMMANDLINE
            string [] args
#endif
            )
        {
            using PerformanceLogEventListener eventListener = PerformanceLogEventListener.Create();

            if (Environment.GetEnvironmentVariable("MSBUILDDUMPPROCESSCOUNTERS") == "1")
            {
                DumpCounters(true /* initialize only */);
            }

            // return 0 on success, non-zero on failure
            int exitCode = ((s_initialized && Execute(
#if FEATURE_GET_COMMANDLINE
                Environment.CommandLine
#else
                ConstructArrayArg(args)
#endif
            ) == ExitType.Success) ? 0 : 1);

            if (Environment.GetEnvironmentVariable("MSBUILDDUMPPROCESSCOUNTERS") == "1")
            {
                DumpCounters(false /* log to console */);
            }

            return exitCode;
        }

#if !FEATURE_GET_COMMANDLINE
        /// <summary>
        /// Insert the command executable path as the first element of the args array.
        /// </summary>
        /// <param name="args"></param>
        /// <returns></returns>
        private static string[] ConstructArrayArg(string[] args)
        {
            string[] newArgArray = new string[args.Length + 1];

            newArgArray[0] = BuildEnvironmentHelper.Instance.CurrentMSBuildExePath;
            Array.Copy(args, 0, newArgArray, 1, args.Length);

            return newArgArray;
        }
#endif // !FEATURE_GET_COMMANDLINE

        /// <summary>
        /// Append output file with elapsedTime
        /// </summary>
        /// <comments>
        /// This is a non-supported feature to facilitate timing multiple runs
        /// </comments>
        private static void AppendOutputFile(string path, long elapsedTime)
        {
            if (!FileSystems.Default.FileExists(path))
            {
                using StreamWriter sw = File.CreateText(path);
                sw.WriteLine(elapsedTime);
            }
            else
            {
                using StreamWriter sw = File.AppendText(path);
                sw.WriteLine(elapsedTime);
            }
        }

        /// <summary>
        /// Dump process counters in parseable format.
        /// These can't be gotten after the process ends, so log them here.
        /// These are for the current process only: remote nodes are not counted.
        /// </summary>
        /// <comments>
        /// Because some of these counters give bogus results or are poorly defined,
        /// we only dump counters if an undocumented environment variable is set.
        /// Also, the strings are not localized.
        /// Before execution, this is called with initialize only, causing counters to get called with NextValue() to
        /// initialize them.
        /// </comments>         
        private static void DumpCounters(bool initializeOnly)
        {
            Process currentProcess = Process.GetCurrentProcess();

            if (!initializeOnly)
            {
                Console.WriteLine("\n{0}{1}{0}", new string('=', 41 - ("Process".Length / 2)), "Process");
                Console.WriteLine("||{0,50}|{1,20:N0}|{2,8}|", "Peak Working Set", currentProcess.PeakWorkingSet64, "bytes");
                Console.WriteLine("||{0,50}|{1,20:N0}|{2,8}|", "Peak Paged Memory", currentProcess.PeakPagedMemorySize64, "bytes"); // Not very useful one
                Console.WriteLine("||{0,50}|{1,20:N0}|{2,8}|", "Peak Virtual Memory", currentProcess.PeakVirtualMemorySize64, "bytes"); // Not very useful one
                Console.WriteLine("||{0,50}|{1,20:N0}|{2,8}|", "Peak Privileged Processor Time", currentProcess.PrivilegedProcessorTime.TotalMilliseconds, "ms");
                Console.WriteLine("||{0,50}|{1,20:N0}|{2,8}|", "Peak User Processor Time", currentProcess.UserProcessorTime.TotalMilliseconds, "ms");
                Console.WriteLine("||{0,50}|{1,20:N0}|{2,8}|", "Peak Total Processor Time", currentProcess.TotalProcessorTime.TotalMilliseconds, "ms");

                Console.WriteLine("{0}{0}", new string('=', 41));
            }

#if FEATURE_PERFORMANCE_COUNTERS
            // Now some Windows performance counters

            // First get the instance name of this process, in order to look them up.
            // Generally, the instance names, such as "msbuild" and "msbuild#2" are non deterministic; we want this process.
            // Don't use the "ID Process" counter out of the "Process" category, as it doesn't use the same naming scheme
            // as the .NET counters. However, the "Process ID" counter out of the ".NET CLR Memory" category apparently uses
            // the same scheme as the other .NET categories.            
            string currentInstance = null;
            PerformanceCounterCategory processCategory = new PerformanceCounterCategory("Process");
            foreach (string instance in processCategory.GetInstanceNames())
            {
                using PerformanceCounter counter = new PerformanceCounter(".NET CLR Memory", "Process ID", instance, true);
                try
                {
                    if ((int)counter.RawValue == currentProcess.Id)
                    {
                        currentInstance = instance;
                        break;
                    }
                }
                catch (InvalidOperationException) // Instance 'WmiApSrv' does not exist in the specified Category. (??)
                {
                }
            }

            foreach (PerformanceCounterCategory category in PerformanceCounterCategory.GetCategories())
            {
                DumpAllInCategory(currentInstance, category, initializeOnly);
            }
#endif
        }

#if FEATURE_PERFORMANCE_COUNTERS
        /// <summary>
        /// Dumps all counters in the category
        /// </summary>        
        private static void DumpAllInCategory(string currentInstance, PerformanceCounterCategory category, bool initializeOnly)
        {
            if (category.CategoryName.IndexOf("remoting", StringComparison.OrdinalIgnoreCase) != -1) // not interesting
            {
                return;
            }

            PerformanceCounter[] counters;
            try
            {
                counters = category.GetCounters(currentInstance);
            }
            catch (InvalidOperationException)
            {
                // This is a system-wide category, ignore those
                return;
            }

            if (!initializeOnly)
            {
                Console.WriteLine("\n{0}{1}{0}", new string('=', 41 - (category.CategoryName.Length / 2)), category.CategoryName);
            }

            foreach (PerformanceCounter counter in counters)
            {
                DumpCounter(counter, initializeOnly);
            }

            if (!initializeOnly)
            {
                Console.WriteLine("{0}{0}", new string('=', 41));
            }
        }

        /// <summary>
        /// Dumps one counter
        /// </summary>          
        private static void DumpCounter(PerformanceCounter counter, bool initializeOnly)
        {
            try
            {
                if (counter.CounterName.IndexOf("not displayed", StringComparison.OrdinalIgnoreCase) != -1)
                {
                    return;
                }

                float value = counter.NextValue();

                if (!initializeOnly)
                {
                    string friendlyCounterType = GetFriendlyCounterType(counter.CounterType, counter.CounterName);
                    
                    // At least some (such as % in GC; maybe all) "%" counters are already multiplied by 100. So we don't do that here.

                    // Show decimal places if meaningful
                    string valueFormat = value < 10 ? "{0,20:N2}" : "{0,20:N0}";

                    string valueString = string.Format(CultureInfo.CurrentCulture, valueFormat, value);

                    Console.WriteLine("||{0,50}|{1}|{2,8}|", counter.CounterName, valueString, friendlyCounterType);
                }
            }
            catch (InvalidOperationException) // Instance 'WmiApSrv' does not exist in the specified Category. (??)
            {
            }
        }

        /// <summary>
        /// Gets a friendly representation of the counter units
        /// </summary>        
        private static string GetFriendlyCounterType(PerformanceCounterType type, string name)
        {
            if (name.IndexOf("bytes", StringComparison.OrdinalIgnoreCase) != -1)
            {
                return "bytes";
            }

            if (name.IndexOf("threads", StringComparison.OrdinalIgnoreCase) != -1)
            {
                return "threads";
            }

            switch (type)
            {
                case PerformanceCounterType.ElapsedTime:
                case PerformanceCounterType.AverageTimer32:
                    return "s";

                case PerformanceCounterType.Timer100Ns:
                case PerformanceCounterType.Timer100NsInverse:
                    return "100ns";

                case PerformanceCounterType.SampleCounter:
                case PerformanceCounterType.AverageCount64:
                case PerformanceCounterType.NumberOfItems32:
                case PerformanceCounterType.NumberOfItems64:
                case PerformanceCounterType.NumberOfItemsHEX32:
                case PerformanceCounterType.NumberOfItemsHEX64:
                case PerformanceCounterType.RateOfCountsPerSecond32:
                case PerformanceCounterType.RateOfCountsPerSecond64:
                case PerformanceCounterType.CountPerTimeInterval32:
                case PerformanceCounterType.CountPerTimeInterval64:
                case PerformanceCounterType.CounterTimer:
                case PerformanceCounterType.CounterTimerInverse:
                case PerformanceCounterType.CounterMultiTimer:
                case PerformanceCounterType.CounterMultiTimerInverse:
                case PerformanceCounterType.CounterDelta32:
                case PerformanceCounterType.CounterDelta64:
                    return "#";

                case PerformanceCounterType.CounterMultiTimer100Ns:
                case PerformanceCounterType.CounterMultiTimer100NsInverse:
                case PerformanceCounterType.RawFraction:
                case PerformanceCounterType.SampleFraction:
                    return "%";

                case PerformanceCounterType.AverageBase:
                case PerformanceCounterType.RawBase:
                case PerformanceCounterType.SampleBase:
                case PerformanceCounterType.CounterMultiBase:
                default:
                    return "?";
            }
        }
#endif

        /// <summary>
        /// Orchestrates the execution of the application, and is also responsible
        /// for top-level error handling.
        /// </summary>
        /// <param name="commandLine">The command line to process. The first argument
        /// on the command line is assumed to be the name/path of the executable, and
        /// is ignored.</param>
        /// <returns>A value of type ExitType that indicates whether the build succeeded,
        /// or the manner in which it failed.</returns>
        public static ExitType Execute(
#if FEATURE_GET_COMMANDLINE
            string commandLine
#else
            string [] commandLine
#endif
            )
        {
            // Indicate to the engine that it can toss extraneous file content
            // when it loads microsoft.*.targets. We can't do this in the general case,
            // because tasks in the build can (and occasionally do) load MSBuild format files
            // with our OM and modify and save them. They'll never do this for Microsoft.*.targets, though,
            // and those form the great majority of our unnecessary memory use.
            Environment.SetEnvironmentVariable("MSBuildLoadMicrosoftTargetsReadOnly", "true");
            switch (Environment.GetEnvironmentVariable("MSBUILDDEBUGONSTART"))
            {
#if FEATURE_DEBUG_LAUNCH
                case "1":
                    Debugger.Launch();
                    break;
#endif
                case "2":
                    // Sometimes easier to attach rather than deal with JIT prompt
                    Process currentProcess = Process.GetCurrentProcess();
                    Console.WriteLine($"Waiting for debugger to attach ({currentProcess.MainModule.FileName} PID {currentProcess.Id}).  Press enter to continue...");
                    Console.ReadLine();
                    break;
            }

#if FEATURE_GET_COMMANDLINE
            ErrorUtilities.VerifyThrowArgumentLength(commandLine, nameof(commandLine));
#endif

#if FEATURE_APPDOMAIN_UNHANDLED_EXCEPTION
            AppDomain.CurrentDomain.UnhandledException += ExceptionHandling.UnhandledExceptionHandler;
#endif

            ExitType exitType = ExitType.Success;

            ConsoleCancelEventHandler cancelHandler = Console_CancelKeyPress;
            try
            {
#if FEATURE_GET_COMMANDLINE
                MSBuildEventSource.Log.MSBuildExeStart(commandLine);
#else
                if (MSBuildEventSource.Log.IsEnabled()) {
                    MSBuildEventSource.Log.MSBuildExeStart(string.Join(" ", commandLine));
                }
#endif
                Console.CancelKeyPress += cancelHandler;

                // check the operating system the code is running on
                VerifyThrowSupportedOS();

                // Setup the console UI.
                SetConsoleUI();

                // reset the application state for this new build
                ResetBuildState();

                // process the detected command line switches -- gather build information, take action on non-build switches, and
                // check for non-trivial errors
                string projectFile = null;
                string[] targets = { };
                string toolsVersion = null;
                Dictionary<string, string> globalProperties = null;
                Dictionary<string, string> restoreProperties = null;
                ILogger[] loggers = { };
                LoggerVerbosity verbosity = LoggerVerbosity.Normal;
                List<DistributedLoggerRecord> distributedLoggerRecords = null;
#if FEATURE_XML_SCHEMA_VALIDATION
                bool needToValidateProject = false;
                string schemaFile = null;
#endif
                int cpuCount = 1;
#if FEATURE_NODE_REUSE
                bool enableNodeReuse = true;
#else
                bool enableNodeReuse = false;
#endif
                TextWriter preprocessWriter = null;
                TextWriter targetsWriter = null;
                bool detailedSummary = false;
                ISet<string> warningsAsErrors = null;
                ISet<string> warningsAsMessages = null;
                bool enableRestore = Traits.Instance.EnableRestoreFirst;
                ProfilerLogger profilerLogger = null;
                bool enableProfiler = false;
                bool interactive = false;
                bool isolateProjects = false;
                bool graphBuild = false;
                bool lowPriority = false;
                string[] inputResultsCaches = null;
                string outputResultsCache = null;

                GatherAllSwitches(commandLine, out var switchesFromAutoResponseFile, out var switchesNotFromAutoResponseFile);

                if (ProcessCommandLineSwitches(
                        switchesFromAutoResponseFile,
                        switchesNotFromAutoResponseFile,
                        ref projectFile,
                        ref targets,
                        ref toolsVersion,
                        ref globalProperties,
                        ref loggers,
                        ref verbosity,
                        ref distributedLoggerRecords,
#if FEATURE_XML_SCHEMA_VALIDATION
                        ref needToValidateProject,
                        ref schemaFile,
#endif
                        ref cpuCount,
                        ref enableNodeReuse,
                        ref preprocessWriter,
                        ref targetsWriter,
                        ref detailedSummary,
                        ref warningsAsErrors,
                        ref warningsAsMessages,
                        ref enableRestore,
                        ref interactive,
                        ref profilerLogger,
                        ref enableProfiler,
                        ref restoreProperties,
                        ref isolateProjects,
                        ref graphBuild,
                        ref inputResultsCaches,
                        ref outputResultsCache,
                        ref lowPriority,
                        recursing: false
                        ))
                {
                    // Unfortunately /m isn't the default, and we are not yet brave enough to make it the default.
                    // However we want to give a hint to anyone who is building single proc without realizing it that there
                    // is a better way.
                    // Only display the message if /m isn't provided
                    if (cpuCount == 1 && FileUtilities.IsSolutionFilename(projectFile) && verbosity > LoggerVerbosity.Minimal
                        && switchesNotFromAutoResponseFile[CommandLineSwitches.ParameterizedSwitch.MaxCPUCount].Length == 0
                        && switchesFromAutoResponseFile[CommandLineSwitches.ParameterizedSwitch.MaxCPUCount].Length == 0)
                    {
                        Console.WriteLine(ResourceUtilities.GetResourceString("PossiblyOmittedMaxCPUSwitch"));
                    }
                    if (preprocessWriter != null && !BuildEnvironmentHelper.Instance.RunningTests)
                    {
                        // Indicate to the engine that it can NOT toss extraneous file content: we want to 
                        // see that in preprocessing/debugging
                        Environment.SetEnvironmentVariable("MSBUILDLOADALLFILESASWRITEABLE", "1");
                    }

                    // Honor the low priority flag, we place our selves below normal priority and let sub processes inherit
                    // that priority. Idle priority would prevent the build from proceeding as the user does normal actions.
                    try
                    {
                        if (lowPriority && Process.GetCurrentProcess().PriorityClass != ProcessPriorityClass.Idle)
                        {
                            Process.GetCurrentProcess().PriorityClass = ProcessPriorityClass.BelowNormal;
                        }
                    }
                    // We avoid increasing priority because that causes failures on mac/linux, but there is no good way to
                    // verify that a particular priority is lower than "BelowNormal." If the error appears, ignore it and
                    // leave priority where it was.
                    catch (Win32Exception) { }

                    DateTime t1 = DateTime.Now;

                    // If the primary file passed to MSBuild is a .binlog file, play it back into passed loggers
                    // as if a build is happening
                    if (FileUtilities.IsBinaryLogFilename(projectFile))
                    {
                        ReplayBinaryLog(projectFile, loggers, distributedLoggerRecords, cpuCount);
                    }
                    else // regular build
                    {
#if !STANDALONEBUILD
                    if (Environment.GetEnvironmentVariable("MSBUILDOLDOM") != "1")
#endif
                        {
                            // if everything checks out, and sufficient information is available to start building
                            if (
                                !BuildProject(
                                    projectFile,
                                    targets,
                                    toolsVersion,
                                    globalProperties,
                                    restoreProperties,
                                    loggers,
                                    verbosity,
                                    distributedLoggerRecords.ToArray(),
#if FEATURE_XML_SCHEMA_VALIDATION
                                    needToValidateProject, schemaFile,
#endif
                                    cpuCount,
                                    enableNodeReuse,
                                    preprocessWriter,
                                    targetsWriter,
                                    detailedSummary,
                                    warningsAsErrors,
                                    warningsAsMessages,
                                    enableRestore,
                                    profilerLogger,
                                    enableProfiler,
                                    interactive,
                                    isolateProjects,
                                    graphBuild,
                                    lowPriority,
                                    inputResultsCaches,
                                    outputResultsCache))
                            {
                                exitType = ExitType.BuildError;
                            }
                        }
#if !STANDALONEBUILD
                    else
                    {
                        exitType = OldOMBuildProject(exitType, projectFile, targets, toolsVersion, globalProperties, loggers, verbosity, needToValidateProject, schemaFile, cpuCount);
                    }
#endif
                    } // end of build

                    DateTime t2 = DateTime.Now;

                    TimeSpan elapsedTime = t2.Subtract(t1);

                    string timerOutputFilename = Environment.GetEnvironmentVariable("MSBUILDTIMEROUTPUTS");

                    if (!string.IsNullOrEmpty(timerOutputFilename))
                    {
                        AppendOutputFile(timerOutputFilename, (long)elapsedTime.TotalMilliseconds);
                    }
                }
                else
                {
                    // if there was no need to start the build e.g. because /help was triggered
                    // do nothing
                }
            }
            /**********************************************************************************************************************
             * WARNING: Do NOT add any more catch blocks below! Exceptions should be caught as close to their point of origin as
             * possible, and converted into one of the known exceptions. The code that causes an exception best understands the
             * reason for the exception, and only that code can provide the proper error message. We do NOT want to display
             * messages from unknown exceptions, because those messages are most likely neither localized, nor composed in the
             * canonical form with the correct prefix.
             *********************************************************************************************************************/
            // handle switch errors
            catch (CommandLineSwitchException e)
            {
                Console.WriteLine(e.Message);
                Console.WriteLine();
                // prompt user to display help for proper switch usage
                ShowHelpPrompt();

                exitType = ExitType.SwitchError;
            }
            // handle configuration exceptions: problems reading toolset information from msbuild.exe.config or the registry
            catch (InvalidToolsetDefinitionException e)
            {
                // Brief prefix to indicate that it's a configuration failure, and provide the "error" indication
                Console.WriteLine(ResourceUtilities.FormatResourceStringStripCodeAndKeyword("ConfigurationFailurePrefixNoErrorCode", e.ErrorCode, e.Message));

                exitType = ExitType.InitializationError;
            }
            // handle initialization failures
            catch (InitializationException e)
            {
                Console.WriteLine(e.Message);

                exitType = ExitType.InitializationError;
            }
            // handle polite logger failures: don't dump the stack or trigger watson for these
            catch (LoggerException e)
            {
                // display the localized message from the outer exception in canonical format
                if (e.ErrorCode != null)
                {
                    // Brief prefix to indicate that it's a logger failure, and provide the "error" indication
                    Console.WriteLine(ResourceUtilities.FormatResourceStringStripCodeAndKeyword("LoggerFailurePrefixNoErrorCode", e.ErrorCode, e.Message));
                }
                else
                {
                    // Brief prefix to indicate that it's a logger failure, adding a generic error code to make sure
                    // there's something for the user to look up in the documentation
                    Console.WriteLine(ResourceUtilities.FormatResourceStringStripCodeAndKeyword("LoggerFailurePrefixWithErrorCode", e.Message));
                }

                if (e.InnerException != null)
                {
                    // write out exception details -- don't bother triggering Watson, because most of these exceptions will be coming
                    // from buggy loggers written by users
                    Console.WriteLine(e.InnerException.ToString());
                }

                exitType = ExitType.LoggerAbort;
            }
            // handle logger failures (logger bugs)
            catch (InternalLoggerException e)
            {
                if (!e.InitializationException)
                {
                    // display the localized message from the outer exception in canonical format
                    Console.WriteLine($"MSBUILD : error {e.ErrorCode}: {e.Message}");
#if DEBUG
                    Console.WriteLine("This is an unhandled exception from a logger -- PLEASE OPEN A BUG AGAINST THE LOGGER OWNER.");
#endif
                    // write out exception details -- don't bother triggering Watson, because most of these exceptions will be coming
                    // from buggy loggers written by users
                    Console.WriteLine(e.InnerException.ToString());

                    exitType = ExitType.LoggerFailure;
                }
                else
                {
                    Console.WriteLine(
                        $"MSBUILD : error {e.ErrorCode}: {e.Message}{(e.InnerException != null ? $" {e.InnerException.Message}" : "")}");
                    exitType = ExitType.InitializationError;
                }
            }
            catch (BuildAbortedException e)
            {
                Console.WriteLine(
                    $"MSBUILD : error {e.ErrorCode}: {e.Message}{(e.InnerException != null ? $" {e.InnerException.Message}" : string.Empty)}");

                exitType = ExitType.Unexpected;
            }
            // handle fatal errors
            catch (Exception e)
            {
                // display a generic localized message for the user
                Console.WriteLine("{0}\r\n{1}", AssemblyResources.GetString("FatalError"), e.ToString());
#if DEBUG
                Console.WriteLine("This is an unhandled exception in MSBuild Engine -- PLEASE OPEN A BUG AGAINST THE MSBUILD TEAM.\r\n{0}", e.ToString());
#endif
                // rethrow, in case Watson is enabled on the machine -- if not, the CLR will write out exception details
                // allow the build lab to set an env var to avoid jamming the build
                if (Environment.GetEnvironmentVariable("MSBUILDDONOTLAUNCHDEBUGGER") != "1")
                {
                    throw;
                }
            }
            finally
            {
                s_buildComplete.Set();
                Console.CancelKeyPress -= cancelHandler;

                // Wait for any pending cancel, so that we get any remaining messages
                s_cancelComplete.WaitOne();

#if FEATURE_GET_COMMANDLINE
                MSBuildEventSource.Log.MSBuildExeStop(commandLine);
#else
                if (MSBuildEventSource.Log.IsEnabled()) {
                    MSBuildEventSource.Log.MSBuildExeStop(string.Join(" ", commandLine));
                }
#endif
            }
            /**********************************************************************************************************************
             * WARNING: Do NOT add any more catch blocks above!
             *********************************************************************************************************************/

            return exitType;
        }

#if (!STANDALONEBUILD)
        /// <summary>
        /// Use the Orcas Engine to build the project
        /// #############################################################################################
        /// #### Segregated into another method to avoid loading the old Engine in the regular case. ####
        /// #### Do not move back in to the main code path! #############################################
        /// #############################################################################################
        ///  We have marked this method as NoInlining because we do not want Microsoft.Build.Engine.dll to be loaded unless we really execute this code path
        /// </summary>
        [MethodImpl(MethodImplOptions.NoInlining)]
        private static ExitType OldOMBuildProject(ExitType exitType, string projectFile, string[] targets, string toolsVersion, Dictionary<string, string> globalProperties, ILogger[] loggers, LoggerVerbosity verbosity, bool needToValidateProject, string schemaFile, int cpuCount)
        {
            // Log something to avoid confusion caused by errant environment variable sending us down here
            Console.WriteLine(AssemblyResources.GetString("Using35Engine"));

            Microsoft.Build.BuildEngine.BuildPropertyGroup oldGlobalProps = new Microsoft.Build.BuildEngine.BuildPropertyGroup();
            // Copy over the global properties to the old OM
            foreach (KeyValuePair<string, string> globalProp in globalProperties)
            {
                oldGlobalProps.SetProperty(globalProp.Key, globalProp.Value);
            }

            if (!BuildProjectWithOldOM(projectFile, targets, toolsVersion, oldGlobalProps, loggers, verbosity, null, needToValidateProject, schemaFile, cpuCount))
            {
                exitType = ExitType.BuildError;
            }
            return exitType;
        }
#endif
        /// <summary>
        /// Handler for when CTRL-C or CTRL-BREAK is called.
        /// CTRL-BREAK means "die immediately"
        /// CTRL-C means "try to stop work and exit cleanly"
        /// </summary>
        private static void Console_CancelKeyPress(object sender, ConsoleCancelEventArgs e)
        {
            if (e.SpecialKey == ConsoleSpecialKey.ControlBreak)
            {
                e.Cancel = false; // required; the process will now be terminated rudely
                return;
            }

            e.Cancel = true; // do not terminate rudely

            if (s_buildCancellationSource.IsCancellationRequested)
            {
                return;
            }

            s_buildCancellationSource.Cancel();

            Console.WriteLine(ResourceUtilities.GetResourceString("AbortingBuild"));

            // The OS takes a lock in
            // kernel32.dll!_SetConsoleCtrlHandler, so if a task
            // waits for that lock somehow before quitting, it would hang
            // because we're in it here. One way a task can end up here is 
            // by calling Microsoft.Win32.SystemEvents.Initialize.
            // So do our work asynchronously so we can return immediately.
            // We're already on a threadpool thread anyway.
            WaitCallback callback = delegate
            {
                s_cancelComplete.Reset();

                // If the build is already complete, just exit.
                if (s_buildComplete.WaitOne(0))
                {
                    s_cancelComplete.Set();
                    return;
                }

                // If the build has already started (or already finished), we will cancel it
                // If the build has not yet started, it will cancel itself, because
                // we set alreadyCalled=1
                bool hasBuildStarted;
                lock (s_buildLock)
                {
                    hasBuildStarted = s_hasBuildStarted;
                }

                if (hasBuildStarted)
                {
                    BuildManager.DefaultBuildManager.CancelAllSubmissions();
                    s_buildComplete.WaitOne();
                }

                s_cancelComplete.Set(); // This will release our main Execute method so we can finally exit.
            };

            ThreadPoolExtensions.QueueThreadPoolWorkItemWithCulture(callback, CultureInfo.CurrentCulture, CultureInfo.CurrentUICulture);
        }

        /// <summary>
        /// Clears out any state accumulated from previous builds, and resets
        /// member data in preparation for a new build.
        /// </summary>
        private static void ResetBuildState()
        {
            s_includedResponseFiles = new List<string>();
            usingSwitchesFromAutoResponseFile = false;
        }

        /// <summary>
        /// The location of the application executable.
        /// </summary>
        /// <remarks>
        /// Initialized in the static constructor. See comment there.
        /// </remarks>
        private static readonly string s_exePath; // Do not initialize

        /// <summary>
        /// Name of the exe (presumably msbuild.exe)
        /// </summary>
        private static string s_exeName;

        /// <summary>
        /// Default name for the msbuild log file
        /// </summary>
        private const string msbuildLogFileName = "msbuild.log";

        /// <summary>
        /// Initializes the build engine, and starts the project building.
        /// </summary>
        /// <returns>true, if build succeeds</returns>
        [SuppressMessage("Microsoft.Maintainability", "CA1506:AvoidExcessiveClassCoupling", Justification = "Not going to refactor it right now")]
        internal static bool BuildProject
        (
            string projectFile,
            string[] targets,
            string toolsVersion,
            Dictionary<string, string> globalProperties,
            Dictionary<string, string> restoreProperties,
            ILogger[] loggers,
            LoggerVerbosity verbosity,
            DistributedLoggerRecord[] distributedLoggerRecords,
#if FEATURE_XML_SCHEMA_VALIDATION
            bool needToValidateProject,
            string schemaFile,
#endif
            int cpuCount,
            bool enableNodeReuse,
            TextWriter preprocessWriter,
            TextWriter targetsWriter,
            bool detailedSummary,
            ISet<string> warningsAsErrors,
            ISet<string> warningsAsMessages,
            bool enableRestore,
            ProfilerLogger profilerLogger,
            bool enableProfiler,
            bool interactive,
            bool isolateProjects,
            bool graphBuild,
            bool lowPriority,
            string[] inputResultsCaches,
            string outputResultsCache
        )
        {
            if (FileUtilities.IsVCProjFilename(projectFile) || FileUtilities.IsDspFilename(projectFile))
            {
                InitializationException.Throw(ResourceUtilities.FormatResourceStringStripCodeAndKeyword("ProjectUpgradeNeededToVcxProj", projectFile), null);
            }

            bool success = false;

            ProjectCollection projectCollection = null;
            bool onlyLogCriticalEvents = false;

            try
            {
                List<ForwardingLoggerRecord> remoteLoggerRecords = new List<ForwardingLoggerRecord>();
                foreach (DistributedLoggerRecord distRecord in distributedLoggerRecords)
                {
                    remoteLoggerRecords.Add(new ForwardingLoggerRecord(distRecord.CentralLogger, distRecord.ForwardingLoggerDescription));
                }

                // Targeted perf optimization for the case where we only have our own parallel console logger, and verbosity is quiet. In such a case
                // we know we won't emit any messages except for errors and warnings, so the engine should not bother even logging them.
                // If we're using the original serial console logger we can't do this, as it shows project started/finished context
                // around errors and warnings.
                // Telling the engine to not bother logging non-critical messages means that typically it can avoid loading any resources in the successful
                // build case.
                if (loggers.Length == 1 &&
                    remoteLoggerRecords.Count == 0 &&
                    verbosity == LoggerVerbosity.Quiet &&
                    loggers[0].Parameters != null &&
                    loggers[0].Parameters.IndexOf("ENABLEMPLOGGING", StringComparison.OrdinalIgnoreCase) != -1 &&
                    loggers[0].Parameters.IndexOf("DISABLEMPLOGGING", StringComparison.OrdinalIgnoreCase) == -1 &&
                    loggers[0].Parameters.IndexOf("V=", StringComparison.OrdinalIgnoreCase) == -1 &&                // Console logger could have had a verbosity
                    loggers[0].Parameters.IndexOf("VERBOSITY=", StringComparison.OrdinalIgnoreCase) == -1)          // override with the /clp switch
                {
                    // Must be exactly the console logger, not a derived type like the file logger.
                    Type t1 = loggers[0].GetType();
                    Type t2 = typeof(ConsoleLogger);
                    if (t1 == t2)
                    {
                        onlyLogCriticalEvents = true;
                    }
                }

                // HACK HACK: this enables task parameter logging.
                // This is a hack for now to make sure the perf hit only happens
                // on diagnostic. This should be changed to pipe it through properly,
                // perhaps as part of a fuller tracing feature.
                bool logTaskInputs = verbosity == LoggerVerbosity.Diagnostic;

                if (!logTaskInputs)
                {
                    foreach (var logger in loggers)
                    {
                        if (logger.Parameters != null &&
                            (logger.Parameters.IndexOf("V=DIAG", StringComparison.OrdinalIgnoreCase) != -1 ||
                             logger.Parameters.IndexOf("VERBOSITY=DIAG", StringComparison.OrdinalIgnoreCase) != -1)
                           )
                        {
                            logTaskInputs = true;
                            break;
                        }
                    }
                }

                if (!logTaskInputs)
                {
                    foreach (var logger in distributedLoggerRecords)
                    {
                        if (logger.CentralLogger?.Parameters != null &&
                            (logger.CentralLogger.Parameters.IndexOf("V=DIAG", StringComparison.OrdinalIgnoreCase) != -1 ||
                             logger.CentralLogger.Parameters.IndexOf("VERBOSITY=DIAG", StringComparison.OrdinalIgnoreCase) != -1)
                        )
                        {
                            logTaskInputs = true;
                            break;
                        }
                    }
                }

                ToolsetDefinitionLocations toolsetDefinitionLocations = ToolsetDefinitionLocations.Default;

                bool preprocessOnly = preprocessWriter != null && !FileUtilities.IsSolutionFilename(projectFile);
                bool targetsOnly = targetsWriter != null && !FileUtilities.IsSolutionFilename(projectFile);

                projectCollection = new ProjectCollection
                (
                    globalProperties,
                    loggers,
                    null,
                    toolsetDefinitionLocations,
                    cpuCount,
                    onlyLogCriticalEvents,
                    loadProjectsReadOnly: !preprocessOnly
                );

                if (toolsVersion != null && !projectCollection.ContainsToolset(toolsVersion))
                {
                    ThrowInvalidToolsVersionInitializationException(projectCollection.Toolsets, toolsVersion);
                }

#if FEATURE_XML_SCHEMA_VALIDATION
                // If the user has requested that the schema be validated, do that here. 
                if (needToValidateProject && !FileUtilities.IsSolutionFilename(projectFile))
                {
                    Microsoft.Build.Evaluation.Project project = projectCollection.LoadProject(projectFile, globalProperties, toolsVersion);
                    Microsoft.Build.Evaluation.Toolset toolset = projectCollection.GetToolset(toolsVersion ?? project.ToolsVersion);

                    if (toolset == null)
                    {
                        ThrowInvalidToolsVersionInitializationException(projectCollection.Toolsets, project.ToolsVersion);
                    }

                    ProjectSchemaValidationHandler.VerifyProjectSchema(projectFile, schemaFile, toolset.ToolsPath);

                    // If there are schema validation errors, an InitializationException is thrown, so if we get here,
                    // we can safely assume that the project successfully validated. 
                    projectCollection.UnloadProject(project);
                }
#endif

                if (preprocessOnly)
                {
                    Project project = projectCollection.LoadProject(projectFile, globalProperties, toolsVersion);

                    project.SaveLogicalProject(preprocessWriter);

                    projectCollection.UnloadProject(project);
                    success = true;
                }

                if (targetsOnly)
                {
                    success = PrintTargets(projectFile, toolsVersion, globalProperties, targetsWriter, projectCollection);
                }

                if (!preprocessOnly && !targetsOnly)
                {
                    BuildParameters parameters = new BuildParameters(projectCollection);

                    // By default we log synchronously to the console for compatibility with previous versions,
                    // but it is slightly slower
                    if (!string.Equals(Environment.GetEnvironmentVariable("MSBUILDLOGASYNC"), "1", StringComparison.Ordinal))
                    {
                        parameters.UseSynchronousLogging = true;
                    }

                    parameters.EnableNodeReuse = enableNodeReuse;
                    parameters.LowPriority = lowPriority;
#if FEATURE_ASSEMBLY_LOCATION
                    parameters.NodeExeLocation = Assembly.GetExecutingAssembly().Location;
#else
                    parameters.NodeExeLocation = BuildEnvironmentHelper.Instance.CurrentMSBuildExePath;
#endif
                    parameters.MaxNodeCount = cpuCount;
                    parameters.Loggers = projectCollection.Loggers;
                    parameters.ForwardingLoggers = remoteLoggerRecords;
                    parameters.ToolsetDefinitionLocations = Microsoft.Build.Evaluation.ToolsetDefinitionLocations.ConfigurationFile | Microsoft.Build.Evaluation.ToolsetDefinitionLocations.Registry;
                    parameters.DetailedSummary = detailedSummary;
                    parameters.LogTaskInputs = logTaskInputs;
                    parameters.WarningsAsErrors = warningsAsErrors;
                    parameters.WarningsAsMessages = warningsAsMessages;
                    parameters.Interactive = interactive;
                    parameters.IsolateProjects = isolateProjects;
                    parameters.InputResultsCacheFiles = inputResultsCaches;
                    parameters.OutputResultsCacheFile = outputResultsCache;

                    // Propagate the profiler flag into the project load settings so the evaluator
                    // can pick it up
                    if (profilerLogger != null || enableProfiler)
                    {
                        parameters.ProjectLoadSettings |= ProjectLoadSettings.ProfileEvaluation;
                    }

                    if (!string.IsNullOrEmpty(toolsVersion))
                    {
                        parameters.DefaultToolsVersion = toolsVersion;
                    }

                    string memoryUseLimit = Environment.GetEnvironmentVariable("MSBUILDMEMORYUSELIMIT");
                    if (!string.IsNullOrEmpty(memoryUseLimit))
                    {
                        parameters.MemoryUseLimit = Convert.ToInt32(memoryUseLimit, CultureInfo.InvariantCulture);

                        // The following ensures that when we divide the use by node count to get the per-limit amount, we always end up with a 
                        // positive value - otherwise setting it too low will result in a zero, which will enable only the default cache behavior
                        // which is not what is intended by using this environment variable.
                        if (parameters.MemoryUseLimit < parameters.MaxNodeCount)
                        {
                            parameters.MemoryUseLimit = parameters.MaxNodeCount;
                        }
                    }

                    BuildManager buildManager = BuildManager.DefaultBuildManager;

#if MSBUILDENABLEVSPROFILING
                    DataCollection.CommentMarkProfile(8800, "Pending Build Request from MSBuild.exe");
#endif
                    BuildResultCode? result = null;

                    var messagesToLogInBuildLoggers = Traits.Instance.EscapeHatches.DoNotSendDeferredMessagesToBuildManager
                        ? null
                        : GetMessagesToLogInBuildLoggers();

                    buildManager.BeginBuild(parameters, messagesToLogInBuildLoggers);

                    Exception exception = null;
                    try
                    {
                        try
                        {
                            // Determine if the user specified /Target:Restore which means we should only execute a restore in the fancy way that /restore is executed
                            bool restoreOnly = targets.Length == 1 && string.Equals(targets[0], MSBuildConstants.RestoreTargetName, StringComparison.OrdinalIgnoreCase);

                            // ExecuteRestore below changes the current working directory and does not change back. Therefore, if we try to create the request after
                            // the restore call we end up with incorrectly normalized paths to the project. To avoid that, we are preparing the request before the first
                            // build (restore) request.
                            // PS: We couldn't find a straight forward way to make the restore invocation clean up after itself, so we should this ugly but less risky
                            // approach.
                            GraphBuildRequestData graphBuildRequest = null;
                            BuildRequestData buildRequest = null;
                            if (!restoreOnly)
                            {
                                if (graphBuild)
                                {
                                    graphBuildRequest = new GraphBuildRequestData(new ProjectGraphEntryPoint(projectFile, globalProperties), targets, null);
                                }
                                else
                                {
                                    buildRequest = new BuildRequestData(projectFile, globalProperties, toolsVersion, targets, null);
                                }
                            }

                            if (enableRestore || restoreOnly)
                            {
                                (result, exception) = ExecuteRestore(projectFile, toolsVersion, buildManager, restoreProperties.Count > 0 ? restoreProperties : globalProperties);

                                if (result != BuildResultCode.Success)
                                {
                                    return false;
                                }
                            }

                            if (!restoreOnly)
                            {
                                if (graphBuild)
                                {
                                    (result, exception) = ExecuteGraphBuild(buildManager, graphBuildRequest);
                                }
                                else
                                {
                                    (result, exception) = ExecuteBuild(buildManager, buildRequest);
                                }
                            }

                            if (result != null && exception == null)
                            {
                                success = result == BuildResultCode.Success;
                            }
                        }
                        finally
                        {
                            buildManager.EndBuild();
                        }
                    }
                    catch (Exception ex)
                    {
                        exception = ex;
                        success = false;
                    }

                    if (exception != null)
                    {
                        success = false;

                        // InvalidProjectFileExceptions and its aggregates have already been logged.
                        if (exception.GetType() != typeof(InvalidProjectFileException)
                            && !(exception is AggregateException aggregateException && aggregateException.InnerExceptions.All(innerException => innerException is InvalidProjectFileException)))
                        {
                            if
                                (
                                exception.GetType() == typeof(LoggerException) ||
                                exception.GetType() == typeof(InternalLoggerException)
                                )
                            {
                                // We will rethrow this so the outer exception handler can catch it, but we don't
                                // want to log the outer exception stack here.
                                throw exception;
                            }

                            if (exception.GetType() == typeof(BuildAbortedException))
                            {
                                // this is not a bug and should not dump stack. It will already have been logged
                                // appropriately, there is no need to take any further action with it.
                            }
                            else
                            {
                                // After throwing again below the stack will be reset. Make certain we log everything we 
                                // can now
                                Console.WriteLine(AssemblyResources.GetString("FatalError"));
#if DEBUG
                                Console.WriteLine("This is an unhandled exception in MSBuild -- PLEASE OPEN A BUG AGAINST THE MSBUILD TEAM.");
#endif
                                Console.WriteLine(exception.ToString());
                                Console.WriteLine();

                                throw exception;
                            }
                        }
                    }
                }
            }
            // handle project file errors
            catch (InvalidProjectFileException ex)
            {
                // just eat the exception because it has already been logged
                ErrorUtilities.VerifyThrow(ex.HasBeenLogged, "Should have been logged");
                success = false;
            }
            finally
            {
                FileUtilities.ClearCacheDirectory();
                projectCollection?.Dispose();

                BuildManager.DefaultBuildManager.Dispose();
            }

            return success;
        }

        private static bool PrintTargets(string projectFile, string toolsVersion, Dictionary<string, string> globalProperties, TextWriter targetsWriter, ProjectCollection projectCollection)
        {
            try
            {
                Project project = projectCollection.LoadProject(projectFile, globalProperties, toolsVersion);

                foreach (string target in project.Targets.Keys)
                {
                    targetsWriter.WriteLine(target);
                }

                projectCollection.UnloadProject(project);
                return true;
            }
            catch (Exception ex)
            {
                var message = ResourceUtilities.FormatResourceStringStripCodeAndKeyword("TargetsCouldNotBePrinted", ex);
                Console.Error.WriteLine(message);
                return false;
            }
        }

        private static IEnumerable<BuildManager.DeferredBuildMessage> GetMessagesToLogInBuildLoggers()
        {
            return new[]
            {
                new BuildManager.DeferredBuildMessage(
                    ResourceUtilities.FormatResourceStringIgnoreCodeAndKeyword(
                        "Process",
                        Process.GetCurrentProcess().MainModule?.FileName ?? string.Empty),
                    MessageImportance.Low),
                new BuildManager.DeferredBuildMessage(
                    ResourceUtilities.FormatResourceStringIgnoreCodeAndKeyword(
                        "MSBExePath",
                        BuildEnvironmentHelper.Instance.CurrentMSBuildExePath),
                    MessageImportance.Low),
                new BuildManager.DeferredBuildMessage(
                    ResourceUtilities.FormatResourceStringIgnoreCodeAndKeyword(
                        "CommandLine",
                        Environment.CommandLine),
                    MessageImportance.Low),
                new BuildManager.DeferredBuildMessage(
                    ResourceUtilities.FormatResourceStringIgnoreCodeAndKeyword(
                        "CurrentDirectory",
                        Environment.CurrentDirectory),
                    MessageImportance.Low),
                new BuildManager.DeferredBuildMessage(
                    ResourceUtilities.FormatResourceStringIgnoreCodeAndKeyword(
                        "MSBVersion",
                        ProjectCollection.DisplayVersion),
                    MessageImportance.Low)
            };
        }

        private static (BuildResultCode result, Exception exception) ExecuteBuild(BuildManager buildManager, BuildRequestData request)
        {
            BuildSubmission submission;
            lock (s_buildLock)
            {
                submission = buildManager.PendBuildRequest(request);
                s_hasBuildStarted = true;

                // Even if Ctrl-C was already hit, we still pend the build request and then cancel.
                // That's so the build does not appear to have completed successfully.
                if (s_buildCancellationSource.IsCancellationRequested)
                {
                    buildManager.CancelAllSubmissions();
                }
            }

            var result = submission.Execute();
            return (result.OverallResult, result.Exception);
        }

        private static (BuildResultCode result, Exception exception) ExecuteGraphBuild(BuildManager buildManager, GraphBuildRequestData request)
        {
            GraphBuildSubmission submission;
            lock (s_buildLock)
            {
                submission = buildManager.PendBuildRequest(request);
                s_hasBuildStarted = true;

                // Even if Ctrl-C was already hit, we still pend the build request and then cancel.
                // That's so the build does not appear to have completed successfully.
                if (s_buildCancellationSource.IsCancellationRequested)
                {
                    buildManager.CancelAllSubmissions();
                }
            }

            GraphBuildResult result = submission.Execute();
            return (result.OverallResult, result.Exception);
        }

        private static (BuildResultCode result, Exception exception) ExecuteRestore(string projectFile, string toolsVersion, BuildManager buildManager, Dictionary<string, string> globalProperties)
        {
            // Make a copy of the global properties
            Dictionary<string, string> restoreGlobalProperties = new Dictionary<string, string>(globalProperties);

            // Add/set a property with a random value to ensure that restore happens under a different evaluation context
            // If the evaluation context is not different, then projects won't be re-evaluated after restore
            // The initializer syntax can't be used just in case a user set this property to a value
            restoreGlobalProperties["MSBuildRestoreSessionId"] = Guid.NewGuid().ToString("D");

            // Create a new request with a Restore target only and specify:
            //  - BuildRequestDataFlags.ClearCachesAfterBuild to ensure the projects will be reloaded from disk for subsequent builds
            //  - BuildRequestDataFlags.SkipNonexistentTargets to ignore missing targets since Restore does not require that all targets exist
            //  - BuildRequestDataFlags.IgnoreMissingEmptyAndInvalidImports to ignore imports that don't exist, are empty, or are invalid because restore might
            //     make available an import that doesn't exist yet and the <Import /> might be missing a condition.
            BuildRequestData restoreRequest = new BuildRequestData(
                projectFile,
                restoreGlobalProperties,
                toolsVersion,
                targetsToBuild: new[] { MSBuildConstants.RestoreTargetName },
                hostServices: null,
                flags: BuildRequestDataFlags.ClearCachesAfterBuild | BuildRequestDataFlags.SkipNonexistentTargets | BuildRequestDataFlags.IgnoreMissingEmptyAndInvalidImports);

            return ExecuteBuild(buildManager, restoreRequest);
        }

#if (!STANDALONEBUILD)
        /// <summary>
        /// Initializes the build engine, and starts the project build.
        /// Uses the Whidbey/Orcas object model.
        /// #############################################################################################
        /// #### Segregated into another method to avoid loading the old Engine in the regular case. ####
        /// #### Do not move back in to the main code path! #############################################
        /// #############################################################################################
        ///  We have marked this method as NoInlining because we do not want Microsoft.Build.Engine.dll to be loaded unless we really execute this code path
        /// </summary>
        /// <returns>true, if build succeeds</returns>
        [MethodImpl(MethodImplOptions.NoInlining)]
        private static bool BuildProjectWithOldOM(string projectFile, string[] targets, string toolsVersion, Microsoft.Build.BuildEngine.BuildPropertyGroup propertyBag, ILogger[] loggers, LoggerVerbosity verbosity, DistributedLoggerRecord[] distributedLoggerRecords, bool needToValidateProject, string schemaFile, int cpuCount)
        {
            string msbuildLocation = Path.GetDirectoryName(Assembly.GetAssembly(typeof(MSBuildApp)).Location);
            string localNodeProviderParameters = "msbuildlocation=" + msbuildLocation; /*This assembly is the exe*/ ;

            localNodeProviderParameters += ";nodereuse=false";

            Microsoft.Build.BuildEngine.Engine engine = new Microsoft.Build.BuildEngine.Engine(propertyBag, Microsoft.Build.BuildEngine.ToolsetDefinitionLocations.ConfigurationFile | Microsoft.Build.BuildEngine.ToolsetDefinitionLocations.Registry, cpuCount, localNodeProviderParameters);
            bool success = false;

            try
            {
                foreach (ILogger logger in loggers)
                {
                    engine.RegisterLogger(logger);
                }

                // Targeted perf optimization for the case where we only have our own parallel console logger, and verbosity is quiet. In such a case
                // we know we won't emit any messages except for errors and warnings, so the engine should not bother even logging them.
                // If we're using the original serial console logger we can't do this, as it shows project started/finished context
                // around errors and warnings.
                // Telling the engine to not bother logging non-critical messages means that typically it can avoid loading any resources in the successful
                // build case.
                if (loggers.Length == 1 &&
                    verbosity == LoggerVerbosity.Quiet &&
                    loggers[0].Parameters.IndexOf("ENABLEMPLOGGING", StringComparison.OrdinalIgnoreCase) != -1 &&
                    loggers[0].Parameters.IndexOf("DISABLEMPLOGGING", StringComparison.OrdinalIgnoreCase) == -1 &&
                    loggers[0].Parameters.IndexOf("V=", StringComparison.OrdinalIgnoreCase) == -1 &&                // Console logger could have had a verbosity
                    loggers[0].Parameters.IndexOf("VERBOSITY=", StringComparison.OrdinalIgnoreCase) == -1)          // override with the /clp switch
                {
                    // Must be exactly the console logger, not a derived type like the file logger.
                    Type t1 = loggers[0].GetType();
                    Type t2 = typeof(ConsoleLogger);
                    if (t1 == t2)
                    {
                        engine.OnlyLogCriticalEvents = true;
                    }
                }

                Microsoft.Build.BuildEngine.Project project = null;

                try
                {
                    project = new Microsoft.Build.BuildEngine.Project(engine, toolsVersion);
                }
                catch (InvalidOperationException e)
                {
                    InitializationException.Throw("InvalidToolsVersionError", toolsVersion, e, false /*no stack*/);
                }

                project.IsValidated = needToValidateProject;
                project.SchemaFile = schemaFile;

                project.Load(projectFile);

                success = engine.BuildProject(project, targets);
            }
            // handle project file errors
            catch (InvalidProjectFileException)
            {
                // just eat the exception because it has already been logged
            }
            finally
            {
                // Unregister loggers and finish with engine
                engine.Shutdown();
            }
            return success;
        }
#endif
        /// <summary>
        /// Verifies that the code is running on a supported operating system.
        /// </summary>
        private static void VerifyThrowSupportedOS()
        {
#if FEATURE_OSVERSION
            if ((Environment.OSVersion.Platform == PlatformID.Win32S) ||        // Win32S
                (Environment.OSVersion.Platform == PlatformID.Win32Windows) ||  // Windows 95, Windows 98, Windows ME
                (Environment.OSVersion.Platform == PlatformID.WinCE) ||         // Windows CE
                ((Environment.OSVersion.Platform == PlatformID.Win32NT) &&      // Windows NT 4.0 and earlier
                (Environment.OSVersion.Version.Major <= 4)))
            {
                // If we're running on any of the unsupported OS's, fail immediately.  This way,
                // we don't run into some obscure error down the line, totally confusing the user.
                InitializationException.VerifyThrow(false, "UnsupportedOS");
            }
#endif
        }

        /// <summary>
        /// MSBuild.exe need to fallback to English if it cannot print Japanese (or other language) characters
        /// </summary>
        internal static void SetConsoleUI()
        {
#if FEATURE_CULTUREINFO_CONSOLE_FALLBACK
            Thread thisThread = Thread.CurrentThread;

            // Eliminate the complex script cultures from the language selection.
            thisThread.CurrentUICulture = CultureInfo.CurrentUICulture.GetConsoleFallbackUICulture();

            // Determine if the language can be displayed in the current console codepage, otherwise set to US English
            int codepage;

            try
            {
                codepage = System.Console.OutputEncoding.CodePage;
            }
            catch (NotSupportedException)
            {
                // Failed to get code page: some customers have hit this and we don't know why
                thisThread.CurrentUICulture = new CultureInfo("en-US");
                return;
            }

            if (
                    codepage != 65001 // 65001 is Unicode
                    &&
                    codepage != thisThread.CurrentUICulture.TextInfo.OEMCodePage
                    &&
                    codepage != thisThread.CurrentUICulture.TextInfo.ANSICodePage
                )
            {
                thisThread.CurrentUICulture = new CultureInfo("en-US");
                return;
            }
#endif
#if RUNTIME_TYPE_NETCORE
            // https://github.com/dotnet/roslyn/issues/10785#issuecomment-238940601
            // by default, .NET Core doesn't have all code pages needed for Console apps.
            // see the .NET Core Notes in https://msdn.microsoft.com/en-us/library/system.diagnostics.process(v=vs.110).aspx
            Encoding.RegisterProvider(CodePagesEncodingProvider.Instance);
#endif
        }

        /// <summary>
        /// Gets all specified switches, from the command line, as well as all
        /// response files, including the auto-response file.
        /// </summary>
        /// <param name="commandLine"></param>
        /// <param name="switchesFromAutoResponseFile"></param>
        /// <param name="switchesNotFromAutoResponseFile"></param>
        /// <returns>Combined bag of switches.</returns>
        private static void GatherAllSwitches(
#if FEATURE_GET_COMMANDLINE
            string commandLine,
#else
            string [] commandLine,
#endif
            out CommandLineSwitches switchesFromAutoResponseFile, out CommandLineSwitches switchesNotFromAutoResponseFile)
        {
#if FEATURE_GET_COMMANDLINE
            // split the command line on (unquoted) whitespace
            var commandLineArgs = QuotingUtilities.SplitUnquoted(commandLine);

            s_exeName = FileUtilities.FixFilePath(QuotingUtilities.Unquote(commandLineArgs[0]));
#else
            var commandLineArgs = new List<string>(commandLine);

            s_exeName = BuildEnvironmentHelper.Instance.CurrentMSBuildExePath;
#endif

#if USE_MSBUILD_DLL_EXTN
            var msbuildExtn = ".dll";
#else
            var msbuildExtn = ".exe";
#endif
            if (!s_exeName.EndsWith(msbuildExtn, StringComparison.OrdinalIgnoreCase))
            {
                s_exeName += msbuildExtn;
            }

            // discard the first piece, because that's the path to the executable -- the rest are args
            commandLineArgs.RemoveAt(0);

            // parse the command line, and flag syntax errors and obvious switch errors
            switchesNotFromAutoResponseFile = new CommandLineSwitches();
            GatherCommandLineSwitches(commandLineArgs, switchesNotFromAutoResponseFile);

            // parse the auto-response file (if "/noautoresponse" is not specified), and combine those switches with the
            // switches on the command line
            switchesFromAutoResponseFile = new CommandLineSwitches();
            if (!switchesNotFromAutoResponseFile[CommandLineSwitches.ParameterlessSwitch.NoAutoResponse])
            {
                GatherAutoResponseFileSwitches(s_exePath, switchesFromAutoResponseFile);
            }
        }

        /// <summary>
        /// Coordinates the parsing of the command line. It detects switches on the command line, gathers their parameters, and
        /// flags syntax errors, and other obvious switch errors.
        /// </summary>
        /// <remarks>
        /// Internal for unit testing only.
        /// </remarks>
        internal static void GatherCommandLineSwitches(List<string> commandLineArgs, CommandLineSwitches commandLineSwitches)
        {
            foreach (string commandLineArg in commandLineArgs)
            {
                string unquotedCommandLineArg = QuotingUtilities.Unquote(commandLineArg, out var doubleQuotesRemovedFromArg);

                if (unquotedCommandLineArg.Length > 0)
                {
                    // response file switch starts with @
                    if (unquotedCommandLineArg.StartsWith("@", StringComparison.Ordinal))
                    {
                        GatherResponseFileSwitch(unquotedCommandLineArg, commandLineSwitches);
                    }
                    else
                    {
                        string switchName;
                        string switchParameters;

                        // all switches should start with - or / or -- unless a project is being specified
                        if (!ValidateSwitchIndicatorInUnquotedArgument(unquotedCommandLineArg) || FileUtilities.LooksLikeUnixFilePath(unquotedCommandLineArg))
                        {
                            switchName = null;
                            // add a (fake) parameter indicator for later parsing
                            switchParameters = $":{commandLineArg}";
                        }
                        else
                        {
                            // check if switch has parameters (look for the : parameter indicator)
                            int switchParameterIndicator = unquotedCommandLineArg.IndexOf(':');

                            // get the length of the beginning sequence considered as a switch indicator (- or / or --)
                            int switchIndicatorsLength = GetLengthOfSwitchIndicator(unquotedCommandLineArg);

                            // extract the switch name and parameters -- the name is sandwiched between the switch indicator (the
                            // leading - or / or --) and the parameter indicator (if the switch has parameters); the parameters (if any)
                            // follow the parameter indicator
                            if (switchParameterIndicator == -1)
                            {
                                switchName = unquotedCommandLineArg.Substring(switchIndicatorsLength);
                                switchParameters = string.Empty;
                            }
                            else
                            {
                                switchName = unquotedCommandLineArg.Substring(switchIndicatorsLength, switchParameterIndicator - 1);
                                switchParameters = ExtractSwitchParameters(commandLineArg, unquotedCommandLineArg, doubleQuotesRemovedFromArg, switchName, switchParameterIndicator);
                            }
                        }

                        // Special case: for the switches "/m" (or "/maxCpuCount") and "/bl" (or "/binarylogger") we wish to pretend we saw a default argument
                        // This allows a subsequent /m:n on the command line to override it.
                        // We could create a new kind of switch with optional parameters, but it's a great deal of churn for this single case. 
                        // Note that if no "/m" or "/maxCpuCount" switch -- either with or without parameters -- is present, then we still default to 1 cpu
                        // for backwards compatibility.
                        if (string.IsNullOrEmpty(switchParameters))
                        {
                            if (string.Equals(switchName, "m", StringComparison.OrdinalIgnoreCase) ||
                                string.Equals(switchName, "maxcpucount", StringComparison.OrdinalIgnoreCase))
                            {
<<<<<<< HEAD
                                int numberOfCpus = NativeMethodsShared.GetLogicalCoreCount();

                                switchParameters = ":" + numberOfCpus;
=======
                                int numberOfCpus = Environment.ProcessorCount;
#if !MONO
                                // .NET Core on Windows returns a core count limited to the current NUMA node
                                //     https://github.com/dotnet/runtime/issues/29686
                                // so always double-check it.
                                if (NativeMethodsShared.IsWindows && ChangeWaves.AreFeaturesEnabled(ChangeWaves.Wave16_8)
#if NETFRAMEWORK
                                     // .NET Framework calls Windows APIs that have a core count limit (32/64 depending on process bitness).
                                     // So if we get a high core count on full framework, double-check it.
                                     && (numberOfCpus >= 32)
#endif
                                    )
                                {
                                    var result = NativeMethodsShared.GetLogicalCoreCount();
                                    if(result != -1)
                                        numberOfCpus = result;
                                }
#endif
                                switchParameters = $":{numberOfCpus}";
>>>>>>> ab9a8395
                            }
                            else if (string.Equals(switchName, "bl", StringComparison.OrdinalIgnoreCase) ||
                                string.Equals(switchName, "binarylogger", StringComparison.OrdinalIgnoreCase))
                            {
                                // we have to specify at least one parameter otherwise it's impossible to distinguish the situation
                                // where /bl is not specified at all vs. where /bl is specified without the file name.
                                switchParameters = ":msbuild.binlog";
                            }
                            else if (string.Equals(switchName, "prof", StringComparison.OrdinalIgnoreCase) ||
                                     string.Equals(switchName, "profileevaluation", StringComparison.OrdinalIgnoreCase))
                            {
                                switchParameters = ":no-file";
                            }
                        }

                        if (CommandLineSwitches.IsParameterlessSwitch(switchName, out var parameterlessSwitch, out var duplicateSwitchErrorMessage))
                        {
                            GatherParameterlessCommandLineSwitch(commandLineSwitches, parameterlessSwitch, switchParameters, duplicateSwitchErrorMessage, unquotedCommandLineArg);
                        }
                        else if (CommandLineSwitches.IsParameterizedSwitch(switchName, out var parameterizedSwitch, out duplicateSwitchErrorMessage, out var multipleParametersAllowed, out var missingParametersErrorMessage, out var unquoteParameters, out var allowEmptyParameters))
                        {
                            GatherParameterizedCommandLineSwitch(commandLineSwitches, parameterizedSwitch, switchParameters, duplicateSwitchErrorMessage, multipleParametersAllowed, missingParametersErrorMessage, unquoteParameters, unquotedCommandLineArg, allowEmptyParameters);
                        }
                        else
                        {
                            commandLineSwitches.SetUnknownSwitchError(unquotedCommandLineArg);
                        }
                    }
                }
            }
        }

        /// <summary>
        /// Extracts a switch's parameters after processing all quoting around the switch.
        /// </summary>
        /// <remarks>
        /// This method is marked "internal" for unit-testing purposes only -- ideally it should be "private".
        /// </remarks>
        /// <param name="commandLineArg"></param>
        /// <param name="unquotedCommandLineArg"></param>
        /// <param name="doubleQuotesRemovedFromArg"></param>
        /// <param name="switchName"></param>
        /// <param name="switchParameterIndicator"></param>
        /// <returns>The given switch's parameters (with interesting quoting preserved).</returns>
        internal static string ExtractSwitchParameters
        (
            string commandLineArg,
            string unquotedCommandLineArg,
            int doubleQuotesRemovedFromArg,
            string switchName,
            int switchParameterIndicator
        )
        {

            // find the parameter indicator again using the quoted arg
            // NOTE: since the parameter indicator cannot be part of a switch name, quoting around it is not relevant, because a
            // parameter indicator cannot be escaped or made into a literal
            int quotedSwitchParameterIndicator = commandLineArg.IndexOf(':');

            // check if there is any quoting in the name portion of the switch
            string unquotedSwitchIndicatorAndName = QuotingUtilities.Unquote(commandLineArg.Substring(0, quotedSwitchParameterIndicator), out var doubleQuotesRemovedFromSwitchIndicatorAndName);

            ErrorUtilities.VerifyThrow(switchName == unquotedSwitchIndicatorAndName.Substring(1),
                "The switch name extracted from either the partially or completely unquoted arg should be the same.");

            ErrorUtilities.VerifyThrow(doubleQuotesRemovedFromArg >= doubleQuotesRemovedFromSwitchIndicatorAndName,
                "The name portion of the switch cannot contain more quoting than the arg itself.");

            string switchParameters;
            // if quoting in the name portion of the switch was terminated
            if ((doubleQuotesRemovedFromSwitchIndicatorAndName % 2) == 0)
            {
                // get the parameters exactly as specified on the command line i.e. including quoting
                switchParameters = commandLineArg.Substring(quotedSwitchParameterIndicator);
            }
            else
            {
                // if quoting was not terminated in the name portion of the switch, and the terminal double-quote (if any)
                // terminates the switch parameters
                int terminalDoubleQuote = commandLineArg.IndexOf('"', quotedSwitchParameterIndicator + 1);
                if (((doubleQuotesRemovedFromArg - doubleQuotesRemovedFromSwitchIndicatorAndName) <= 1) &&
                    ((terminalDoubleQuote == -1) || (terminalDoubleQuote == (commandLineArg.Length - 1))))
                {
                    // then the parameters are not quoted in any interesting way, so use the unquoted parameters
                    switchParameters = unquotedCommandLineArg.Substring(switchParameterIndicator);
                }
                else
                {
                    // otherwise, use the quoted parameters, after compensating for the quoting that was started in the name
                    // portion of the switch
                    switchParameters = $":\"{commandLineArg.Substring(quotedSwitchParameterIndicator + 1)}";
                }
            }

            ErrorUtilities.VerifyThrow(switchParameters != null, "We must be able to extract the switch parameters.");

            return switchParameters;
        }

        /// <summary>
        /// Used to keep track of response files to prevent them from
        /// being included multiple times (or even recursively).
        /// </summary>
        private static List<string> s_includedResponseFiles;

        /// <summary>
        /// Called when a response file switch is detected on the command line. It loads the specified response file, and parses
        /// each line in it like a command line. It also prevents multiple (or recursive) inclusions of the same response file.
        /// </summary>
        /// <param name="unquotedCommandLineArg"></param>
        /// <param name="commandLineSwitches"></param>
        private static void GatherResponseFileSwitch(string unquotedCommandLineArg, CommandLineSwitches commandLineSwitches)
        {
            try
            {
                string responseFile = FileUtilities.FixFilePath(unquotedCommandLineArg.Substring(1));

                if (responseFile.Length == 0)
                {
                    commandLineSwitches.SetSwitchError("MissingResponseFileError", unquotedCommandLineArg);
                }
                else if (!FileSystems.Default.FileExists(responseFile))
                {
                    commandLineSwitches.SetParameterError("ResponseFileNotFoundError", unquotedCommandLineArg);
                }
                else
                {
                    // normalize the response file path to help catch multiple (or recursive) inclusions
                    responseFile = Path.GetFullPath(responseFile);
                    // NOTE: for network paths or mapped paths, normalization is not guaranteed to work

                    bool isRepeatedResponseFile = false;

                    foreach (string includedResponseFile in s_includedResponseFiles)
                    {
                        if (string.Equals(responseFile, includedResponseFile, StringComparison.OrdinalIgnoreCase))
                        {
                            commandLineSwitches.SetParameterError("RepeatedResponseFileError", unquotedCommandLineArg);
                            isRepeatedResponseFile = true;
                            break;
                        }
                    }

                    if (!isRepeatedResponseFile)
                    {
                        var responseFileDirectory = FileUtilities.EnsureTrailingSlash(Path.GetDirectoryName(responseFile));
                        s_includedResponseFiles.Add(responseFile);

                        List<string> argsFromResponseFile;

#if FEATURE_ENCODING_DEFAULT
                        using (StreamReader responseFileContents = new StreamReader(responseFile, Encoding.Default)) // HIGHCHAR: If response files have no byte-order marks, then assume ANSI rather than ASCII.
#else
                        using (StreamReader responseFileContents = FileUtilities.OpenRead(responseFile)) // HIGHCHAR: If response files have no byte-order marks, then assume ANSI rather than ASCII.
#endif
                        {
                            argsFromResponseFile = new List<string>();

                            while (responseFileContents.Peek() != -1)
                            {
                                // ignore leading whitespace on each line
                                string responseFileLine = responseFileContents.ReadLine().TrimStart();

                                // skip comment lines beginning with #
                                if (!responseFileLine.StartsWith("#", StringComparison.Ordinal))
                                {
                                    // Allow special case to support a path relative to the .rsp file being processed.
                                    responseFileLine = Regex.Replace(responseFileLine, responseFilePathReplacement,
                                        responseFileDirectory, RegexOptions.IgnoreCase);

                                    // treat each line of the response file like a command line i.e. args separated by whitespace
                                    argsFromResponseFile.AddRange(QuotingUtilities.SplitUnquoted(Environment.ExpandEnvironmentVariables(responseFileLine)));
                                }
                            }
                        }

                        GatherCommandLineSwitches(argsFromResponseFile, commandLineSwitches);
                    }
                }
            }
            catch (NotSupportedException e)
            {
                commandLineSwitches.SetParameterError("ReadResponseFileError", unquotedCommandLineArg, e);
            }
            catch (SecurityException e)
            {
                commandLineSwitches.SetParameterError("ReadResponseFileError", unquotedCommandLineArg, e);
            }
            catch (UnauthorizedAccessException e)
            {
                commandLineSwitches.SetParameterError("ReadResponseFileError", unquotedCommandLineArg, e);
            }
            catch (IOException e)
            {
                commandLineSwitches.SetParameterError("ReadResponseFileError", unquotedCommandLineArg, e);
            }
        }

        /// <summary>
        /// Called when a switch that doesn't take parameters is detected on the command line.
        /// </summary>
        /// <param name="commandLineSwitches"></param>
        /// <param name="parameterlessSwitch"></param>
        /// <param name="switchParameters"></param>
        /// <param name="duplicateSwitchErrorMessage"></param>
        /// <param name="unquotedCommandLineArg"></param>
        private static void GatherParameterlessCommandLineSwitch
        (
            CommandLineSwitches commandLineSwitches,
            CommandLineSwitches.ParameterlessSwitch parameterlessSwitch,
            string switchParameters,
            string duplicateSwitchErrorMessage,
            string unquotedCommandLineArg
        )
        {
            // switch should not have any parameters
            if (switchParameters.Length == 0)
            {
                // check if switch is duplicated, and if that's allowed
                if (!commandLineSwitches.IsParameterlessSwitchSet(parameterlessSwitch) ||
                    (duplicateSwitchErrorMessage == null))
                {
                    commandLineSwitches.SetParameterlessSwitch(parameterlessSwitch, unquotedCommandLineArg);
                }
                else
                {
                    commandLineSwitches.SetSwitchError(duplicateSwitchErrorMessage, unquotedCommandLineArg);
                }
            }
            else
            {
                commandLineSwitches.SetUnexpectedParametersError(unquotedCommandLineArg);
            }
        }

        /// <summary>
        /// Called when a switch that takes parameters is detected on the command line. This method flags errors and stores the
        /// switch parameters.
        /// </summary>
        /// <param name="commandLineSwitches"></param>
        /// <param name="parameterizedSwitch"></param>
        /// <param name="switchParameters"></param>
        /// <param name="duplicateSwitchErrorMessage"></param>
        /// <param name="multipleParametersAllowed"></param>
        /// <param name="missingParametersErrorMessage"></param>
        /// <param name="unquoteParameters"></param>
        /// <param name="unquotedCommandLineArg"></param>
        private static void GatherParameterizedCommandLineSwitch
        (
            CommandLineSwitches commandLineSwitches,
            CommandLineSwitches.ParameterizedSwitch parameterizedSwitch,
            string switchParameters,
            string duplicateSwitchErrorMessage,
            bool multipleParametersAllowed,
            string missingParametersErrorMessage,
            bool unquoteParameters,
            string unquotedCommandLineArg,
            bool allowEmptyParameters
        )
        {
            if (// switch must have parameters
                (switchParameters.Length > 1) ||
                // unless the parameters are optional
                (missingParametersErrorMessage == null))
            {
                // check if switch is duplicated, and if that's allowed
                if (!commandLineSwitches.IsParameterizedSwitchSet(parameterizedSwitch) ||
                    (duplicateSwitchErrorMessage == null))
                {
                    // skip the parameter indicator (if any)
                    if (switchParameters.Length > 0)
                    {
                        switchParameters = switchParameters.Substring(1);
                    }

                    // save the parameters after unquoting and splitting them if necessary
                    if (!commandLineSwitches.SetParameterizedSwitch(parameterizedSwitch, unquotedCommandLineArg, switchParameters, multipleParametersAllowed, unquoteParameters, allowEmptyParameters))
                    {
                        // if parsing revealed there were no real parameters, flag an error, unless the parameters are optional
                        if (missingParametersErrorMessage != null)
                        {
                            commandLineSwitches.SetSwitchError(missingParametersErrorMessage, unquotedCommandLineArg);
                        }
                    }
                }
                else
                {
                    commandLineSwitches.SetSwitchError(duplicateSwitchErrorMessage, unquotedCommandLineArg);
                }
            }
            else
            {
                commandLineSwitches.SetSwitchError(missingParametersErrorMessage, unquotedCommandLineArg);
            }
        }

        /// <summary>
        /// The name of the auto-response file.
        /// </summary>
        private const string autoResponseFileName = "MSBuild.rsp";

        /// <summary>
        /// The name of an auto-response file to search for in the project directory and above.
        /// </summary>
        private const string directoryResponseFileName = "Directory.Build.rsp";

        /// <summary>
        /// String replacement pattern to support paths in response files.
        /// </summary>
        private const string responseFilePathReplacement = "%MSBuildThisFileDirectory%";

        /// <summary>
        /// Whether switches from the auto-response file are being used.
        /// </summary>
        internal static bool usingSwitchesFromAutoResponseFile = false;

        /// <summary>
        /// Parses the auto-response file (assumes the "/noautoresponse" switch is not specified on the command line), and combines the
        /// switches from the auto-response file with the switches passed in.
        /// Returns true if the response file was found.
        /// </summary>
        private static bool GatherAutoResponseFileSwitches(string path, CommandLineSwitches switchesFromAutoResponseFile)
        {
            string autoResponseFile = Path.Combine(path, autoResponseFileName);
            return GatherAutoResponseFileSwitchesFromFullPath(autoResponseFile, switchesFromAutoResponseFile);
        }

        private static bool GatherAutoResponseFileSwitchesFromFullPath(string autoResponseFile, CommandLineSwitches switchesFromAutoResponseFile)
        {
            bool found = false;

            // if the auto-response file does not exist, only use the switches on the command line
            if (FileSystems.Default.FileExists(autoResponseFile))
            {
                found = true;
                GatherResponseFileSwitch($"@{autoResponseFile}", switchesFromAutoResponseFile);

                // if the "/noautoresponse" switch was set in the auto-response file, flag an error
                if (switchesFromAutoResponseFile[CommandLineSwitches.ParameterlessSwitch.NoAutoResponse])
                {
                    switchesFromAutoResponseFile.SetSwitchError("CannotAutoDisableAutoResponseFile",
                        switchesFromAutoResponseFile.GetParameterlessSwitchCommandLineArg(CommandLineSwitches.ParameterlessSwitch.NoAutoResponse));
                }

                if (switchesFromAutoResponseFile.HaveAnySwitchesBeenSet())
                {
                    // we picked up some switches from the auto-response file
                    usingSwitchesFromAutoResponseFile = true;
                }

                // Throw errors found in the response file
                switchesFromAutoResponseFile.ThrowErrors();
            }

            return found;
        }

        /// <summary>
        /// Coordinates the processing of all detected switches. It gathers information necessary to invoke the build engine, and
        /// performs deeper error checking on the switches and their parameters.
        /// </summary>
        /// <returns>true, if build can be invoked</returns>
        private static bool ProcessCommandLineSwitches
        (
            CommandLineSwitches switchesFromAutoResponseFile,
            CommandLineSwitches switchesNotFromAutoResponseFile,
            ref string projectFile,
            ref string[] targets,
            ref string toolsVersion,
            ref Dictionary<string, string> globalProperties,
            ref ILogger[] loggers,
            ref LoggerVerbosity verbosity,
            ref List<DistributedLoggerRecord> distributedLoggerRecords,
#if FEATURE_XML_SCHEMA_VALIDATION
            ref bool needToValidateProject,
            ref string schemaFile,
#endif
            ref int cpuCount,
            ref bool enableNodeReuse,
            ref TextWriter preprocessWriter,
            ref TextWriter targetsWriter,
            ref bool detailedSummary,
            ref ISet<string> warningsAsErrors,
            ref ISet<string> warningsAsMessages,
            ref bool enableRestore,
            ref bool interactive,
            ref ProfilerLogger profilerLogger,
            ref bool enableProfiler,
            ref Dictionary<string, string> restoreProperties,
            ref bool isolateProjects,
            ref bool graphBuild,
            ref string[] inputResultsCaches,
            ref string outputResultsCache,
            ref bool lowPriority,
            bool recursing
        )
        {
            bool invokeBuild = false;

            // combine the auto-response file switches with the command line switches in a left-to-right manner, where the
            // auto-response file switches are on the left (default options), and the command line switches are on the
            // right (overriding options) so that we consume switches in the following sequence of increasing priority:
            // (1) switches from the msbuild.rsp file/s, including recursively included response files
            // (2) switches from the command line, including recursively included response file switches inserted at the point they are declared with their "@" symbol
            CommandLineSwitches commandLineSwitches = new CommandLineSwitches();
            commandLineSwitches.Append(switchesFromAutoResponseFile);    // lowest precedence
            commandLineSwitches.Append(switchesNotFromAutoResponseFile);

#if DEBUG
            if (commandLineSwitches[CommandLineSwitches.ParameterlessSwitch.WaitForDebugger])
            {
                BuildManager.WaitForDebugger = true;

                if (!Debugger.IsAttached)
                {
                    Process currentProcess = Process.GetCurrentProcess();
                    Console.WriteLine($"Waiting for debugger to attach... ({currentProcess.MainModule.FileName} PID {currentProcess.Id})");
                    while (!Debugger.IsAttached)
                    {
                        Thread.Sleep(100);
                    }
                }
            }
#endif

            // show copyright message if nologo switch is not set
            // NOTE: we heed the nologo switch even if there are switch errors
            if (!recursing && !commandLineSwitches[CommandLineSwitches.ParameterlessSwitch.NoLogo] && !commandLineSwitches.IsParameterizedSwitchSet(CommandLineSwitches.ParameterizedSwitch.Preprocess))
            {
                DisplayCopyrightMessage();
            }

            // if help switch is set (regardless of switch errors), show the help message and ignore the other switches
            if (commandLineSwitches[CommandLineSwitches.ParameterlessSwitch.Help])
            {
                ShowHelpMessage();
            }
            else if (commandLineSwitches.IsParameterizedSwitchSet(CommandLineSwitches.ParameterizedSwitch.NodeMode))
            {
                StartLocalNode(commandLineSwitches);
            }
            else
            {
                // if help switch is not set, and errors were found, abort (don't process the remaining switches)
                commandLineSwitches.ThrowErrors();

                // if version switch is set, just show the version and quit (ignore the other switches)
                if (commandLineSwitches[CommandLineSwitches.ParameterlessSwitch.Version])
                {
                    ShowVersion();
                }
                else
                {
                    // figure out what project we are building
                    projectFile = ProcessProjectSwitch(commandLineSwitches[CommandLineSwitches.ParameterizedSwitch.Project], commandLineSwitches[CommandLineSwitches.ParameterizedSwitch.IgnoreProjectExtensions], Directory.GetFiles);

                    if (!recursing && !commandLineSwitches[CommandLineSwitches.ParameterlessSwitch.NoAutoResponse])
                    {
                        // gather any switches from an msbuild.rsp that is next to the project or solution file itself
                        string projectDirectory = Path.GetDirectoryName(Path.GetFullPath(projectFile));

                        // gather any switches from the first Directory.Build.rsp found in the project directory or above
                        string directoryResponseFile = FileUtilities.GetPathOfFileAbove(directoryResponseFileName, projectDirectory);

                        bool found = !string.IsNullOrWhiteSpace(directoryResponseFile) && GatherAutoResponseFileSwitchesFromFullPath(directoryResponseFile, switchesFromAutoResponseFile);

                        // Don't look for more response files if it's only in the same place we already looked (next to the exe)
                        if (!string.Equals(projectDirectory, s_exePath, StringComparison.OrdinalIgnoreCase))
                        {
                            // this combines any found, with higher precedence, with the switches from the original auto response file switches
                            found |= GatherAutoResponseFileSwitches(projectDirectory, switchesFromAutoResponseFile);
                        }

                        if (found)
                        {
                            // we presumably read in more switches, so start our switch processing all over again,
                            // so that we consume switches in the following sequence of increasing priority:
                            // (1) switches from the msbuild.rsp next to msbuild.exe, including recursively included response files
                            // (2) switches from this msbuild.rsp next to the project or solution <<--------- these we have just now merged with (1)
                            // (3) switches from the command line, including recursively included response file switches inserted at the point they are declared with their "@" symbol
                            return ProcessCommandLineSwitches(
                                                               switchesFromAutoResponseFile,
                                                               switchesNotFromAutoResponseFile,
                                                               ref projectFile,
                                                               ref targets,
                                                               ref toolsVersion,
                                                               ref globalProperties,
                                                               ref loggers,
                                                               ref verbosity,
                                                               ref distributedLoggerRecords,
#if FEATURE_XML_SCHEMA_VALIDATION
                                                               ref needToValidateProject,
                                                               ref schemaFile,
#endif
                                                               ref cpuCount,
                                                               ref enableNodeReuse,
                                                               ref preprocessWriter,
                                                               ref targetsWriter,
                                                               ref detailedSummary,
                                                               ref warningsAsErrors,
                                                               ref warningsAsMessages,
                                                               ref enableRestore,
                                                               ref interactive,
                                                               ref profilerLogger,
                                                               ref enableProfiler,
                                                               ref restoreProperties,
                                                               ref isolateProjects,
                                                               ref graphBuild,
                                                               ref inputResultsCaches,
                                                               ref outputResultsCache,
                                                               ref lowPriority,
                                                               recursing: true
                                                             );
                        }
                    }

                    // figure out which targets we are building
                    targets = ProcessTargetSwitch(commandLineSwitches[CommandLineSwitches.ParameterizedSwitch.Target]);

                    // figure out which ToolsVersion has been set on the command line
                    toolsVersion = ProcessToolsVersionSwitch(commandLineSwitches[CommandLineSwitches.ParameterizedSwitch.ToolsVersion]);

                    // figure out which properties have been set on the command line
                    globalProperties = ProcessPropertySwitch(commandLineSwitches[CommandLineSwitches.ParameterizedSwitch.Property]);

                    // figure out which restore-only properties have been set on the command line
                    restoreProperties = ProcessPropertySwitch(commandLineSwitches[CommandLineSwitches.ParameterizedSwitch.RestoreProperty]);

                    // figure out if there was a max cpu count provided
                    cpuCount = ProcessMaxCPUCountSwitch(commandLineSwitches[CommandLineSwitches.ParameterizedSwitch.MaxCPUCount]);

                    // figure out if we should reuse nodes
                    // If FEATURE_NODE_REUSE is OFF, just validates that the switch is OK, and always returns False
                    enableNodeReuse = ProcessNodeReuseSwitch(commandLineSwitches[CommandLineSwitches.ParameterizedSwitch.NodeReuse]);

                    // determine what if any writer to preprocess to
                    preprocessWriter = null;
                    if (commandLineSwitches.IsParameterizedSwitchSet(CommandLineSwitches.ParameterizedSwitch.Preprocess))
                    {
                        preprocessWriter = ProcessPreprocessSwitch(commandLineSwitches[CommandLineSwitches.ParameterizedSwitch.Preprocess]);
                    }

                    // determine what if any writer to print targets to
                    targetsWriter = null;
                    if (commandLineSwitches.IsParameterizedSwitchSet(CommandLineSwitches.ParameterizedSwitch.Targets))
                    {
                        targetsWriter = ProcessTargetsSwitch(commandLineSwitches[CommandLineSwitches.ParameterizedSwitch.Targets]);
                    }

                    detailedSummary = commandLineSwitches.IsParameterlessSwitchSet(CommandLineSwitches.ParameterlessSwitch.DetailedSummary);

                    warningsAsErrors = ProcessWarnAsErrorSwitch(commandLineSwitches);

                    warningsAsMessages = ProcessWarnAsMessageSwitch(commandLineSwitches);

                    if (commandLineSwitches.IsParameterizedSwitchSet(CommandLineSwitches.ParameterizedSwitch.Restore))
                    {
                        enableRestore = ProcessBooleanSwitch(commandLineSwitches[CommandLineSwitches.ParameterizedSwitch.Restore], defaultValue: true, resourceName: "InvalidRestoreValue");
                    }

                    if (commandLineSwitches.IsParameterizedSwitchSet(CommandLineSwitches.ParameterizedSwitch.Interactive))
                    {
                        interactive = ProcessBooleanSwitch(commandLineSwitches[CommandLineSwitches.ParameterizedSwitch.Interactive], defaultValue: true, resourceName: "InvalidInteractiveValue");
                    }

                    if (commandLineSwitches.IsParameterizedSwitchSet(CommandLineSwitches.ParameterizedSwitch.IsolateProjects))
                    {
                        isolateProjects = ProcessBooleanSwitch(commandLineSwitches[CommandLineSwitches.ParameterizedSwitch.IsolateProjects], defaultValue: true, resourceName: "InvalidIsolateProjectsValue");
                    }

                    if (commandLineSwitches.IsParameterizedSwitchSet(CommandLineSwitches.ParameterizedSwitch.GraphBuild))
                    {
                        graphBuild = ProcessBooleanSwitch(commandLineSwitches[CommandLineSwitches.ParameterizedSwitch.GraphBuild], defaultValue: true, resourceName: "InvalidGraphBuildValue");
                    }

                    if (commandLineSwitches.IsParameterizedSwitchSet(CommandLineSwitches.ParameterizedSwitch.LowPriority))
                    {
                        lowPriority = ProcessBooleanSwitch(commandLineSwitches[CommandLineSwitches.ParameterizedSwitch.LowPriority], defaultValue: true, resourceName: "InvalidLowPriorityValue");
                    }

                    inputResultsCaches = ProcessInputResultsCaches(commandLineSwitches);

                    outputResultsCache = ProcessOutputResultsCache(commandLineSwitches);

                    // figure out which loggers are going to listen to build events
                    string[][] groupedFileLoggerParameters = commandLineSwitches.GetFileLoggerParameters();

                    loggers = ProcessLoggingSwitches(
                        commandLineSwitches[CommandLineSwitches.ParameterizedSwitch.Logger],
                        commandLineSwitches[CommandLineSwitches.ParameterizedSwitch.DistributedLogger],
                        commandLineSwitches[CommandLineSwitches.ParameterizedSwitch.Verbosity],
                        commandLineSwitches[CommandLineSwitches.ParameterlessSwitch.NoConsoleLogger],
                        commandLineSwitches[CommandLineSwitches.ParameterlessSwitch.DistributedFileLogger],
                        commandLineSwitches[CommandLineSwitches.ParameterizedSwitch.FileLoggerParameters], // used by DistributedFileLogger
                        commandLineSwitches[CommandLineSwitches.ParameterizedSwitch.ConsoleLoggerParameters],
                        commandLineSwitches[CommandLineSwitches.ParameterizedSwitch.BinaryLogger],
                        commandLineSwitches[CommandLineSwitches.ParameterizedSwitch.ProfileEvaluation],
                        groupedFileLoggerParameters,
                        out distributedLoggerRecords,
                        out verbosity,
                        ref detailedSummary,
                        cpuCount,
                        out profilerLogger,
                        out enableProfiler
                        );

                    // If we picked up switches from the autoreponse file, let the user know. This could be a useful
                    // hint to a user that does not know that we are picking up the file automatically.
                    // Since this is going to happen often in normal use, only log it in high verbosity mode.
                    // Also, only log it to the console; logging to loggers would involve increasing the public API of
                    // the Engine, and we don't want to do that.
                    if (usingSwitchesFromAutoResponseFile && LoggerVerbosity.Diagnostic == verbosity)
                    {
                        Console.WriteLine(ResourceUtilities.FormatResourceStringStripCodeAndKeyword("PickedUpSwitchesFromAutoResponse", autoResponseFileName));
                    }

                    if (verbosity == LoggerVerbosity.Diagnostic)
                    {
                        string equivalentCommandLine = commandLineSwitches.GetEquivalentCommandLineExceptProjectFile();
                        Console.WriteLine($"{Path.Combine(s_exePath, s_exeName)} {equivalentCommandLine} {projectFile}");
                    }

#if FEATURE_XML_SCHEMA_VALIDATION
                    // figure out if the project needs to be validated against a schema
                    needToValidateProject = commandLineSwitches.IsParameterizedSwitchSet(CommandLineSwitches.ParameterizedSwitch.Validate);
                    schemaFile = ProcessValidateSwitch(commandLineSwitches[CommandLineSwitches.ParameterizedSwitch.Validate]);
#endif
                    invokeBuild = true;
                }
            }

            ErrorUtilities.VerifyThrow(!invokeBuild || !string.IsNullOrEmpty(projectFile), "We should have a project file if we're going to build.");

            return invokeBuild;
        }

        private static string ProcessOutputResultsCache(CommandLineSwitches commandLineSwitches)
        {
            return commandLineSwitches.IsParameterizedSwitchSet(CommandLineSwitches.ParameterizedSwitch.OutputResultsCache)
                ? commandLineSwitches[CommandLineSwitches.ParameterizedSwitch.OutputResultsCache].FirstOrDefault(p => p != null) ?? string.Empty
                : null;
        }

        private static string[] ProcessInputResultsCaches(CommandLineSwitches commandLineSwitches)
        {
            return commandLineSwitches.IsParameterizedSwitchSet(CommandLineSwitches.ParameterizedSwitch.InputResultsCaches)
                ? commandLineSwitches[CommandLineSwitches.ParameterizedSwitch.InputResultsCaches].Where(p => p != null).ToArray()
                : null;
        }

        /// <summary>
        /// Processes the node reuse switch, the user can set node reuse to true, false or not set the switch. If the switch is
        /// not set the system will check to see if the process is being run as an administrator. This check in localnode provider
        /// will determine the node reuse setting for that case.
        /// </summary>
        internal static bool ProcessNodeReuseSwitch(string[] parameters)
        {
            bool enableNodeReuse;
#if FEATURE_NODE_REUSE
            enableNodeReuse = true;
#else
            enableNodeReuse = false;
#endif

            if (Environment.GetEnvironmentVariable("MSBUILDDISABLENODEREUSE") == "1") // For example to disable node reuse in a gated checkin, without using the flag
            {
                enableNodeReuse = false;
            }

            if (parameters.Length > 0)
            {
                try
                {
                    // There does not seem to be a localizable function for this
                    enableNodeReuse = bool.Parse(parameters[parameters.Length - 1]);
                }
                catch (FormatException ex)
                {
                    CommandLineSwitchException.Throw("InvalidNodeReuseValue", parameters[parameters.Length - 1], ex.Message);
                }
                catch (ArgumentNullException ex)
                {
                    CommandLineSwitchException.Throw("InvalidNodeReuseValue", parameters[parameters.Length - 1], ex.Message);
                }
            }

#if !FEATURE_NODE_REUSE
            if(enableNodeReuse) // Only allowed to pass False on the command line for this switch if the feature is disabled for this installation
                CommandLineSwitchException.Throw("InvalidNodeReuseTrueValue", parameters[parameters.Length - 1]);
#endif

            return enableNodeReuse;
        }

        /// <summary>
        /// Figure out what TextWriter we should preprocess the project file to.
        /// If no parameter is provided to the switch, the default is to output to the console.
        /// </summary>
        internal static TextWriter ProcessPreprocessSwitch(string[] parameters)
        {
            TextWriter writer = Console.Out;

            if (parameters.Length > 0)
            {
                try
                {
                    writer = FileUtilities.OpenWrite(parameters[parameters.Length - 1], append: false);
                }
                catch (Exception ex) when (ExceptionHandling.IsIoRelatedException(ex))
                {
                    CommandLineSwitchException.Throw("InvalidPreprocessPath", parameters[parameters.Length - 1], ex.Message);
                }
            }

            return writer;
        }

        internal static TextWriter ProcessTargetsSwitch(string[] parameters)
        {
            TextWriter writer = Console.Out;

            if (parameters.Length > 0)
            {
                try
                {
                    writer = FileUtilities.OpenWrite(parameters[parameters.Length - 1], append: false);
                }
                catch (Exception ex) when (ExceptionHandling.IsIoRelatedException(ex))
                {
                    CommandLineSwitchException.Throw("TargetsCouldNotBePrinted", parameters[parameters.Length - 1], ex.Message);
                }
            }

            return writer;
        }

        internal static ISet<string> ProcessWarnAsErrorSwitch(CommandLineSwitches commandLineSwitches)
        {
            // TODO: Parse an environment variable as well?

            if (!commandLineSwitches.IsParameterizedSwitchSet(CommandLineSwitches.ParameterizedSwitch.WarningsAsErrors))
            {
                return null;
            }

            string[] parameters = commandLineSwitches[CommandLineSwitches.ParameterizedSwitch.WarningsAsErrors];

            ISet<string> warningsAsErrors = new HashSet<string>(StringComparer.OrdinalIgnoreCase);

            foreach (string code in parameters
                .SelectMany(parameter => parameter?.Split(s_commaSemicolon, StringSplitOptions.RemoveEmptyEntries) ?? new string[] { null }))
            {
                if (code == null)
                {
                    // An empty /warnaserror is added as "null".  In this case, the list is cleared
                    // so that all warnings are treated errors
                    warningsAsErrors.Clear();
                }
                else if (!string.IsNullOrWhiteSpace(code))
                {
                    warningsAsErrors.Add(code.Trim());
                }
            }

            return warningsAsErrors;
        }

        internal static ISet<string> ProcessWarnAsMessageSwitch(CommandLineSwitches commandLineSwitches)
        {
            if (!commandLineSwitches.IsParameterizedSwitchSet(CommandLineSwitches.ParameterizedSwitch.WarningsAsMessages))
            {
                return null;
            }

            string[] parameters = commandLineSwitches[CommandLineSwitches.ParameterizedSwitch.WarningsAsMessages];

            ISet<string> warningsAsMessages = new HashSet<string>(StringComparer.OrdinalIgnoreCase);

            foreach (string code in parameters
                .SelectMany(parameter => parameter?.Split(s_commaSemicolon, StringSplitOptions.RemoveEmptyEntries))
                .Where(i => !string.IsNullOrWhiteSpace(i))
                .Select(i => i.Trim()))
            {
                warningsAsMessages.Add(code);
            }

            return warningsAsMessages;
        }

        internal static bool ProcessBooleanSwitch(string[] parameters, bool defaultValue, string resourceName)
        {
            bool value = defaultValue;

            if (parameters.Length > 0)
            {
                try
                {
                    value = bool.Parse(parameters[parameters.Length - 1]);
                }
                catch (FormatException ex)
                {
                    CommandLineSwitchException.Throw(resourceName, parameters[parameters.Length - 1], ex.Message);
                }
                catch (ArgumentNullException ex)
                {
                    CommandLineSwitchException.Throw(resourceName, parameters[parameters.Length - 1], ex.Message);
                }
            }

            return value;
        }

        /// <summary>
        /// Processes the profiler evaluation switch
        /// </summary>
        /// <remarks>
        /// If the switch is provided, it adds a <see cref="ProfilerLogger"/> to the collection of loggers
        /// and also returns the created logger. Otherwise, the collection of loggers is not affected and null
        /// is returned
        /// </remarks>
        internal static ProfilerLogger ProcessProfileEvaluationSwitch(string[] parameters, List<ILogger> loggers, out bool enableProfiler)
        {
            if (parameters == null || parameters.Length == 0)
            {
                enableProfiler = false;
                return null;
            }

            enableProfiler = true;
            var profilerFile = parameters[parameters.Length - 1];

            // /prof was specified, but don't attach a logger to write a file
            if (profilerFile == "no-file")
            {
                return null;
            }

            // Check if the file name is valid
            try
            {
                new FileInfo(profilerFile);
            }
            catch (ArgumentException ex)
            {
                CommandLineSwitchException.Throw("InvalidProfilerValue", parameters[parameters.Length - 1],
                    ex.Message);
            }
            catch (PathTooLongException ex)
            {
                CommandLineSwitchException.Throw("InvalidProfilerValue", parameters[parameters.Length - 1],
                    ex.Message);
            }
            catch (NotSupportedException ex)
            {
                CommandLineSwitchException.Throw("InvalidProfilerValue", parameters[parameters.Length - 1],
                    ex.Message);
            }

            var logger = new ProfilerLogger(profilerFile);
            loggers.Add(logger);

            return logger;
        }

        /// <summary>
        /// Uses the input from thinNodeMode switch to start a local node server
        /// </summary>
        /// <param name="commandLineSwitches"></param>
        private static void StartLocalNode(CommandLineSwitches commandLineSwitches)
        {
            string[] input = commandLineSwitches[CommandLineSwitches.ParameterizedSwitch.NodeMode];
            int nodeModeNumber = 0;

            if (input.Length > 0)
            {
                try
                {
                    nodeModeNumber = int.Parse(input[0], CultureInfo.InvariantCulture);
                }
                catch (FormatException ex)
                {
                    CommandLineSwitchException.Throw("InvalidNodeNumberValue", input[0], ex.Message);
                }
                catch (OverflowException ex)
                {
                    CommandLineSwitchException.Throw("InvalidNodeNumberValue", input[0], ex.Message);
                }

                CommandLineSwitchException.VerifyThrow(nodeModeNumber >= 0, "InvalidNodeNumberValueIsNegative", input[0]);
            }

#if !STANDALONEBUILD
            if (!commandLineSwitches[CommandLineSwitches.ParameterlessSwitch.OldOM])
#endif
            {
                bool restart = true;
                while (restart)
                {
                    Exception nodeException = null;
                    NodeEngineShutdownReason shutdownReason = NodeEngineShutdownReason.Error;
                    // normal OOP node case
                    if (nodeModeNumber == 1)
                    {
                        OutOfProcNode node = new OutOfProcNode();

                        // If FEATURE_NODE_REUSE is OFF, just validates that the switch is OK, and always returns False
                        bool nodeReuse = ProcessNodeReuseSwitch(commandLineSwitches[CommandLineSwitches.ParameterizedSwitch.NodeReuse]);
                        string[] lowPriorityInput = commandLineSwitches[CommandLineSwitches.ParameterizedSwitch.LowPriority];
                        bool lowpriority = lowPriorityInput.Length > 0 && lowPriorityInput[0].Equals("true");

                        shutdownReason = node.Run(nodeReuse, lowpriority, out nodeException);

                        FileUtilities.ClearCacheDirectory();
                    }
                    else if (nodeModeNumber == 2)
                    {
                        OutOfProcTaskHostNode node = new OutOfProcTaskHostNode();
                        shutdownReason = node.Run(out nodeException);
                    }
                    else
                    {
                        CommandLineSwitchException.Throw("InvalidNodeNumberValue", nodeModeNumber.ToString());
                    }

                    if (shutdownReason == NodeEngineShutdownReason.Error)
                    {
                        Debug.WriteLine("An error has happened, throwing an exception");
                        throw nodeException;
                    }

                    if (shutdownReason != NodeEngineShutdownReason.BuildCompleteReuse)
                    {
                        restart = false;
                    }
                }
            }
#if !STANDALONEBUILD
            else
            {
                StartLocalNodeOldOM(nodeModeNumber);
            }
#endif
        }

#if !STANDALONEBUILD
        /// <summary>
        /// Start an old-OM local node
        /// </summary>
        /// <remarks>
        /// #############################################################################################
        /// #### Segregated into another method to avoid loading the old Engine in the regular case. ####
        /// #### Do not move back in to the main code path! #############################################
        /// #############################################################################################
        ///  We have marked this method as NoInlining because we do not want Microsoft.Build.Engine.dll to be loaded unless we really execute this code path
        /// </remarks>
        [MethodImpl(MethodImplOptions.NoInlining)]
        private static void StartLocalNodeOldOM(int nodeNumber)
        {
            Microsoft.Build.BuildEngine.LocalNode.StartLocalNodeServer(nodeNumber);
        }
#endif

        /// <summary>
        /// Process the /m: switch giving the CPU count
        /// </summary>
        /// <remarks>
        /// Internal for unit testing only
        /// </remarks>
        internal static int ProcessMaxCPUCountSwitch(string[] parameters)
        {
            int cpuCount = 1;

            if (parameters.Length > 0)
            {
                try
                {
                    cpuCount = int.Parse(parameters[parameters.Length - 1], CultureInfo.InvariantCulture);
                }
                catch (FormatException ex)
                {
                    CommandLineSwitchException.Throw("InvalidMaxCPUCountValue", parameters[parameters.Length - 1], ex.Message);
                }
                catch (OverflowException ex)
                {
                    CommandLineSwitchException.Throw("InvalidMaxCPUCountValue", parameters[parameters.Length - 1], ex.Message);
                }

                CommandLineSwitchException.VerifyThrow(cpuCount > 0 && cpuCount <= 1024, "InvalidMaxCPUCountValueOutsideRange", parameters[parameters.Length - 1]);
            }

            return cpuCount;
        }

        /// <summary>
        /// Figures out what project to build.
        /// Throws if it cannot figure it out.
        /// </summary>
        /// <param name="parameters"></param>
        /// <returns>The project filename/path.</returns>
        /// Internal for testing purposes
        internal static string ProcessProjectSwitch
                               (
                                 string[] parameters,
                                 string[] projectsExtensionsToIgnore,
                                 DirectoryGetFiles getFiles
                               )
        {
            ErrorUtilities.VerifyThrow(parameters.Length <= 1, "It should not be possible to specify more than 1 project at a time.");
            string projectFile = null;

            string projectDirectory = null;

            if (parameters.Length == 1)
            {
                projectFile = FileUtilities.FixFilePath(parameters[0]);

                if (FileSystems.Default.DirectoryExists(projectFile))
                {
                    // If the project file is actually a directory then change the directory to be searched
                    // and null out the project file
                    projectDirectory = projectFile;
                    projectFile = null;
                }
                else
                {
                    InitializationException.VerifyThrow(FileSystems.Default.FileExists(projectFile), "ProjectNotFoundError", projectFile);
                }
            }

            // We need to look in a directory for a project file...
            if (projectFile == null)
            {
                ValidateExtensions(projectsExtensionsToIgnore);
                HashSet<string> extensionsToIgnore = new HashSet<string>(projectsExtensionsToIgnore ?? Array.Empty<string>(), StringComparer.OrdinalIgnoreCase);
                // Get all files in the current directory that have a proj-like extension
                string[] potentialProjectFiles = getFiles(projectDirectory ?? ".", "*.*proj");
                List<string> actualProjectFiles = new List<string>();
                if (potentialProjectFiles != null)
                {
                    foreach (string s in potentialProjectFiles)
                    {
                        if (!extensionsToIgnore.Contains(Path.GetExtension(s)) && !s.EndsWith("~", StringComparison.CurrentCultureIgnoreCase))
                        {
                            actualProjectFiles.Add(s);
                        }
                    }
                }

                // Get all files in the current directory that have a sln extension
                string[] potentialSolutionFiles = getFiles(projectDirectory ?? ".", "*.sln");
                List<string> actualSolutionFiles = new List<string>();
                List<string> solutionFilterFiles = new List<string>();
                if (potentialSolutionFiles != null)
                {
                    foreach (string s in potentialSolutionFiles)
                    {
                        if (!extensionsToIgnore.Contains(Path.GetExtension(s)))
                        {
                            if (FileUtilities.IsSolutionFilterFilename(s))
                            {
                                solutionFilterFiles.Add(s);
                            }
                            else if (FileUtilities.IsSolutionFilename(s))
                            {
                                actualSolutionFiles.Add(s);
                            }
                        }
                    }
                }

                // If there is exactly 1 project file and exactly 1 solution file
                if (actualProjectFiles.Count == 1 && actualSolutionFiles.Count == 1)
                {
                    // Grab the name of both project and solution without extensions
                    string solutionName = Path.GetFileNameWithoutExtension(actualSolutionFiles[0]);
                    string projectName = Path.GetFileNameWithoutExtension(actualProjectFiles[0]);
                    // Compare the names and error if they are not identical
                    InitializationException.VerifyThrow(string.Equals(solutionName, projectName, StringComparison.OrdinalIgnoreCase), projectDirectory == null ? "AmbiguousProjectError" : "AmbiguousProjectDirectoryError", null, projectDirectory);
                    projectFile = actualSolutionFiles[0];
                }
                // If there is more than one solution file in the current directory we have no idea which one to use
                else if (actualSolutionFiles.Count > 1)
                {
                    InitializationException.VerifyThrow(false, projectDirectory == null ? "AmbiguousProjectError" : "AmbiguousProjectDirectoryError", null, projectDirectory);
                }
                // If there is more than one project file in the current directory we may be able to figure it out
                else if (actualProjectFiles.Count > 1)
                {
                    // We have more than one project, it is ambiguous at the moment
                    bool isAmbiguousProject = true;

                    // If there are exactly two projects and one of them is a .proj use that one and ignore the other
                    if (actualProjectFiles.Count == 2)
                    {
                        string firstPotentialProjectExtension = Path.GetExtension(actualProjectFiles[0]);
                        string secondPotentialProjectExtension = Path.GetExtension(actualProjectFiles[1]);

                        // If the two projects have the same extension we can't decide which one to pick
                        if (!string.Equals(firstPotentialProjectExtension, secondPotentialProjectExtension, StringComparison.OrdinalIgnoreCase))
                        {
                            // Check to see if the first project is the proj, if it is use it
                            if (string.Equals(firstPotentialProjectExtension, ".proj", StringComparison.OrdinalIgnoreCase))
                            {
                                projectFile = actualProjectFiles[0];
                                // We have made a decision
                                isAmbiguousProject = false;
                            }
                            // If the first project is not the proj check to see if the second one is the proj, if so use it
                            else if (string.Equals(secondPotentialProjectExtension, ".proj", StringComparison.OrdinalIgnoreCase))
                            {
                                projectFile = actualProjectFiles[1];
                                // We have made a decision
                                isAmbiguousProject = false;
                            }
                        }
                    }
                    InitializationException.VerifyThrow(!isAmbiguousProject, projectDirectory == null ? "AmbiguousProjectError" : "AmbiguousProjectDirectoryError", null, projectDirectory);
                }
                // if there are no project, solution filter, or solution files in the directory, we can't build
                else if (actualProjectFiles.Count == 0 &&
                         actualSolutionFiles.Count== 0 &&
                         solutionFilterFiles.Count == 0)
                {
                    InitializationException.VerifyThrow(false, "MissingProjectError");
                }
                else
                {
                    // We are down to only one project, solution, or solution filter.
                    // If only 1 solution build the solution.  If only 1 project build the project. Otherwise, build the solution filter.
                    projectFile = actualSolutionFiles.Count == 1 ? actualSolutionFiles[0] : actualProjectFiles.Count == 1 ? actualProjectFiles[0] : solutionFilterFiles[0];
                    InitializationException.VerifyThrow(actualSolutionFiles.Count == 1 || actualProjectFiles.Count == 1 || solutionFilterFiles.Count == 1, projectDirectory == null ? "AmbiguousProjectError" : "AmbiguousProjectDirectoryError", null, projectDirectory);
                }
            }

            return projectFile;
        }

        private static void ValidateExtensions(string[] projectExtensionsToIgnore)
        {
            if (projectExtensionsToIgnore?.Length > 0)
            {
                foreach (string extension in projectExtensionsToIgnore)
                {
                    // There has to be more than a . passed in as the extension.
                    InitializationException.VerifyThrow(extension?.Length >= 2, "InvalidExtensionToIgnore", extension);

                    // There is an invalid char in the extensionToIgnore.
                    InitializationException.VerifyThrow(extension.IndexOfAny(Path.GetInvalidPathChars()) == -1, "InvalidExtensionToIgnore", extension, null, false);

                    // There were characters before the extension.
                    InitializationException.VerifyThrow(string.Equals(extension, Path.GetExtension(extension), StringComparison.OrdinalIgnoreCase), "InvalidExtensionToIgnore", extension, null, false);

                    // Make sure that no wild cards are in the string because for now we don't allow wild card extensions.
                    InitializationException.VerifyThrow(extension.IndexOfAny(s_wildcards) == -1, "InvalidExtensionToIgnore", extension, null, false);
                }
            }
        }

        /// <summary>
        /// Checks whether an argument given as a parameter starts with valid indicator,
        /// <br/>which means, whether switch begins with one of: "/", "-", "--"
        /// </summary>
        /// <param name="unquotedCommandLineArgument">Command line argument with beginning indicator (e.g. --help).
        /// <br/>This argument has to be unquoted, otherwise the first character will always be a quote character "</param>
        /// <returns>true if argument's beginning matches one of possible indicators
        /// <br/>false if argument's beginning doesn't match any of correct indicator
        /// </returns>
        private static bool ValidateSwitchIndicatorInUnquotedArgument(string unquotedCommandLineArgument)
        {
            return unquotedCommandLineArgument.StartsWith("-", StringComparison.Ordinal) // superset of "--"
                || unquotedCommandLineArgument.StartsWith("/", StringComparison.Ordinal);
        }

        /// <summary>
        /// Gets the length of the switch indicator (- or / or --)
        /// <br/>The length returned from this method is deduced from the beginning sequence of unquoted argument.
        /// <br/>This way it will "assume" that there's no further error (e.g. //  or ---) which would also be considered as a correct indicator.
        /// </summary>
        /// <param name="unquotedSwitch">Unquoted argument with leading indicator and name</param>
        /// <returns>Correct length of used indicator
        /// <br/>0 if no leading sequence recognized as correct indicator</returns>
        /// Internal for testing purposes
        internal static int GetLengthOfSwitchIndicator(string unquotedSwitch)
        {
            if (unquotedSwitch.StartsWith("--", StringComparison.Ordinal))
            {
                return 2;
            }
            else if (unquotedSwitch.StartsWith("-", StringComparison.Ordinal) || unquotedSwitch.StartsWith("/", StringComparison.Ordinal))
            {
                return 1;
            }
            else
            {
                return 0;
            }
        }

        /// <summary>
        /// Figures out which targets are to be built.
        /// </summary>
        /// <param name="parameters"></param>
        /// <returns>List of target names.</returns>
        private static string[] ProcessTargetSwitch(string[] parameters)
        {
            return parameters;
        }

        /// <summary>
        /// The = sign is used to pair properties with their values on the command line.
        /// </summary>
        private static readonly char[] s_propertyValueSeparator = MSBuildConstants.EqualsChar;

        /// <summary>
        /// This is a set of wildcard chars which can cause a file extension to be invalid 
        /// </summary>
        private static readonly char[] s_wildcards = MSBuildConstants.WildcardChars;

        /// <summary>
        /// Determines which ToolsVersion was specified on the command line.  If more than
        /// one ToolsVersion was specified, we honor only the final ToolsVersion.
        /// </summary>
        /// <param name="parameters"></param>
        /// <returns></returns>
        private static string ProcessToolsVersionSwitch(string[] parameters)
        {
            if (parameters.Length > 0)
            {
                // We don't do any validation on the value of the ToolsVersion here, since we don't 
                // know what a valid value looks like.  The engine will take care of this later.
                return parameters[parameters.Length - 1];
            }

            return null;
        }

        /// <summary>
        /// Figures out which properties were set on the command line.
        /// Internal for unit testing.
        /// </summary>
        /// <param name="parameters"></param>
        /// <returns>BuildProperty bag.</returns>
        internal static Dictionary<string, string> ProcessPropertySwitch(string[] parameters)
        {
            Dictionary<string, string> properties = new Dictionary<string, string>(StringComparer.OrdinalIgnoreCase);

            foreach (string parameter in parameters)
            {
                // split each <prop>=<value> string into 2 pieces, breaking on the first = that is found
                string[] parameterSections = parameter.Split(s_propertyValueSeparator, 2);

                Debug.Assert((parameterSections.Length >= 1) && (parameterSections.Length <= 2),
                    "String.Split() will return at least one string, and no more than two.");

                // check that the property name is not blank, and the property has a value
                CommandLineSwitchException.VerifyThrow((parameterSections[0].Length > 0) && (parameterSections.Length == 2),
                    "InvalidPropertyError", parameter);

                // Validation of whether the property has a reserved name will occur when
                // we start to build: and it will be logged then, too.
                properties[parameterSections[0]] = parameterSections[1];
            }

            return properties;
        }

        /// <summary>
        /// Instantiates the loggers that are going to listen to events from this build.
        /// </summary>
        /// <returns>List of loggers.</returns>
        private static ILogger[] ProcessLoggingSwitches
        (
            string[] loggerSwitchParameters,
            string[] distributedLoggerSwitchParameters,
            string[] verbositySwitchParameters,
            bool noConsoleLogger,
            bool distributedFileLogger,
            string[] fileLoggerParameters,
            string[] consoleLoggerParameters,
            string[] binaryLoggerParameters,
            string[] profileEvaluationParameters,
            string[][] groupedFileLoggerParameters,
            out List<DistributedLoggerRecord> distributedLoggerRecords,
            out LoggerVerbosity verbosity,
            ref bool detailedSummary,
            int cpuCount,
            out ProfilerLogger profilerLogger,
            out bool enableProfiler
        )
        {
            // if verbosity level is not specified, use the default
            verbosity = LoggerVerbosity.Normal;

            if (verbositySwitchParameters.Length > 0)
            {
                // Read the last verbosity switch found
                verbosity = ProcessVerbositySwitch(verbositySwitchParameters[verbositySwitchParameters.Length - 1]);
            }

            var loggers = ProcessLoggerSwitch(loggerSwitchParameters, verbosity);

            // Add any loggers which have been specified on the commandline
            distributedLoggerRecords = ProcessDistributedLoggerSwitch(distributedLoggerSwitchParameters, verbosity);

            ProcessConsoleLoggerSwitch(noConsoleLogger, consoleLoggerParameters, distributedLoggerRecords, verbosity, cpuCount, loggers);

            ProcessDistributedFileLogger(distributedFileLogger, fileLoggerParameters, distributedLoggerRecords, loggers, cpuCount);

            ProcessFileLoggers(groupedFileLoggerParameters, distributedLoggerRecords, verbosity, cpuCount, loggers);

            ProcessBinaryLogger(binaryLoggerParameters, loggers, ref verbosity);

            profilerLogger = ProcessProfileEvaluationSwitch(profileEvaluationParameters, loggers, out enableProfiler);

            if (verbosity == LoggerVerbosity.Diagnostic)
            {
                detailedSummary = true;
            }

            return loggers.ToArray();
        }

        /// <summary>
        /// Parameters for a particular logger may be passed in fragments that we have to aggregate: for example,
        ///   /flp:foo=bar;baz=biz /flp:boz=bez becomes "foo=bar;baz=biz;boz=bez"
        /// We are going to aggregate the LoggerParameters into one LoggerParameters string
        /// to do this we must first trim off the ; from the start and the end of the strings as 
        /// this would interfere with the use of string.Join by possibly having ;; at the beginning or end of a
        /// logger parameter
        /// </summary>
        internal static string AggregateParameters(string anyPrefixingParameter, string[] parametersToAggregate)
        {
            for (int i = 0; i < parametersToAggregate.Length; i++)
            {
                parametersToAggregate[i] = parametersToAggregate[i].Trim(MSBuildConstants.SemicolonChar);
            }

            // Join the logger parameters into one string separated by semicolons
            string result = anyPrefixingParameter ?? string.Empty;

            result += string.Join(";", parametersToAggregate);

            return result;
        }

        /// <summary>
        /// Add a file logger with the appropriate parameters to the loggers list for each
        /// non-empty set of file logger parameters provided.
        /// </summary>
        private static void ProcessFileLoggers(string[][] groupedFileLoggerParameters, List<DistributedLoggerRecord> distributedLoggerRecords, LoggerVerbosity verbosity, int cpuCount, List<ILogger> loggers)
        {
            for (int i = 0; i < groupedFileLoggerParameters.Length; i++)
            {
                // If we had no, say, "/fl5" then continue; we may have a "/fl6" and so on
                if (groupedFileLoggerParameters[i] == null) continue;

                string fileParameters = "SHOWPROJECTFILE=TRUE;";
                // Use a default log file name of "msbuild.log", "msbuild1.log", "msbuild2.log", etc; put this first on the parameter
                // list so that any supplied log file parameter will override it 
                if (i == 0)
                {
                    fileParameters += "logfile=msbuild.log;";
                }
                else
                {
                    fileParameters += $"logfile=msbuild{i}.log;";
                }

                if (groupedFileLoggerParameters[i].Length > 0)
                {
                    // Join the file logger parameters into one string separated by semicolons
                    fileParameters = AggregateParameters(fileParameters, groupedFileLoggerParameters[i]);
                }

                FileLogger fileLogger = new FileLogger();
                // Set to detailed by default, can be overidden by fileLoggerParameters
                LoggerVerbosity defaultFileLoggerVerbosity = LoggerVerbosity.Detailed;
                fileLogger.Verbosity = defaultFileLoggerVerbosity;

                if (cpuCount == 1)
                {
                    // We've decided to use the MP logger even in single proc mode.
                    // Switch it on here, rather than in the logger, so that other hosts that use
                    // the existing ConsoleLogger don't see the behavior change in single proc.
                    fileLogger.Parameters = $"ENABLEMPLOGGING;{fileParameters}";
                    loggers.Add(fileLogger);
                }
                else
                {
                    fileLogger.Parameters = fileParameters;

                    // For performance, register this logger using the forwarding logger mechanism, rather than as an old-style
                    // central logger.
                    DistributedLoggerRecord forwardingLoggerRecord = CreateForwardingLoggerRecord(fileLogger, fileParameters, defaultFileLoggerVerbosity);
                    distributedLoggerRecords.Add(forwardingLoggerRecord);
                }
            }
        }

        private static void ProcessBinaryLogger(string[] binaryLoggerParameters, List<ILogger> loggers, ref LoggerVerbosity verbosity)
        {
            if (binaryLoggerParameters == null || binaryLoggerParameters.Length == 0)
            {
                return;
            }

            string arguments = binaryLoggerParameters[binaryLoggerParameters.Length - 1];

            BinaryLogger logger = new BinaryLogger {Parameters = arguments};

            // If we have a binary logger, force verbosity to diagnostic.
            // The only place where verbosity is used downstream is to determine whether to log task inputs.
            // Since we always want task inputs for a binary logger, set it to diagnostic.
            verbosity = LoggerVerbosity.Diagnostic;

            loggers.Add(logger);
        }

        /// <summary>
        /// Process the noconsole switch and attach or not attach the correct console loggers
        /// </summary>
        internal static void ProcessConsoleLoggerSwitch
        (
            bool noConsoleLogger,
            string[] consoleLoggerParameters,
            List<DistributedLoggerRecord> distributedLoggerRecords,
            LoggerVerbosity verbosity,
            int cpuCount,
            List<ILogger> loggers
        )
        {
            // the console logger is always active, unless specifically disabled
            if (!noConsoleLogger)
            {
                // A central logger will be created for single proc and multiproc 
                ConsoleLogger logger = new ConsoleLogger(verbosity);
                string consoleParameters = "SHOWPROJECTFILE=TRUE;";

                if ((consoleLoggerParameters?.Length > 0))
                {
                    consoleParameters = AggregateParameters(consoleParameters, consoleLoggerParameters);
                }

                if (cpuCount == 1)
                {
                    // We've decided to use the MP logger even in single proc mode.
                    // Switch it on here, rather than in the logger, so that other hosts that use
                    // the existing ConsoleLogger don't see the behavior change in single proc.
                    logger.Parameters = $"ENABLEMPLOGGING;{consoleParameters}";
                    loggers.Add(logger);
                }
                else
                {
                    logger.Parameters = consoleParameters;

                    // For performance, register this logger using the forwarding logger mechanism, rather than as an old-style
                    // central logger.
                    DistributedLoggerRecord forwardingLoggerRecord = CreateForwardingLoggerRecord(logger, consoleParameters, verbosity);
                    distributedLoggerRecords.Add(forwardingLoggerRecord);
                }
            }
        }

        /// <summary>
        /// Returns a DistributedLoggerRecord containing this logger and a ConfigurableForwardingLogger. 
        /// Looks at the logger's parameters for any verbosity parameter in order to make sure it is setting up the ConfigurableForwardingLogger
        /// with the verbosity level that the logger will actually use.
        /// </summary>
        private static DistributedLoggerRecord CreateForwardingLoggerRecord(ILogger logger, string loggerParameters, LoggerVerbosity defaultVerbosity)
        {
            string verbosityParameter = ExtractAnyLoggerParameter(loggerParameters, "verbosity", "v");

            string verbosityValue = ExtractAnyParameterValue(verbosityParameter);

            LoggerVerbosity effectiveVerbosity = defaultVerbosity;
            if (!string.IsNullOrEmpty(verbosityValue))
            {
                effectiveVerbosity = ProcessVerbositySwitch(verbosityValue);
            }

            //Gets the currently loaded assembly in which the specified class is defined
            Assembly engineAssembly = typeof(ProjectCollection).GetTypeInfo().Assembly;
            string loggerClassName = "Microsoft.Build.Logging.ConfigurableForwardingLogger";
            string loggerAssemblyName = engineAssembly.GetName().FullName;
            LoggerDescription forwardingLoggerDescription = new LoggerDescription(loggerClassName, loggerAssemblyName, null, loggerParameters, effectiveVerbosity);
            DistributedLoggerRecord distributedLoggerRecord = new DistributedLoggerRecord(logger, forwardingLoggerDescription);

            return distributedLoggerRecord;
        }

        /// <summary>
        /// Process the file logger switches and attach the correct file loggers. Internal for testing
        /// </summary>
        internal static void ProcessDistributedFileLogger
        (
            bool distributedFileLogger,
            string[] fileLoggerParameters,
            List<DistributedLoggerRecord> distributedLoggerRecords,
            List<ILogger> loggers,
            int cpuCount
        )
        {
            if (distributedFileLogger)
            {
                string fileParameters = string.Empty;
                if ((fileLoggerParameters?.Length > 0))
                {
                    // Join the file logger parameters into one string separated by semicolons
                    fileParameters = AggregateParameters(null, fileLoggerParameters);
                }

                // Check to see if the logfile parameter has been set, if not set it to the current directory
                string logFileParameter = ExtractAnyLoggerParameter(fileParameters, "logfile");

                string logFileName = FileUtilities.FixFilePath(ExtractAnyParameterValue(logFileParameter));

                try
                {
                    // If the path is not an absolute path set the path to the current directory of the exe combined with the relative path
                    // If the string is empty then send it through as the distributed file logger WILL deal with EMPTY logfile paths
                    if (!string.IsNullOrEmpty(logFileName) && !Path.IsPathRooted(logFileName))
                    {
                        fileParameters = fileParameters.Replace(logFileParameter,
                            $"logFile={Path.Combine(Directory.GetCurrentDirectory(), logFileName)}");
                    }
                }
                catch (Exception e) when (ExceptionHandling.IsIoRelatedException(e))
                {
                    throw new LoggerException(e.Message, e);
                }

                if (string.IsNullOrEmpty(logFileName))
                {
                    // If the string is not empty and it does not end in a ;, we need to add a ; to separate what is in the parameter from the logfile
                    // if the string is empty, no ; is needed because logfile is the only parameter which will be passed in
                    if (!string.IsNullOrEmpty(fileParameters) && !fileParameters.EndsWith(";", StringComparison.OrdinalIgnoreCase))
                    {
                        fileParameters += ";";
                    }

                    fileParameters += $"logFile={Path.Combine(Directory.GetCurrentDirectory(), msbuildLogFileName)}";
                }

                //Gets the currently loaded assembly in which the specified class is defined
                Assembly engineAssembly = typeof(ProjectCollection).GetTypeInfo().Assembly;
                string loggerClassName = "Microsoft.Build.Logging.DistributedFileLogger";
                string loggerAssemblyName = engineAssembly.GetName().FullName;
                // Node the verbosity parameter is not used by the Distributed file logger so changing it here has no effect. It must be changed in the distributed file logger
                LoggerDescription forwardingLoggerDescription = new LoggerDescription(loggerClassName, loggerAssemblyName, null, fileParameters, LoggerVerbosity.Detailed);
                // Use the null as the central Logger, this will cause the engine to instantiate the NullCentralLogger, this logger will throw an exception if anything except for the buildstarted and buildFinished events are sent
                DistributedLoggerRecord distributedLoggerRecord = new DistributedLoggerRecord(null, forwardingLoggerDescription);
                distributedLoggerRecords.Add(distributedLoggerRecord);
            }
        }

        /// <summary>
        /// Given a string of aggregated parameters, such as "foo=bar;baz;biz=boz" and a list of parameter names,
        /// such as "biz", tries to find and return the LAST matching parameter, such as "biz=boz"
        /// </summary>
        internal static string ExtractAnyLoggerParameter(string parameters, params string[] parameterNames)
        {
            string[] nameValues = parameters.Split(MSBuildConstants.SemicolonChar);
            string result = null;

            foreach (string nameValue in nameValues)
            {
                foreach (string name in parameterNames)
                {
                    bool found = nameValue.StartsWith($"{name}=", StringComparison.OrdinalIgnoreCase) ||   // Parameters with value, such as "logfile=foo.txt"
                                 string.Equals(name, nameValue, StringComparison.OrdinalIgnoreCase);       // Parameters without value, such as "append"

                    if (found)
                    {
                        result = nameValue;
                    }
                }
            }

            return result;
        }

        /// <summary>
        /// Given a parameter, such as "foo=bar", tries to find and return
        /// the value part, ie "bar"; otherwise returns null.
        /// </summary>
        private static string ExtractAnyParameterValue(string parameter)
        {
            string value = null;

            if (!string.IsNullOrEmpty(parameter))
            {
                string[] nameValuePair = parameter.Split(MSBuildConstants.EqualsChar);

                value = (nameValuePair.Length > 1) ? nameValuePair[1] : null;
            }

            return value;
        }

        /// <summary>
        /// Figures out what verbosity level to assign to loggers.
        /// </summary>
        /// <remarks>
        /// Internal for unit testing only
        /// </remarks> 
        /// <param name="value"></param>
        /// <returns>The logger verbosity level.</returns>
        internal static LoggerVerbosity ProcessVerbositySwitch(string value)
        {
            LoggerVerbosity verbosity = LoggerVerbosity.Normal;

            if (string.Equals(value, "q", StringComparison.OrdinalIgnoreCase) ||
                string.Equals(value, "quiet", StringComparison.OrdinalIgnoreCase))
            {
                verbosity = LoggerVerbosity.Quiet;
            }
            else if (string.Equals(value, "m", StringComparison.OrdinalIgnoreCase) ||
                     string.Equals(value, "minimal", StringComparison.OrdinalIgnoreCase))
            {
                verbosity = LoggerVerbosity.Minimal;
            }
            else if (string.Equals(value, "n", StringComparison.OrdinalIgnoreCase) ||
                     string.Equals(value, "normal", StringComparison.OrdinalIgnoreCase))
            {
                verbosity = LoggerVerbosity.Normal;
            }
            else if (string.Equals(value, "d", StringComparison.OrdinalIgnoreCase) ||
                     string.Equals(value, "detailed", StringComparison.OrdinalIgnoreCase))
            {
                verbosity = LoggerVerbosity.Detailed;
            }
            else if (string.Equals(value, "diag", StringComparison.OrdinalIgnoreCase) ||
                     string.Equals(value, "diagnostic", StringComparison.OrdinalIgnoreCase))
            {
                verbosity = LoggerVerbosity.Diagnostic;
            }
            else
            {
                CommandLineSwitchException.Throw("InvalidVerbosityError", value);
            }

            return verbosity;
        }

        /// <summary>
        /// Figures out which additional loggers are going to listen to build events.
        /// </summary>
        /// <returns>List of loggers.</returns>
        private static List<ILogger> ProcessLoggerSwitch(string[] parameters, LoggerVerbosity verbosity)
        {
            var loggers = new List<ILogger>();

            foreach (string parameter in parameters)
            {
                string unquotedParameter = QuotingUtilities.Unquote(parameter);

                LoggerDescription loggerDescription = ParseLoggingParameter(parameter, unquotedParameter, verbosity);

                if (CreateAndConfigureLogger(loggerDescription, verbosity, unquotedParameter, out ILogger logger))
                {
                    loggers.Add(logger);
                }
            }

            return loggers;
        }

        /// <summary>
        /// Parses command line arguments describing the distributed loggers
        /// </summary>
        /// <returns>List of distributed logger records</returns>
        private static List<DistributedLoggerRecord> ProcessDistributedLoggerSwitch(string[] parameters, LoggerVerbosity verbosity)
        {
            List<DistributedLoggerRecord> distributedLoggers = new List<DistributedLoggerRecord>();

            foreach (string parameter in parameters)
            {
                // split each <central logger>|<node logger> string into two pieces, breaking on the first | that is found
                var loggerSpec = QuotingUtilities.SplitUnquoted(parameter, 2, true /* keep empty splits */, false /* keep quotes */, out _, '*');

                ErrorUtilities.VerifyThrow((loggerSpec.Count >= 1) && (loggerSpec.Count <= 2),
                    "SplitUnquoted() must return at least one string, and no more than two.");

                string unquotedParameter = QuotingUtilities.Unquote(loggerSpec[0]);
                LoggerDescription centralLoggerDescription =
                    ParseLoggingParameter(loggerSpec[0], unquotedParameter, verbosity);

                if (!CreateAndConfigureLogger(centralLoggerDescription, verbosity, unquotedParameter, out ILogger centralLogger))
                {
                    continue;
                }

                // By default if no forwarding logger description is specified the same logger is used for both functions
                LoggerDescription forwardingLoggerDescription = centralLoggerDescription;

                if (loggerSpec.Count > 1)
                {
                    unquotedParameter = QuotingUtilities.Unquote(loggerSpec[1]);
                    forwardingLoggerDescription = ParseLoggingParameter(loggerSpec[1], unquotedParameter, verbosity);
                }

                DistributedLoggerRecord distributedLoggerRecord =
                    new DistributedLoggerRecord(centralLogger, forwardingLoggerDescription);

                distributedLoggers.Add(distributedLoggerRecord);
            }

            return distributedLoggers;
        }

        /// <summary>
        /// Parse a command line logger argument into a LoggerDescription structure
        /// </summary>
        /// <param name="parameter">the command line string</param>
        /// <param name="unquotedParameter">the command line string</param>
        /// <param name="verbosity">logging verbosity</param>
        /// <returns></returns>
        private static LoggerDescription ParseLoggingParameter(string parameter, string unquotedParameter, LoggerVerbosity verbosity)
        {
            string loggerClassName;
            string loggerParameters = null;
            bool isOptional = false;

            // split each <logger type>;<logger parameters> string into two pieces, breaking on the first ; that is found
            var loggerSpec = QuotingUtilities.SplitUnquoted(parameter, 2, true /* keep empty splits */, false /* keep quotes */, out _, ';');

            ErrorUtilities.VerifyThrow((loggerSpec.Count >= 1) && (loggerSpec.Count <= 2),
                "SplitUnquoted() must return at least one string, and no more than two.");

            // check that the logger is specified
            CommandLineSwitchException.VerifyThrow(loggerSpec[0].Length > 0,
                "InvalidLoggerError", unquotedParameter);

            // extract logger parameters if present
            if (loggerSpec.Count == 2)
            {
                loggerParameters = QuotingUtilities.Unquote(loggerSpec[1]);
            }

            // split each <logger class>,<logger assembly>[,<option1>][,option2] parameters string into pieces
            var loggerTypeSpec = QuotingUtilities.SplitUnquoted(loggerSpec[0], int.MaxValue, true /* keep empty splits */, false /* keep quotes */, out _, ',');

            ErrorUtilities.VerifyThrow(loggerTypeSpec.Count >= 1, "SplitUnquoted() must return at least one string");

            string loggerAssemblySpec;

            // if the logger class and assembly are both specified
            if (loggerTypeSpec.Count >= 2)
            {
                loggerClassName = QuotingUtilities.Unquote(loggerTypeSpec[0]);
                loggerAssemblySpec = QuotingUtilities.Unquote(loggerTypeSpec[1]);
            }
            else
            {
                loggerClassName = string.Empty;
                loggerAssemblySpec = QuotingUtilities.Unquote(loggerTypeSpec[0]);
            }

            // Loop through the remaining items as options
            for (int i = 2; i < loggerTypeSpec.Count; i++)
            {
                if (string.Equals(loggerTypeSpec[i] as string, nameof(isOptional), StringComparison.OrdinalIgnoreCase))
                {
                    isOptional = true;
                }
            }

            CommandLineSwitchException.VerifyThrow(loggerAssemblySpec.Length > 0,
                "InvalidLoggerError", unquotedParameter);

            string loggerAssemblyName = null;
            string loggerAssemblyFile = null;

            // DDB Bug msbuild.exe -Logger:FileLogger,Microsoft.Build.Engine fails due to moved engine file.
            // Only add strong naming if the assembly is a non-strong named 'Microsoft.Build.Engine' (i.e, no additional characteristics)
            // Concat full Strong Assembly to match v4.0
            if (string.Equals(loggerAssemblySpec, "Microsoft.Build.Engine", StringComparison.OrdinalIgnoreCase))
            {
                loggerAssemblySpec = "Microsoft.Build.Engine,Version=4.0.0.0,Culture=neutral,PublicKeyToken=b03f5f7f11d50a3a";
            }

            // figure out whether the assembly's identity (strong/weak name), or its filename/path is provided
            string testFile = FileUtilities.FixFilePath(loggerAssemblySpec);
            if (FileSystems.Default.FileExists(testFile))
            {
                loggerAssemblyFile = testFile;
            }
            else
            {
                loggerAssemblyName = loggerAssemblySpec;
            }

            return new LoggerDescription(loggerClassName, loggerAssemblyName, loggerAssemblyFile, loggerParameters, verbosity, isOptional);
        }

        /// <summary>
        /// Loads a logger from its assembly, instantiates it, and handles errors.
        /// </summary>
        /// <returns>Instantiated logger.</returns>
        private static bool CreateAndConfigureLogger
        (
            LoggerDescription loggerDescription,
            LoggerVerbosity verbosity,
            string unquotedParameter,
            out ILogger logger
        )
        {
            logger = null;

            try
            {
                logger = loggerDescription.CreateLogger();

                InitializationException.VerifyThrow(logger != null, "LoggerNotFoundError", unquotedParameter);
            }
            catch (IOException e) when (!loggerDescription.IsOptional)
            {
                InitializationException.Throw("LoggerCreationError", unquotedParameter, e, false);
            }
            catch (BadImageFormatException e) when (!loggerDescription.IsOptional)
            {
                InitializationException.Throw("LoggerCreationError", unquotedParameter, e, false);
            }
            catch (SecurityException e) when (!loggerDescription.IsOptional)
            {
                InitializationException.Throw("LoggerCreationError", unquotedParameter, e, false);
            }
            catch (ReflectionTypeLoadException e) when (!loggerDescription.IsOptional)
            {
                InitializationException.Throw("LoggerCreationError", unquotedParameter, e, false);
            }
            catch (MemberAccessException e) when (!loggerDescription.IsOptional)
            {
                InitializationException.Throw("LoggerCreationError", unquotedParameter, e, false);
            }
            catch (TargetInvocationException e) when (!loggerDescription.IsOptional)
            {
                InitializationException.Throw("LoggerFatalError", unquotedParameter, e.InnerException, true);
            }
            catch (Exception e) when (loggerDescription.IsOptional)
            {
                Console.WriteLine(ResourceUtilities.FormatResourceStringStripCodeAndKeyword("OptionalLoggerCreationMessage", e.Message));
                return false;
            }

            // Configure the logger by setting the verbosity level and parameters
            try
            {
                // set its verbosity level
                logger.Verbosity = verbosity;

                // set the logger parameters (if any)
                if (loggerDescription.LoggerSwitchParameters != null)
                {
                    logger.Parameters = loggerDescription.LoggerSwitchParameters;
                }
            }
            catch (LoggerException)
            {
                // Logger failed politely during parameter/verbosity setting
                throw;
            }
            catch (Exception e)
            {
                InitializationException.Throw("LoggerFatalError", unquotedParameter, e, true);
            }

            return true;
        }

        private static void ReplayBinaryLog
        (
            string binaryLogFilePath,
            ILogger[] loggers,
            IEnumerable<DistributedLoggerRecord> distributedLoggerRecords,
            int cpuCount)
        {
            var replayEventSource = new BinaryLogReplayEventSource();

            foreach (var distributedLoggerRecord in distributedLoggerRecords)
            {
                ILogger centralLogger = distributedLoggerRecord.CentralLogger;
                if (centralLogger is INodeLogger nodeLogger)
                {
                    nodeLogger.Initialize(replayEventSource, cpuCount);
                }
                else
                {
                    centralLogger?.Initialize(replayEventSource);
                }
            }

            foreach (var logger in loggers)
            {
                if (logger is INodeLogger nodeLogger)
                {
                    nodeLogger.Initialize(replayEventSource, cpuCount);
                }
                else
                {
                    logger.Initialize(replayEventSource);
                }
            }

            try
            {
                replayEventSource.Replay(binaryLogFilePath, s_buildCancellationSource.Token);
            }
            catch (Exception ex)
            {
                var message = ResourceUtilities.FormatResourceStringStripCodeAndKeyword("InvalidLogFileFormat", ex.Message);
                Console.WriteLine(message);
            }

            foreach (var logger in loggers)
            {
                logger.Shutdown();
            }

            foreach (var distributedLoggerRecord in distributedLoggerRecords)
            {
                distributedLoggerRecord.CentralLogger?.Shutdown();
            }
        }

        /// <summary>
        /// Figures out if the project needs to be validated against a schema.
        /// </summary>
        /// <param name="parameters"></param>
        /// <returns>The schema to validate against, or null.</returns>
        private static string ProcessValidateSwitch(string[] parameters)
        {
            string schemaFile = null;

            foreach (string parameter in parameters)
            {
                InitializationException.VerifyThrow(schemaFile == null, "MultipleSchemasError", parameter);
                string fileName = FileUtilities.FixFilePath(parameter);
                InitializationException.VerifyThrow(FileSystems.Default.FileExists(fileName), "SchemaNotFoundError", fileName);

                schemaFile = Path.Combine(Directory.GetCurrentDirectory(), fileName);
            }

            return schemaFile;
        }

        /// <summary>
        /// Given an invalid ToolsVersion string and the collection of valid toolsets, 
        /// throws an InitializationException with the appropriate message.
        /// </summary>
        private static void ThrowInvalidToolsVersionInitializationException(IEnumerable<Toolset> toolsets, string toolsVersion)
        {
            string toolsVersionList = string.Empty;
            foreach (Toolset toolset in toolsets)
            {
                toolsVersionList += $"\"{toolset.ToolsVersion}\", ";
            }

            // Remove trailing comma and space
            if (toolsVersionList.Length > 0)
            {
                toolsVersionList = toolsVersionList.Substring(0, toolsVersionList.Length - 2);
            }

            string message = ResourceUtilities.FormatResourceStringStripCodeAndKeyword
                (
                "UnrecognizedToolsVersion",
                toolsVersion,
                toolsVersionList
                );
            message = ResourceUtilities.FormatResourceStringStripCodeAndKeyword("InvalidToolsVersionError", message);

            InitializationException.Throw(message, toolsVersion);
        }

        /// <summary>
        /// Displays the application copyright message/logo.
        /// </summary>
        private static void DisplayCopyrightMessage()
        {
#if RUNTIME_TYPE_NETCORE
            const string frameworkName = ".NET";
#elif MONO
            const string frameworkName = "Mono";
#else
            const string frameworkName = ".NET Framework";
#endif

            Console.WriteLine(ResourceUtilities.FormatResourceStringStripCodeAndKeyword("CopyrightMessage", ProjectCollection.DisplayVersion, frameworkName));
        }

        /// <summary>
        /// Displays the help message that explains switch usage and syntax.
        /// </summary>
        private static void ShowHelpMessage()
        {
            // NOTE: the help message is broken into pieces because localization
            // prefers it that way -- see VSW #482758 "Entire command line help
            // message is stored in a single resource"
            Console.WriteLine(AssemblyResources.GetString("HelpMessage_1_Syntax"));
            Console.WriteLine(AssemblyResources.GetString("HelpMessage_2_Description"));
            Console.WriteLine(AssemblyResources.GetString("HelpMessage_3_SwitchesHeader"));
            Console.WriteLine(AssemblyResources.GetString("HelpMessage_9_TargetSwitch"));
            Console.WriteLine(AssemblyResources.GetString("HelpMessage_10_PropertySwitch"));
            Console.WriteLine(AssemblyResources.GetString("HelpMessage_17_MaximumCPUSwitch"));
            Console.WriteLine(AssemblyResources.GetString("HelpMessage_23_ToolsVersionSwitch"));
            Console.WriteLine(AssemblyResources.GetString("HelpMessage_12_VerbositySwitch"));
            Console.WriteLine(AssemblyResources.GetString("HelpMessage_13_ConsoleLoggerParametersSwitch"));
            Console.WriteLine(AssemblyResources.GetString("HelpMessage_14_NoConsoleLoggerSwitch"));
            Console.WriteLine(AssemblyResources.GetString("HelpMessage_20_FileLoggerSwitch"));
            Console.WriteLine(AssemblyResources.GetString("HelpMessage_22_FileLoggerParametersSwitch"));
            Console.WriteLine(AssemblyResources.GetString("HelpMessage_18_DistributedLoggerSwitch"));
            Console.WriteLine(AssemblyResources.GetString("HelpMessage_21_DistributedFileLoggerSwitch"));
            Console.WriteLine(AssemblyResources.GetString("HelpMessage_11_LoggerSwitch"));
            Console.WriteLine(AssemblyResources.GetString("HelpMessage_30_BinaryLoggerSwitch"));
            Console.WriteLine(AssemblyResources.GetString("HelpMessage_28_WarnAsErrorSwitch"));
            Console.WriteLine(AssemblyResources.GetString("HelpMessage_29_WarnAsMessageSwitch"));
#if FEATURE_XML_SCHEMA_VALIDATION
            Console.WriteLine(AssemblyResources.GetString("HelpMessage_15_ValidateSwitch"));
#endif
            Console.WriteLine(AssemblyResources.GetString("HelpMessage_19_IgnoreProjectExtensionsSwitch"));
#if FEATURE_NODE_REUSE // Do not advertise the switch when feature is off, even though we won't fail to parse it for compatibility with existing build scripts
            Console.WriteLine(AssemblyResources.GetString("HelpMessage_24_NodeReuse"));
#endif
            Console.WriteLine(AssemblyResources.GetString("HelpMessage_25_PreprocessSwitch"));
            Console.WriteLine(AssemblyResources.GetString("HelpMessage_38_TargetsSwitch"));

            Console.WriteLine(AssemblyResources.GetString("HelpMessage_26_DetailedSummarySwitch"));
            Console.WriteLine(AssemblyResources.GetString("HelpMessage_31_RestoreSwitch"));
            Console.WriteLine(AssemblyResources.GetString("HelpMessage_33_RestorePropertySwitch"));
            Console.WriteLine(AssemblyResources.GetString("HelpMessage_32_ProfilerSwitch"));
            Console.WriteLine(AssemblyResources.GetString("HelpMessage_34_InteractiveSwitch"));
            Console.WriteLine(AssemblyResources.GetString("HelpMessage_35_IsolateProjectsSwitch"));
            Console.WriteLine(AssemblyResources.GetString("HelpMessage_InputCachesFiles"));
            Console.WriteLine(AssemblyResources.GetString("HelpMessage_OutputCacheFile"));
            Console.WriteLine(AssemblyResources.GetString("HelpMessage_36_GraphBuildSwitch"));
            Console.WriteLine(AssemblyResources.GetString("HelpMessage_39_LowPrioritySwitch"));
            Console.WriteLine(AssemblyResources.GetString("HelpMessage_7_ResponseFile"));
            Console.WriteLine(AssemblyResources.GetString("HelpMessage_8_NoAutoResponseSwitch"));
            Console.WriteLine(AssemblyResources.GetString("HelpMessage_5_NoLogoSwitch"));
            Console.WriteLine(AssemblyResources.GetString("HelpMessage_6_VersionSwitch"));
            Console.WriteLine(AssemblyResources.GetString("HelpMessage_4_HelpSwitch"));
            Console.WriteLine(AssemblyResources.GetString("HelpMessage_16_Examples"));
            Console.WriteLine(AssemblyResources.GetString("HelpMessage_37_DocsLink"));
        }

        /// <summary>
        /// Displays a message prompting the user to look up help.
        /// </summary>
        private static void ShowHelpPrompt()
        {
            Console.WriteLine(AssemblyResources.GetString("HelpPrompt"));
        }

        /// <summary>
        /// Displays the build engine's version number.
        /// </summary>
        private static void ShowVersion()
        {
            Console.Write(ProjectCollection.Version.ToString());
        }
    }
}<|MERGE_RESOLUTION|>--- conflicted
+++ resolved
@@ -1702,31 +1702,8 @@
                             if (string.Equals(switchName, "m", StringComparison.OrdinalIgnoreCase) ||
                                 string.Equals(switchName, "maxcpucount", StringComparison.OrdinalIgnoreCase))
                             {
-<<<<<<< HEAD
                                 int numberOfCpus = NativeMethodsShared.GetLogicalCoreCount();
-
-                                switchParameters = ":" + numberOfCpus;
-=======
-                                int numberOfCpus = Environment.ProcessorCount;
-#if !MONO
-                                // .NET Core on Windows returns a core count limited to the current NUMA node
-                                //     https://github.com/dotnet/runtime/issues/29686
-                                // so always double-check it.
-                                if (NativeMethodsShared.IsWindows && ChangeWaves.AreFeaturesEnabled(ChangeWaves.Wave16_8)
-#if NETFRAMEWORK
-                                     // .NET Framework calls Windows APIs that have a core count limit (32/64 depending on process bitness).
-                                     // So if we get a high core count on full framework, double-check it.
-                                     && (numberOfCpus >= 32)
-#endif
-                                    )
-                                {
-                                    var result = NativeMethodsShared.GetLogicalCoreCount();
-                                    if(result != -1)
-                                        numberOfCpus = result;
-                                }
-#endif
                                 switchParameters = $":{numberOfCpus}";
->>>>>>> ab9a8395
                             }
                             else if (string.Equals(switchName, "bl", StringComparison.OrdinalIgnoreCase) ||
                                 string.Equals(switchName, "binarylogger", StringComparison.OrdinalIgnoreCase))
