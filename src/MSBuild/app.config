--- conflicted
+++ resolved
@@ -74,37 +74,31 @@
         <property name="MSBuildToolsPath" value="$([MSBuild]::GetCurrentToolsDirectory())" />
         <property name="MSBuildToolsPath32" value="$([MSBuild]::GetToolsDirectory32())" />
         <property name="MSBuildToolsPath64" value="$([MSBuild]::GetToolsDirectory64())" />
-<<<<<<< HEAD
-        <property name="MSBuildSdksPath" value="$([MSBuild]::GetToolsDirectory32())\Sdks" />
+        <property name="MSBuildSDKsPath" value="$([MSBuild]::GetMSBuildSDKsPath())" />
+        <!-- property name="FrameworkSDKRoot" value="$(Registry:HKEY_LOCAL_MACHINE\SOFTWARE\Microsoft\Microsoft SDKs\NETFXSDK\4.7.2@InstallationFolder)" / -->
         <property name="MSBuildRuntimeVersion" value="4.0.30319" />
-        <property name="VisualStudioVersion" value="15.0" />
-=======
-        <property name="MSBuildSDKsPath" value="$([MSBuild]::GetMSBuildSDKsPath())" />
-        <property name="FrameworkSDKRoot" value="$(Registry:HKEY_LOCAL_MACHINE\SOFTWARE\Microsoft\Microsoft SDKs\NETFXSDK\4.7.2@InstallationFolder)" />
-        <property name="MSBuildRuntimeVersion" value="4.0.30319" />
-        <property name="MSBuildFrameworkToolsPath" value="$(SystemRoot)\Microsoft.NET\Framework\v$(MSBuildRuntimeVersion)\" />
+        <!--property name="MSBuildFrameworkToolsPath" value="$(SystemRoot)\Microsoft.NET\Framework\v$(MSBuildRuntimeVersion)\" />
         <property name="MSBuildFrameworkToolsPath32" value="$(SystemRoot)\Microsoft.NET\Framework\v$(MSBuildRuntimeVersion)\" />
         <property name="MSBuildFrameworkToolsPath64" value="$(SystemRoot)\Microsoft.NET\Framework64\v$(MSBuildRuntimeVersion)\" />
         <property name="MSBuildFrameworkToolsRoot" value="$(SystemRoot)\Microsoft.NET\Framework\" />
         <property name="SDK35ToolsPath" value="$([MSBuild]::GetRegistryValueFromView('HKEY_LOCAL_MACHINE\SOFTWARE\Microsoft\Microsoft SDKs\Windows\v8.0A\WinSDK-NetFx35Tools-x86', 'InstallationFolder', null, RegistryView.Registry32))" />
         <property name="SDK40ToolsPath" value="$([MSBuild]::GetRegistryValueFromView('HKEY_LOCAL_MACHINE\SOFTWARE\Microsoft\Microsoft SDKs\NETFXSDK\4.7.2\WinSDK-NetFx40Tools-x86', 'InstallationFolder', null, RegistryView.Registry32))" />
-        <property name="WindowsSDK80Path" value="$(Registry:HKEY_LOCAL_MACHINE\SOFTWARE\Microsoft\Microsoft SDKs\Windows\v8.1@InstallationFolder)" />
-        <property name="VsInstallRoot" value="$([MSBuild]::GetVsInstallRoot())" />
-        <property name="MSBuildToolsRoot" value="$(VsInstallRoot)\MSBuild" />
+        <property name="WindowsSDK80Path" value="$(Registry:HKEY_LOCAL_MACHINE\SOFTWARE\Microsoft\Microsoft SDKs\Windows\v8.1@InstallationFolder)" / -->
+        <!-- property name="VsInstallRoot" value="$([MSBuild]::GetVsInstallRoot())" />
+        <property name="MSBuildToolsRoot" value="$(VsInstallRoot)\MSBuild" / -->
         <property name="MSBuildExtensionsPath" value="$([MSBuild]::GetMSBuildExtensionsPath())" />
         <property name="MSBuildExtensionsPath32" value="$([MSBuild]::GetMSBuildExtensionsPath())" />
->>>>>>> 966cdf2a
 
         <property name="RoslynTargetsPath" value="$([MSBuild]::GetToolsDirectory32())\..\..\15.0\Bin\Roslyn" />
 
         <!-- VC Specific Paths -->
-        <property name="VCTargetsPath" value="$([MSBuild]::ValueOrDefault('$(VCTargetsPath)','$(MSBuildExtensionsPath32)\Microsoft\VC\v160\'))" />
+        <!-- property name="VCTargetsPath" value="$([MSBuild]::ValueOrDefault('$(VCTargetsPath)','$(MSBuildExtensionsPath32)\Microsoft\VC\v160\'))" />
         <property name="VCTargetsPath14" value="$([MSBuild]::ValueOrDefault('$(VCTargetsPath14)','$([MSBuild]::GetProgramFiles32())\MSBuild\Microsoft.Cpp\v4.0\V140\'))" />
         <property name="VCTargetsPath12" value="$([MSBuild]::ValueOrDefault('$(VCTargetsPath12)','$([MSBuild]::GetProgramFiles32())\MSBuild\Microsoft.Cpp\v4.0\V120\'))" />
         <property name="VCTargetsPath11" value="$([MSBuild]::ValueOrDefault('$(VCTargetsPath11)','$([MSBuild]::GetProgramFiles32())\MSBuild\Microsoft.Cpp\v4.0\V110\'))" />
         <property name="VCTargetsPath10" value="$([MSBuild]::ValueOrDefault('$(VCTargetsPath10)','$([MSBuild]::GetProgramFiles32())\MSBuild\Microsoft.Cpp\v4.0\'))" />
         <property name="AndroidTargetsPath" value="$(MSBuildExtensionsPath32)\Microsoft\MDD\Android\V150\" />
-        <property name="iOSTargetsPath" value="$(MSBuildExtensionsPath32)\Microsoft\MDD\iOS\V150\" />
+        <property name="iOSTargetsPath" value="$(MSBuildExtensionsPath32)\Microsoft\MDD\iOS\V150\" / -->
 
         <projectImportSearchPaths>
           <searchPaths os="windows">
