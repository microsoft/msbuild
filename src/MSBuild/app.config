--- conflicted
+++ resolved
@@ -55,13 +55,6 @@
           <assemblyIdentity name="System.Buffers" publicKeyToken="cc7b13ffcd2ddd51" culture="neutral" />
           <bindingRedirect oldVersion="0.0.0.0-4.0.3.0" newVersion="4.0.3.0" />
         </dependentAssembly>
-<<<<<<< HEAD
-        <dependentAssembly>
-          <assemblyIdentity name="System.Diagnostics.DiagnosticSource" publicKeyToken="cc7b13ffcd2ddd51" culture="neutral" />
-          <bindingRedirect oldVersion="0.0.0.0-9.0.0.0" newVersion="9.0.0.0" />
-        </dependentAssembly>
-=======
->>>>>>> a208e672
         <!-- Pull plugins that reference SCI up to our version in case they depended on our copy of the older version -->
         <dependentAssembly>
           <assemblyIdentity name="System.Collections.Immutable" publicKeyToken="b03f5f7f11d50a3a" culture="neutral" />
