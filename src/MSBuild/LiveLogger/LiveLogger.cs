--- conflicted
+++ resolved
@@ -383,7 +383,13 @@
                             // Ignore any GetDirectoryName exceptions.
                         }
 
-<<<<<<< HEAD
+                        // Generates file:// schema url string which is better handled by various Terminal clients than raw folder name.
+                        string urlString = url.ToString();
+                        if (Uri.TryCreate(urlString, UriKind.Absolute, out Uri? uri))
+                        {
+                            urlString = uri.AbsoluteUri;
+                        }
+
                         // If the output path is under the initial working directory, make the console output relative to that to save space.
                         if (outputPathSpan.StartsWith(_initialWorkingDirectory.AsSpan(), FileUtilities.PathComparison))
                         {
@@ -396,18 +402,7 @@
                         }
 
                         Terminal.WriteLine(ResourceUtilities.FormatResourceStringIgnoreCodeAndKeyword("ProjectFinished_OutputPath",
-                            $"{AnsiCodes.LinkPrefix}{url.ToString()}{AnsiCodes.LinkInfix}{outputPathSpan.ToString()}{AnsiCodes.LinkSuffix}"));
-=======
-                        // Generates file:// schema url string which is better handled by various Terminal clients than raw folder name.
-                        string urlString = url.ToString();
-                        if (Uri.TryCreate(urlString, UriKind.Absolute, out Uri? uri))
-                        {
-                            urlString = uri.AbsoluteUri;
-                        }
-
-                        Terminal.WriteLine(ResourceUtilities.FormatResourceStringIgnoreCodeAndKeyword("ProjectFinished_OutputPath",
-                            $"{AnsiCodes.LinkPrefix}{urlString}{AnsiCodes.LinkInfix}{outputPath}{AnsiCodes.LinkSuffix}"));
->>>>>>> 662a36f1
+                            $"{AnsiCodes.LinkPrefix}{urlString}{AnsiCodes.LinkInfix}{outputPathSpan.ToString()}{AnsiCodes.LinkSuffix}"));
                     }
                     else
                     {
