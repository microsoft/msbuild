namespace Microsoft.DotNet.Tools.Migrate
{
    internal class LocalizableStrings
    {
        public const string AppFullName = ".NET Migrate Command";

        public const string AppDescription = "Command used to migrate project.json projects to msbuild";

        public const string CmdProjectArgument = "PROJECT_JSON/GLOBAL_JSON/SOLUTION_FILE/PROJECT_DIR";
        public const string CmdProjectArgumentDescription = 
@"The path to one of the following:
    - a project.json file to migrate.
    - a global.json file, it will migrate the folders specified in global.json.
    - a solution.sln file, it will migrate the projects referenced in the solution.
    - a directory to migrate, it will recursively search for project.json files to migrate.
Defaults to current directory if nothing is specified.";

        public const string CmdTemplateDescription = "Base MSBuild template to use for migrated app. The default is the project included in dotnet new.";

        public const string CmdVersionDescription = "The version of the SDK package that will be referenced in the migrated app. The default is the version of the SDK in dotnet new.";

        public const string CmdXprojFileDescription = "The path to the xproj file to use. Required when there is more than one xproj in a project directory.";

        public const string CmdSkipProjectReferencesDescription = "Skip migrating project references. By default, project references are migrated recursively.";

        public const string CmdReportFileDescription = "Output migration report to the given file in addition to the console.";

        public const string CmdReportOutputDescription = "Output migration report file as json rather than user messages.";

        public const string CmdSkipBackupDescription = "Skip moving project.json, global.json, and *.xproj to a `backup` directory after successful migration.";

        public const string MigrationFailedError = "Migration failed.";

<<<<<<< HEAD
        public const string MigrationAdditionalHelp = "The project migration has finished. Please visit https://aka.ms/coremigration to report any issues you've encountered or ask for help.";

        public const string MigrationReportSummary = "Summary";

        public const string MigrationReportTotalProjects = "Total Projects: {0}";

        public const string MigrationReportSucceededProjects = "Succeeded Projects: {0}";

        public const string MigrationReportFailedProjects = "Failed Projects: {0}";

        public const string ProjectMigrationSucceeded = "Project {0} migration succeeded ({1}).";

        public const string ProjectMigrationFailed = "Project {0} migration failed ({1}).";

        public const string MigrationFailedToFindProjectInGlobalJson = "Unable to find any projects in global.json.";

        public const string MigrationUnableToFindProjects = "Unable to find any projects in {0}.";

        public const string MigrationProjectJsonNotFound = "No project.json file found in '{0}'.";

        public const string MigrationInvalidProjectArgument = "Invalid project argument - '{0}' is not a project.json, global.json, or solution.sln file and a directory named '{0}' doesn't exist.";

        public const string MigratonUnableToFindProjectJson = "Unable to find project.json file at {0}.";

        public const string MigrationUnableToFindGlobalJson = "Unable to find global settings file at {0}.";

        public const string MigrationUnableToFindSolutionFile = "Unable to find the solution file at {0}.";

        public const string MigrateFilesBackupLocation = "Files backed up to {0}";
=======
        public const string MigrationAdditionalHelp = "Your project has been migrated to the .csproj format and can be used with this build of the .NET Core Tools.  Visit https://aka.ms/coremigration to report issues or ask for help.";
>>>>>>> 51788928
    }
}<|MERGE_RESOLUTION|>--- conflicted
+++ resolved
@@ -31,7 +31,6 @@
 
         public const string MigrationFailedError = "Migration failed.";
 
-<<<<<<< HEAD
         public const string MigrationAdditionalHelp = "The project migration has finished. Please visit https://aka.ms/coremigration to report any issues you've encountered or ask for help.";
 
         public const string MigrationReportSummary = "Summary";
@@ -61,8 +60,5 @@
         public const string MigrationUnableToFindSolutionFile = "Unable to find the solution file at {0}.";
 
         public const string MigrateFilesBackupLocation = "Files backed up to {0}";
-=======
-        public const string MigrationAdditionalHelp = "Your project has been migrated to the .csproj format and can be used with this build of the .NET Core Tools.  Visit https://aka.ms/coremigration to report issues or ask for help.";
->>>>>>> 51788928
     }
 }