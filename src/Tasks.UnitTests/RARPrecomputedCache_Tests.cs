--- conflicted
+++ resolved
@@ -71,13 +71,9 @@
                 string precomputedCachePath = standardCache.Path + ".cache";
                 rarWriterTask.AssemblyInformationCacheOutputPath = precomputedCachePath;
                 rarWriterTask._cache.IsDirty = true;
-<<<<<<< HEAD
-                rarWriterTask.WriteStateFile(calculateMvid);
+                rarWriterTask.WriteStateFile();
                 // The cache is already written; this change should do nothing.
                 rarWriterTask._cache.instanceLocalFileStateCache[dllName].Assembly = null;
-=======
-                rarWriterTask.WriteStateFile();
->>>>>>> 59aaab14
 
                 ResolveAssemblyReference rarReaderTask = new ResolveAssemblyReference();
                 rarReaderTask.StateFile = standardCache.Path;
