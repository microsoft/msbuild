--- conflicted
+++ resolved
@@ -134,13 +134,7 @@
 
                 unzip.Execute().ShouldBeFalse(() => _mockEngine.Log);
 
-<<<<<<< HEAD
-                _mockEngine.Log.ShouldContain(
-                        $"D6DFD219DACE48F8B86EFCDF98433333.txt{ (NativeMethodsShared.IsMono ? "\"" : "'") } is denied",
-                        () => _mockEngine.Log);
-=======
                 _mockEngine.Log.ShouldContain($"D6DFD219DACE48F8B86EFCDF98433333.txt{ (NativeMethodsShared.IsMono ? "\"" : "'") } is denied", () => _mockEngine.Log);
->>>>>>> 42c4c137
             }
         }
 
