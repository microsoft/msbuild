// Copyright (c) Microsoft. All rights reserved.
// Licensed under the MIT license. See LICENSE file in the project root for full license information.

using System;
using System.IO;
using System.Reflection;
using System.Text;
using Microsoft.Build.UnitTests;
using Microsoft.Build.Framework;
using Microsoft.Build.Tasks;
using Microsoft.Build.Utilities;
using Microsoft.Build.Shared;
using Shouldly;
using Xunit;

namespace Microsoft.Build.UnitTests
{
    /// <summary>
    /// Tests for the Exec task
    /// </summary>
    sealed public class Exec_Tests
    {
        private Exec PrepareExec(string command)
        {
            IBuildEngine2 mockEngine = new MockEngine(true);
            Exec exec = new Exec();
            exec.BuildEngine = mockEngine;
            exec.Command = command;
            return exec;
        }

        private ExecWrapper PrepareExecWrapper(string command)
        {
            IBuildEngine2 mockEngine = new MockEngine(true);
            ExecWrapper exec = new ExecWrapper();
            exec.BuildEngine = mockEngine;
            exec.Command = command;
            return exec;
        }

        /// <summary>
        /// Ensures that calling the Exec task does not leave any extra TEMP files
        /// lying around.
        /// </summary>
        [Fact]
        [Trait("Category", "mono-osx-failing")]
        public void NoTempFileLeaks()
        {
            using (var testEnvironment = TestEnvironment.Create())
            {
                // This test counts files in TEMP. If it uses the system TEMP, some
                // other process may interfere. Use a private TEMP instead.
                var newTempPath = testEnvironment.CreateNewTempPath().TempPath;

                string tempPath = Path.GetTempPath();
                Assert.StartsWith(newTempPath, tempPath);

                // Get a count of how many temp files there are right now.
                string[] tempFiles = Directory.GetFiles(tempPath);

                Assert.Empty(tempFiles);

                // Now run the Exec task on a simple command.
                Exec exec = PrepareExec("echo Four days until ZBB!");
                bool result = exec.Execute();

                // Get the new count of temp files.
                tempFiles = Directory.GetFiles(tempPath);

                // Ensure that Exec succeeded.
                Assert.True(result);

                // Ensure that no files linger in TEMP.
                Assert.Empty(tempFiles);
            }
        }

        [Fact]
        public void ExitCodeCausesFailure()
        {
            Exec exec = PrepareExec(NativeMethodsShared.IsWindows ? "xcopy thisisanonexistentfile" : "cp thisisanonexistentfile thatisanonexistentfile");
            bool result = exec.Execute();

            Assert.Equal(false, result);
            Assert.Equal(NativeMethodsShared.IsWindows ? 4 : 1, exec.ExitCode);
            ((MockEngine)exec.BuildEngine).AssertLogContains("MSB3073");
            if (!NativeMethodsShared.IsWindows)
            {
                ((MockEngine)exec.BuildEngine).AssertLogContains("cp: ");
            }
        }

        [Fact]
        public void Timeout()
        {
<<<<<<< HEAD
            // On non-Windows the exit code of a killed sh should be
            // SIGTERM (15) + exited-due-to-signal (128) = 143.
            // On .NET Core 2.1 preview2 + High Sierra it's consistently
            // just 128 for some reason.
            int expectedExitCode = NativeMethodsShared.IsWindows ? -1 :
                    (NativeMethodsShared.IsOSX && !NativeMethodsShared.IsMono) ? 128 : 143;
=======
            // On non-Windows the exit code of a killed process is SIGTERM (143)
            int expectedExitCode = NativeMethodsShared.IsWindows ? -1 : 143;
>>>>>>> a75c5a9e

            Exec exec = PrepareExec(NativeMethodsShared.IsWindows ? ":foo \n goto foo" : "while true; do sleep 1; done");
            exec.Timeout = 5;
            bool result = exec.Execute();

            Assert.Equal(false, result);
            Assert.Equal(expectedExitCode, exec.ExitCode);
            ((MockEngine)exec.BuildEngine).AssertLogContains("MSB5002");
            Assert.Equal(1, ((MockEngine)exec.BuildEngine).Warnings);

            // ToolTask does not log an error on timeout.
            Assert.Equal(0, ((MockEngine)exec.BuildEngine).Errors);
        }

        [Fact]
        [PlatformSpecific(TestPlatforms.AnyUnix)]
        public void WindowsNewLineCharactersInCommandOnUnix()
        {
            var exec = PrepareExec("echo hello\r\n\r\n");
            bool result = exec.Execute();

            Assert.Equal(true, result);
            Assert.Equal(0, exec.ExitCode);
            Assert.Equal(0, ((MockEngine)exec.BuildEngine).Warnings);
            Assert.Equal(0, ((MockEngine)exec.BuildEngine).Errors);
        }

        [Fact]
        [Trait("Category", "netcore-osx-failing")]
        [Trait("Category", "netcore-linux-failing")]
        public void ExitCodeGetter()
        {
            Exec exec = PrepareExec("exit 120");
            bool result = exec.Execute();

            Assert.Equal(120, exec.ExitCode);
        }

        [Fact]
        public void LoggedErrorsCauseFailureDespiteExitCode0()
        {
            var cmdLine = NativeMethodsShared.IsWindows
                              ? "echo myfile(88,37): error AB1234: thisisacanonicalerror"
                              : "echo \"myfile(88,37): error AB1234: thisisacanonicalerror\"";

            // This will return 0 exit code, but emitted a canonical error
            Exec exec = PrepareExec(cmdLine);
            bool result = exec.Execute();

            Assert.Equal(false, result);
            // Exitcode is set to -1
            Assert.Equal(-1, exec.ExitCode);
            ((MockEngine)exec.BuildEngine).AssertLogContains("MSB3073");
        }

        [Fact]
        public void IgnoreExitCodeTrueMakesTaskSucceedDespiteLoggingErrors()
        {
            var cmdLine = NativeMethodsShared.IsWindows
                              ? "echo myfile(88,37): error AB1234: thisisacanonicalerror"
                              : "echo \"myfile(88,37): error AB1234: thisisacanonicalerror\"";

            Exec exec = PrepareExec(cmdLine);
            exec.IgnoreExitCode = true;
            bool result = exec.Execute();

            Assert.Equal(true, result);
        }

        [Fact]
        public void IgnoreExitCodeTrueMakesTaskSucceedDespiteExitCode1()
        {
            Exec exec = PrepareExec("dir ||invalid||");
            exec.IgnoreExitCode = true;
            bool result = exec.Execute();

            Assert.Equal(true, result);
        }

        [Fact]
        public void NonUNCWorkingDirectoryUsed()
        {
            Exec exec = PrepareExec(NativeMethodsShared.IsWindows ? "echo [%cd%]" : "echo [$PWD]");
            string working = !NativeMethodsShared.IsWindows ? "/usr/lib" :
                Environment.GetFolderPath(Environment.SpecialFolder.Windows); // not desktop etc - IT redirection messes it up
            exec.WorkingDirectory = working;
            bool result = exec.Execute();

            Assert.Equal(true, result);
            ((MockEngine)exec.BuildEngine).AssertLogContains("[" + working + "]");
        }

        [Fact]
        [PlatformSpecific(TestPlatforms.Windows)]   // UNC is Windows-Only
        public void UNCWorkingDirectoryUsed()
        {
            Exec exec = PrepareExec("echo [%cd%]");
            string working = @"\\" + Environment.MachineName + @"\c$";
            exec.WorkingDirectory = working;
            bool result = exec.ValidateParametersAccessor();

            Assert.Equal(true, result);
            Assert.Equal(true, exec.workingDirectoryIsUNC);
            Assert.Equal(working, exec.WorkingDirectory);
            // Should give ToolTask the system folder as the working directory, when it's a UNC
            string system = Environment.GetFolderPath(Environment.SpecialFolder.System);
            Assert.Equal(system, exec.GetWorkingDirectoryAccessor());
        }

        [Fact]
        public void NoWorkingDirectorySet()
        {
            var cd = Directory.GetCurrentDirectory();

            try
            {
                Directory.SetCurrentDirectory(NativeMethodsShared.IsWindows ?
                    Environment.GetFolderPath(Environment.SpecialFolder.Windows) : "/usr/lib");

                Exec exec = PrepareExec(NativeMethodsShared.IsWindows ? "echo [%cd%]" : "echo [$PWD]");
                bool result = exec.Execute();

                string expected = Directory.GetCurrentDirectory();
                Assert.Equal(true, result);
                ((MockEngine)exec.BuildEngine).AssertLogContains("[" + expected + "]");
            }
            finally
            {
                Directory.SetCurrentDirectory(cd);
            }
        }

        /// <summary>
        /// Tests that Exec still executes properly when there's an '&' in the temp directory path
        /// </summary>
        [Fact]
        public void TempPathContainsAmpersand1()
        {
            string directoryWithAmpersand = "nospace&nospace";
            string newTmp = Path.Combine(Path.GetTempPath(), directoryWithAmpersand);
            string oldTmp = Environment.GetEnvironmentVariable("TMP");

            try
            {
                Directory.CreateDirectory(newTmp);

                if (NativeMethodsShared.GetShortFilePath(newTmp) == newTmp)
                {
                    // Short file paths not supported, this test will fail.
                    // See: https://github.com/Microsoft/msbuild/issues/1803
                    return;
                }

                Environment.SetEnvironmentVariable("TMP", newTmp);
                Exec exec = PrepareExec("echo [hello]");

                Assert.True(exec.Execute()); // "Task should have succeeded"
                ((MockEngine)exec.BuildEngine).AssertLogContains("[hello]");
            }
            finally
            {
                Environment.SetEnvironmentVariable("TMP", oldTmp);
                if (Directory.Exists(newTmp)) FileUtilities.DeleteWithoutTrailingBackslash(newTmp);
            }
        }

        /// <summary>
        /// Tests that Exec still executes properly when there's an ' &' in the temp directory path
        /// </summary>
        [Fact]
        public void TempPathContainsAmpersand2()
        {
            string directoryWithAmpersand = "space &nospace";
            string newTmp = Path.Combine(Path.GetTempPath(), directoryWithAmpersand);
            string oldTmp = Environment.GetEnvironmentVariable("TMP");

            try
            {
                Directory.CreateDirectory(newTmp);

                if (NativeMethodsShared.GetShortFilePath(newTmp) == newTmp)
                {
                    // Short file paths not supported, this test will fail.
                    // See: https://github.com/Microsoft/msbuild/issues/1803
                    return;
                }

                Environment.SetEnvironmentVariable("TMP", newTmp);
                Exec exec = PrepareExec("echo [hello]");

                bool taskSucceeded = exec.Execute();
                Assert.True(taskSucceeded); // "Task should have succeeded"
                ((MockEngine)exec.BuildEngine).AssertLogContains("[hello]");
            }
            finally
            {
                Environment.SetEnvironmentVariable("TMP", oldTmp);
                if (Directory.Exists(newTmp)) FileUtilities.DeleteWithoutTrailingBackslash(newTmp);
            }
        }

        /// <summary>
        /// Tests that Exec still executes properly when there's an '& ' in the temp directory path
        /// </summary>
        [Fact]
        public void TempPathContainsAmpersand3()
        {
            string directoryWithAmpersand = "nospace& space";
            string newTmp = Path.Combine(Path.GetTempPath(), directoryWithAmpersand);
            string oldTmp = Environment.GetEnvironmentVariable("TMP");

            try
            {
                Directory.CreateDirectory(newTmp);

                if (NativeMethodsShared.GetShortFilePath(newTmp) == newTmp)
                {
                    // Short file paths not supported, this test will fail.
                    // See: https://github.com/Microsoft/msbuild/issues/1803
                    return;
                }

                Environment.SetEnvironmentVariable("TMP", newTmp);
                Exec exec = PrepareExec("echo [hello]");

                Assert.True(exec.Execute()); // "Task should have succeeded"
                ((MockEngine)exec.BuildEngine).AssertLogContains("[hello]");
            }
            finally
            {
                Environment.SetEnvironmentVariable("TMP", oldTmp);
                if (Directory.Exists(newTmp)) FileUtilities.DeleteWithoutTrailingBackslash(newTmp);
            }
        }

        /// <summary>
        /// Tests that Exec still executes properly when there's an ' & ' in the temp directory path
        /// </summary>
        [Fact]
        public void TempPathContainsAmpersand4()
        {
            string directoryWithAmpersand = "space & space";
            string newTmp = Path.Combine(Path.GetTempPath(), directoryWithAmpersand);
            string oldTmp = Environment.GetEnvironmentVariable("TMP");

            try
            {
                Directory.CreateDirectory(newTmp);

                if (NativeMethodsShared.GetShortFilePath(newTmp) == newTmp)
                {
                    // Short file paths not supported, this test will fail.
                    // See: https://github.com/Microsoft/msbuild/issues/1803
                    return;
                }

                Environment.SetEnvironmentVariable("TMP", newTmp);
                Exec exec = PrepareExec("echo [hello]");

                Assert.True(exec.Execute()); // "Task should have succeeded"
                ((MockEngine)exec.BuildEngine).AssertLogContains("[hello]");
            }
            finally
            {
                Environment.SetEnvironmentVariable("TMP", oldTmp);
                if (Directory.Exists(newTmp)) FileUtilities.DeleteWithoutTrailingBackslash(newTmp);
            }
        }

        /// <summary>
        /// Tests that Exec still executes properly when there's a non-ANSI character in the command
        /// </summary>
#if RUNTIME_TYPE_NETCORE
        [Fact(Skip = "https://github.com/Microsoft/msbuild/issues/623")]
#else
        [Fact]
#endif
        public void ExecTaskUnicodeCharacterInCommand()
        {
            RunExec(true, new UTF8Encoding(false).EncodingName);
        }

        /// <summary>
        /// Tests that Exec task will choose the default code page when UTF8 is not needed.
        /// </summary>
        [Fact]
        public void ExecTaskWithoutUnicodeCharacterInCommand()
        {
            RunExec(false, EncodingUtilities.CurrentSystemOemEncoding.EncodingName);
        }

        /// <summary>
        /// Exec task will use UTF8 when UTF8 Always is specified (with non-ANSI characters in the Command)
        /// </summary>
#if RUNTIME_TYPE_NETCORE
        [Fact(Skip = "https://github.com/Microsoft/msbuild/issues/623")]
#else
        [Fact]
#endif
        public void ExecTaskUtf8AlwaysWithNonAnsi()
        {
            RunExec(true, new UTF8Encoding(false).EncodingName, "Always");
        }

        /// <summary>
        /// Exec task will use UTF8 when UTF8 Always is specified (without non-ANSI characters in the Command)
        /// </summary>
        [Fact]
        public void ExecTaskUtf8AlwaysWithAnsi()
        {
            RunExec(false, new UTF8Encoding(false).EncodingName, "Always");
        }

        /// <summary>
        /// Exec task will NOT use UTF8 when UTF8 Never is specified and non-ANSI characters are in the Command
        /// <remarks>Exec task will fail as the cmd processor will not be able to run the command.</remarks>
        /// </summary>
#if RUNTIME_TYPE_NETCORE
        [Fact(Skip = "https://github.com/Microsoft/msbuild/issues/623")]
#else
        [Fact]
#endif
        [Trait("Category", "mono-osx-failing")]
        public void ExecTaskUtf8NeverWithNonAnsi()
        {
            RunExec(true, EncodingUtilities.CurrentSystemOemEncoding.EncodingName, "Never", false);
        }

        /// <summary>
        /// Exec task will NOT use UTF8 when UTF8 Never is specified and only ANSI characters are in the Command
        /// </summary>
        [Fact]
        public void ExecTaskUtf8NeverWithAnsi()
        {
            RunExec(false, EncodingUtilities.CurrentSystemOemEncoding.EncodingName, "Never");
        }

        [Theory]
        [InlineData("MSBUILDUSERAUTORUNINCMD", null, true)]
        [InlineData("MSBUILDUSERAUTORUNINCMD", "1", false)]
        [Trait("Category", "nonosxtests")]
        [Trait("Category", "nonlinuxtests")]
        public void ExecTaskDisablesAutoRun(string environmentVariableName, string environmentVariableValue, bool autoRunShouldBeDisabled)
        {
            using (TestEnvironment testEnvironment = TestEnvironment.Create())
            {
                testEnvironment.SetEnvironmentVariable(environmentVariableName, environmentVariableValue);

                Exec exec = PrepareExec("exit 0");

                Type execType = typeof(Exec);

                MethodInfo generateCommandLineCommandsMethod = execType.GetMethod("GenerateCommandLineCommands", BindingFlags.Instance | BindingFlags.NonPublic);

                string commandLine = generateCommandLineCommandsMethod.Invoke(exec, new object[0]) as string;

                if (autoRunShouldBeDisabled)
                {
                    commandLine.ShouldContain("/D ");
                }
                else
                {
                    commandLine.ShouldNotContain("/D ");
                }
            }
        }


        /// <summary>
        /// Helper function to run the Exec task with or without ANSI characters in the Command and check for an expected encoding.
        /// </summary>
        /// <param name="includeNonAnsiInCommand">True to include non-ANSI characters in the Command</param>
        /// <param name="expectedEncoding">Expected EncodingName</param>
        /// <param name="useUtf8">Optional parameter to specify the UseUtf8Encoding on the Exec task</param>
        /// <param name="expectSuccess">Optional parameter if the Exec task should succeed or not. Default true.</param>
        /// <returns></returns>
        private void RunExec(bool includeNonAnsiInCommand, string expectedEncoding, string useUtf8 = null, bool expectSuccess = true)
        {
            string ansiCharacters = "test";
            string nonAnsiCharacters = "\u521B\u5EFA";
            string folder = Path.Combine(Path.GetTempPath(), includeNonAnsiInCommand ? nonAnsiCharacters : ansiCharacters);
            string command = Path.Combine(folder, "test.cmd");

            Exec exec;

            try
            {
                Directory.CreateDirectory(folder);
                File.WriteAllText(command, "echo [hello]");

                if (!NativeMethodsShared.IsWindows)
                {
                    command = ". " + command;
                }

                exec = PrepareExec(command);

                if (!string.IsNullOrEmpty(useUtf8))
                {
                    exec.UseUtf8Encoding = useUtf8;
                }

                Assert.Equal(expectSuccess, exec.Execute());

                if (expectSuccess)
                {
                    ((MockEngine) exec.BuildEngine).AssertLogContains("[hello]");
                }

                Assert.Equal(expectedEncoding, exec.StdOutEncoding);
                Assert.Equal(expectedEncoding, exec.StdErrEncoding);
            }
            finally
            {
                if (Directory.Exists(folder))
                    FileUtilities.DeleteWithoutTrailingBackslash(folder, true);
            }

            return;
        }

        [Fact]
        public void InvalidUncDirectorySet()
        {
            Exec exec = PrepareExec("echo [%cd%]");
            exec.WorkingDirectory = @"\\thiscomputerdoesnotexistxyz\thiscomputerdoesnotexistxyz";
            bool result = exec.Execute();

            Assert.Equal(false, result);
            ((MockEngine)exec.BuildEngine).AssertLogContains("MSB6003");
        }

        [Fact]
        [Trait("Category", "netcore-osx-failing")]
        [Trait("Category", "netcore-linux-failing")]
        public void InvalidWorkingDirectorySet()
        {
            Exec exec = PrepareExec("echo [%cd%]");
            exec.WorkingDirectory = @"||invalid||";
            bool result = exec.Execute();

            Assert.Equal(false, result);
            ((MockEngine)exec.BuildEngine).AssertLogContains("MSB6003");
        }

        [Fact]
        public void BogusCustomRegexesCauseOneErrorEach()
        {
            Exec exec;
            if (NativeMethodsShared.IsWindows)
                exec = PrepareExec("echo Some output & echo Some output & echo Some output & echo Some output ");
            else
                exec = PrepareExec("echo Some output ; echo Some output ; echo Some output ; echo Some output ");

            exec.CustomErrorRegularExpression = "~!@#$%^_)(*&^%$#@@#XF &%^%T$REd((((([[[[";
            exec.CustomWarningRegularExpression = "*";
            bool result = exec.Execute();

            MockEngine e = (MockEngine)exec.BuildEngine;
            Console.WriteLine(e.Log);
            Assert.Equal(3, e.Errors);
            e.AssertLogContains("MSB3076");
        }

        [Fact]
        public void CustomErrorRegexSupplied()
        {
            string cmdLine;
            if (NativeMethodsShared.IsWindows)
                cmdLine = "echo Some output & echo ALERT:This is an error & echo Some more output";
            else
                cmdLine = "echo Some output ; echo ALERT:This is an error ; echo Some more output";
            Exec exec = PrepareExec(cmdLine);
            bool result = exec.Execute();

            MockEngine e = (MockEngine)exec.BuildEngine;
            Console.WriteLine(e.Log);
            Assert.Equal(0, e.Errors);
            e.AssertLogContains("ALERT:This is an error");

            exec = PrepareExec(cmdLine);
            exec.CustomErrorRegularExpression = ".*ALERT.*";
            result = exec.Execute();

            e = (MockEngine)exec.BuildEngine;
            Console.WriteLine(e.Log);
            Assert.Equal(2, e.Errors);
            e.AssertLogContains("ALERT:This is an error");
        }

        [Fact]
        public void CustomWarningRegexSupplied()
        {
            string cmdLine;
            if (NativeMethodsShared.IsWindows)
                cmdLine = "echo Some output & echo YOOHOO:This is a warning & echo Some more output";
            else
                cmdLine = "echo Some output ; echo YOOHOO:This is a warning ; echo Some more output";

            Exec exec = PrepareExec(cmdLine);
            bool result = exec.Execute();

            MockEngine e = (MockEngine)exec.BuildEngine;
            Console.WriteLine(e.Log);
            Assert.Equal(0, e.Errors);
            Assert.Equal(0, e.Warnings);
            e.AssertLogContains("YOOHOO:This is a warning");

            exec = PrepareExec(cmdLine);
            exec.CustomWarningRegularExpression = ".*YOOHOO.*";
            result = exec.Execute();

            e = (MockEngine)exec.BuildEngine;
            Console.WriteLine(e.Log);
            Assert.Equal(0, e.Errors);
            Assert.Equal(1, e.Warnings);
            e.AssertLogContains("YOOHOO:This is a warning");
        }

        [Fact]
        public void ErrorsAndWarningsWithIgnoreStandardErrorWarningFormatTrue()
        {
            var cmdLine = NativeMethodsShared.IsWindows
                              ? "echo myfile(88,37): error AB1234: thisisacanonicalerror & echo foo: warning CDE1234: thisisacanonicalwarning"
                              : "echo \"myfile(88,37): error AB1234: thisisacanonicalerror\" ; echo foo: warning CDE1234: thisisacanonicalwarning";

            Exec exec = PrepareExec(cmdLine);
            exec.IgnoreStandardErrorWarningFormat = true;
            bool result = exec.Execute();

            Assert.Equal(true, result);
            Assert.Equal(0, ((MockEngine)exec.BuildEngine).Errors);
            Assert.Equal(0, ((MockEngine)exec.BuildEngine).Warnings);
        }

        [Fact]
        public void CustomAndStandardErrorsAndWarnings()
        {
            var cmdLine = NativeMethodsShared.IsWindows
                              ? "echo myfile(88,37): error AB1234: thisisacanonicalerror & echo foo: warning CDE1234: thisisacanonicalwarning & echo YOGI & echo BEAR & echo some content"
                              : "echo \"myfile(88,37): error AB1234: thisisacanonicalerror\" ; echo foo: warning CDE1234: thisisacanonicalwarning ; echo YOGI ; echo BEAR ; echo some content";

            Exec exec = PrepareExec(cmdLine);
            exec.CustomWarningRegularExpression = ".*BEAR.*";
            exec.CustomErrorRegularExpression = ".*YOGI.*";
            bool result = exec.Execute();

            Assert.Equal(false, result);
            Assert.Equal(3, ((MockEngine)exec.BuildEngine).Errors);
            Assert.Equal(2, ((MockEngine)exec.BuildEngine).Warnings);
        }

        /// <summary>
        /// Nobody should try to run a string emitted from the task through String.Format.
        /// Firstly that's unnecessary and secondly if there's eg an unmatched curly it will throw.
        /// </summary>
        [Fact]
        public void DoNotAttemptToFormatTaskOutput()
        {
            Exec exec = PrepareExec("echo unmatched curly {");
            bool result = exec.Execute();

            Assert.Equal(true, result);
            ((MockEngine)exec.BuildEngine).AssertLogContains("unmatched curly {");
            Assert.Equal(0, ((MockEngine)exec.BuildEngine).Errors);
            Assert.Equal(0, ((MockEngine)exec.BuildEngine).Warnings);
        }

        /// <summary>
        /// Nobody should try to run a string emitted from the task through String.Format.
        /// Firstly that's unnecessary and secondly if there's eg an unmatched curly it will throw.
        /// </summary>
        [Fact]
        public void DoNotAttemptToFormatTaskOutput2()
        {
            Exec exec = PrepareExec("echo unmatched curly {");
            exec.IgnoreStandardErrorWarningFormat = true;
            bool result = exec.Execute();

            Assert.Equal(true, result);
            ((MockEngine)exec.BuildEngine).AssertLogContains("unmatched curly {");
            Assert.Equal(0, ((MockEngine)exec.BuildEngine).Errors);
            Assert.Equal(0, ((MockEngine)exec.BuildEngine).Warnings);
        }

        [Fact]
        public void NoDuplicateMessagesWhenCustomRegexAndRegularRegexBothMatch()
        {
            var cmdLine = NativeMethodsShared.IsWindows
                              ? "echo myfile(88,37): error AB1234: thisisacanonicalerror & echo foo: warning CDE1234: thisisacanonicalwarning "
                              : "echo \"myfile(88,37): error AB1234: thisisacanonicalerror\" ; echo foo: warning CDE1234: thisisacanonicalwarning ";

            Exec exec = PrepareExec(cmdLine);
            exec.CustomErrorRegularExpression = ".*canonicale.*";
            exec.CustomWarningRegularExpression = ".*canonicalw.*";
            bool result = exec.Execute();

            Assert.Equal(false, result);
            Assert.Equal(2, ((MockEngine)exec.BuildEngine).Errors);
            Assert.Equal(1, ((MockEngine)exec.BuildEngine).Warnings);
        }

        [Fact]
        public void OnlySingleErrorWhenCustomWarningAndCustomErrorRegexesBothMatch()
        {
            Exec exec = PrepareExec("echo YOGI BEAR ");
            exec.CustomErrorRegularExpression = ".*YOGI.*";
            exec.CustomWarningRegularExpression = ".*BEAR.*";
            bool result = exec.Execute();

            Assert.Equal(false, result);
            Assert.Equal(2, ((MockEngine)exec.BuildEngine).Errors);
            Assert.Equal(0, ((MockEngine)exec.BuildEngine).Warnings);
        }

        [Fact]
        public void GettersSetters()
        {
            Exec exec = PrepareExec("echo [%cd%]");
            exec.WorkingDirectory = "foo";
            Assert.Equal("foo", exec.WorkingDirectory);
            exec.IgnoreExitCode = true;
            Assert.Equal(true, exec.IgnoreExitCode);
            exec.Outputs = null;
            Assert.Equal(0, exec.Outputs.Length);

            ITaskItem[] items = { new TaskItem("hi"), new TaskItem("ho") };
            exec.Outputs = items;
            Assert.Equal(items, exec.Outputs);
        }

        [Fact]
        public void StdEncodings()
        {
            ExecWrapper exec = PrepareExecWrapper("echo [%cd%]");

            exec.StdErrEncoding = "US-ASCII";
            Assert.Equal(true, exec.StdErrEncoding.Contains("US-ASCII"));
            Assert.Equal(true, exec.StdErrorEncoding.EncodingName.Contains("US-ASCII"));

            exec.StdOutEncoding = "US-ASCII";
            Assert.Equal(true, exec.StdOutEncoding.Contains("US-ASCII"));
            Assert.Equal(true, exec.StdOutputEncoding.EncodingName.Contains("US-ASCII"));
        }

        [Fact]
        public void AnyExistingEnvVarCalledErrorLevelIsIgnored()
        {
            string oldValue = Environment.GetEnvironmentVariable("errorlevel");

            try
            {
                Exec exec = PrepareExec("echo this is an innocuous successful command");
                Environment.SetEnvironmentVariable("errorlevel", "1");
                bool result = exec.Execute();

                Assert.Equal(true, result);
            }
            finally
            {
                Environment.SetEnvironmentVariable("errorlevel", oldValue);
            }
        }

        [Fact]
        public void ValidateParametersNoCommand()
        {
            Exec exec = PrepareExec("   ");

            bool result = exec.Execute();

            Assert.Equal(false, result);
            ((MockEngine)exec.BuildEngine).AssertLogContains("MSB3072");
        }

        /// <summary>
        /// Verify that the EnvironmentVariables parameter exposed publicly
        /// by ToolTask can be used to modify the environment of the cmd.exe spawned.
        /// </summary>
        [Fact]
        public void SetEnvironmentVariableParameter()
        {
            Exec exec = new Exec();
            exec.BuildEngine = new MockEngine();
            exec.Command = NativeMethodsShared.IsWindows ? "echo [%MYENVVAR%]" : "echo [$myenvvar]";
            exec.EnvironmentVariables = new[] { "myenvvar=myvalue" };
            exec.Execute();

            ((MockEngine)exec.BuildEngine).AssertLogContains("[myvalue]");
        }

        /// <summary>
        /// Execute return output as an Item
        /// Test include ConsoleToMSBuild, StandardOutput
        /// </summary>
        [Fact]
        public void ConsoleToMSBuild()
        {
            //Exec with no output
            Exec exec = PrepareExec("set foo=blah");
            //Test Set and Get of ConsoleToMSBuild
            exec.ConsoleToMSBuild = true;
            Assert.Equal(true, exec.ConsoleToMSBuild);

            bool result = exec.Execute();
            Assert.Equal(true, result);

            //Nothing to run, so the list should be empty
            Assert.Equal(0, exec.ConsoleOutput.Length);


            //first echo prints "Hello stderr" to stderr, second echo prints to stdout
            string testString = "echo Hello stderr 1>&2\necho Hello stdout";
            exec = PrepareExec(testString);

            //Test Set and Get of ConsoleToMSBuild
            exec.ConsoleToMSBuild = true;
            Assert.Equal(true, exec.ConsoleToMSBuild);

            result = exec.Execute();
            Assert.Equal(true, result);

            //Both two lines should had gone to stdout
            Assert.Equal(2, exec.ConsoleOutput.Length);
        }

        /// <summary>
        /// Test the CanEncode method with and without ANSI characters to determine if they can be encoded 
        /// in the current system encoding.
        /// </summary>
#if RUNTIME_TYPE_NETCORE
        [Fact(Skip = "https://github.com/Microsoft/msbuild/issues/623")]
#else
        [Fact]
        [Trait("Category", "mono-osx-failing")]
#endif
        public void CanEncodeTest()
        {
            var defaultEncoding = EncodingUtilities.CurrentSystemOemEncoding;

            string nonAnsiCharacters = "\u521B\u5EFA";
            string pathWithAnsiCharacters = @"c:\windows\system32\cmd.exe";

            Assert.False(Exec.CanEncodeString(defaultEncoding.CodePage, nonAnsiCharacters));
            Assert.True(Exec.CanEncodeString(defaultEncoding.CodePage, pathWithAnsiCharacters));
        }
    }

    internal class ExecWrapper : Exec
    {
        public Encoding StdOutputEncoding
        {
            get
            {
                return StandardOutputEncoding;
            }
        }

        public Encoding StdErrorEncoding
        {
            get
            {
                return StandardErrorEncoding;
            }
        }
    }
}


<|MERGE_RESOLUTION|>--- conflicted
+++ resolved
@@ -93,17 +93,8 @@
         [Fact]
         public void Timeout()
         {
-<<<<<<< HEAD
-            // On non-Windows the exit code of a killed sh should be
-            // SIGTERM (15) + exited-due-to-signal (128) = 143.
-            // On .NET Core 2.1 preview2 + High Sierra it's consistently
-            // just 128 for some reason.
-            int expectedExitCode = NativeMethodsShared.IsWindows ? -1 :
-                    (NativeMethodsShared.IsOSX && !NativeMethodsShared.IsMono) ? 128 : 143;
-=======
             // On non-Windows the exit code of a killed process is SIGTERM (143)
             int expectedExitCode = NativeMethodsShared.IsWindows ? -1 : 143;
->>>>>>> a75c5a9e
 
             Exec exec = PrepareExec(NativeMethodsShared.IsWindows ? ":foo \n goto foo" : "while true; do sleep 1; done");
             exec.Timeout = 5;
