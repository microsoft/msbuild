--- conflicted
+++ resolved
@@ -3080,7 +3080,6 @@
             Assert.True(t.ExecuteAsTool); // "ExecuteAsTool should default to true"
         }
 
-<<<<<<< HEAD
         [Fact]
         [PlatformSpecific(Xunit.PlatformID.AnyUnix)]
         public void RebuildsInPresenceOfFileRefWithWindowsPath()
@@ -3137,7 +3136,22 @@
             finally
             {
                 // Done, so clean up.
-=======
+                File.Delete(t.Sources[0].ItemSpec);
+                foreach (ITaskItem item in t.FilesWritten)
+                {
+                    if (File.Exists(item.ItemSpec))
+                    {
+                        File.Delete(item.ItemSpec);
+                    }
+                }
+                if (relPathToTextFile != null)
+                    File.Delete(relPathToTextFile);
+                Directory.Delete(Path.GetDirectoryName(relPathToTextFile));
+
+                Directory.SetCurrentDirectory(originalCurrentDirectory);
+            }
+        }
+
         //  Regression test for https://github.com/Microsoft/msbuild/issues/2206
         [Theory]
         [InlineData("\n")]
@@ -3186,7 +3200,6 @@
             finally
             {
 
->>>>>>> d83a9eda
                 File.Delete(t.Sources[0].ItemSpec);
                 foreach (ITaskItem item in t.FilesWritten)
                 {
@@ -3195,20 +3208,8 @@
                         File.Delete(item.ItemSpec);
                     }
                 }
-<<<<<<< HEAD
-                if (relPathToTextFile != null)
-                    File.Delete(relPathToTextFile);
-                Directory.Delete(Path.GetDirectoryName(relPathToTextFile));
-
-                Directory.SetCurrentDirectory(originalCurrentDirectory);
-            }
-        }
-
-
-=======
-            }
-        }
->>>>>>> d83a9eda
+            }
+        }
     }
 }
 
@@ -3523,16 +3524,7 @@
         /// <returns>The name of the resx file</returns>
         public static string WriteTestResX(bool useType, string linkedBitmap, string extraToken, string resxFileToWrite = null)
         {
-<<<<<<< HEAD
-            if (linkedBitmap != null)
-                Console.WriteLine ($"================================== WriteTestResX linkedBitmap: {linkedBitmap}");
-            string resgenFile = Utilities.GetTempFileName(".resx");
-            File.Delete(resgenFile);
-            File.WriteAllText(resgenFile, GetTestResXContent(useType, linkedBitmap, extraToken, false));
-            return resgenFile;
-=======
             return WriteTestResX(useType, linkedBitmap, extraToken, useInvalidType: false, resxFileToWrite:resxFileToWrite);
->>>>>>> d83a9eda
         }
 
         /// <summary>
