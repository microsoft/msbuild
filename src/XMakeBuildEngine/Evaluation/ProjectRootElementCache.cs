--- conflicted
+++ resolved
@@ -234,15 +234,12 @@
                             // use: it checks the file content as well as the timestamp. That's better than completely disabling
                             // the cache as we get test coverage of the rest of the cache code.
                             XmlDocument document = new XmlDocument();
-<<<<<<< HEAD
+                            document.PreserveWhitespace = projectRootElement.XmlDocument.PreserveWhitespace;
+
                             XmlReaderSettings dtdSettings = new XmlReaderSettings();
                             dtdSettings.DtdProcessing = DtdProcessing.Ignore;
                             using (var stream = new StreamReader(projectRootElement.FullPath))
                             using (XmlReader xtr = XmlReader.Create(stream, dtdSettings))
-=======
-                            document.PreserveWhitespace = projectRootElement.XmlDocument.PreserveWhitespace;
-                            using (XmlTextReader xtr = new XmlTextReader(projectRootElement.FullPath))
->>>>>>> 2db4d4b6
                             {
                                 document.Load(xtr);
                             }
