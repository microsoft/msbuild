// Copyright (c) Microsoft. All rights reserved.
// Licensed under the MIT license. See LICENSE file in the project root for full license information.
//-----------------------------------------------------------------------
// </copyright>
// <summary>Tests for ProjectItemInstance public members</summary>
//-----------------------------------------------------------------------

using System;
using System.Collections.Generic;
using System.IO;
using System.Xml;

using Microsoft.Build.Construction;
using Microsoft.Build.Evaluation;
using Microsoft.Build.Execution;
using Microsoft.Build.Framework;
using Microsoft.Build.Shared;

<<<<<<< HEAD
using NUnit.Framework;

=======
>>>>>>> 2e935d82
using InvalidProjectFileException = Microsoft.Build.Exceptions.InvalidProjectFileException;
using Xunit;

namespace Microsoft.Build.UnitTests.OM.Instance
{
    /// <summary>
    /// Tests for ProjectItemInstance public members
    /// </summary>
<<<<<<< HEAD
    [TestFixture]
=======
>>>>>>> 2e935d82
    public class ProjectItemInstance_Tests
    {
        /// <summary>
        /// The number of built-in metadata for items.
        /// </summary>
        public const int BuiltInMetadataCount = 15;

        /// <summary>
        /// Basic ProjectItemInstance without metadata
        /// </summary>
<<<<<<< HEAD
        [Test]
=======
        [Fact]
>>>>>>> 2e935d82
        public void AccessorsWithoutMetadata()
        {
            ProjectItemInstance item = GetItemInstance();

            Assert.Equal("i", item.ItemType);
            Assert.Equal("i1", item.EvaluatedInclude);
            Assert.Equal(false, item.Metadata.GetEnumerator().MoveNext());
        }

        /// <summary>
        /// Basic ProjectItemInstance with metadata
        /// </summary>
<<<<<<< HEAD
        [Test]
=======
        [Fact]
>>>>>>> 2e935d82
        public void AccessorsWithMetadata()
        {
            ProjectItemInstance item = GetItemInstance();

            item.SetMetadata("m1", "v0");
            item.SetMetadata("m1", "v1");
            item.SetMetadata("m2", "v2");

            Assert.Equal("m1", item.GetMetadata("m1").Name);
            Assert.Equal("m2", item.GetMetadata("m2").Name);
            Assert.Equal("v1", item.GetMetadataValue("m1"));
            Assert.Equal("v2", item.GetMetadataValue("m2"));
        }

        /// <summary>
        /// Get metadata not present
        /// </summary>
<<<<<<< HEAD
        [Test]
=======
        [Fact]
>>>>>>> 2e935d82
        public void GetMissingMetadata()
        {
            ProjectItemInstance item = GetItemInstance();
            Assert.Equal(null, item.GetMetadata("X"));
            Assert.Equal(String.Empty, item.GetMetadataValue("X"));
        }

        /// <summary>
        /// Set include
        /// </summary>
<<<<<<< HEAD
        [Test]
=======
        [Fact]
>>>>>>> 2e935d82
        public void SetInclude()
        {
            ProjectItemInstance item = GetItemInstance();
            item.EvaluatedInclude = "i1b";
            Assert.Equal("i1b", item.EvaluatedInclude);
        }

        /// <summary>
        /// Set include to empty string
        /// </summary>
<<<<<<< HEAD
        [Test]
        [ExpectedException(typeof(ArgumentException))]
=======
        [Fact]
>>>>>>> 2e935d82
        public void SetInvalidEmptyInclude()
        {
            Assert.Throws<ArgumentException>(() =>
            {
                ProjectItemInstance item = GetItemInstance();
                item.EvaluatedInclude = String.Empty;
            }
           );
        }
        /// <summary>
        /// Set include to invalid null value
        /// </summary>
<<<<<<< HEAD
        [Test]
        [ExpectedException(typeof(ArgumentNullException))]
=======
        [Fact]
>>>>>>> 2e935d82
        public void SetInvalidNullInclude()
        {
            Assert.Throws<ArgumentNullException>(() =>
            {
                ProjectItemInstance item = GetItemInstance();
                item.EvaluatedInclude = null;
            }
           );
        }
        /// <summary>
        /// Create an item with a metadatum that has a null value
        /// </summary>
<<<<<<< HEAD
        [Test]
=======
        [Fact]
>>>>>>> 2e935d82
        public void CreateItemWithNullMetadataValue()
        {
            Project project = new Project();
            ProjectInstance projectInstance = project.CreateProjectInstance();

            IDictionary<string, string> metadata = new Dictionary<string, string>();
            metadata.Add("m", null);

            ProjectItemInstance item = projectInstance.AddItem("i", "i1", metadata);
            Assert.Equal(String.Empty, item.GetMetadataValue("m"));
        }

        /// <summary>
        /// Set metadata value
        /// </summary>
<<<<<<< HEAD
        [Test]
=======
        [Fact]
>>>>>>> 2e935d82
        public void SetMetadata()
        {
            ProjectItemInstance item = GetItemInstance();
            item.SetMetadata("m", "m1");
            Assert.Equal("m1", item.GetMetadataValue("m"));
        }

        /// <summary>
        /// Set metadata value to empty string
        /// </summary>
<<<<<<< HEAD
        [Test]
=======
        [Fact]
>>>>>>> 2e935d82
        public void SetMetadataEmptyString()
        {
            ProjectItemInstance item = GetItemInstance();
            item.SetMetadata("m", String.Empty);
            Assert.Equal(String.Empty, item.GetMetadataValue("m"));
        }

        /// <summary>
        /// Set metadata value to null value -- this is allowed, but 
        /// internally converted to the empty string. 
        /// </summary>
<<<<<<< HEAD
        [Test]
=======
        [Fact]
>>>>>>> 2e935d82
        public void SetNullMetadataValue()
        {
            ProjectItemInstance item = GetItemInstance();
            item.SetMetadata("m", null);
            Assert.Equal(String.Empty, item.GetMetadataValue("m"));
        }

        /// <summary>
        /// Set metadata with invalid empty name
        /// </summary>
<<<<<<< HEAD
        [Test]
        [ExpectedException(typeof(ArgumentNullException))]
=======
        [Fact]
>>>>>>> 2e935d82
        public void SetInvalidNullMetadataName()
        {
            Assert.Throws<ArgumentNullException>(() =>
            {
                ProjectItemInstance item = GetItemInstance();
                item.SetMetadata(null, "m1");
            }
           );
        }
        /// <summary>
        /// Set metadata with invalid empty name
        /// </summary>
<<<<<<< HEAD
        [Test]
        [ExpectedException(typeof(ArgumentException))]
=======
        [Fact]
>>>>>>> 2e935d82
        public void SetInvalidEmptyMetadataName()
        {
            Assert.Throws<ArgumentException>(() =>
            {
                ProjectItemInstance item = GetItemInstance();
                item.SetMetadata(String.Empty, "m1");
            }
           );
        }
        /// <summary>
        /// Cast to ITaskItem
        /// </summary>
<<<<<<< HEAD
        [Test]
=======
        [Fact]
>>>>>>> 2e935d82
        public void CastToITaskItem()
        {
            ProjectItemInstance item = GetItemInstance();
            item.SetMetadata("m", "m1");

            ITaskItem taskItem = (ITaskItem)item;

            Assert.Equal(item.EvaluatedInclude, taskItem.ItemSpec);
            Assert.Equal(1 + BuiltInMetadataCount, taskItem.MetadataCount);
            Assert.Equal(1 + BuiltInMetadataCount, taskItem.MetadataNames.Count);
            Assert.Equal("m1", taskItem.GetMetadata("m"));
            taskItem.SetMetadata("m", "m2");
            Assert.Equal("m2", item.GetMetadataValue("m"));
        }

        /// <summary>
        /// Creates a ProjectItemInstance and casts it to ITaskItem2; makes sure that all escaped information is
        /// maintained correctly.  Also creates a new Microsoft.Build.Utilities.TaskItem from the ProjectItemInstance
        /// and verifies that none of the information is lost.  
        /// </summary>
<<<<<<< HEAD
        [Test]
=======
        [Fact]
>>>>>>> 2e935d82
        public void ITaskItem2Operations()
        {
            Project project = new Project();
            ProjectInstance projectInstance = project.CreateProjectInstance();

            ProjectItemInstance item = projectInstance.AddItem("EscapedItem", "esca%20ped%3bitem");
            item.SetMetadata("m", "m1");
            item.SetMetadata("m;", "m%3b1");
            ITaskItem2 taskItem = (ITaskItem2)item;

            Assert.Equal(taskItem.EvaluatedIncludeEscaped, "esca%20ped%3bitem");
            Assert.Equal(taskItem.ItemSpec, "esca ped;item");

            Assert.Equal(taskItem.GetMetadata("m;"), "m;1");
            Assert.Equal(taskItem.GetMetadataValueEscaped("m;"), "m%3b1");
            Assert.Equal(taskItem.GetMetadataValueEscaped("m"), "m1");

            Assert.Equal(taskItem.EvaluatedIncludeEscaped, "esca%20ped%3bitem");
            Assert.Equal(taskItem.ItemSpec, "esca ped;item");

            ITaskItem2 taskItem2 = new Microsoft.Build.Utilities.TaskItem(taskItem);

            taskItem2.SetMetadataValueLiteral("m;", "m;2");

            Assert.Equal(taskItem2.GetMetadataValueEscaped("m;"), "m%3b2");
            Assert.Equal(taskItem2.GetMetadata("m;"), "m;2");

            IDictionary<string, string> taskItem2Metadata = (IDictionary<string, string>)taskItem2.CloneCustomMetadata();
            Assert.Equal(3, taskItem2Metadata.Count);

            foreach (KeyValuePair<string, string> pair in taskItem2Metadata)
            {
                if (pair.Key.Equals("m"))
                {
                    Assert.Equal("m1", pair.Value);
                }

                if (pair.Key.Equals("m;"))
                {
                    Assert.Equal("m;2", pair.Value);
                }

                if (pair.Key.Equals("OriginalItemSpec"))
                {
                    Assert.Equal("esca ped;item", pair.Value);
                }
            }

            IDictionary<string, string> taskItem2MetadataEscaped = (IDictionary<string, string>)taskItem2.CloneCustomMetadataEscaped();
            Assert.Equal(3, taskItem2MetadataEscaped.Count);

            foreach (KeyValuePair<string, string> pair in taskItem2MetadataEscaped)
            {
                if (pair.Key.Equals("m"))
                {
                    Assert.Equal("m1", pair.Value);
                }

                if (pair.Key.Equals("m;"))
                {
                    Assert.Equal("m%3b2", pair.Value);
                }

                if (pair.Key.Equals("OriginalItemSpec"))
                {
                    Assert.Equal("esca%20ped%3bitem", pair.Value);
                }
            }
        }

        /// <summary>
        /// Cast to ITaskItem
        /// </summary>
<<<<<<< HEAD
        [Test]
=======
        [Fact]
>>>>>>> 2e935d82
        public void CastToITaskItemNoMetadata()
        {
            ProjectItemInstance item = GetItemInstance();

            ITaskItem taskItem = (ITaskItem)item;

            Assert.Equal(0 + BuiltInMetadataCount, taskItem.MetadataCount);
            Assert.Equal(0 + BuiltInMetadataCount, taskItem.MetadataNames.Count);
            Assert.Equal(String.Empty, taskItem.GetMetadata("m"));
        }

        /*
         * We must repeat all the evaluation-related tests here,
         * to exercise the path that evaluates directly to instance objects.
         * Although the Evaluator class is shared, its interactions with the two
         * different item classes could be different, and shouldn't be.
         */

        /// <summary>
        /// No metadata, simple case
        /// </summary>
<<<<<<< HEAD
        [Test]
=======
        [Fact]
>>>>>>> 2e935d82
        public void NoMetadata()
        {
            string content = @"
                    <Project xmlns='http://schemas.microsoft.com/developer/msbuild/2003' >
                        <ItemGroup>
                            <i Include='i1'/>
                        </ItemGroup>
                    </Project>
                ";

            ProjectItemInstance item = GetOneItem(content);

            Assert.Equal("i", item.ItemType);
            Assert.Equal("i1", item.EvaluatedInclude);
            Assert.Equal(false, item.Metadata.GetEnumerator().MoveNext());
            Assert.Equal(0 + BuiltInMetadataCount, Helpers.MakeList(item.MetadataNames).Count);
            Assert.Equal(0 + BuiltInMetadataCount, item.MetadataCount);
        }

        /// <summary>
        /// Read off metadata
        /// </summary>
<<<<<<< HEAD
        [Test]
=======
        [Fact]
>>>>>>> 2e935d82
        public void ReadMetadata()
        {
            string content = @"
                    <Project xmlns='http://schemas.microsoft.com/developer/msbuild/2003' >
                        <ItemGroup>
                            <i Include='i1'>
                                <m1>v1</m1>
                                <m2>v2</m2>
                            </i>
                        </ItemGroup>
                    </Project>
                ";

            ProjectItemInstance item = GetOneItem(content);

            var itemMetadata = Helpers.MakeList(item.Metadata);
            Assert.Equal(2, itemMetadata.Count);
            Assert.Equal("m1", itemMetadata[0].Name);
            Assert.Equal("m2", itemMetadata[1].Name);
            Assert.Equal("v1", itemMetadata[0].EvaluatedValue);
            Assert.Equal("v2", itemMetadata[1].EvaluatedValue);

            Assert.Equal(itemMetadata[0], item.GetMetadata("m1"));
            Assert.Equal(itemMetadata[1], item.GetMetadata("m2"));
        }

        /// <summary>
        /// Create a new Microsoft.Build.Utilities.TaskItem from the ProjectItemInstance where the ProjectItemInstance
        /// has item definition metadata on it.
        /// 
        /// Verify the Utilities task item gets the expanded metadata from the ItemDefintionGroup.
        /// </summary>
<<<<<<< HEAD
        [Test]
=======
        [Fact]
>>>>>>> 2e935d82
        public void InstanceItemToUtilItemIDG()
        {
            string content = @"
                    <Project xmlns='http://schemas.microsoft.com/developer/msbuild/2003' >
                        <ItemDefinitionGroup>
                            <i>
                                <m0>;x86;</m0>                                
                                <m1>%(FileName).extension</m1>
                                <m2>;%(FileName).extension;</m2>
                                <m3>v1</m3>
                                <m4>%3bx86%3b</m4> 
                            </i>
                        </ItemDefinitionGroup>
                        <ItemGroup>
                            <i Include='foo.proj'/>
                        </ItemGroup>
                    </Project>
                ";

            ProjectItemInstance item = GetOneItem(content);

            Microsoft.Build.Utilities.TaskItem taskItem = new Microsoft.Build.Utilities.TaskItem(item);

            Assert.Equal(";x86;", taskItem.GetMetadata("m0"));
            Assert.Equal("foo.extension", taskItem.GetMetadata("m1"));
            Assert.Equal(";foo.extension;", taskItem.GetMetadata("m2"));
            Assert.Equal("v1", taskItem.GetMetadata("m3"));
            Assert.Equal(";x86;", taskItem.GetMetadata("m4"));
        }

        /// <summary>
        /// Get metadata values inherited from item definitions
        /// </summary>
<<<<<<< HEAD
        [Test]
=======
        [Fact]
>>>>>>> 2e935d82
        public void GetMetadataValuesFromDefinition()
        {
            string content = @"
                    <Project xmlns='http://schemas.microsoft.com/developer/msbuild/2003' >
                        <ItemDefinitionGroup>
                            <i>
                                <m0>v0</m0>
                                <m1>v1</m1>
                            </i>
                        </ItemDefinitionGroup>
                        <ItemGroup>
                            <i Include='i1'>
                                <m1>v1b</m1>
                                <m2>v2</m2>
                            </i>
                        </ItemGroup>
                    </Project>
                ";

            ProjectItemInstance item = GetOneItem(content);
            Assert.Equal("v0", item.GetMetadataValue("m0"));
            Assert.Equal("v1b", item.GetMetadataValue("m1"));
            Assert.Equal("v2", item.GetMetadataValue("m2"));

            Assert.Equal(3, Helpers.MakeList(item.Metadata).Count);
            Assert.Equal(3 + BuiltInMetadataCount, Helpers.MakeList(item.MetadataNames).Count);
            Assert.Equal(3 + BuiltInMetadataCount, item.MetadataCount);
        }

        /// <summary>
        /// Exclude against an include with item vectors in it
        /// </summary>
<<<<<<< HEAD
        [Test]
=======
        [Fact]
>>>>>>> 2e935d82
        public void ExcludeWithIncludeVector()
        {
            string content = @"
                    <Project xmlns='http://schemas.microsoft.com/developer/msbuild/2003' >
                        <ItemGroup>
                            <i Include='a;b;c'>
                            </i>
                        </ItemGroup>

                        <ItemGroup>
                            <i Include='x;y;z;@(i);u;v;w' Exclude='b;y;v'>
                            </i>
                        </ItemGroup>
                    </Project>
                ";

            IList<ProjectItemInstance> items = GetItems(content);

            // Should contain a, b, c, x, z, a, c, u, w
            Assert.Equal(9, items.Count);
            AssertEvaluatedIncludes(items, new string[] { "a", "b", "c", "x", "z", "a", "c", "u", "w" });
        }

        /// <summary>
        /// Exclude with item vectors against an include with item vectors in it
        /// </summary>
<<<<<<< HEAD
        [Test]
=======
        [Fact]
>>>>>>> 2e935d82
        public void ExcludeVectorWithIncludeVector()
        {
            string content = @"
                    <Project xmlns='http://schemas.microsoft.com/developer/msbuild/2003' >
                        <ItemGroup>
                            <i Include='a;b;c'>
                            </i>
                            <j Include='b;y;v' />
                        </ItemGroup>

                        <ItemGroup>
                            <i Include='x;y;z;@(i);u;v;w' Exclude='x;@(j);w'>
                            </i>
                        </ItemGroup>
                    </Project>
                ";

            IList<ProjectItemInstance> items = GetItems(content);

            // Should contain a, b, c, z, a, c, u
            Assert.Equal(7, items.Count);
            AssertEvaluatedIncludes(items, new string[] { "a", "b", "c", "z", "a", "c", "u" });
        }

        /// <summary>
        /// Metadata on items can refer to metadata above
        /// </summary>
<<<<<<< HEAD
        [Test]
=======
        [Fact]
>>>>>>> 2e935d82
        public void MetadataReferringToMetadataAbove()
        {
            string content = @"
                    <Project xmlns='http://schemas.microsoft.com/developer/msbuild/2003' >
                        <ItemGroup>
                            <i Include='i1'>
                                <m1>v1</m1>
                                <m2>%(m1);v2;%(m0)</m2>
                            </i>
                        </ItemGroup>
                    </Project>
                ";

            ProjectItemInstance item = GetOneItem(content);

            var itemMetadata = Helpers.MakeList(item.Metadata);
            Assert.Equal(2, itemMetadata.Count);
            Assert.Equal("v1;v2;", item.GetMetadataValue("m2"));
        }

        /// <summary>
        /// Built-in metadata should work, too.
        /// NOTE: To work properly, this should batch. This is a temporary "patch" to make it work for now.
        /// It will only give correct results if there is exactly one item in the Include. Otherwise Batching would be needed.
        /// </summary>
<<<<<<< HEAD
        [Test]
=======
        [Fact]
>>>>>>> 2e935d82
        public void BuiltInMetadataExpression()
        {
            string content = @"
                    <Project xmlns='http://schemas.microsoft.com/developer/msbuild/2003' >
                        <ItemGroup>
                            <i Include='i1'>
                                <m>%(Identity)</m>
                            </i>
                        </ItemGroup>
                    </Project>
                ";

            ProjectItemInstance item = GetOneItem(content);

            Assert.Equal("i1", item.GetMetadataValue("m"));
        }

        /// <summary>
        /// Qualified built in metadata should work
        /// </summary>
<<<<<<< HEAD
        [Test]
=======
        [Fact]
>>>>>>> 2e935d82
        public void BuiltInQualifiedMetadataExpression()
        {
            string content = @"
                    <Project xmlns='http://schemas.microsoft.com/developer/msbuild/2003' >
                        <ItemGroup>
                            <i Include='i1'>
                                <m>%(i.Identity)</m>
                            </i>
                        </ItemGroup>
                    </Project>
                ";

            ProjectItemInstance item = GetOneItem(content);

            Assert.Equal("i1", item.GetMetadataValue("m"));
        }

        /// <summary>
        /// Mis-qualified built in metadata should not work
        /// </summary>
<<<<<<< HEAD
        [Test]
=======
        [Fact]
>>>>>>> 2e935d82
        public void BuiltInMisqualifiedMetadataExpression()
        {
            string content = @"
                    <Project xmlns='http://schemas.microsoft.com/developer/msbuild/2003' >
                        <ItemGroup>
                            <i Include='i1'>
                                <m>%(j.Identity)</m>
                            </i>
                        </ItemGroup>
                    </Project>
                ";

            ProjectItemInstance item = GetOneItem(content);

            Assert.Equal(String.Empty, item.GetMetadataValue("m"));
        }

        /// <summary>
        /// Metadata condition should work correctly with built-in metadata 
        /// </summary>
<<<<<<< HEAD
        [Test]
=======
        [Fact]
>>>>>>> 2e935d82
        public void BuiltInMetadataInMetadataCondition()
        {
            string content = @"
                    <Project xmlns='http://schemas.microsoft.com/developer/msbuild/2003' >
                        <ItemGroup>
                            <i Include='i1'>
                                <m Condition=""'%(Identity)'=='i1'"">m1</m>
                                <n Condition=""'%(Identity)'=='i2'"">n1</n>
                            </i>
                        </ItemGroup>
                    </Project>
                ";

            ProjectItemInstance item = GetOneItem(content);

            Assert.Equal("m1", item.GetMetadataValue("m"));
            Assert.Equal(String.Empty, item.GetMetadataValue("n"));
        }

        /// <summary>
        /// Metadata on item condition not allowed (currently)
        /// </summary>
<<<<<<< HEAD
        [Test]
        [ExpectedException(typeof(InvalidProjectFileException))]
=======
        [Fact]
>>>>>>> 2e935d82
        public void BuiltInMetadataInItemCondition()
        {
            Assert.Throws<InvalidProjectFileException>(() =>
            {
                string content = @"
                    <Project xmlns='http://schemas.microsoft.com/developer/msbuild/2003' >
                        <ItemGroup>
                            <i Include='i1' Condition=""'%(Identity)'=='i1'/>
                        </ItemGroup>
                    </Project>
                ";

                GetOneItem(content);
            }
           );
        }
        /// <summary>
        /// Two items should each get their own values for built-in metadata
        /// </summary>
<<<<<<< HEAD
        [Test]
=======
        [Fact]
>>>>>>> 2e935d82
        public void BuiltInMetadataTwoItems()
        {
            string content = @"
                    <Project xmlns='http://schemas.microsoft.com/developer/msbuild/2003' >
                        <ItemGroup>
                            <i Include='i1.cpp;" + (NativeMethodsShared.IsWindows ? @"c:\bar\i2.cpp" : "/bar/i2.cpp") + @"'>
                                <m>%(Filename).obj</m>
                            </i>
                        </ItemGroup>
                    </Project>
                ";

            IList<ProjectItemInstance> items = GetItems(content);

            Assert.Equal(@"i1.obj", items[0].GetMetadataValue("m"));
            Assert.Equal(@"i2.obj", items[1].GetMetadataValue("m"));
        }

        /// <summary>
        /// Items from another list, but with different metadata
        /// </summary>
<<<<<<< HEAD
        [Test]
=======
        [Fact]
>>>>>>> 2e935d82
        public void DifferentMetadataItemsFromOtherList()
        {
            string content = @"
                    <Project xmlns='http://schemas.microsoft.com/developer/msbuild/2003' >
                        <ItemGroup>
                            <h Include='h0'>
                                <m>m1</m>
                            </h>
                            <h Include='h1'/>

                            <i Include='@(h)'>
                                <m>%(m)</m>
                            </i>
                        </ItemGroup>
                    </Project>
                ";

            IList<ProjectItemInstance> items = GetItems(content);

            Assert.Equal(@"m1", items[0].GetMetadataValue("m"));
            Assert.Equal(String.Empty, items[1].GetMetadataValue("m"));
        }

        /// <summary>
        /// Items from another list, but with different metadata
        /// </summary>
<<<<<<< HEAD
        [Test]
=======
        [Fact]
>>>>>>> 2e935d82
        public void DifferentBuiltInMetadataItemsFromOtherList()
        {
            string content = @"
                    <Project xmlns='http://schemas.microsoft.com/developer/msbuild/2003' >
                        <ItemGroup>
                            <h Include='h0.x'/>
                            <h Include='h1.y'/>

                            <i Include='@(h)'>
                                <m>%(extension)</m>
                            </i>
                        </ItemGroup>
                    </Project>
                ";

            IList<ProjectItemInstance> items = GetItems(content);

            Assert.Equal(@".x", items[0].GetMetadataValue("m"));
            Assert.Equal(@".y", items[1].GetMetadataValue("m"));
        }

        /// <summary>
        /// Two items coming from a transform
        /// </summary>
<<<<<<< HEAD
        [Test]
=======
        [Fact]
>>>>>>> 2e935d82
        public void BuiltInMetadataTransformInInclude()
        {
            string content = @"
                    <Project xmlns='http://schemas.microsoft.com/developer/msbuild/2003' >
                        <ItemGroup>
                            <h Include='h0'/>
                            <h Include='h1'/>

                            <i Include=""@(h->'%(Identity).baz')"">
                                <m>%(Filename)%(Extension).obj</m>
                            </i>
                        </ItemGroup>
                    </Project>
                ";

            IList<ProjectItemInstance> items = GetItems(content);

            Assert.Equal(@"h0.baz.obj", items[0].GetMetadataValue("m"));
            Assert.Equal(@"h1.baz.obj", items[1].GetMetadataValue("m"));
        }

        /// <summary>
        /// Transform in the metadata value; no bare metadata involved
        /// </summary>
<<<<<<< HEAD
        [Test]
=======
        [Fact]
>>>>>>> 2e935d82
        public void BuiltInMetadataTransformInMetadataValue()
        {
            string content = @"
                    <Project xmlns='http://schemas.microsoft.com/developer/msbuild/2003' >
                        <ItemGroup>
                            <h Include='h0'/>
                            <h Include='h1'/>
                            <i Include='i0'/>
                            <i Include='i1;i2'>
                                <m>@(i);@(h->'%(Filename)')</m>
                            </i>
                        </ItemGroup>
                    </Project>
                ";

            IList<ProjectItemInstance> items = GetItems(content);

            Assert.Equal(@"i0;h0;h1", items[1].GetMetadataValue("m"));
            Assert.Equal(@"i0;h0;h1", items[2].GetMetadataValue("m"));
        }

        /// <summary>
        /// Transform in the metadata value; bare metadata involved
        /// </summary>
<<<<<<< HEAD
        [Test]
=======
        [Fact]
>>>>>>> 2e935d82
        public void BuiltInMetadataTransformInMetadataValueBareMetadataPresent()
        {
            string content = @"
                    <Project xmlns='http://schemas.microsoft.com/developer/msbuild/2003' >
                        <ItemGroup>
                            <h Include='h0'/>
                            <h Include='h1'/>
                            <i Include='i0.x'/>
                            <i Include='i1.y;i2'>
                                <m>@(i);@(h->'%(Filename)');%(Extension)</m>
                            </i>
                        </ItemGroup>
                    </Project>
                ";

            IList<ProjectItemInstance> items = GetItems(content);

            Assert.Equal(@"i0.x;h0;h1;.y", items[1].GetMetadataValue("m"));
            Assert.Equal(@"i0.x;h0;h1;", items[2].GetMetadataValue("m"));
        }

        /// <summary>
        /// Metadata on items can refer to item lists
        /// </summary>
<<<<<<< HEAD
        [Test]
=======
        [Fact]
>>>>>>> 2e935d82
        public void MetadataValueReferringToItems()
        {
            string content = @"
                    <Project xmlns='http://schemas.microsoft.com/developer/msbuild/2003' >
                        <ItemGroup>
                            <h Include='h0'/>
                            <i Include='i0'/>
                            <i Include='i1'>
                                <m1>@(h);@(i)</m1>
                            </i>
                        </ItemGroup>
                    </Project>
                ";

            IList<ProjectItemInstance> items = GetItems(content);

            Assert.Equal("h0;i0", items[1].GetMetadataValue("m1"));
        }

        /// <summary>
        /// Metadata on items' conditions can refer to item lists
        /// </summary>
<<<<<<< HEAD
        [Test]
=======
        [Fact]
>>>>>>> 2e935d82
        public void MetadataConditionReferringToItems()
        {
            string content = @"
                    <Project xmlns='http://schemas.microsoft.com/developer/msbuild/2003' >
                        <ItemGroup>
                            <h Include='h0'/>
                            <i Include='i0'/>
                            <i Include='i1'>
                                <m1 Condition=""'@(h)'=='h0' and '@(i)'=='i0'"">v1</m1>
                                <m2 Condition=""'@(h)'!='h0' or '@(i)'!='i0'"">v2</m2>
                            </i>
                        </ItemGroup>
                    </Project>
                ";

            IList<ProjectItemInstance> items = GetItems(content);

            Assert.Equal("v1", items[1].GetMetadataValue("m1"));
            Assert.Equal(String.Empty, items[1].GetMetadataValue("m2"));
        }

        /// <summary>
        /// Metadata on items' conditions can refer to other metadata
        /// </summary>
<<<<<<< HEAD
        [Test]
=======
        [Fact]
>>>>>>> 2e935d82
        public void MetadataConditionReferringToMetadataOnSameItem()
        {
            string content = @"
                    <Project xmlns='http://schemas.microsoft.com/developer/msbuild/2003' >
                        <ItemGroup>
                            <i Include='i1'>
                                <m0>0</m0>
                                <m1 Condition=""'%(m0)'=='0'"">1</m1>
                                <m2 Condition=""'%(m0)'=='3'"">2</m2>
                            </i>
                        </ItemGroup>
                    </Project>
                ";

            IList<ProjectItemInstance> items = GetItems(content);

            Assert.Equal("0", items[0].GetMetadataValue("m0"));
            Assert.Equal("1", items[0].GetMetadataValue("m1"));
            Assert.Equal(String.Empty, items[0].GetMetadataValue("m2"));
        }

        /// <summary>
        /// Gets the first item of type 'i'
        /// </summary>
        private static ProjectItemInstance GetOneItem(string content)
        {
            return GetItems(content)[0];
        }

        /// <summary>
        /// Get all items of type 'i'
        /// </summary>
        private static IList<ProjectItemInstance> GetItems(string content)
        {
            ProjectRootElement xml = ProjectRootElement.Create(XmlReader.Create(new StringReader(content)));
            ProjectInstance project = new ProjectInstance(xml);

            return Helpers.MakeList(project.GetItems("i"));
        }

        /// <summary>
        /// Asserts that the list of items has the specified includes.
        /// </summary>
        private static void AssertEvaluatedIncludes(IList<ProjectItemInstance> items, string[] includes)
        {
            for (int i = 0; i < includes.Length; i++)
            {
                Assert.Equal(includes[i], items[i].EvaluatedInclude);
            }
        }

        /// <summary>
        /// Get a single item instance
        /// </summary>
        private static ProjectItemInstance GetItemInstance()
        {
            Project project = new Project();
            ProjectInstance projectInstance = project.CreateProjectInstance();
            ProjectItemInstance item = projectInstance.AddItem("i", "i1");
            return item;
        }
    }
}<|MERGE_RESOLUTION|>--- conflicted
+++ resolved
@@ -16,11 +16,6 @@
 using Microsoft.Build.Framework;
 using Microsoft.Build.Shared;
 
-<<<<<<< HEAD
-using NUnit.Framework;
-
-=======
->>>>>>> 2e935d82
 using InvalidProjectFileException = Microsoft.Build.Exceptions.InvalidProjectFileException;
 using Xunit;
 
@@ -29,10 +24,6 @@
     /// <summary>
     /// Tests for ProjectItemInstance public members
     /// </summary>
-<<<<<<< HEAD
-    [TestFixture]
-=======
->>>>>>> 2e935d82
     public class ProjectItemInstance_Tests
     {
         /// <summary>
@@ -43,11 +34,7 @@
         /// <summary>
         /// Basic ProjectItemInstance without metadata
         /// </summary>
-<<<<<<< HEAD
-        [Test]
-=======
-        [Fact]
->>>>>>> 2e935d82
+        [Fact]
         public void AccessorsWithoutMetadata()
         {
             ProjectItemInstance item = GetItemInstance();
@@ -60,11 +47,7 @@
         /// <summary>
         /// Basic ProjectItemInstance with metadata
         /// </summary>
-<<<<<<< HEAD
-        [Test]
-=======
-        [Fact]
->>>>>>> 2e935d82
+        [Fact]
         public void AccessorsWithMetadata()
         {
             ProjectItemInstance item = GetItemInstance();
@@ -82,11 +65,7 @@
         /// <summary>
         /// Get metadata not present
         /// </summary>
-<<<<<<< HEAD
-        [Test]
-=======
-        [Fact]
->>>>>>> 2e935d82
+        [Fact]
         public void GetMissingMetadata()
         {
             ProjectItemInstance item = GetItemInstance();
@@ -97,11 +76,7 @@
         /// <summary>
         /// Set include
         /// </summary>
-<<<<<<< HEAD
-        [Test]
-=======
-        [Fact]
->>>>>>> 2e935d82
+        [Fact]
         public void SetInclude()
         {
             ProjectItemInstance item = GetItemInstance();
@@ -112,12 +87,7 @@
         /// <summary>
         /// Set include to empty string
         /// </summary>
-<<<<<<< HEAD
-        [Test]
-        [ExpectedException(typeof(ArgumentException))]
-=======
-        [Fact]
->>>>>>> 2e935d82
+        [Fact]
         public void SetInvalidEmptyInclude()
         {
             Assert.Throws<ArgumentException>(() =>
@@ -130,12 +100,7 @@
         /// <summary>
         /// Set include to invalid null value
         /// </summary>
-<<<<<<< HEAD
-        [Test]
-        [ExpectedException(typeof(ArgumentNullException))]
-=======
-        [Fact]
->>>>>>> 2e935d82
+        [Fact]
         public void SetInvalidNullInclude()
         {
             Assert.Throws<ArgumentNullException>(() =>
@@ -148,11 +113,7 @@
         /// <summary>
         /// Create an item with a metadatum that has a null value
         /// </summary>
-<<<<<<< HEAD
-        [Test]
-=======
-        [Fact]
->>>>>>> 2e935d82
+        [Fact]
         public void CreateItemWithNullMetadataValue()
         {
             Project project = new Project();
@@ -168,11 +129,7 @@
         /// <summary>
         /// Set metadata value
         /// </summary>
-<<<<<<< HEAD
-        [Test]
-=======
-        [Fact]
->>>>>>> 2e935d82
+        [Fact]
         public void SetMetadata()
         {
             ProjectItemInstance item = GetItemInstance();
@@ -183,11 +140,7 @@
         /// <summary>
         /// Set metadata value to empty string
         /// </summary>
-<<<<<<< HEAD
-        [Test]
-=======
-        [Fact]
->>>>>>> 2e935d82
+        [Fact]
         public void SetMetadataEmptyString()
         {
             ProjectItemInstance item = GetItemInstance();
@@ -199,11 +152,7 @@
         /// Set metadata value to null value -- this is allowed, but 
         /// internally converted to the empty string. 
         /// </summary>
-<<<<<<< HEAD
-        [Test]
-=======
-        [Fact]
->>>>>>> 2e935d82
+        [Fact]
         public void SetNullMetadataValue()
         {
             ProjectItemInstance item = GetItemInstance();
@@ -214,12 +163,7 @@
         /// <summary>
         /// Set metadata with invalid empty name
         /// </summary>
-<<<<<<< HEAD
-        [Test]
-        [ExpectedException(typeof(ArgumentNullException))]
-=======
-        [Fact]
->>>>>>> 2e935d82
+        [Fact]
         public void SetInvalidNullMetadataName()
         {
             Assert.Throws<ArgumentNullException>(() =>
@@ -232,12 +176,7 @@
         /// <summary>
         /// Set metadata with invalid empty name
         /// </summary>
-<<<<<<< HEAD
-        [Test]
-        [ExpectedException(typeof(ArgumentException))]
-=======
-        [Fact]
->>>>>>> 2e935d82
+        [Fact]
         public void SetInvalidEmptyMetadataName()
         {
             Assert.Throws<ArgumentException>(() =>
@@ -250,11 +189,7 @@
         /// <summary>
         /// Cast to ITaskItem
         /// </summary>
-<<<<<<< HEAD
-        [Test]
-=======
-        [Fact]
->>>>>>> 2e935d82
+        [Fact]
         public void CastToITaskItem()
         {
             ProjectItemInstance item = GetItemInstance();
@@ -275,11 +210,7 @@
         /// maintained correctly.  Also creates a new Microsoft.Build.Utilities.TaskItem from the ProjectItemInstance
         /// and verifies that none of the information is lost.  
         /// </summary>
-<<<<<<< HEAD
-        [Test]
-=======
-        [Fact]
->>>>>>> 2e935d82
+        [Fact]
         public void ITaskItem2Operations()
         {
             Project project = new Project();
@@ -353,11 +284,7 @@
         /// <summary>
         /// Cast to ITaskItem
         /// </summary>
-<<<<<<< HEAD
-        [Test]
-=======
-        [Fact]
->>>>>>> 2e935d82
+        [Fact]
         public void CastToITaskItemNoMetadata()
         {
             ProjectItemInstance item = GetItemInstance();
@@ -379,11 +306,7 @@
         /// <summary>
         /// No metadata, simple case
         /// </summary>
-<<<<<<< HEAD
-        [Test]
-=======
-        [Fact]
->>>>>>> 2e935d82
+        [Fact]
         public void NoMetadata()
         {
             string content = @"
@@ -406,11 +329,7 @@
         /// <summary>
         /// Read off metadata
         /// </summary>
-<<<<<<< HEAD
-        [Test]
-=======
-        [Fact]
->>>>>>> 2e935d82
+        [Fact]
         public void ReadMetadata()
         {
             string content = @"
@@ -443,11 +362,7 @@
         /// 
         /// Verify the Utilities task item gets the expanded metadata from the ItemDefintionGroup.
         /// </summary>
-<<<<<<< HEAD
-        [Test]
-=======
-        [Fact]
->>>>>>> 2e935d82
+        [Fact]
         public void InstanceItemToUtilItemIDG()
         {
             string content = @"
@@ -481,11 +396,7 @@
         /// <summary>
         /// Get metadata values inherited from item definitions
         /// </summary>
-<<<<<<< HEAD
-        [Test]
-=======
-        [Fact]
->>>>>>> 2e935d82
+        [Fact]
         public void GetMetadataValuesFromDefinition()
         {
             string content = @"
@@ -518,11 +429,7 @@
         /// <summary>
         /// Exclude against an include with item vectors in it
         /// </summary>
-<<<<<<< HEAD
-        [Test]
-=======
-        [Fact]
->>>>>>> 2e935d82
+        [Fact]
         public void ExcludeWithIncludeVector()
         {
             string content = @"
@@ -549,11 +456,7 @@
         /// <summary>
         /// Exclude with item vectors against an include with item vectors in it
         /// </summary>
-<<<<<<< HEAD
-        [Test]
-=======
-        [Fact]
->>>>>>> 2e935d82
+        [Fact]
         public void ExcludeVectorWithIncludeVector()
         {
             string content = @"
@@ -581,11 +484,7 @@
         /// <summary>
         /// Metadata on items can refer to metadata above
         /// </summary>
-<<<<<<< HEAD
-        [Test]
-=======
-        [Fact]
->>>>>>> 2e935d82
+        [Fact]
         public void MetadataReferringToMetadataAbove()
         {
             string content = @"
@@ -611,11 +510,7 @@
         /// NOTE: To work properly, this should batch. This is a temporary "patch" to make it work for now.
         /// It will only give correct results if there is exactly one item in the Include. Otherwise Batching would be needed.
         /// </summary>
-<<<<<<< HEAD
-        [Test]
-=======
-        [Fact]
->>>>>>> 2e935d82
+        [Fact]
         public void BuiltInMetadataExpression()
         {
             string content = @"
@@ -636,11 +531,7 @@
         /// <summary>
         /// Qualified built in metadata should work
         /// </summary>
-<<<<<<< HEAD
-        [Test]
-=======
-        [Fact]
->>>>>>> 2e935d82
+        [Fact]
         public void BuiltInQualifiedMetadataExpression()
         {
             string content = @"
@@ -661,11 +552,7 @@
         /// <summary>
         /// Mis-qualified built in metadata should not work
         /// </summary>
-<<<<<<< HEAD
-        [Test]
-=======
-        [Fact]
->>>>>>> 2e935d82
+        [Fact]
         public void BuiltInMisqualifiedMetadataExpression()
         {
             string content = @"
@@ -686,11 +573,7 @@
         /// <summary>
         /// Metadata condition should work correctly with built-in metadata 
         /// </summary>
-<<<<<<< HEAD
-        [Test]
-=======
-        [Fact]
->>>>>>> 2e935d82
+        [Fact]
         public void BuiltInMetadataInMetadataCondition()
         {
             string content = @"
@@ -713,12 +596,7 @@
         /// <summary>
         /// Metadata on item condition not allowed (currently)
         /// </summary>
-<<<<<<< HEAD
-        [Test]
-        [ExpectedException(typeof(InvalidProjectFileException))]
-=======
-        [Fact]
->>>>>>> 2e935d82
+        [Fact]
         public void BuiltInMetadataInItemCondition()
         {
             Assert.Throws<InvalidProjectFileException>(() =>
@@ -738,11 +616,7 @@
         /// <summary>
         /// Two items should each get their own values for built-in metadata
         /// </summary>
-<<<<<<< HEAD
-        [Test]
-=======
-        [Fact]
->>>>>>> 2e935d82
+        [Fact]
         public void BuiltInMetadataTwoItems()
         {
             string content = @"
@@ -764,11 +638,7 @@
         /// <summary>
         /// Items from another list, but with different metadata
         /// </summary>
-<<<<<<< HEAD
-        [Test]
-=======
-        [Fact]
->>>>>>> 2e935d82
+        [Fact]
         public void DifferentMetadataItemsFromOtherList()
         {
             string content = @"
@@ -795,11 +665,7 @@
         /// <summary>
         /// Items from another list, but with different metadata
         /// </summary>
-<<<<<<< HEAD
-        [Test]
-=======
-        [Fact]
->>>>>>> 2e935d82
+        [Fact]
         public void DifferentBuiltInMetadataItemsFromOtherList()
         {
             string content = @"
@@ -824,11 +690,7 @@
         /// <summary>
         /// Two items coming from a transform
         /// </summary>
-<<<<<<< HEAD
-        [Test]
-=======
-        [Fact]
->>>>>>> 2e935d82
+        [Fact]
         public void BuiltInMetadataTransformInInclude()
         {
             string content = @"
@@ -853,11 +715,7 @@
         /// <summary>
         /// Transform in the metadata value; no bare metadata involved
         /// </summary>
-<<<<<<< HEAD
-        [Test]
-=======
-        [Fact]
->>>>>>> 2e935d82
+        [Fact]
         public void BuiltInMetadataTransformInMetadataValue()
         {
             string content = @"
@@ -882,11 +740,7 @@
         /// <summary>
         /// Transform in the metadata value; bare metadata involved
         /// </summary>
-<<<<<<< HEAD
-        [Test]
-=======
-        [Fact]
->>>>>>> 2e935d82
+        [Fact]
         public void BuiltInMetadataTransformInMetadataValueBareMetadataPresent()
         {
             string content = @"
@@ -911,11 +765,7 @@
         /// <summary>
         /// Metadata on items can refer to item lists
         /// </summary>
-<<<<<<< HEAD
-        [Test]
-=======
-        [Fact]
->>>>>>> 2e935d82
+        [Fact]
         public void MetadataValueReferringToItems()
         {
             string content = @"
@@ -938,11 +788,7 @@
         /// <summary>
         /// Metadata on items' conditions can refer to item lists
         /// </summary>
-<<<<<<< HEAD
-        [Test]
-=======
-        [Fact]
->>>>>>> 2e935d82
+        [Fact]
         public void MetadataConditionReferringToItems()
         {
             string content = @"
@@ -967,11 +813,7 @@
         /// <summary>
         /// Metadata on items' conditions can refer to other metadata
         /// </summary>
-<<<<<<< HEAD
-        [Test]
-=======
-        [Fact]
->>>>>>> 2e935d82
+        [Fact]
         public void MetadataConditionReferringToMetadataOnSameItem()
         {
             string content = @"
