--- conflicted
+++ resolved
@@ -1,4 +1,4 @@
-﻿// Copyright (c) Microsoft. All rights reserved.
+// Copyright (c) Microsoft. All rights reserved.
 // Licensed under the MIT license. See LICENSE file in the project root for full license information.
 //-----------------------------------------------------------------------
 // </copyright>
@@ -13,33 +13,20 @@
 using Microsoft.Build.Evaluation;
 using Microsoft.Build.Execution;
 using Microsoft.Build.Framework;
-<<<<<<< HEAD
-
-using NUnit.Framework;
-=======
+
 using Xunit;
->>>>>>> 3f8a403e
 
 namespace Microsoft.Build.UnitTests.OM.Instance
 {
     /// <summary>
     /// Tests for the HostServices object.
     /// </summary>
-<<<<<<< HEAD
-    [TestFixture]
-=======
->>>>>>> 3f8a403e
     public class HostServices_Tests
     {
         /// <summary>
         /// Setup
         /// </summary>
-<<<<<<< HEAD
-        [SetUp]
-        public void Setup()
-=======
         public HostServices_Tests()
->>>>>>> 3f8a403e
         {
             ProjectCollection.GlobalProjectCollection.UnloadAllProjects();
         }
@@ -47,11 +34,7 @@
         /// <summary>
         /// Test allowed host object registrations
         /// </summary>
-<<<<<<< HEAD
-        [Test]
-=======
-        [Fact]
->>>>>>> 3f8a403e
+        [Fact]
         public void TestValidHostObjectRegistration()
         {
             HostServices hostServices = new HostServices();
@@ -70,12 +53,7 @@
         /// <summary>
         /// Test ensuring a null project for host object registration throws.
         /// </summary>
-<<<<<<< HEAD
-        [Test]
-        [ExpectedException(typeof(ArgumentNullException))]
-=======
-        [Fact]
->>>>>>> 3f8a403e
+        [Fact]
         public void TestInvalidHostObjectRegistration_NullProject()
         {
             Assert.Throws<ArgumentNullException>(() =>
@@ -89,12 +67,7 @@
         /// <summary>
         /// Test ensuring a null target for host object registration throws.
         /// </summary>
-<<<<<<< HEAD
-        [Test]
-        [ExpectedException(typeof(ArgumentNullException))]
-=======
-        [Fact]
->>>>>>> 3f8a403e
+        [Fact]
         public void TestInvalidHostObjectRegistration_NullTarget()
         {
             Assert.Throws<ArgumentNullException>(() =>
@@ -108,12 +81,7 @@
         /// <summary>
         /// Test ensuring a null task for host object registration throws.
         /// </summary>
-<<<<<<< HEAD
-        [Test]
-        [ExpectedException(typeof(ArgumentNullException))]
-=======
-        [Fact]
->>>>>>> 3f8a403e
+        [Fact]
         public void TestInvalidHostObjectRegistration_NullTask()
         {
             Assert.Throws<ArgumentNullException>(() =>
@@ -127,11 +95,7 @@
         /// <summary>
         /// Test which verifies host object unregistration.
         /// </summary>
-<<<<<<< HEAD
-        [Test]
-=======
-        [Fact]
->>>>>>> 3f8a403e
+        [Fact]
         public void TestUnregisterHostObject()
         {
             HostServices hostServices = new HostServices();
@@ -146,11 +110,7 @@
         /// <summary>
         /// Test which shows that affinity defaults to Any.
         /// </summary>
-<<<<<<< HEAD
-        [Test]
-=======
-        [Fact]
->>>>>>> 3f8a403e
+        [Fact]
         public void TestAffinityDefaultsToAny()
         {
             HostServices hostServices = new HostServices();
@@ -160,11 +120,7 @@
         /// <summary>
         /// Test which shows that setting a host object causes the affinity to become InProc.
         /// </summary>
-<<<<<<< HEAD
-        [Test]
-=======
-        [Fact]
->>>>>>> 3f8a403e
+        [Fact]
         public void TestHostObjectCausesInProcAffinity()
         {
             HostServices hostServices = new HostServices();
@@ -176,11 +132,7 @@
         /// <summary>
         /// Test of the ability to set and change specific project affinities.
         /// </summary>
-<<<<<<< HEAD
-        [Test]
-=======
-        [Fact]
->>>>>>> 3f8a403e
+        [Fact]
         public void TestSpecificAffinityRegistration()
         {
             HostServices hostServices = new HostServices();
@@ -196,11 +148,7 @@
         /// Make sure we get the default affinity when the affinity map exists, but the specific 
         /// project we're requesting is not set. 
         /// </summary>
-<<<<<<< HEAD
-        [Test]
-=======
-        [Fact]
->>>>>>> 3f8a403e
+        [Fact]
         public void TestDefaultAffinityWhenProjectNotRegistered()
         {
             HostServices hostServices = new HostServices();
@@ -211,11 +159,7 @@
         /// <summary>
         /// Test of setting the default affinity.
         /// </summary>
-<<<<<<< HEAD
-        [Test]
-=======
-        [Fact]
->>>>>>> 3f8a403e
+        [Fact]
         public void TestGeneralAffinityRegistration()
         {
             HostServices hostServices = new HostServices();
@@ -236,11 +180,7 @@
         /// <summary>
         /// Test which ensures specific project affinities override general affinity.
         /// </summary>
-<<<<<<< HEAD
-        [Test]
-=======
-        [Fact]
->>>>>>> 3f8a403e
+        [Fact]
         public void TestOverrideGeneralAffinityRegistration()
         {
             HostServices hostServices = new HostServices();
@@ -254,11 +194,7 @@
         /// <summary>
         /// Test of clearing the affinity settings for all projects.
         /// </summary>
-<<<<<<< HEAD
-        [Test]
-=======
-        [Fact]
->>>>>>> 3f8a403e
+        [Fact]
         public void TestClearingAffinities()
         {
             HostServices hostServices = new HostServices();
@@ -277,12 +213,7 @@
         /// <summary>
         /// Test which ensures that setting an OutOfProc affinity for a project with a host object throws.
         /// </summary>
-<<<<<<< HEAD
-        [Test]
-        [ExpectedException(typeof(InvalidOperationException))]
-=======
-        [Fact]
->>>>>>> 3f8a403e
+        [Fact]
         public void TestContradictoryAffinityCausesException_OutOfProc()
         {
             Assert.Throws<InvalidOperationException>(() =>
@@ -298,12 +229,7 @@
         /// <summary>
         /// Test which ensures that setting an Any affinity for a project with a host object throws.
         /// </summary>
-<<<<<<< HEAD
-        [Test]
-        [ExpectedException(typeof(InvalidOperationException))]
-=======
-        [Fact]
->>>>>>> 3f8a403e
+        [Fact]
         public void TestContradictoryAffinityCausesException_Any()
         {
             Assert.Throws<InvalidOperationException>(() =>
@@ -319,11 +245,7 @@
         /// <summary>
         /// Test which ensures that setting the InProc affinity for a project with a host object is allowed.
         /// </summary>
-<<<<<<< HEAD
-        [Test]
-=======
-        [Fact]
->>>>>>> 3f8a403e
+        [Fact]
         public void TestNonContradictoryAffinityAllowed()
         {
             HostServices hostServices = new HostServices();
@@ -337,12 +259,8 @@
         /// <summary>
         /// Test which ensures that setting a host object for a project with an out-of-proc affinity throws.
         /// </summary>
-<<<<<<< HEAD
-        [Test]
-        [ExpectedException(typeof(InvalidOperationException))]
-=======
-        [Fact]
->>>>>>> 3f8a403e
+
+        [Fact]
         public void TestContraditcoryHostObjectCausesException_OutOfProc()
         {
             Assert.Throws<InvalidOperationException>(() =>
@@ -357,11 +275,7 @@
         /// <summary>
         /// Test which ensures the host object can be set for a project which has the Any affinity specifically set.
         /// </summary>
-<<<<<<< HEAD
-        [Test]
-=======
-        [Fact]
->>>>>>> 3f8a403e
+        [Fact]
         public void TestNonContraditcoryHostObjectAllowed_Any()
         {
             HostServices hostServices = new HostServices();
@@ -375,11 +289,7 @@
         /// Test which ensures the host object can be set for a project which has an out-of-proc affinity only because that affinity
         /// is implied by being set generally for all project, not for that specific project.
         /// </summary>
-<<<<<<< HEAD
-        [Test]
-=======
-        [Fact]
->>>>>>> 3f8a403e
+        [Fact]
         public void TestNonContraditcoryHostObjectAllowed_ImplicitOutOfProc()
         {
             HostServices hostServices = new HostServices();
@@ -391,11 +301,7 @@
         /// <summary>
         /// Test which ensures the host object can be set for a project which has the InProc affinity specifically set.
         /// </summary>
-<<<<<<< HEAD
-        [Test]
-=======
-        [Fact]
->>>>>>> 3f8a403e
+        [Fact]
         public void TestNonContraditcoryHostObjectAllowed_InProc()
         {
             HostServices hostServices = new HostServices();
@@ -407,11 +313,7 @@
         /// <summary>
         /// Test which ensures the affinity for a project can be changed once the host object is cleared.
         /// </summary>
-<<<<<<< HEAD
-        [Test]
-=======
-        [Fact]
->>>>>>> 3f8a403e
+        [Fact]
         public void TestAffinityChangeAfterClearingHostObject()
         {
             HostServices hostServices = new HostServices();
@@ -427,11 +329,7 @@
         /// <summary>
         /// Test which ensures that setting then clearing the host object restores a previously specifically set non-conflicting affinity.
         /// </summary>
-<<<<<<< HEAD
-        [Test]
-=======
-        [Fact]
->>>>>>> 3f8a403e
+        [Fact]
         public void TestUnregisteringNonConflictingHostObjectRestoresOriginalAffinity()
         {
             HostServices hostServices = new HostServices();
@@ -451,11 +349,7 @@
         /// <summary>
         /// Tests that creating a BuildRequestData with a non-conflicting HostServices and ProjectInstance works.
         /// </summary>
-<<<<<<< HEAD
-        [Test]
-=======
-        [Fact]
->>>>>>> 3f8a403e
+        [Fact]
         public void TestProjectInstanceWithNonConflictingHostServices()
         {
             HostServices hostServices = new HostServices();
@@ -471,11 +365,7 @@
         /// Tests that unloading all projects from the project collection
         /// discards the host services
         /// </summary>
-<<<<<<< HEAD
-        [Test]
-=======
-        [Fact]
->>>>>>> 3f8a403e
+        [Fact]
         public void UnloadedProjectDiscardsHostServicesAllProjects()
         {
             HostServices hostServices = new HostServices();
@@ -494,11 +384,7 @@
         /// Tests that unloading the last project from the project collection
         /// discards the host services for that project
         /// </summary>
-<<<<<<< HEAD
-        [Test]
-=======
-        [Fact]
->>>>>>> 3f8a403e
+        [Fact]
         public void UnloadedProjectDiscardsHostServices()
         {
             HostServices hostServices = new HostServices();
