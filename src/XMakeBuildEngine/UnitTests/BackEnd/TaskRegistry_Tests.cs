﻿// Copyright (c) Microsoft. All rights reserved.
// Licensed under the MIT license. See LICENSE file in the project root for full license information.
//-----------------------------------------------------------------------
// </copyright>
// <summary>Unit tests for the task execution host object.</summary>
//-----------------------------------------------------------------------

using System;
using System.Collections;
using System.Collections.Generic;
using System.IO;
using Microsoft.Build.BackEnd.Logging;
using Microsoft.Build.Collections;
using Microsoft.Build.Construction;
using Microsoft.Build.Evaluation;
using Microsoft.Build.Execution;
using Microsoft.Build.Framework;
using Microsoft.Build.Shared;
using Microsoft.Build.Tasks;

using Microsoft.Build.Utilities;

using NUnit.Framework;

using InvalidProjectFileException = Microsoft.Build.Exceptions.InvalidProjectFileException;
using Microsoft.Build.UnitTests;
using Microsoft.CodeAnalysis.BuildTasks;

namespace Microsoft.Build.UnitTests.BackEnd
{
    /// <summary>
    /// Test the task registry
    /// </summary>
    [TestFixture]
    public class TaskRegistry_Tests
    {
        /// <summary>
        /// Name of the test task built into the test 
        /// assembly at testTaskLocation.
        /// </summary>
        private const string TestTaskName = "TestTask";

        /// <summary>
        /// Location of the generated test task DLL.
        /// </summary>
        private static string s_testTaskLocation;

        /// <summary>
        /// Logging service to use in for the task registry
        /// </summary>
        private static ILoggingService s_loggingService;

        /// <summary>
        /// Mock logger which is attached to the logging service.
        /// </summary>
        private static MockLogger s_logger;

        /// <summary>
        /// Target logging context to use when logging. 
        /// </summary>
        private static TargetLoggingContext s_targetLoggingContext;

        /// <summary>
        /// Build event context to use when logging
        /// </summary>
        private static BuildEventContext s_loggerContext = new BuildEventContext(2, 2, 2, 2);

        /// <summary>
        /// Element location to use when logging 
        /// </summary>
        private static ElementLocation s_elementLocation = ElementLocation.Create("c:\\project.proj", 0, 0);

        /// <summary>
        /// Set up this test class -- generate the test task assembly used by 
        /// several of the tests. 
        /// </summary>
        [TestFixtureSetUp]
        public static void SetupClass()
        {
            s_testTaskLocation = GetTestTaskAssemblyLocation();
        }

        /// <summary>
        /// Clean this test class up -- make sure the test task assembly we 
        /// generated has been deleted. 
        /// </summary>
        [TestFixtureTearDown]
        public static void CleanupClass()
        {
            if (File.Exists(s_testTaskLocation))
            {
                FileUtilities.DeleteNoThrow(s_testTaskLocation);
            }
        }

        /// <summary>
        /// Setup some logging services so we can see what is goign on.
        /// </summary>
        [SetUp]
        public void SetUp()
        {
            s_loggingService = LoggingService.CreateLoggingService(LoggerMode.Synchronous, 1) as ILoggingService;
            s_logger = new MockLogger();
            s_targetLoggingContext = new TargetLoggingContext(s_loggingService, s_loggerContext);

            s_loggingService.RegisterLogger(s_logger);
        }

        #region UsingTaskTests
        /// <summary>
        /// Try and register a simple task
        /// Expect:
        ///     One task to be registered and that it has the correct assembly information registered.
        /// </summary>
        [Test]
        public void RegisterTaskSimple()
        {
            List<ProjectUsingTaskElement> elementList = new List<ProjectUsingTaskElement>();
            ProjectRootElement project = ProjectRootElement.Create();

            ProjectUsingTaskElement element = project.AddUsingTask("CustomTask", null, "CustomTask, Version=1.0.0.0, Culture=neutral, PublicKeyToken=null");
            elementList.Add(element);

            TaskRegistry registry = TaskRegistryHelperMethods<ProjectPropertyInstance, ProjectItemInstance>.CreateTaskRegistryAndRegisterTasks(elementList);

            int registeredTaskCount = TaskRegistryHelperMethods<ProjectPropertyInstance, ProjectItemInstance>.GetDeepCountOfRegisteredTasks(registry.TaskRegistrations);
            Assert.AreEqual(1, registeredTaskCount, "Expected one registered tasks in TaskRegistry.AllTaskDeclarations!");

            foreach (ProjectUsingTaskElement taskElement in elementList)
            {
                List<TaskRegistry.RegisteredTaskRecord> registrationRecords = registry.TaskRegistrations[new TaskRegistry.RegisteredTaskIdentity(taskElement.TaskName, null)];
                Assert.IsNotNull(registrationRecords, "Task registrationrecord not found in TaskRegistry.TaskRegistrations!");
                Assert.AreEqual(1, registrationRecords.Count, "Expected only one record registered under this TaskName!");

                AssemblyLoadInfo taskAssemblyLoadInfo = registrationRecords[0].TaskFactoryAssemblyLoadInfo;
                string assemblyName = String.IsNullOrEmpty(taskElement.AssemblyName) ? null : taskElement.AssemblyName;
                string assemblyFile = String.IsNullOrEmpty(taskElement.AssemblyFile) ? null : taskElement.AssemblyFile;
                Assert.AreEqual(taskAssemblyLoadInfo, AssemblyLoadInfo.Create(assemblyName, assemblyFile), "Task record was not properly registered by TaskRegistry.RegisterTask!");
            }
        }

        /// <summary>
        /// Register many tasks with different names
        /// Expect:
        ///     Three tasks to be regisered
        ///     Expect only one task to be regisered under each task name
        ///     Expect the correct assembly information to be registered
        /// </summary>
        [Test]
        public void RegisterMultipleTasksWithDifferentNames()
        {
            List<ProjectUsingTaskElement> elementList = new List<ProjectUsingTaskElement>();
            ProjectRootElement project = ProjectRootElement.Create();

            ProjectUsingTaskElement element = project.AddUsingTask("CustomTask", null, "CustomTask, Version=1.0.0.0, Culture=neutral, PublicKeyToken=null");
            elementList.Add(element);

            element = project.AddUsingTask("YetAnotherCustomTask", "bin\\Assemblies\\YetAnotherCustomTask.dll", null);
            elementList.Add(element);

            element = project.AddUsingTask("AnotherCustomTask", null, "AnotherCustomTask, Version=2.0.0.0, Culture=neutral, PublicKeyToken=null");
            elementList.Add(element);

            TaskRegistry registry = TaskRegistryHelperMethods<ProjectPropertyInstance, ProjectItemInstance>.CreateTaskRegistryAndRegisterTasks(elementList);

            int registeredTaskCount = TaskRegistryHelperMethods<ProjectPropertyInstance, ProjectItemInstance>.GetDeepCountOfRegisteredTasks(registry.TaskRegistrations);
            Assert.AreEqual(3, registeredTaskCount, "Expected three registered tasks in TaskRegistry.AllTaskDeclarations!");

            foreach (ProjectUsingTaskElement taskElement in elementList)
            {
                List<TaskRegistry.RegisteredTaskRecord> registrationRecords = registry.TaskRegistrations[new TaskRegistry.RegisteredTaskIdentity(taskElement.TaskName, null)];
                Assert.IsNotNull(registrationRecords, "Task registrationrecord not found in TaskRegistry.TaskRegistrations!");
                Assert.AreEqual(1, registrationRecords.Count, "Expected only one record registered under this TaskName!");

                AssemblyLoadInfo taskAssemblyLoadInfo = registrationRecords[0].TaskFactoryAssemblyLoadInfo;

                string assemblyName = String.IsNullOrEmpty(taskElement.AssemblyName) ? null : taskElement.AssemblyName;
                string assemblyFile = String.IsNullOrEmpty(taskElement.AssemblyFile) ? null : taskElement.AssemblyFile;

                Assert.AreEqual(taskAssemblyLoadInfo, AssemblyLoadInfo.Create(assemblyName, assemblyFile == null ? null : Path.GetFullPath(assemblyFile)), "Task record was not properly registered by TaskRegistry.RegisterTask!");
            }
        }

        /// <summary>
        /// Register the same task multiple times with the same name
        ///     Expect:
        ///         Three three tasks to be registered
        ///         Expect two of the tasks to be under the same task name bucket
        ///         Expect the correct assembly information to be registered for each of the tasks
        /// </summary>
        [Test]
        public void RegisterMultipleTasksSomeWithSameName()
        {
            List<ProjectUsingTaskElement> elementList = new List<ProjectUsingTaskElement>();
            ProjectRootElement project = ProjectRootElement.Create();

            ProjectUsingTaskElement element = project.AddUsingTask("CustomTask", null, "CustomTask, Version=1.0.0.0, Culture=neutral, PublicKeyToken=null");
            elementList.Add(element);

            element = project.AddUsingTask("YetAnotherCustomTask", null, "YetAnotherCustomTask, Version=9.0.0.0, Culture=neutral, PublicKeyToken=null");
            elementList.Add(element);

            element = project.AddUsingTask("CustomTask", null, "CustomTask, Version=2.0.0.0, Culture=neutral, PublicKeyToken=null");
            elementList.Add(element);

            TaskRegistry registry = TaskRegistryHelperMethods<ProjectPropertyInstance, ProjectItemInstance>.CreateTaskRegistryAndRegisterTasks(elementList);

            int registeredTaskCount = TaskRegistryHelperMethods<ProjectPropertyInstance, ProjectItemInstance>.GetDeepCountOfRegisteredTasks(registry.TaskRegistrations);
            Assert.AreEqual(3, registeredTaskCount, "Expected three registered tasks in TaskRegistry.AllTaskDeclarations!");

            // First assert that there are two unique buckets
            Assert.AreEqual(2, registry.TaskRegistrations.Count, "Expected only two buckets since two of three tasks have the same name!");

            // Now let's look at the bucket with only one task
            List<TaskRegistry.RegisteredTaskRecord> singletonBucket = registry.TaskRegistrations[new TaskRegistry.RegisteredTaskIdentity(elementList[1].TaskName, null)];
            Assert.IsNotNull(singletonBucket, "Record not found in TaskRegistry.TaskRegistrations!");
            Assert.AreEqual(1, singletonBucket.Count, "Expected only Record registered under this TaskName!");
            AssemblyLoadInfo singletonAssemblyLoadInfo = singletonBucket[0].TaskFactoryAssemblyLoadInfo;
            string assemblyName = String.IsNullOrEmpty(elementList[1].AssemblyName) ? null : elementList[1].AssemblyName;
            string assemblyFile = String.IsNullOrEmpty(elementList[1].AssemblyFile) ? null : elementList[1].AssemblyFile;
            Assert.AreEqual(singletonAssemblyLoadInfo, AssemblyLoadInfo.Create(assemblyName, assemblyFile), "Task record was not properly registered by TaskRegistry.RegisterTask!");

            // Now let's look at the bucket with two tasks
            List<TaskRegistry.RegisteredTaskRecord> duplicateBucket = registry.TaskRegistrations[new TaskRegistry.RegisteredTaskIdentity(elementList[0].TaskName, null)];
            Assert.IsNotNull(duplicateBucket, "Records not found in TaskRegistry.TaskRegistrations!");
            Assert.AreEqual(2, duplicateBucket.Count, "Expected two Records registered under this TaskName!");

            bool foundFirstLoadInfo = false;
            bool foundSecondLoadInfo = false;
            foreach (TaskRegistry.RegisteredTaskRecord record in duplicateBucket)
            {
                assemblyName = String.IsNullOrEmpty(elementList[0].AssemblyName) ? null : elementList[0].AssemblyName;
                assemblyFile = String.IsNullOrEmpty(elementList[0].AssemblyFile) ? null : elementList[0].AssemblyFile;
                if (record.TaskFactoryAssemblyLoadInfo.Equals(AssemblyLoadInfo.Create(assemblyName, assemblyFile)))
                {
                    foundFirstLoadInfo = true;
                }

                assemblyName = String.IsNullOrEmpty(elementList[2].AssemblyName) ? null : elementList[2].AssemblyName;
                assemblyFile = String.IsNullOrEmpty(elementList[2].AssemblyFile) ? null : elementList[2].AssemblyFile;
                if (record.TaskFactoryAssemblyLoadInfo.Equals(AssemblyLoadInfo.Create(assemblyName, assemblyFile)))
                {
                    foundSecondLoadInfo = true;
                }
            }

            Assert.IsTrue(foundFirstLoadInfo, "Expected first task to be registered in this bucket!");
            Assert.IsTrue(foundSecondLoadInfo, "Expected second task to be registered in this bucket!");
        }

        /// <summary>
        /// Register multiple tasks with different names in the same assembly
        /// Expect:
        ///     Three tasks to be registered
        /// </summary>
        [Test]
        public void RegisterMultipleTasksWithDifferentNamesFromSameAssembly()
        {
            List<ProjectUsingTaskElement> elementList = new List<ProjectUsingTaskElement>();
            ProjectRootElement project = ProjectRootElement.Create();

            ProjectUsingTaskElement element = project.AddUsingTask("CustomTask", null, "CustomTasks, Version=1.0.0.0, Culture=neutral, PublicKeyToken=null");
            elementList.Add(element);

            element = project.AddUsingTask("YetAnotherCustomTask", "bin\\Assemblies\\YetAnotherCustomTask.dll", null);
            elementList.Add(element);

            element = project.AddUsingTask("AnotherCustomTask", null, "CustomTasks, Version=1.0.0.0, Culture=neutral, PublicKeyToken=null");
            elementList.Add(element);

            TaskRegistry registry = TaskRegistryHelperMethods<ProjectPropertyInstance, ProjectItemInstance>.CreateTaskRegistryAndRegisterTasks(elementList);

            int registeredTaskCount = TaskRegistryHelperMethods<ProjectPropertyInstance, ProjectItemInstance>.GetDeepCountOfRegisteredTasks(registry.TaskRegistrations);
            Assert.AreEqual(3, registeredTaskCount, "Expected three registered tasks in TaskRegistry.AllTaskDeclarations!");

            foreach (ProjectUsingTaskElement taskElement in elementList)
            {
                List<TaskRegistry.RegisteredTaskRecord> registrationRecords = registry.TaskRegistrations[new TaskRegistry.RegisteredTaskIdentity(taskElement.TaskName, null)];
                Assert.IsNotNull(registrationRecords, "Task registrationrecord not found in TaskRegistry.TaskRegistrations!");
                Assert.AreEqual(1, registrationRecords.Count, "Expected only one record registered under this TaskName!");

                AssemblyLoadInfo taskAssemblyLoadInfo = registrationRecords[0].TaskFactoryAssemblyLoadInfo;
                string assemblyName = String.IsNullOrEmpty(taskElement.AssemblyName) ? null : taskElement.AssemblyName;
                string assemblyFile = String.IsNullOrEmpty(taskElement.AssemblyFile) ? null : taskElement.AssemblyFile;
                Assert.AreEqual(taskAssemblyLoadInfo, AssemblyLoadInfo.Create(assemblyName, assemblyFile == null ? null : Path.GetFullPath(assemblyFile)), "Task record was not properly registered by TaskRegistry.RegisterTask!");
            }
        }

        /// <summary>
        /// Register multiple tasks with the same name in the same assembly
        /// Expect:
        ///     Three tasks to be registered
        ///     Two of the tasks should be in the same name bucket
        /// </summary>
        [Test]
        public void RegisterMultipleTasksWithSameNameAndSameAssembly()
        {
            List<ProjectUsingTaskElement> elementList = new List<ProjectUsingTaskElement>();
            ProjectRootElement project = ProjectRootElement.Create();

            ProjectUsingTaskElement element = project.AddUsingTask("CustomTask", "Some\\Relative\\Path\\CustomTasks.dll", null);
            elementList.Add(element);

            element = project.AddUsingTask("YetAnotherCustomTask", null, "YetAnotherCustomTask, Version=9.0.0.0, Culture=neutral, PublicKeyToken=null");
            elementList.Add(element);

            element = project.AddUsingTask("CustomTask", "Some\\Relative\\Path\\CustomTasks.dll", null);
            elementList.Add(element);

            TaskRegistry registry = TaskRegistryHelperMethods<ProjectPropertyInstance, ProjectItemInstance>.CreateTaskRegistryAndRegisterTasks(elementList);

            // two unique buckets
            Assert.AreEqual(2, registry.TaskRegistrations.Count, "Expected only two buckets since two of three tasks have the same name!");
            int registeredTaskCount = TaskRegistryHelperMethods<ProjectPropertyInstance, ProjectItemInstance>.GetDeepCountOfRegisteredTasks(registry.TaskRegistrations);
            Assert.AreEqual(3, registeredTaskCount, "Expected three registered tasks in TaskRegistry.TaskRegistrations!");
        }

        /// <summary>
        /// Validate registration of tasks with different combinations of task parameters.  
        /// Expected that an otherwise equivalent task will be recognized as a separate task if it has
        /// different task parameters set.
        /// </summary>
        [Test]
        public void RegisterTasksWithFactoryParameters()
        {
            List<ProjectUsingTaskElement> elementList = new List<ProjectUsingTaskElement>();
            ProjectRootElement project = ProjectRootElement.Create();

            ProjectUsingTaskElement element = project.AddUsingTask("Task", "c:\\TaskLocation\\Tasks.dll", null);
            element.Runtime = "CLR4";
            element.Architecture = "x86";
            elementList.Add(element);

            element = project.AddUsingTask("Task", "c:\\TaskLocation\\Tasks.dll", null);
            element.Runtime = "CLR4";
            element.Architecture = "x64";
            elementList.Add(element);

            element = project.AddUsingTask("Task", "c:\\TaskLocation\\Tasks.dll", null);
            element.Runtime = "CLR4";
            element.Architecture = "*";
            elementList.Add(element);

            element = project.AddUsingTask("Task", "c:\\TaskLocation\\Tasks.dll", null);
            element.Runtime = "CLR4";
            element.Architecture = "x64";
            elementList.Add(element);

            TaskRegistry registry = TaskRegistryHelperMethods<ProjectPropertyInstance, ProjectItemInstance>.CreateTaskRegistryAndRegisterTasks(elementList);

            Assert.AreEqual(3, registry.TaskRegistrations.Count, "Should have three buckets, since two of the tasks are the same.");
            int registeredTaskCount = TaskRegistryHelperMethods<ProjectPropertyInstance, ProjectItemInstance>.GetDeepCountOfRegisteredTasks(registry.TaskRegistrations);
            Assert.AreEqual(4, registeredTaskCount);
        }

        #region Cache read tests

        /// <summary>
        /// Validate task retrieval and exact cache retrieval when attempting to load 
        /// a task with parameters. 
        /// </summary>
<<<<<<< HEAD
        [Test]
        [Ignore]
        // Ignore: Test requires dependent components (e.g. csc2.exe).
=======
        [TestMethod]
>>>>>>> 6b736604
        public void RetrieveFromCacheTaskDoesNotExist_ExactMatch()
        {
            Assert.IsNotNull(s_testTaskLocation, "Need a test task to run this test");

            List<ProjectUsingTaskElement> elementList = new List<ProjectUsingTaskElement>();
            ProjectRootElement project = ProjectRootElement.Create();

            ProjectUsingTaskElement element = project.AddUsingTask("UnrelatedTask", s_testTaskLocation, null);
            elementList.Add(element);

            TaskRegistry registry = TaskRegistryHelperMethods<ProjectPropertyInstance, ProjectItemInstance>.CreateTaskRegistryAndRegisterTasks(elementList);

            // Not in registry, so shouldn't match
            RetrieveAndValidateRegisteredTaskRecord
                (
                    registry,
                    exactMatchRequired: true,
                    runtime: null,
                    architecture: null,
                    shouldBeRetrieved: false,
                    shouldBeRetrievedFromCache: false
                );

            // Still not in registry, so shouldn't match this time either -- and we should pull from the cache
            RetrieveAndValidateRegisteredTaskRecord
                (
                    registry,
                    exactMatchRequired: true,
                    runtime: null,
                    architecture: null,
                    shouldBeRetrieved: false,
                    shouldBeRetrievedFromCache: true
                );
        }

        /// <summary>
        /// Validate task retrieval and exact cache retrieval when attempting to load 
        /// a task with parameters. 
        /// </summary>
<<<<<<< HEAD
        [Test]
        [Ignore]
        // Ignore: Test requires dependent components (e.g. csc2.exe).
=======
        [TestMethod]
>>>>>>> 6b736604
        public void RetrieveFromCacheTaskDoesNotExist_FuzzyMatch()
        {
            Assert.IsNotNull(s_testTaskLocation, "Need a test task to run this test");

            List<ProjectUsingTaskElement> elementList = new List<ProjectUsingTaskElement>();
            ProjectRootElement project = ProjectRootElement.Create();

            ProjectUsingTaskElement element = project.AddUsingTask("UnrelatedTask", s_testTaskLocation, null);
            elementList.Add(element);

            TaskRegistry registry = TaskRegistryHelperMethods<ProjectPropertyInstance, ProjectItemInstance>.CreateTaskRegistryAndRegisterTasks(elementList);

            // Not in registry, so shouldn't match
            RetrieveAndValidateRegisteredTaskRecord
                (
                    registry,
                    exactMatchRequired: false,
                    runtime: null,
                    architecture: null,
                    shouldBeRetrieved: false,
                    shouldBeRetrievedFromCache: false
                );

            // Still not in registry, so shouldn't match this time either -- and we should pull from the cache
            RetrieveAndValidateRegisteredTaskRecord
                (
                    registry,
                    exactMatchRequired: false,
                    runtime: null,
                    architecture: null,
                    shouldBeRetrieved: false,
                    shouldBeRetrievedFromCache: true
                );
        }

        /// <summary>
        /// Validate task retrieval and exact cache retrieval when attempting to load 
        /// a task with parameters. 
        /// </summary>
<<<<<<< HEAD
        [Test]
        [Ignore]
        // Ignore: Test requires dependent components (e.g. csc2.exe).
=======
        [TestMethod]
>>>>>>> 6b736604
        public void RetrieveFromCacheMatchingTaskDoesNotExist_FuzzyMatch()
        {
            Assert.IsNotNull(s_testTaskLocation, "Need a test task to run this test");

            List<ProjectUsingTaskElement> elementList = new List<ProjectUsingTaskElement>();
            ProjectRootElement project = ProjectRootElement.Create();

            ProjectUsingTaskElement element = project.AddUsingTask(TestTaskName, s_testTaskLocation, null);
            element.Runtime = "CLR4";
            element.Architecture = "x86";
            elementList.Add(element);

            TaskRegistry registry = TaskRegistryHelperMethods<ProjectPropertyInstance, ProjectItemInstance>.CreateTaskRegistryAndRegisterTasks(elementList);

            // Not in registry, so shouldn't match
            RetrieveAndValidateRegisteredTaskRecord
                (
                    registry,
                    exactMatchRequired: false,
                    runtime: "CLR2",
                    architecture: "*",
                    shouldBeRetrieved: false,
                    shouldBeRetrievedFromCache: false
                );

            // Still not in registry, so shouldn't match this time either -- and we should pull from the cache
            RetrieveAndValidateRegisteredTaskRecord
                (
                    registry,
                    exactMatchRequired: false,
                    runtime: "CLR2",
                    architecture: "*",
                    shouldBeRetrieved: false,
                    shouldBeRetrievedFromCache: true
                );
        }

        /// <summary>
        /// Validate task retrieval and exact cache retrieval when attempting to load 
        /// a task with parameters. 
        /// </summary>
<<<<<<< HEAD
        [Test]
        [Ignore]
        // Ignore: Test requires dependent components (e.g. csc2.exe).
=======
        [TestMethod]
>>>>>>> 6b736604
        public void RetrieveFromCacheMatchingTaskDoesNotExistOnFirstCallButDoesOnSecond()
        {
            Assert.IsNotNull(s_testTaskLocation, "Need a test task to run this test");

            List<ProjectUsingTaskElement> elementList = new List<ProjectUsingTaskElement>();
            ProjectRootElement project = ProjectRootElement.Create();

            ProjectUsingTaskElement element = project.AddUsingTask(TestTaskName, s_testTaskLocation, null);
            element.Runtime = "CLR4";
            element.Architecture = "x86";
            elementList.Add(element);

            TaskRegistry registry = TaskRegistryHelperMethods<ProjectPropertyInstance, ProjectItemInstance>.CreateTaskRegistryAndRegisterTasks(elementList);

            // Not in registry, so shouldn't match
            RetrieveAndValidateRegisteredTaskRecord
                (
                    registry,
                    exactMatchRequired: false,
                    runtime: "CLR2",
                    architecture: "*",
                    shouldBeRetrieved: false,
                    shouldBeRetrievedFromCache: false
                );

            // Still not in registry, so shouldn't match this time either -- and we should pull from the cache
            RetrieveAndValidateRegisteredTaskRecord
                (
                    registry,
                    exactMatchRequired: false,
                    runtime: null,
                    architecture: null,
                    shouldBeRetrieved: true,
                    shouldBeRetrievedFromCache: false
                );
        }

        /// <summary>
        /// Validate task retrieval and exact cache retrieval when attempting to load 
        /// a task with parameters. 
        /// </summary>
<<<<<<< HEAD
        [Test]
        [Ignore]
        // Ignore: Test requires dependent components (e.g. csc2.exe).
=======
        [TestMethod]
>>>>>>> 6b736604
        public void RetrieveFromCacheMatchingExactParameters()
        {
            Assert.IsNotNull(s_testTaskLocation, "Need a test task to run this test");

            List<ProjectUsingTaskElement> elementList = new List<ProjectUsingTaskElement>();
            ProjectRootElement project = ProjectRootElement.Create();

            ProjectUsingTaskElement element = project.AddUsingTask(TestTaskName, s_testTaskLocation, null);
            element.Runtime = "CLR4";
            element.Architecture = "x86";
            elementList.Add(element);

            TaskRegistry registry = TaskRegistryHelperMethods<ProjectPropertyInstance, ProjectItemInstance>.CreateTaskRegistryAndRegisterTasks(elementList);

            // no parameters - no match
            RetrieveAndValidateRegisteredTaskRecord
                (
                    registry,
                    exactMatchRequired: true,
                    runtime: null,
                    architecture: null,
                    shouldBeRetrieved: false,
                    shouldBeRetrievedFromCache: false
                );

            // parameters that would be a successful fuzzy match - no match
            RetrieveAndValidateRegisteredTaskRecord
                (
                    registry,
                    exactMatchRequired: true,
                    runtime: XMakeAttributes.MSBuildRuntimeValues.clr4,
                    architecture: XMakeAttributes.MSBuildArchitectureValues.any,
                    shouldBeRetrieved: false,
                    shouldBeRetrievedFromCache: false
                );

            // parameters that are a successful exact match
            RetrieveAndValidateRegisteredTaskRecord
                (
                    registry,
                    exactMatchRequired: true,
                    runtime: XMakeAttributes.MSBuildRuntimeValues.clr4,
                    architecture: XMakeAttributes.MSBuildArchitectureValues.x86,
                    shouldBeRetrieved: true,
                    shouldBeRetrievedFromCache: false
                );

            // parameters that do not match - should not retrieve
            RetrieveAndValidateRegisteredTaskRecord
                (
                    registry,
                    exactMatchRequired: true,
                    runtime: XMakeAttributes.MSBuildRuntimeValues.clr2,
                    architecture: XMakeAttributes.MSBuildArchitectureValues.x64,
                    shouldBeRetrieved: false,
                    shouldBeRetrievedFromCache: false
                );

            // exact match #2 -- should get it from the cache this time
            RetrieveAndValidateRegisteredTaskRecord
                (
                    registry,
                    exactMatchRequired: true,
                    runtime: XMakeAttributes.MSBuildRuntimeValues.clr4,
                    architecture: XMakeAttributes.MSBuildArchitectureValues.x86,
                    shouldBeRetrieved: true,
                    shouldBeRetrievedFromCache: true
                );
        }

        /// <summary>
        /// Validate task retrieval and exact cache retrieval when attempting to load 
        /// a task with parameters beyond just runtime and architecture.  Hint: it shouldn't 
        /// ever work, since we don't currently have a way to create a using task with 
        /// parameters other than those two. 
        /// </summary>
<<<<<<< HEAD
        [Test]
        [Ignore]
        // Ignore: Test requires dependent components (e.g. csc2.exe).
=======
        [TestMethod]
>>>>>>> 6b736604
        public void RetrieveFromCacheMatchingExactParameters_AdditionalParameters()
        {
            Assert.IsNotNull(s_testTaskLocation, "Need a test task to run this test");

            List<ProjectUsingTaskElement> elementList = new List<ProjectUsingTaskElement>();
            ProjectRootElement project = ProjectRootElement.Create();

            ProjectUsingTaskElement element = project.AddUsingTask(TestTaskName, s_testTaskLocation, null);
            element.Runtime = "CLR4";
            element.Architecture = "x86";
            elementList.Add(element);

            TaskRegistry registry = TaskRegistryHelperMethods<ProjectPropertyInstance, ProjectItemInstance>.CreateTaskRegistryAndRegisterTasks(elementList);

            // Runtime and architecture match the using task exactly, but since there is an additional parameter, it still 
            // doesn't match when doing exact matching. 
            Dictionary<string, string> taskParameters = new Dictionary<string, string>(StringComparer.OrdinalIgnoreCase);
            taskParameters.Add(XMakeAttributes.runtime, XMakeAttributes.MSBuildRuntimeValues.clr4);
            taskParameters.Add(XMakeAttributes.architecture, XMakeAttributes.MSBuildArchitectureValues.x86);
            taskParameters.Add("Foo", "Bar");

            RetrieveAndValidateRegisteredTaskRecord
                (
                    registry,
                    true /* exact match */,
                    taskParameters,
                    shouldBeRetrieved: false,
                    shouldBeRetrievedFromCache: false
                );

            // However, it should still match itself -- so if we try again, we should get the "no match" 
            // back from the cache this time.  
            RetrieveAndValidateRegisteredTaskRecord
                (
                    registry,
                    true /* exact match */,
                    taskParameters,
                    shouldBeRetrieved: false,
                    shouldBeRetrievedFromCache: true
                );
        }

        /// <summary>
        /// Test retrieving a matching task record using various parameter combinations when allowing 
        /// fuzzy matches.
        /// </summary>
<<<<<<< HEAD
        [Test]
        [Ignore]
        // Ignore: Test requires dependent components (e.g. csc2.exe).
=======
        [TestMethod]
>>>>>>> 6b736604
        public void RetrieveFromCacheFuzzyMatchingParameters()
        {
            Assert.IsNotNull(s_testTaskLocation, "Need a test task to run this test");

            List<ProjectUsingTaskElement> elementList = new List<ProjectUsingTaskElement>();
            ProjectRootElement project = ProjectRootElement.Create();

            ProjectUsingTaskElement element = project.AddUsingTask(TestTaskName, s_testTaskLocation, null);
            element.Runtime = "CLR4";
            element.Architecture = "x86";
            elementList.Add(element);

            TaskRegistry registry = TaskRegistryHelperMethods<ProjectPropertyInstance, ProjectItemInstance>.CreateTaskRegistryAndRegisterTasks(elementList);

            // no parameters
            RetrieveAndValidateRegisteredTaskRecord
                (
                    registry,
                    exactMatchRequired: false,
                    runtime: null,
                    architecture: null,
                    shouldBeRetrieved: true,
                    shouldBeRetrievedFromCache: false,
                    expectedRuntime: XMakeAttributes.MSBuildRuntimeValues.clr4,
                    expectedArchitecture: XMakeAttributes.MSBuildArchitectureValues.x86
                );

            // parameters that are a successful exact match - should retrieve from cache
            RetrieveAndValidateRegisteredTaskRecord
                (
                    registry,
                    exactMatchRequired: false,
                    runtime: XMakeAttributes.MSBuildRuntimeValues.clr4,
                    architecture: XMakeAttributes.MSBuildArchitectureValues.x86,
                    shouldBeRetrieved: true,
                    shouldBeRetrievedFromCache: true,
                    expectedRuntime: XMakeAttributes.MSBuildRuntimeValues.clr4,
                    expectedArchitecture: XMakeAttributes.MSBuildArchitectureValues.x86
                );

            // parameters that would be a successful fuzzy match - should still be retrieved from the cache
            RetrieveAndValidateRegisteredTaskRecord
                (
                    registry,
                    exactMatchRequired: false,
                    runtime: XMakeAttributes.MSBuildRuntimeValues.clr4,
                    architecture: XMakeAttributes.MSBuildArchitectureValues.any,
                    shouldBeRetrieved: true,
                    shouldBeRetrievedFromCache: true,
                    expectedRuntime: XMakeAttributes.MSBuildRuntimeValues.clr4,
                    expectedArchitecture: XMakeAttributes.MSBuildArchitectureValues.x86
                );

            // parameters that do not match -- but would match the previous fuzzy match request. Should NOT retrieve anything
            RetrieveAndValidateRegisteredTaskRecord
                (
                    registry,
                    exactMatchRequired: false,
                    runtime: XMakeAttributes.MSBuildRuntimeValues.clr4,
                    architecture: XMakeAttributes.MSBuildArchitectureValues.x64,
                    shouldBeRetrieved: false,
                    shouldBeRetrievedFromCache: false
                );

            // and another fuzzy match -- should still be pulling from the cache.
            RetrieveAndValidateRegisteredTaskRecord
                (
                    registry,
                    exactMatchRequired: false,
                    runtime: XMakeAttributes.MSBuildRuntimeValues.any,
                    architecture: XMakeAttributes.MSBuildArchitectureValues.x86,
                    shouldBeRetrieved: true,
                    shouldBeRetrievedFromCache: true,
                    expectedRuntime: XMakeAttributes.MSBuildRuntimeValues.clr4,
                    expectedArchitecture: XMakeAttributes.MSBuildArchitectureValues.x86
                );
        }

        /// <summary>
        /// Test retrieving a matching task record using various parameter combinations when allowing 
        /// fuzzy matches.
        /// </summary>
<<<<<<< HEAD
        [Test]
        [Ignore]
        // Ignore: Test requires dependent components (e.g. csc2.exe).
=======
        [TestMethod]
>>>>>>> 6b736604
        public void RetrieveFromCacheFuzzyMatchingParameters_RecoverFromFailure()
        {
            Assert.IsNotNull(s_testTaskLocation, "Need a test task to run this test");

            List<ProjectUsingTaskElement> elementList = new List<ProjectUsingTaskElement>();
            ProjectRootElement project = ProjectRootElement.Create();

            ProjectUsingTaskElement element = project.AddUsingTask(TestTaskName, s_testTaskLocation, null);
            element.Runtime = "CLR4";
            element.Architecture = "x86";
            elementList.Add(element);

            TaskRegistry registry = TaskRegistryHelperMethods<ProjectPropertyInstance, ProjectItemInstance>.CreateTaskRegistryAndRegisterTasks(elementList);

            // no parameters - should retrieve the record
            RetrieveAndValidateRegisteredTaskRecord
                (
                    registry,
                    exactMatchRequired: false,
                    runtime: null,
                    architecture: null,
                    shouldBeRetrieved: true,
                    shouldBeRetrievedFromCache: false,
                    expectedRuntime: XMakeAttributes.MSBuildRuntimeValues.clr4,
                    expectedArchitecture: XMakeAttributes.MSBuildArchitectureValues.x86
                );

            // parameters that do not match at all - shouldn't retrieve anything
            RetrieveAndValidateRegisteredTaskRecord
                (
                    registry,
                    exactMatchRequired: false,
                    runtime: XMakeAttributes.MSBuildRuntimeValues.clr2,
                    architecture: XMakeAttributes.MSBuildArchitectureValues.x86,
                    shouldBeRetrieved: false,
                    shouldBeRetrievedFromCache: false
                );

            // parameters that are a successful match - should retrieve from the cache this time
            RetrieveAndValidateRegisteredTaskRecord
                (
                    registry,
                    exactMatchRequired: false,
                    runtime: XMakeAttributes.MSBuildRuntimeValues.clr4,
                    architecture: XMakeAttributes.MSBuildArchitectureValues.x86,
                    shouldBeRetrieved: true,
                    shouldBeRetrievedFromCache: true,
                    expectedRuntime: XMakeAttributes.MSBuildRuntimeValues.clr4,
                    expectedArchitecture: XMakeAttributes.MSBuildArchitectureValues.x86
                );
        }

        /// <summary>
        /// Test fuzzy matching of parameters when retrieving task records when there are 
        /// multiple using tasks registered for the same task, just with different parameter 
        /// sets. 
        /// </summary>
<<<<<<< HEAD
        [Test]
        [Ignore]
        // Ignore: Test requires dependent components (e.g. csc2.exe).
=======
        [TestMethod]
>>>>>>> 6b736604
        public void RetrieveFromCacheFuzzyMatchingParameters_MultipleUsingTasks()
        {
            Assert.IsNotNull(s_testTaskLocation, "Need a test task to run this test");

            List<ProjectUsingTaskElement> elementList = new List<ProjectUsingTaskElement>();
            ProjectRootElement project = ProjectRootElement.Create();

            ProjectUsingTaskElement element = project.AddUsingTask(TestTaskName, s_testTaskLocation, null);
            element.Runtime = "CLR4";
            element.Architecture = "x86";
            elementList.Add(element);

            element = project.AddUsingTask(TestTaskName, s_testTaskLocation, null);
            element.Runtime = "*";
            element.Architecture = "x64";
            elementList.Add(element);

            TaskRegistry registry = TaskRegistryHelperMethods<ProjectPropertyInstance, ProjectItemInstance>.CreateTaskRegistryAndRegisterTasks(elementList);

            // no parameters -- gets the first one (CLR4|x86)
            RetrieveAndValidateRegisteredTaskRecord
                (
                    registry,
                    exactMatchRequired: false,
                    runtime: null,
                    architecture: null,
                    shouldBeRetrieved: true,
                    shouldBeRetrievedFromCache: false,
                    expectedRuntime: XMakeAttributes.MSBuildRuntimeValues.clr4,
                    expectedArchitecture: XMakeAttributes.MSBuildArchitectureValues.x86
                );

            // parameters that are a successful exact match for CLR4|x86 -- should come from cache
            RetrieveAndValidateRegisteredTaskRecord
                (
                    registry,
                    exactMatchRequired: false,
                    runtime: XMakeAttributes.MSBuildRuntimeValues.clr4,
                    architecture: XMakeAttributes.MSBuildArchitectureValues.x86,
                    shouldBeRetrieved: true,
                    shouldBeRetrievedFromCache: true,
                    expectedRuntime: XMakeAttributes.MSBuildRuntimeValues.clr4,
                    expectedArchitecture: XMakeAttributes.MSBuildArchitectureValues.x86
                );

            // parameters that would be a successful fuzzy match for either, so should get the one in the cache (CLR4|x86)
            RetrieveAndValidateRegisteredTaskRecord
                (
                    registry,
                    exactMatchRequired: false,
                    runtime: XMakeAttributes.MSBuildRuntimeValues.clr4,
                    architecture: XMakeAttributes.MSBuildArchitectureValues.any,
                    shouldBeRetrieved: true,
                    shouldBeRetrievedFromCache: true,
                    expectedRuntime: XMakeAttributes.MSBuildRuntimeValues.clr4,
                    expectedArchitecture: XMakeAttributes.MSBuildArchitectureValues.x86
                );

            // parameters that match *|x64 - should retrieve that
            RetrieveAndValidateRegisteredTaskRecord
                (
                    registry,
                    exactMatchRequired: false,
                    runtime: XMakeAttributes.MSBuildRuntimeValues.clr4,
                    architecture: XMakeAttributes.MSBuildArchitectureValues.x64,
                    shouldBeRetrieved: true,
                    shouldBeRetrievedFromCache: false,
                    expectedRuntime: XMakeAttributes.MSBuildRuntimeValues.any,
                    expectedArchitecture: XMakeAttributes.MSBuildArchitectureValues.x64
                );

            // match CLR4|x86 again - comes from the cache
            RetrieveAndValidateRegisteredTaskRecord
                (
                    registry,
                    exactMatchRequired: false,
                    runtime: XMakeAttributes.MSBuildRuntimeValues.any,
                    architecture: XMakeAttributes.MSBuildArchitectureValues.x86,
                    shouldBeRetrieved: true,
                    shouldBeRetrievedFromCache: true,
                    expectedRuntime: XMakeAttributes.MSBuildRuntimeValues.clr4,
                    expectedArchitecture: XMakeAttributes.MSBuildArchitectureValues.x86
                );

            // match *|x64 again 
            RetrieveAndValidateRegisteredTaskRecord
                (
                    registry,
                    exactMatchRequired: false,
                    runtime: XMakeAttributes.MSBuildRuntimeValues.clr2,
                    architecture: XMakeAttributes.MSBuildArchitectureValues.x64,
                    shouldBeRetrieved: true,
                    shouldBeRetrievedFromCache: true,
                    expectedRuntime: XMakeAttributes.MSBuildRuntimeValues.any,
                    expectedArchitecture: XMakeAttributes.MSBuildArchitectureValues.x64
                );

            // CLR2|x86 should not match either task record
            RetrieveAndValidateRegisteredTaskRecord
                (
                    registry,
                    exactMatchRequired: false,
                    runtime: XMakeAttributes.MSBuildRuntimeValues.clr2,
                    architecture: XMakeAttributes.MSBuildArchitectureValues.x86,
                    shouldBeRetrieved: false,
                    shouldBeRetrievedFromCache: false
                );

            // match *|x64 again -- should still be a cache hit
            RetrieveAndValidateRegisteredTaskRecord
                (
                    registry,
                    exactMatchRequired: false,
                    runtime: XMakeAttributes.MSBuildRuntimeValues.clr2,
                    architecture: XMakeAttributes.MSBuildArchitectureValues.x64,
                    shouldBeRetrieved: true,
                    shouldBeRetrievedFromCache: true,
                    expectedRuntime: XMakeAttributes.MSBuildRuntimeValues.any,
                    expectedArchitecture: XMakeAttributes.MSBuildArchitectureValues.x64
                );
        }

        /// <summary>
        /// Test fuzzy matching of parameters when retrieving task records when there are 
        /// multiple using tasks registered for the same task, just with different parameter 
        /// sets. Specific sub-test:  although we generally pick the first available record if 
        /// there are multiple matches, if we are doing fuzzy matching, we should prefer the 
        /// record that's in the cache, even if it wasn't the original first record. 
        /// </summary>
<<<<<<< HEAD
        [Test]
        [Ignore]
        // Ignore: Test requires dependent components (e.g. csc2.exe).
=======
        [TestMethod]
>>>>>>> 6b736604
        public void RetrieveFromCacheFuzzyMatchingParameters_MultipleUsingTasks_PreferCache()
        {
            Assert.IsNotNull(s_testTaskLocation, "Need a test task to run this test");

            List<ProjectUsingTaskElement> elementList = new List<ProjectUsingTaskElement>();
            ProjectRootElement project = ProjectRootElement.Create();

            ProjectUsingTaskElement element = project.AddUsingTask(TestTaskName, s_testTaskLocation, null);
            element.Runtime = "CLR4";
            element.Architecture = "x86";
            elementList.Add(element);

            element = project.AddUsingTask(TestTaskName, s_testTaskLocation, null);
            element.Runtime = "*";
            element.Architecture = "x64";
            elementList.Add(element);

            TaskRegistry registry = TaskRegistryHelperMethods<ProjectPropertyInstance, ProjectItemInstance>.CreateTaskRegistryAndRegisterTasks(elementList);

            // CLR4|x64 -- should be fulfilled by *|x64
            RetrieveAndValidateRegisteredTaskRecord
                (
                    registry,
                    exactMatchRequired: false,
                    runtime: XMakeAttributes.MSBuildRuntimeValues.clr4,
                    architecture: XMakeAttributes.MSBuildArchitectureValues.x64,
                    shouldBeRetrieved: true,
                    shouldBeRetrievedFromCache: false,
                    expectedRuntime: XMakeAttributes.MSBuildRuntimeValues.any,
                    expectedArchitecture: XMakeAttributes.MSBuildArchitectureValues.x64
                );

            // CLR4|* -- could be filled by either, would normally be filled by CLR4|x86 (since it was registered first), 
            // but since *|x64 is in the cache already, we return that one. 
            RetrieveAndValidateRegisteredTaskRecord
                (
                    registry,
                    exactMatchRequired: false,
                    runtime: XMakeAttributes.MSBuildRuntimeValues.clr4,
                    architecture: XMakeAttributes.MSBuildArchitectureValues.any,
                    shouldBeRetrieved: true,
                    shouldBeRetrievedFromCache: true,
                    expectedRuntime: XMakeAttributes.MSBuildRuntimeValues.any,
                    expectedArchitecture: XMakeAttributes.MSBuildArchitectureValues.x64
                );
        }

        /// <summary>
        /// Test retrieving a matching task record using various parameter combinations when allowing 
        /// fuzzy matches.
        /// </summary>
<<<<<<< HEAD
        [Test]
        [Ignore]
        // Ignore: Test requires dependent components (e.g. csc2.exe).
=======
        [TestMethod]
>>>>>>> 6b736604
        public void RetrieveFromCacheFuzzyMatchingParameters_ExactMatches()
        {
            Assert.IsNotNull(s_testTaskLocation, "Need a test task to run this test");

            List<ProjectUsingTaskElement> elementList = new List<ProjectUsingTaskElement>();
            ProjectRootElement project = ProjectRootElement.Create();

            ProjectUsingTaskElement element = project.AddUsingTask(TestTaskName, s_testTaskLocation, null);
            element.Runtime = "CLR4";
            element.Architecture = "x86";
            elementList.Add(element);

            TaskRegistry registry = TaskRegistryHelperMethods<ProjectPropertyInstance, ProjectItemInstance>.CreateTaskRegistryAndRegisterTasks(elementList);

            // CLR4|* should match
            RetrieveAndValidateRegisteredTaskRecord
                (
                    registry,
                    exactMatchRequired: false,
                    runtime: XMakeAttributes.MSBuildRuntimeValues.clr4,
                    architecture: XMakeAttributes.MSBuildArchitectureValues.any,
                    shouldBeRetrieved: true,
                    shouldBeRetrievedFromCache: false,
                    expectedRuntime: XMakeAttributes.MSBuildRuntimeValues.clr4,
                    expectedArchitecture: XMakeAttributes.MSBuildArchitectureValues.x86
                );

            // CLR4|x64 should not match
            RetrieveAndValidateRegisteredTaskRecord
                (
                    registry,
                    exactMatchRequired: false,
                    runtime: XMakeAttributes.MSBuildRuntimeValues.clr4,
                    architecture: XMakeAttributes.MSBuildArchitectureValues.x64,
                    shouldBeRetrieved: false,
                    shouldBeRetrievedFromCache: false
                );

            // try CLR4|* again -- should resolve correctly from the cache. 
            RetrieveAndValidateRegisteredTaskRecord
                (
                    registry,
                    exactMatchRequired: false,
                    runtime: XMakeAttributes.MSBuildRuntimeValues.clr4,
                    architecture: XMakeAttributes.MSBuildArchitectureValues.any,
                    shouldBeRetrieved: true,
                    shouldBeRetrievedFromCache: true,
                    expectedRuntime: XMakeAttributes.MSBuildRuntimeValues.clr4,
                    expectedArchitecture: XMakeAttributes.MSBuildArchitectureValues.x86
                );

            // try CLR4|x64 again -- should also come from the catch (but needless to say, still not be a match)
            RetrieveAndValidateRegisteredTaskRecord
                (
                    registry,
                    exactMatchRequired: false,
                    runtime: XMakeAttributes.MSBuildRuntimeValues.clr4,
                    architecture: XMakeAttributes.MSBuildArchitectureValues.x64,
                    shouldBeRetrieved: false,
                    shouldBeRetrievedFromCache: true
                );
        }

        /// <summary>
        /// Validate task retrieval and exact cache retrieval when attempting to load 
        /// a task with parameters beyond just runtime and architecture.  Hint: it shouldn't 
        /// ever work, since we don't currently have a way to create a using task with 
        /// parameters other than those two. 
        /// </summary>
<<<<<<< HEAD
        [Test]
        [Ignore]
        // Ignore: Test requires dependent components (e.g. csc2.exe).
=======
        [TestMethod]
>>>>>>> 6b736604
        public void RetrieveFromCacheFuzzyMatchingParameters_AdditionalParameters()
        {
            Assert.IsNotNull(s_testTaskLocation, "Need a test task to run this test");

            List<ProjectUsingTaskElement> elementList = new List<ProjectUsingTaskElement>();
            ProjectRootElement project = ProjectRootElement.Create();

            ProjectUsingTaskElement element = project.AddUsingTask(TestTaskName, s_testTaskLocation, null);
            element.Runtime = "CLR4";
            element.Architecture = "x86";
            elementList.Add(element);

            TaskRegistry registry = TaskRegistryHelperMethods<ProjectPropertyInstance, ProjectItemInstance>.CreateTaskRegistryAndRegisterTasks(elementList);

            // Runtime and architecture match, so even though we have the extra parameter, it should still match 
            Dictionary<string, string> taskParameters = new Dictionary<string, string>(StringComparer.OrdinalIgnoreCase);
            taskParameters.Add(XMakeAttributes.runtime, XMakeAttributes.MSBuildRuntimeValues.clr4);
            taskParameters.Add(XMakeAttributes.architecture, XMakeAttributes.MSBuildArchitectureValues.x86);
            taskParameters.Add("Foo", "Bar");

            RetrieveAndValidateRegisteredTaskRecord
                (
                    registry,
                    false /* fuzzy match */,
                    taskParameters,
                    shouldBeRetrieved: true,
                    shouldBeRetrievedFromCache: false,
                    expectedRuntime: XMakeAttributes.MSBuildRuntimeValues.clr4,
                    expectedArchitecture: XMakeAttributes.MSBuildArchitectureValues.x86
                );

            // And if we try again, we should get it from the cache this time.  
            RetrieveAndValidateRegisteredTaskRecord
                (
                    registry,
                    false /* fuzzy match */,
                    taskParameters,
                    shouldBeRetrieved: true,
                    shouldBeRetrievedFromCache: true,
                    expectedRuntime: XMakeAttributes.MSBuildRuntimeValues.clr4,
                    expectedArchitecture: XMakeAttributes.MSBuildArchitectureValues.x86
                );

            taskParameters = new Dictionary<string, string>(StringComparer.OrdinalIgnoreCase);
            taskParameters.Add(XMakeAttributes.runtime, XMakeAttributes.MSBuildRuntimeValues.clr4);
            taskParameters.Add(XMakeAttributes.architecture, XMakeAttributes.MSBuildArchitectureValues.x86);
            taskParameters.Add("Baz", "Qux");

            // Even with a different value to the additional parameter, because it's a fuzzy equals and because all 
            // our equivalency check looks for is runtime and architecture, it still successfully retrieves the 
            // existing record from the cache. 
            RetrieveAndValidateRegisteredTaskRecord
                (
                    registry,
                    false /* fuzzy match */,
                    taskParameters,
                    shouldBeRetrieved: true,
                    shouldBeRetrievedFromCache: true,
                    expectedRuntime: XMakeAttributes.MSBuildRuntimeValues.clr4,
                    expectedArchitecture: XMakeAttributes.MSBuildArchitectureValues.x86
                );
        }

        #endregion

        /// <summary>
        /// Verify the using task attributes are expanded correctly
        /// Expect:
        ///     Expanded property and item values to be correct for each of the attributes
        /// </summary>
        [Test]
        public void AllUsingTaskAttributesAreExpanded()
        {
            List<ProjectUsingTaskElement> elementList = new List<ProjectUsingTaskElement>();
            ProjectRootElement project = ProjectRootElement.Create();

            ProjectUsingTaskElement element = project.AddUsingTask("$(Property1)@(ThirdItem)$(Property2)", "Some\\$(Property3)\\Path\\CustomTasks.dll", null);
            element.TaskFactory = "$(Property1)@(ThirdItem)$(Property2)";
            elementList.Add(element);

            element = project.AddUsingTask("YetAnotherCustomTask", null, "$(Property4)@(ThirdItem), Version=9.0.0.0, Culture=neutral, PublicKeyToken=null");
            element.TaskFactory = "";
            elementList.Add(element);

            element = project.AddUsingTask("Custom$(Property5)Task", "Some\\Relative\\Path\\CustomTasks.dll", null);
            element.TaskFactory = null;
            element.Condition = "'@(ThirdItem)$(Property1)' == 'ThirdValue1Value1'";
            elementList.Add(element);

            TaskRegistry registry = TaskRegistryHelperMethods<ProjectPropertyInstance, ProjectItemInstance>.CreateTaskRegistryAndRegisterTasks(elementList);

            int registeredTaskCount = TaskRegistryHelperMethods<ProjectPropertyInstance, ProjectItemInstance>.GetDeepCountOfRegisteredTasks(registry.TaskRegistrations);
            Assert.AreEqual(3, registeredTaskCount, "Expected three registered tasks in TaskRegistry.TaskRegistrations!");

            IDictionary<TaskRegistry.RegisteredTaskIdentity, List<TaskRegistry.RegisteredTaskRecord>> registeredTasks = registry.TaskRegistrations;

            foreach (ProjectUsingTaskElement taskElement in elementList)
            {
                string expandedtaskName = TaskRegistryHelperMethods<ProjectPropertyInstance, ProjectItemInstance>.RegistryExpander.ExpandIntoStringAndUnescape(taskElement.TaskName, ExpanderOptions.ExpandPropertiesAndItems, taskElement.TaskNameLocation);
                string expandedAssemblyName = TaskRegistryHelperMethods<ProjectPropertyInstance, ProjectItemInstance>.RegistryExpander.ExpandIntoStringAndUnescape(taskElement.AssemblyName, ExpanderOptions.ExpandPropertiesAndItems, taskElement.AssemblyNameLocation);
                string expandedAssemblyFile = TaskRegistryHelperMethods<ProjectPropertyInstance, ProjectItemInstance>.RegistryExpander.ExpandIntoStringAndUnescape(taskElement.AssemblyFile, ExpanderOptions.ExpandPropertiesAndItems, taskElement.AssemblyFileLocation);
                string expandedTaskFactory = TaskRegistryHelperMethods<ProjectPropertyInstance, ProjectItemInstance>.RegistryExpander.ExpandIntoStringAndUnescape(taskElement.TaskFactory, ExpanderOptions.ExpandPropertiesAndItems, taskElement.TaskFactoryLocation);

                expandedAssemblyName = String.IsNullOrEmpty(expandedAssemblyName) ? null : expandedAssemblyName;
                expandedAssemblyFile = String.IsNullOrEmpty(expandedAssemblyFile) ? null : expandedAssemblyFile;
                expandedTaskFactory = String.IsNullOrEmpty(expandedTaskFactory) ? "AssemblyTaskFactory" : expandedTaskFactory;

                List<TaskRegistry.RegisteredTaskRecord> registeredTaskRecords = registry.TaskRegistrations[new TaskRegistry.RegisteredTaskIdentity(expandedtaskName, null)];
                Assert.IsNotNull(registeredTaskRecords, "Task to be found in TaskRegistry.TaskRegistrations!");
                Assert.AreEqual(1, registeredTaskRecords.Count, "Expected only one task registered under this TaskName!");

                Assert.AreEqual(expandedTaskFactory, registeredTaskRecords[0].TaskFactoryAttributeName);

                AssemblyLoadInfo taskAssemblyLoadInfo = registeredTaskRecords[0].TaskFactoryAssemblyLoadInfo;
                Assert.AreEqual(taskAssemblyLoadInfo, AssemblyLoadInfo.Create(expandedAssemblyName, expandedAssemblyFile == null ? null : Path.GetFullPath(expandedAssemblyFile)), "Task record was not properly registered by TaskRegistry.RegisterTask!");
            }
        }

        /// <summary>
        /// Verify tasks are registered only if the condition on the using task is true
        /// Expect:
        ///     Expect two of the conditions to evaluate to false causing two of the tasks to not be registered
        /// </summary>
        [Test]
        public void TaskRegisteredOnlyIfConditionIsTrue()
        {
            List<ProjectUsingTaskElement> elementList = new List<ProjectUsingTaskElement>();
            ProjectRootElement project = ProjectRootElement.Create();

            ProjectUsingTaskElement element = project.AddUsingTask("$(Property1)@(ThirdItem)$(Property2)", "Some\\$(Property3)\\Path\\CustomTasks.dll", null);
            element.Condition = "'true' != 'false'";
            elementList.Add(element);

            element = project.AddUsingTask("YetAnotherCustomTask", null, "$(Property4)@(ThirdItem), Version=9.0.0.0, Culture=neutral, PublicKeyToken=null");
            element.Condition = "false";
            elementList.Add(element);

            element = project.AddUsingTask("Custom$(Property5)Task", "Some\\Relative\\Path\\CustomTasks.dll", null);
            element.Condition = "'@(ThirdItem)$(Property1)' == 'ThirdValue1Value1'";
            elementList.Add(element);

            element = project.AddUsingTask("MyTask", "TasksAssembly.dll", null);
            element.Condition = "'@(ThirdItem)$(Property1)' == 'ThirdValue1'";
            elementList.Add(element);

            TaskRegistry registry = TaskRegistryHelperMethods<ProjectPropertyInstance, ProjectItemInstance>.CreateTaskRegistryAndRegisterTasks(elementList);

            int registeredTaskCount = TaskRegistryHelperMethods<ProjectPropertyInstance, ProjectItemInstance>.GetDeepCountOfRegisteredTasks(registry.TaskRegistrations);
            Assert.AreEqual(2, registeredTaskCount, "Expected two registered tasks in TaskRegistry.TaskRegistrations!");

            IDictionary<TaskRegistry.RegisteredTaskIdentity, List<TaskRegistry.RegisteredTaskRecord>> registeredTasks = registry.TaskRegistrations;

            for (int i = 0; i <= 2; i += 2)
            {
                ProjectUsingTaskElement taskElement = elementList[i];
                string expandedtaskName = TaskRegistryHelperMethods<ProjectPropertyInstance, ProjectItemInstance>.RegistryExpander.ExpandIntoStringAndUnescape(taskElement.TaskName, ExpanderOptions.ExpandPropertiesAndItems, taskElement.TaskNameLocation);
                string expandedAssemblyName = TaskRegistryHelperMethods<ProjectPropertyInstance, ProjectItemInstance>.RegistryExpander.ExpandIntoStringAndUnescape(taskElement.AssemblyName, ExpanderOptions.ExpandPropertiesAndItems, taskElement.AssemblyNameLocation);
                string expandedAssemblyFile = TaskRegistryHelperMethods<ProjectPropertyInstance, ProjectItemInstance>.RegistryExpander.ExpandIntoStringAndUnescape(taskElement.AssemblyFile, ExpanderOptions.ExpandPropertiesAndItems, taskElement.AssemblyFileLocation);

                expandedAssemblyName = String.IsNullOrEmpty(expandedAssemblyName) ? null : expandedAssemblyName;
                expandedAssemblyFile = String.IsNullOrEmpty(expandedAssemblyFile) ? null : expandedAssemblyFile;

                List<TaskRegistry.RegisteredTaskRecord> registeredTaskRecords = registry.TaskRegistrations[new TaskRegistry.RegisteredTaskIdentity(expandedtaskName, null)];
                Assert.IsNotNull(registeredTaskRecords, "Task to be found in TaskRegistry.TaskRegistrations!");
                Assert.AreEqual(1, registeredTaskRecords.Count, "Expected only one task registered under this TaskName!");

                AssemblyLoadInfo taskAssemblyLoadInfo = registeredTaskRecords[0].TaskFactoryAssemblyLoadInfo;
                Assert.AreEqual(taskAssemblyLoadInfo, AssemblyLoadInfo.Create(expandedAssemblyName, Path.GetFullPath(expandedAssemblyFile)), "Task record was not properly registered by TaskRegistry.RegisterTask!");
            }
        }

        /// <summary>
        /// Verify that when there are no child elements on the using task that there are no ParameterGroupAndTaskBody
        /// </summary>
        [Test]
        public void NoChildrenElements()
        {
            List<ProjectUsingTaskElement> elementList = new List<ProjectUsingTaskElement>();
            ProjectRootElement project = ProjectRootElement.Create();

            ProjectUsingTaskElement element = project.AddUsingTask("Hello", "File", null);
            elementList.Add(element);

            TaskRegistry registry = TaskRegistryHelperMethods<ProjectPropertyInstance, ProjectItemInstance>.CreateTaskRegistryAndRegisterTasks(elementList);

            int registeredTaskCount = TaskRegistryHelperMethods<ProjectPropertyInstance, ProjectItemInstance>.GetDeepCountOfRegisteredTasks(registry.TaskRegistrations);
            Assert.AreEqual(1, registeredTaskCount, "Expected three registered tasks in TaskRegistry.TaskRegistrations!");

            IDictionary<TaskRegistry.RegisteredTaskIdentity, List<TaskRegistry.RegisteredTaskRecord>> registeredTasks = registry.TaskRegistrations;

            ProjectUsingTaskElement taskElement = elementList[0];
            List<TaskRegistry.RegisteredTaskRecord> registeredTaskRecords = registry.TaskRegistrations[new TaskRegistry.RegisteredTaskIdentity("Hello", null)];
            Assert.IsNotNull(registeredTaskRecords, "Task to be found in TaskRegistry.TaskRegistrations!");
            Assert.AreEqual(1, registeredTaskRecords.Count, "Expected only one task registered under this TaskName!");
            Assert.AreEqual(0, registeredTaskRecords[0].ParameterGroupAndTaskBody.UsingTaskParameters.Count);
            Assert.IsNull(registeredTaskRecords[0].ParameterGroupAndTaskBody.InlineTaskXmlBody);
        }
        #endregion

        #region ParameterGroupTests
        /// <summary>
        /// Verify that when there is a parametergroup that there is a ParameterGroupAndTaskBody but that there are no parameters in it.
        /// </summary>
        [Test]
        public void EmptyParameterGroup()
        {
            List<ProjectUsingTaskElement> elementList = new List<ProjectUsingTaskElement>();
            ProjectRootElement project = ProjectRootElement.Create();

            ProjectUsingTaskElement element = project.AddUsingTask("Name", "File", null);
            element.TaskFactory = "SuperDuperFactory";

            // Add empty parameterGroup
            element.AddParameterGroup();
            elementList.Add(element);

            TaskRegistry registry = TaskRegistryHelperMethods<ProjectPropertyInstance, ProjectItemInstance>.CreateTaskRegistryAndRegisterTasks(elementList);

            int registeredTaskCount = TaskRegistryHelperMethods<ProjectPropertyInstance, ProjectItemInstance>.GetDeepCountOfRegisteredTasks(registry.TaskRegistrations);
            Assert.AreEqual(1, registeredTaskCount, "Expected three registered tasks in TaskRegistry.TaskRegistrations!");
            IDictionary<TaskRegistry.RegisteredTaskIdentity, List<TaskRegistry.RegisteredTaskRecord>> registeredTasks = registry.TaskRegistrations;

            ProjectUsingTaskElement taskElement = elementList[0];
            List<TaskRegistry.RegisteredTaskRecord> registeredTaskRecords = registry.TaskRegistrations[new TaskRegistry.RegisteredTaskIdentity("Name", null)];
            Assert.IsNotNull(registeredTaskRecords, "Task to be found in TaskRegistry.TaskRegistrations!");
            Assert.AreEqual(1, registeredTaskRecords.Count, "Expected only one task registered under this TaskName!");
            TaskRegistry.RegisteredTaskRecord.ParameterGroupAndTaskElementRecord inlineTaskRecord = registeredTaskRecords[0].ParameterGroupAndTaskBody;
            Assert.IsNotNull(inlineTaskRecord);
            Assert.IsNull(inlineTaskRecord.InlineTaskXmlBody);
            Assert.IsTrue(inlineTaskRecord.UsingTaskParameters.Count == 0);
        }

        /// <summary>
        /// Verify that when when multiple parameters are set that they show up in the parametergroup object
        /// </summary>
        [Test]
        public void MultipleGoodParameters()
        {
            List<ProjectUsingTaskElement> elementList = new List<ProjectUsingTaskElement>();
            ProjectRootElement project = ProjectRootElement.Create();

            ProjectUsingTaskElement element = project.AddUsingTask("Name", "File", null);
            element.TaskFactory = "SuperFactory";

            // Add empty parameterGroup
            UsingTaskParameterGroupElement parameterGroup = element.AddParameterGroup();
            ProjectUsingTaskParameterElement defaultParameter = parameterGroup.AddParameter("ParameterWithNoAttributes");

            ProjectUsingTaskParameterElement filledOutAttributesParameter = parameterGroup.AddParameter("ParameterWithAllAttributesHardCoded", bool.TrueString, bool.TrueString, typeof(Int32).FullName);

            elementList.Add(element);

            TaskRegistry registry = TaskRegistryHelperMethods<ProjectPropertyInstance, ProjectItemInstance>.CreateTaskRegistryAndRegisterTasks(elementList);

            int registeredTaskCount = TaskRegistryHelperMethods<ProjectPropertyInstance, ProjectItemInstance>.GetDeepCountOfRegisteredTasks(registry.TaskRegistrations);
            Assert.AreEqual(1, registeredTaskCount, "Expected three registered tasks in TaskRegistry.TaskRegistrations!");
            IDictionary<TaskRegistry.RegisteredTaskIdentity, List<TaskRegistry.RegisteredTaskRecord>> registeredTasks = registry.TaskRegistrations;

            ProjectUsingTaskElement taskElement = elementList[0];
            List<TaskRegistry.RegisteredTaskRecord> registeredTaskRecords = registry.TaskRegistrations[new TaskRegistry.RegisteredTaskIdentity("Name", null)];
            Assert.IsNotNull(registeredTaskRecords, "Task to be found in TaskRegistry.TaskRegistrations!");
            Assert.AreEqual(1, registeredTaskRecords.Count, "Expected only one task registered under this TaskName!");

            TaskRegistry.RegisteredTaskRecord.ParameterGroupAndTaskElementRecord inlineTaskRecord = registeredTaskRecords[0].ParameterGroupAndTaskBody;
            Assert.IsNotNull(inlineTaskRecord);
            Assert.IsNull(inlineTaskRecord.InlineTaskXmlBody);
            Assert.IsTrue(inlineTaskRecord.UsingTaskParameters.Count == 2);

            TaskPropertyInfo parameterInfo = inlineTaskRecord.UsingTaskParameters[defaultParameter.Name] as TaskPropertyInfo;
            Assert.IsNotNull(parameterInfo);
            Assert.AreEqual(parameterInfo.Name, defaultParameter.Name);
            Assert.AreEqual(parameterInfo.Output, false);
            Assert.AreEqual(parameterInfo.Required, false);
            Assert.AreEqual(parameterInfo.PropertyType, typeof(System.String));

            parameterInfo = inlineTaskRecord.UsingTaskParameters[filledOutAttributesParameter.Name] as TaskPropertyInfo;
            Assert.IsNotNull(parameterInfo);
            Assert.AreEqual(parameterInfo.Name, filledOutAttributesParameter.Name);
            Assert.AreEqual(parameterInfo.Output, true);
            Assert.AreEqual(parameterInfo.Required, true);
            Assert.AreEqual(parameterInfo.PropertyType, typeof(Int32));
        }

        /// <summary>
        /// Verify passing a empty type parameter results in the default type of String being registered
        /// </summary>
        [Test]
        public void EmptyTypeOnParameter()
        {
            string output = bool.TrueString;
            string required = bool.TrueString;
            string type = "";

            List<ProjectUsingTaskElement> elementList = CreateParameterElementWithAttributes(output, required, type);
            TaskRegistry registry = TaskRegistryHelperMethods<ProjectPropertyInstance, ProjectItemInstance>.CreateTaskRegistryAndRegisterTasks(elementList);
            Assert.IsTrue(registry.TaskRegistrations[new TaskRegistry.RegisteredTaskIdentity("Name", null)][0].ParameterGroupAndTaskBody.UsingTaskParameters["ParameterWithAllAttributesHardCoded"].PropertyType.Equals(typeof(String)));
        }

        /// <summary>
        /// Verify passing a null as a  type parameter results in the default type of String being registered
        /// </summary>
        [Test]
        public void NullTypeOnParameter()
        {
            string output = bool.TrueString;
            string required = bool.TrueString;
            string type = null;

            List<ProjectUsingTaskElement> elementList = CreateParameterElementWithAttributes(output, required, type);
            TaskRegistry registry = TaskRegistryHelperMethods<ProjectPropertyInstance, ProjectItemInstance>.CreateTaskRegistryAndRegisterTasks(elementList);
            Assert.IsTrue(registry.TaskRegistrations[new TaskRegistry.RegisteredTaskIdentity("Name", null)][0].ParameterGroupAndTaskBody.UsingTaskParameters["ParameterWithAllAttributesHardCoded"].PropertyType.Equals(typeof(String)));
        }

        /// <summary>
        /// Verify when registering a randon type which is not allowed that we get an InvalidProjectFileException
        /// </summary>
        [Test]
        [ExpectedException(typeof(InvalidProjectFileException))]
        public void RandomTypeOnParameter()
        {
            string output = bool.TrueString;
            string required = bool.TrueString;
            string type = "ISomethingItem";

            List<ProjectUsingTaskElement> elementList = CreateParameterElementWithAttributes(output, required, type);
            TaskRegistryHelperMethods<ProjectPropertyInstance, ProjectItemInstance>.CreateTaskRegistryAndRegisterTasks(elementList);
            Assert.Fail();
        }

        /// <summary>
        /// Verify the following types work when registered as input parameters
        ///     ValueTypeArray
        ///     StringArray
        /// </summary>
        [Test]
        public void GoodValueTypeArrayInputOnInputParameter()
        {
            // Note output is false so these are only input parameters
            string output = bool.FalseString;
            string required = bool.TrueString;

            string type = typeof(int[]).FullName;
            VerifyTypeParameter(output, required, type);

            type = typeof(String[]).FullName;
            VerifyTypeParameter(output, required, type);

            type = typeof(ITaskItem[]).FullName;
            VerifyTypeParameter(output, required, type);

            type = typeof(DateTime[]).FullName;
            VerifyTypeParameter(output, required, type);
        }

        /// <summary>
        /// Verify when a class (other than string or ITaskItem) is attempted to be registered as an input parameter we get an invalid project file exception.
        /// </summary>
        [Test]
        [ExpectedException(typeof(InvalidProjectFileException))]
        public void BadArrayInputOnInputParameter()
        {
            // Note output is false so these are only input parameters
            string output = bool.FalseString;
            string required = bool.TrueString;
            string type = typeof(ArrayList[]).FullName;

            List<ProjectUsingTaskElement> elementList = CreateParameterElementWithAttributes(output, required, type);
            TaskRegistry registry = TaskRegistryHelperMethods<ProjectPropertyInstance, ProjectItemInstance>.CreateTaskRegistryAndRegisterTasks(elementList);
            Assert.Fail();
        }

        /// <summary>
        /// Verify that value types and (string and ITaskItem classes) can be registered as input parameters
        /// </summary>
        [Test]
        public void GoodScalarTypeArrayInputOnInputParameter()
        {
            // Note output is false so these are only input parameters
            string output = bool.FalseString;
            string required = bool.TrueString;

            string type = typeof(int).FullName;
            VerifyTypeParameter(output, required, type);

            type = typeof(String).FullName;
            VerifyTypeParameter(output, required, type);

            type = typeof(ITaskItem).FullName;
            VerifyTypeParameter(output, required, type);

            type = typeof(DateTime).FullName;
            VerifyTypeParameter(output, required, type);
        }

        /// <summary>
        /// Verify when a class which derives from ITask is attempted to be registered that we get an InvalidProjectFileException. 
        /// We only support ITaskItems and not their derived types as input parameters.
        /// </summary>
        [Test]
        [ExpectedException(typeof(InvalidProjectFileException))]
        public void BadScalarInputOnInputParameterDerivedFromITask()
        {
            // Note output is false so these are only input parameters
            string output = bool.FalseString;
            string required = bool.TrueString;
            string type = type = typeof(DerivedFromITaskItem).FullName + "," + typeof(DerivedFromITaskItem).Assembly.FullName;

            List<ProjectUsingTaskElement> elementList = CreateParameterElementWithAttributes(output, required, type);
            TaskRegistry registry = TaskRegistryHelperMethods<ProjectPropertyInstance, ProjectItemInstance>.CreateTaskRegistryAndRegisterTasks(elementList);
            Assert.Fail();
        }

        /// <summary>
        /// Verify when a random scalar input class is attempted to be registered that we get an invalid proejct file exceptions.
        /// </summary>
        [Test]
        [ExpectedException(typeof(InvalidProjectFileException))]
        public void BadScalarInputOnInputParameter()
        {
            // Note output is false so these are only input parameters
            string output = bool.FalseString;
            string required = bool.TrueString;
            string type = typeof(ArrayList).FullName;

            List<ProjectUsingTaskElement> elementList = CreateParameterElementWithAttributes(output, required, type);
            TaskRegistry registry = TaskRegistryHelperMethods<ProjectPropertyInstance, ProjectItemInstance>.CreateTaskRegistryAndRegisterTasks(elementList);
            Assert.Fail();
        }

        /// <summary>
        /// Verify the expected outparameters are supported
        ///     String
        ///     String[]
        ///     ValueType
        ///     ValueType[]
        ///     ItaskItem
        ///     ItaskItem[]
        ///     Types which are assignable to ITaskItem or ITaskItem[]
        /// </summary>
        [Test]
        public void GoodOutPutParameters()
        {
            // Notice output is true
            string output = bool.TrueString;
            string required = bool.TrueString;

            string type = typeof(int).FullName;
            VerifyTypeParameter(output, required, type);

            type = typeof(String).FullName;
            VerifyTypeParameter(output, required, type);

            type = typeof(ITaskItem).FullName;
            VerifyTypeParameter(output, required, type);

            type = typeof(DerivedFromITaskItem).FullName + "," + typeof(DerivedFromITaskItem).Assembly.FullName;
            VerifyTypeParameter(output, required, type);

            type = typeof(ITaskItem[]).FullName;
            VerifyTypeParameter(output, required, type);

            type = typeof(DateTime).FullName;
            VerifyTypeParameter(output, required, type);

            type = typeof(String[]).FullName;
            VerifyTypeParameter(output, required, type);

            type = typeof(DateTime[]).FullName;
            VerifyTypeParameter(output, required, type);

            type = typeof(DerivedFromITaskItem[]).FullName + "," + typeof(DerivedFromITaskItem).Assembly.FullName;
            VerifyTypeParameter(output, required, type);
        }

        /// <summary>
        /// Verify that an arbitrary output type class which is not derived from ITaskItem is not allowed
        /// </summary>
        [Test]
        [ExpectedException(typeof(InvalidProjectFileException))]
        public void BadOutputParameter()
        {
            // Notice output is true
            string output = bool.TrueString;
            string required = bool.TrueString;
            string type = typeof(ArrayList).FullName;

            List<ProjectUsingTaskElement> elementList = CreateParameterElementWithAttributes(output, required, type);
            TaskRegistry registry = TaskRegistryHelperMethods<ProjectPropertyInstance, ProjectItemInstance>.CreateTaskRegistryAndRegisterTasks(elementList);
            Assert.Fail();
        }

        /// <summary>
        /// Verify when the output parameter is not set that it defaults to false
        /// </summary>
        [Test]
        public void EmptyOutput()
        {
            string output = "";
            string required = bool.TrueString;
            string type = typeof(String).FullName;

            List<ProjectUsingTaskElement> elementList = CreateParameterElementWithAttributes(output, required, type);
            TaskRegistry registry = TaskRegistryHelperMethods<ProjectPropertyInstance, ProjectItemInstance>.CreateTaskRegistryAndRegisterTasks(elementList);
            Assert.IsTrue(((TaskPropertyInfo)registry.TaskRegistrations[new TaskRegistry.RegisteredTaskIdentity("Name", null)][0].ParameterGroupAndTaskBody.UsingTaskParameters["ParameterWithAllAttributesHardCoded"]).Output == false);
        }

        /// <summary>
        /// Verify when the output parameter is empty that it defaults to false
        /// </summary>
        [Test]
        public void NullOutput()
        {
            string output = null;
            string required = bool.TrueString;
            string type = typeof(String).FullName;

            List<ProjectUsingTaskElement> elementList = CreateParameterElementWithAttributes(output, required, type);
            TaskRegistry registry = TaskRegistryHelperMethods<ProjectPropertyInstance, ProjectItemInstance>.CreateTaskRegistryAndRegisterTasks(elementList);
            Assert.IsTrue(((TaskPropertyInfo)registry.TaskRegistrations[new TaskRegistry.RegisteredTaskIdentity("Name", null)][0].ParameterGroupAndTaskBody.UsingTaskParameters["ParameterWithAllAttributesHardCoded"]).Output == false);
        }

        /// <summary>
        /// Verify that a random string which is not a boolean causes an invalid project file exception
        /// </summary>
        [Test]
        [ExpectedException(typeof(InvalidProjectFileException))]
        public void RandomOutput()
        {
            string output = "RandomStuff";
            string required = bool.TrueString;
            string type = typeof(String).FullName;

            List<ProjectUsingTaskElement> elementList = CreateParameterElementWithAttributes(output, required, type);
            TaskRegistryHelperMethods<ProjectPropertyInstance, ProjectItemInstance>.CreateTaskRegistryAndRegisterTasks(elementList);
            Assert.Fail();
        }

        /// <summary>
        /// Verify an empty required value results in a default value of false
        /// </summary>
        [Test]
        public void EmptyRequired()
        {
            string output = bool.TrueString;
            string required = "";
            string type = typeof(String).FullName;

            List<ProjectUsingTaskElement> elementList = CreateParameterElementWithAttributes(output, required, type);
            TaskRegistry registry = TaskRegistryHelperMethods<ProjectPropertyInstance, ProjectItemInstance>.CreateTaskRegistryAndRegisterTasks(elementList);
            Assert.IsTrue(((TaskPropertyInfo)registry.TaskRegistrations[new TaskRegistry.RegisteredTaskIdentity("Name", null)][0].ParameterGroupAndTaskBody.UsingTaskParameters["ParameterWithAllAttributesHardCoded"]).Required == false);
        }

        /// <summary>
        /// Verify a null required value results in a default value of false
        /// </summary>
        [Test]
        public void NullRequired()
        {
            string output = bool.TrueString;
            string required = null;
            string type = typeof(String).FullName;

            List<ProjectUsingTaskElement> elementList = CreateParameterElementWithAttributes(output, required, type);
            TaskRegistry registry = TaskRegistryHelperMethods<ProjectPropertyInstance, ProjectItemInstance>.CreateTaskRegistryAndRegisterTasks(elementList);
            Assert.IsTrue(((TaskPropertyInfo)registry.TaskRegistrations[new TaskRegistry.RegisteredTaskIdentity("Name", null)][0].ParameterGroupAndTaskBody.UsingTaskParameters["ParameterWithAllAttributesHardCoded"]).Required == false);
        }

        /// <summary>
        /// Verify a value which cannot be parsed to a boolean results in a invalidprojectfileexception
        /// </summary>
        [Test]
        [ExpectedException(typeof(InvalidProjectFileException))]
        public void RandomRequired()
        {
            string output = bool.TrueString;
            string required = "RANDOM";
            string type = typeof(String).FullName;

            List<ProjectUsingTaskElement> elementList = CreateParameterElementWithAttributes(output, required, type);
            TaskRegistryHelperMethods<ProjectPropertyInstance, ProjectItemInstance>.CreateTaskRegistryAndRegisterTasks(elementList);
            Assert.Fail();
        }

        /// <summary>
        /// Verify that expansion of the attributes works.
        /// </summary>
        [Test]
        public void ExpandedGoodParameters()
        {
            List<ProjectUsingTaskElement> elementList = new List<ProjectUsingTaskElement>();
            ProjectRootElement project = ProjectRootElement.Create();

            ProjectUsingTaskElement element = project.AddUsingTask("Name", "File", null);
            element.TaskFactory = "SuperFactory";

            // Add empty parameterGroup
            UsingTaskParameterGroupElement parameterGroup = element.AddParameterGroup();
            ProjectUsingTaskParameterElement defaultParameter = parameterGroup.AddParameter("ParameterWithNoAttributes");

            ProjectUsingTaskParameterElement filledOutAttributesParameter = parameterGroup.AddParameter("ParameterWithAllAttributesHardCoded");
            filledOutAttributesParameter.Output = "$(TrueString)";
            filledOutAttributesParameter.Required = "@(ItemWithTrueItem)";
            filledOutAttributesParameter.ParameterType = "$(ITaskItem)";

            elementList.Add(element);

            TaskRegistry registry = TaskRegistryHelperMethods<ProjectPropertyInstance, ProjectItemInstance>.CreateTaskRegistryAndRegisterTasks(elementList);

            int registeredTaskCount = TaskRegistryHelperMethods<ProjectPropertyInstance, ProjectItemInstance>.GetDeepCountOfRegisteredTasks(registry.TaskRegistrations);
            Assert.AreEqual(1, registeredTaskCount, "Expected three registered tasks in TaskRegistry.TaskRegistrations!");
            IDictionary<TaskRegistry.RegisteredTaskIdentity, List<TaskRegistry.RegisteredTaskRecord>> registeredTasks = registry.TaskRegistrations;

            ProjectUsingTaskElement taskElement = elementList[0];
            List<TaskRegistry.RegisteredTaskRecord> registeredTaskRecords = registry.TaskRegistrations[new TaskRegistry.RegisteredTaskIdentity("Name", null)];
            Assert.IsNotNull(registeredTaskRecords, "Task to be found in TaskRegistry.TaskRegistrations!");
            Assert.AreEqual(1, registeredTaskRecords.Count, "Expected only one task registered under this TaskName!");

            TaskRegistry.RegisteredTaskRecord.ParameterGroupAndTaskElementRecord inlineTaskRecord = registeredTaskRecords[0].ParameterGroupAndTaskBody;
            Assert.IsNotNull(inlineTaskRecord);
            Assert.IsNull(inlineTaskRecord.InlineTaskXmlBody);
            Assert.IsTrue(inlineTaskRecord.UsingTaskParameters.Count == 2);

            string expandedOutput = TaskRegistryHelperMethods<ProjectPropertyInstance, ProjectItemInstance>.RegistryExpander.ExpandIntoStringAndUnescape(filledOutAttributesParameter.Output, ExpanderOptions.ExpandPropertiesAndItems, filledOutAttributesParameter.OutputLocation);
            string expandedRequired = TaskRegistryHelperMethods<ProjectPropertyInstance, ProjectItemInstance>.RegistryExpander.ExpandIntoStringAndUnescape(filledOutAttributesParameter.Required, ExpanderOptions.ExpandPropertiesAndItems, filledOutAttributesParameter.RequiredLocation);
            string expandedType = TaskRegistryHelperMethods<ProjectPropertyInstance, ProjectItemInstance>.RegistryExpander.ExpandIntoStringAndUnescape(filledOutAttributesParameter.ParameterType, ExpanderOptions.ExpandPropertiesAndItems, filledOutAttributesParameter.ParameterTypeLocation);

            TaskPropertyInfo parameterInfo = inlineTaskRecord.UsingTaskParameters[filledOutAttributesParameter.Name] as TaskPropertyInfo;
            Assert.IsNotNull(parameterInfo);
            Assert.AreEqual(parameterInfo.Name, filledOutAttributesParameter.Name);
            Assert.AreEqual(parameterInfo.Output, bool.Parse(expandedOutput));
            Assert.AreEqual(parameterInfo.Required, bool.Parse(expandedRequired));
            Assert.AreEqual(parameterInfo.PropertyType, Type.GetType(expandedType + "," + typeof(ITaskItem).Assembly.FullName, false /* don't throw on error */, true /* case-insensitive */));
        }
        #endregion

        #region TaskBodyTests

        /// <summary>
        /// Verify that expansion of the evaluate attribute.
        /// </summary>
        [Test]
        public void ExpandedPropertyEvaluate()
        {
            List<ProjectUsingTaskElement> elementList = new List<ProjectUsingTaskElement>();
            ProjectRootElement project = ProjectRootElement.Create();

            ProjectUsingTaskElement element = project.AddUsingTask("Name", "File", null);
            element.TaskFactory = "SuperFactory";
            element.AddUsingTaskBody("$(FalseString)", String.Empty);
            elementList.Add(element);

            TaskRegistry registry = TaskRegistryHelperMethods<ProjectPropertyInstance, ProjectItemInstance>.CreateTaskRegistryAndRegisterTasks(elementList);

            List<TaskRegistry.RegisteredTaskRecord> registeredTaskRecords = registry.TaskRegistrations[new TaskRegistry.RegisteredTaskIdentity("Name", null)];
            Assert.AreEqual(1, registeredTaskRecords.Count, "Expected only one task registered under this TaskName!");

            TaskRegistry.RegisteredTaskRecord.ParameterGroupAndTaskElementRecord inlineTaskRecord = registeredTaskRecords[0].ParameterGroupAndTaskBody;
            Assert.IsNotNull(inlineTaskRecord);
            Assert.IsFalse(inlineTaskRecord.TaskBodyEvaluated);
        }

        /// <summary>
        /// Verify that expansion of the evaluate attribute.
        /// </summary>
        [Test]
        public void ExpandedItemEvaluate()
        {
            List<ProjectUsingTaskElement> elementList = new List<ProjectUsingTaskElement>();
            ProjectRootElement project = ProjectRootElement.Create();

            ProjectUsingTaskElement element = project.AddUsingTask("Name", "File", null);
            element.TaskFactory = "SuperFactory";
            element.AddUsingTaskBody("@(ItemWithTrueItem)", String.Empty);
            elementList.Add(element);

            TaskRegistry registry = TaskRegistryHelperMethods<ProjectPropertyInstance, ProjectItemInstance>.CreateTaskRegistryAndRegisterTasks(elementList);

            List<TaskRegistry.RegisteredTaskRecord> registeredTaskRecords = registry.TaskRegistrations[new TaskRegistry.RegisteredTaskIdentity("Name", null)];
            Assert.AreEqual(1, registeredTaskRecords.Count, "Expected only one task registered under this TaskName!");

            TaskRegistry.RegisteredTaskRecord.ParameterGroupAndTaskElementRecord inlineTaskRecord = registeredTaskRecords[0].ParameterGroupAndTaskBody;
            Assert.IsNotNull(inlineTaskRecord);
            Assert.IsTrue(inlineTaskRecord.TaskBodyEvaluated);
        }

        /// <summary>
        /// Verify when false is passed to evaluate value results in a false value being set
        /// </summary>
        [Test]
        public void FalseEvaluateWithBody()
        {
            string body = "$(Property1)@(ThirdItem)$(Property2)";
            List<ProjectUsingTaskElement> elementList = CreateTaskBodyElementWithAttributes(bool.FalseString, body);
            TaskRegistry registry = TaskRegistryHelperMethods<ProjectPropertyInstance, ProjectItemInstance>.CreateTaskRegistryAndRegisterTasks(elementList);

            // Make sure when evaluate is false the string passed in is not expanded
            Assert.IsFalse(registry.TaskRegistrations[new TaskRegistry.RegisteredTaskIdentity("Name", null)][0].ParameterGroupAndTaskBody.TaskBodyEvaluated.Equals(body));
        }

        /// <summary>
        /// Verify when false is passed to evaluate value results in a false value being set
        /// </summary>
        [Test]
        public void EvaluateWithBody()
        {
            string body = "$(Property1)@(ThirdItem)$(Property2)";
            List<ProjectUsingTaskElement> elementList = CreateTaskBodyElementWithAttributes(bool.TrueString, body);
            ProjectUsingTaskElement taskElement = elementList[0];
            ProjectUsingTaskBodyElement bodyElement = taskElement.TaskBody;

            string expandedBody = TaskRegistryHelperMethods<ProjectPropertyInstance, ProjectItemInstance>.RegistryExpander.ExpandIntoStringAndUnescape(body, ExpanderOptions.ExpandPropertiesAndItems, bodyElement.Location);
            TaskRegistry registry = TaskRegistryHelperMethods<ProjectPropertyInstance, ProjectItemInstance>.CreateTaskRegistryAndRegisterTasks(elementList);

            // Make sure when evaluate is false the string passed in is not expanded
            Assert.IsFalse(registry.TaskRegistrations[new TaskRegistry.RegisteredTaskIdentity("Name", null)][0].ParameterGroupAndTaskBody.TaskBodyEvaluated.Equals(expandedBody));
        }

        /// <summary>
        /// Verify that a random string which is not a boolean causes an invalid project file exception
        /// </summary>
        [Test]
        [ExpectedException(typeof(InvalidProjectFileException))]
        public void RandomEvaluate()
        {
            string evaluate = "RandomStuff";
            List<ProjectUsingTaskElement> elementList = CreateTaskBodyElementWithAttributes(evaluate, "");
            TaskRegistryHelperMethods<ProjectPropertyInstance, ProjectItemInstance>.CreateTaskRegistryAndRegisterTasks(elementList);
            Assert.Fail();
        }

        /// <summary>
        /// Verify when false is passed to evaluate value results in a false value being set
        /// </summary>
        [Test]
        public void FalseEvaluate()
        {
            string evaluate = bool.FalseString;
            List<ProjectUsingTaskElement> elementList = CreateTaskBodyElementWithAttributes(evaluate, "");
            TaskRegistry registry = TaskRegistryHelperMethods<ProjectPropertyInstance, ProjectItemInstance>.CreateTaskRegistryAndRegisterTasks(elementList);
            Assert.IsFalse(registry.TaskRegistrations[new TaskRegistry.RegisteredTaskIdentity("Name", null)][0].ParameterGroupAndTaskBody.TaskBodyEvaluated);
        }

        /// <summary>
        /// Verify an empty evaluate value results in a default value of true
        /// </summary>
        [Test]
        public void EmptyEvaluate()
        {
            string evaluate = "";
            List<ProjectUsingTaskElement> elementList = CreateTaskBodyElementWithAttributes(evaluate, "");
            TaskRegistry registry = TaskRegistryHelperMethods<ProjectPropertyInstance, ProjectItemInstance>.CreateTaskRegistryAndRegisterTasks(elementList);
            Assert.IsTrue(registry.TaskRegistrations[new TaskRegistry.RegisteredTaskIdentity("Name", null)][0].ParameterGroupAndTaskBody.TaskBodyEvaluated);
        }

        /// <summary>
        /// Verify a null evaluate value results in a default value of true
        /// </summary>
        [Test]
        public void NullEvaluate()
        {
            string evaluate = null;
            List<ProjectUsingTaskElement> elementList = CreateTaskBodyElementWithAttributes(evaluate, "");
            TaskRegistry registry = TaskRegistryHelperMethods<ProjectPropertyInstance, ProjectItemInstance>.CreateTaskRegistryAndRegisterTasks(elementList);
            Assert.IsTrue(registry.TaskRegistrations[new TaskRegistry.RegisteredTaskIdentity("Name", null)][0].ParameterGroupAndTaskBody.TaskBodyEvaluated);
        }
        #endregion

        #region Helper Methods

        /// <summary>
        /// With the given task registry, retrieve a copy of the test task with the given runtime and 
        /// architecture and verify: 
        /// - that it was retrieved (or not) as expected 
        /// - that it was retrieved from the cache (or not) as expected
        /// - that the record that was retrieved had the expected runtime and architecture 
        ///   values as its factory parameters. 
        /// </summary>
        private static void RetrieveAndValidateRegisteredTaskRecord
                                                        (
                                                            TaskRegistry registry,
                                                            bool exactMatchRequired,
                                                            Dictionary<string, string> taskParameters,
                                                            bool shouldBeRetrieved,
                                                            bool shouldBeRetrievedFromCache,
                                                            string expectedRuntime,
                                                            string expectedArchitecture
                                                        )
        {
            bool retrievedFromCache = false;
            var record = registry.GetTaskRegistrationRecord(TestTaskName, null, taskParameters, exactMatchRequired, s_targetLoggingContext, s_elementLocation, out retrievedFromCache);

            if (shouldBeRetrieved)
            {
                Assert.IsNotNull(record, "Should have retrieved a match.");

                if (expectedRuntime != null)
                {
                    Assert.AreEqual(expectedRuntime, record.TaskFactoryParameters[XMakeAttributes.runtime]);
                }

                if (expectedArchitecture != null)
                {
                    Assert.AreEqual(expectedArchitecture, record.TaskFactoryParameters[XMakeAttributes.architecture]);
                }
            }
            else
            {
                Assert.IsNull(record, "Should not have been a match.");
            }

            Assert.AreEqual(shouldBeRetrievedFromCache, retrievedFromCache);
        }

        /// <summary>
        /// With the given task registry, retrieve a copy of the test task with the given runtime and 
        /// architecture and verify: 
        /// - that it was retrieved (or not) as expected 
        /// - that it was retrieved from the cache (or not) as expected
        /// - that the record that was retrieved had the expected runtime and architecture 
        ///   values as its factory parameters. 
        /// </summary>
        private static void RetrieveAndValidateRegisteredTaskRecord
                                                        (
                                                            TaskRegistry registry,
                                                            bool exactMatchRequired,
                                                            string runtime,
                                                            string architecture,
                                                            bool shouldBeRetrieved,
                                                            bool shouldBeRetrievedFromCache,
                                                            string expectedRuntime,
                                                            string expectedArchitecture
                                                        )
        {
            Dictionary<string, string> parameters = null;
            if (runtime != null || architecture != null)
            {
                parameters = new Dictionary<string, string>(StringComparer.OrdinalIgnoreCase);
                parameters.Add(XMakeAttributes.runtime, runtime ?? XMakeAttributes.MSBuildRuntimeValues.any);
                parameters.Add(XMakeAttributes.architecture, architecture ?? XMakeAttributes.MSBuildArchitectureValues.any);
            }

            RetrieveAndValidateRegisteredTaskRecord(registry, exactMatchRequired, parameters, shouldBeRetrieved, shouldBeRetrievedFromCache, expectedRuntime, expectedArchitecture);
        }

        /// <summary>
        /// With the given task registry, retrieve a copy of the test task with the given runtime and 
        /// architecture and verify: 
        /// - that it was retrieved (or not) as expected 
        /// - that it was retrieved from the cache (or not) as expected
        /// </summary>
        private static void RetrieveAndValidateRegisteredTaskRecord(TaskRegistry registry, bool exactMatchRequired, Dictionary<string, string> taskParameters, bool shouldBeRetrieved, bool shouldBeRetrievedFromCache)
        {
            // if we're requiring an exact match, we can cheat and figure out what the expected runtime / architecture should be.  
            // if not, then if the user didn't pass us an expected runtime, we can't really check it, so just pass 
            // null (which will be treated as "don't validate"). 
            string expectedRuntime = null;
            string expectedArchitecture = null;
            if (exactMatchRequired)
            {
                taskParameters.TryGetValue(XMakeAttributes.runtime, out expectedRuntime);
                taskParameters.TryGetValue(XMakeAttributes.architecture, out expectedArchitecture);
            }

            RetrieveAndValidateRegisteredTaskRecord(registry, exactMatchRequired, taskParameters, shouldBeRetrieved, shouldBeRetrievedFromCache, expectedRuntime, expectedArchitecture);
        }

        /// <summary>
        /// With the given task registry, retrieve a copy of the test task with the given runtime and 
        /// architecture and verify: 
        /// - that it was retrieved (or not) as expected 
        /// - that it was retrieved from the cache (or not) as expected
        /// </summary>
        private static void RetrieveAndValidateRegisteredTaskRecord(TaskRegistry registry, bool exactMatchRequired, string runtime, string architecture, bool shouldBeRetrieved, bool shouldBeRetrievedFromCache)
        {
            // if we're requiring an exact match, we can cheat and figure out what the expected runtime / architecture should be.  
            // if not, then if the user didn't pass us an expected runtime, we can't really check it, so just pass 
            // null (which will be treated as "don't validate"). 
            string expectedRuntime = exactMatchRequired ? runtime : null;
            string expectedArchitecture = exactMatchRequired ? architecture : null;

            RetrieveAndValidateRegisteredTaskRecord(registry, exactMatchRequired, runtime, architecture, shouldBeRetrieved, shouldBeRetrievedFromCache, expectedRuntime, expectedArchitecture);
        }

        /// <summary>
        /// Make sure the type passed in is the same type which is parsed out.
        /// </summary>
        private static void VerifyTypeParameter(string output, string required, string type)
        {
            List<ProjectUsingTaskElement> elementList = CreateParameterElementWithAttributes(output, required, type);
            TaskRegistry registry = TaskRegistryHelperMethods<ProjectPropertyInstance, ProjectItemInstance>.CreateTaskRegistryAndRegisterTasks(elementList);

            Type paramType = Type.GetType(type);

            // The type may be in the Microsoft.Build.Framework Assembly
            if (paramType == null)
            {
                paramType = Type.GetType(type + "," + typeof(ITaskItem).Assembly.FullName, false /* don't throw on error */, true /* case-insensitive */);
            }

            Assert.IsTrue(registry.TaskRegistrations[new TaskRegistry.RegisteredTaskIdentity("Name", null)][0].ParameterGroupAndTaskBody.UsingTaskParameters["ParameterWithAllAttributesHardCoded"].PropertyType.Equals(paramType));
        }

        /// <summary>
        /// Create a parameter element with the passed in attributes, this method will help with testing.
        /// </summary>
        private static List<ProjectUsingTaskElement> CreateParameterElementWithAttributes(string output, string required, string type)
        {
            List<ProjectUsingTaskElement> elementList = new List<ProjectUsingTaskElement>();
            ProjectRootElement project = ProjectRootElement.Create();

            ProjectUsingTaskElement element = project.AddUsingTask("Name", "File", null);
            element.TaskFactory = "SuperFactory";

            // Add empty parameterGroup
            UsingTaskParameterGroupElement parameterGroup = element.AddParameterGroup();
            ProjectUsingTaskParameterElement filledOutAttributesParameter = parameterGroup.AddParameter("ParameterWithAllAttributesHardCoded", output, required, type);
            elementList.Add(element);
            return elementList;
        }

        /// <summary>
        /// Create a task body element with the passed in attributes, this method will help with testing.
        /// </summary>
        private static List<ProjectUsingTaskElement> CreateTaskBodyElementWithAttributes(string evaluate, string body)
        {
            List<ProjectUsingTaskElement> elementList = new List<ProjectUsingTaskElement>();
            ProjectRootElement project = ProjectRootElement.Create();

            ProjectUsingTaskElement element = project.AddUsingTask("Name", "File", null);
            element.TaskFactory = "SuperFactory";
            element.AddUsingTaskBody(evaluate, body);
            elementList.Add(element);
            return elementList;
        }

        /// <summary>
        /// Generates a test task assembly containing a single task named "TestTask"
        /// and returns the path to that assembly.  
        /// </summary>
        private static string GetTestTaskAssemblyLocation()
        {
            string codeFile = null;
            string outputFile = Path.Combine(Path.GetTempPath(), "TaskRegistryTests_TestTask.dll");
            string codeContent = @"
using Microsoft.Build.Framework;
using Microsoft.Build.Utilities;

namespace TestTask
{
    public class TestTask : Task
    {
        public override bool Execute()
        {
            return true;
        }
    }
}";

            File.Delete(outputFile);
            bool succeeded = true;

            try
            {
                codeFile = FileUtilities.GetTemporaryFile();
                File.WriteAllText(codeFile, codeContent);
                Csc csc = new Csc();
                csc.BuildEngine = new MockEngine();
                csc.Sources = new ITaskItem[] { new TaskItem(codeFile) };
                csc.OutputAssembly = new TaskItem(outputFile);
                csc.References = new ITaskItem[] { new TaskItem("Microsoft.Build.Framework.dll"), new TaskItem("Microsoft.Build.Utilities.Core.dll") };
                csc.Platform = "AnyCPU";
                csc.TargetType = "Library";
                csc.Prefer32Bit = false;
                succeeded = csc.Execute();
            }
            catch (Exception)
            {
                if (File.Exists(outputFile))
                {
                    FileUtilities.DeleteNoThrow(outputFile);
                }

                // now rethrow
                throw;
            }
            finally
            {
                File.Delete(codeFile);
            }

            if (succeeded)
            {
                return outputFile;
            }
            else
            {
                return null;
            }
        }

        /// <summary>
        /// Create a custom class derived from ITaskItem to test input and output parameters work using this item.
        /// </summary>
        internal class DerivedFromITaskItem : ITaskItem
        {
            /// <summary>
            /// The ItemSpec of the item
            /// </summary>
            public string ItemSpec
            {
                get;
                set;
            }

            /// <summary>
            /// Collection of metadataNames on the item
            /// </summary>
            public ICollection MetadataNames
            {
                get { throw new NotImplementedException(); }
            }

            /// <summary>
            /// Number of metadata items on the item
            /// </summary>
            public int MetadataCount
            {
                get { throw new NotImplementedException(); }
            }

            /// <summary>
            /// Get the meatadata on the item based on the metadataName
            /// </summary>
            public string GetMetadata(string metadataName)
            {
                throw new NotImplementedException();
            }

            /// <summary>
            /// Set some metadata on the item
            /// </summary>
            public void SetMetadata(string metadataName, string metadataValue)
            {
                throw new NotImplementedException();
            }

            /// <summary>
            /// Remove some metadata from the item
            /// </summary>
            public void RemoveMetadata(string metadataName)
            {
                throw new NotImplementedException();
            }

            /// <summary>
            /// Copy the metadata from this item to another item.
            /// </summary>
            public void CopyMetadataTo(ITaskItem destinationItem)
            {
                throw new NotImplementedException();
            }

            /// <summary>
            /// Clone the custom metadata from this item
            /// </summary>
            public IDictionary CloneCustomMetadata()
            {
                throw new NotImplementedException();
            }
        }

        /// <summary>
        /// Helper class to assist in using the task registry
        /// </summary>
        /// <typeparam name="P">ProjectPropertyInstance</typeparam>
        /// <typeparam name="I">ProjectItemInstance</typeparam>
        internal class TaskRegistryHelperMethods<P, I>
            where P : class, IProperty
            where I : class, IItem
        {
            /// <summary>
            /// Expander to expand the registry entires
            /// </summary>
            private static Expander<ProjectPropertyInstance, ProjectItemInstance> s_registryExpander;

            /// <summary>
            /// Accessor to the expander
            /// </summary>
            internal static Expander<ProjectPropertyInstance, ProjectItemInstance> RegistryExpander
            {
                get
                {
                    if (s_registryExpander == null)
                    {
                        s_registryExpander = GetExpander();
                    }

                    return s_registryExpander;
                }
            }

            /// <summary>
            /// Count the number of registry records which exist in the task registry
            /// </summary>
            internal static int GetDeepCountOfRegisteredTasks(IDictionary<TaskRegistry.RegisteredTaskIdentity, List<TaskRegistry.RegisteredTaskRecord>> registryRecords)
            {
                if (registryRecords == null)
                {
                    return 0;
                }

                int count = 0;
                foreach (List<TaskRegistry.RegisteredTaskRecord> recordList in registryRecords.Values)
                {
                    count += recordList.Count;
                }

                return count;
            }

            /// <summary>
            /// Create and fill a task registry based on some using task elements.
            /// </summary>
            internal static TaskRegistry CreateTaskRegistryAndRegisterTasks(List<ProjectUsingTaskElement> usingTaskElements)
            {
                TaskRegistry registry = new TaskRegistry(ProjectCollection.GlobalProjectCollection.ProjectRootElementCache);

                foreach (ProjectUsingTaskElement projectUsingTaskElement in usingTaskElements)
                {
                    TaskRegistry.RegisterTasksFromUsingTaskElement<ProjectPropertyInstance, ProjectItemInstance>
                        (
                         s_loggingService,
                         s_loggerContext,
                         Directory.GetCurrentDirectory(),
                         projectUsingTaskElement,
                         registry,
                         RegistryExpander,
                         ExpanderOptions.ExpandPropertiesAndItems
                         );
                }

                return registry;
            }

            /// <summary>
            /// Create an expander with some property values which can be used for testing.
            /// </summary>
            internal static Expander<ProjectPropertyInstance, ProjectItemInstance> GetExpander()
            {
                ProjectInstance project = ProjectHelpers.CreateEmptyProjectInstance();
                PropertyDictionary<ProjectPropertyInstance> pg = new PropertyDictionary<ProjectPropertyInstance>();
                for (int i = 1; i < 6; i++)
                {
                    pg.Set(ProjectPropertyInstance.Create("Property" + i, "Value" + i));
                }

                pg.Set(ProjectPropertyInstance.Create("TrueString", "True"));
                pg.Set(ProjectPropertyInstance.Create("FalseString", "False"));
                pg.Set(ProjectPropertyInstance.Create("ItaskItem", "Microsoft.Build.Framework.ItaskItem[]"));

                List<ProjectItemInstance> intermediateAssemblyItemGroup = new List<ProjectItemInstance>();
                ProjectItemInstance iag = new ProjectItemInstance(project, "IntermediateAssembly", @"subdir1\engine.dll", project.FullPath);
                intermediateAssemblyItemGroup.Add(iag);
                iag.SetMetadata("aaa", "111");

                iag = new ProjectItemInstance(project, "IntermediateAssembly", @"subdir2\tasks.dll", project.FullPath);
                intermediateAssemblyItemGroup.Add(iag);
                iag.SetMetadata("bbb", "222");

                List<ProjectItemInstance> firstItemGroup = new List<ProjectItemInstance>();
                for (int i = 0; i < 3; i++)
                {
                    ProjectItemInstance fig = new ProjectItemInstance(project, "FirstItem" + i, "FirstValue" + i, project.FullPath);
                    firstItemGroup.Add(fig);
                }

                List<ProjectItemInstance> secondItemGroup = new List<ProjectItemInstance>();
                for (int i = 0; i < 3; i++)
                {
                    ProjectItemInstance sig = new ProjectItemInstance(project, "SecondItem" + i, "SecondValue" + i, project.FullPath);
                    secondItemGroup.Add(sig);
                }

                List<ProjectItemInstance> thirdItemGroup = new List<ProjectItemInstance>();
                ProjectItemInstance tig = new ProjectItemInstance(project, "ThirdItem", "ThirdValue1", project.FullPath);
                thirdItemGroup.Add(tig);

                List<ProjectItemInstance> trueItemGroup = new List<ProjectItemInstance>();
                ProjectItemInstance trig = new ProjectItemInstance(project, "ItemWithTrueItem", "true", project.FullPath);
                trueItemGroup.Add(trig);

                ItemDictionary<ProjectItemInstance> secondaryItemsByName = new ItemDictionary<ProjectItemInstance>();
                secondaryItemsByName.ImportItems(intermediateAssemblyItemGroup);
                secondaryItemsByName.ImportItems(firstItemGroup);
                secondaryItemsByName.ImportItems(secondItemGroup);
                secondaryItemsByName.ImportItems(thirdItemGroup);
                secondaryItemsByName.ImportItems(trueItemGroup);

                Expander<ProjectPropertyInstance, ProjectItemInstance> expander = new Expander<ProjectPropertyInstance, ProjectItemInstance>(pg, secondaryItemsByName);
                return expander;
            }
        }
        #endregion
    }
}<|MERGE_RESOLUTION|>--- conflicted
+++ resolved
@@ -359,13 +359,7 @@
         /// Validate task retrieval and exact cache retrieval when attempting to load 
         /// a task with parameters. 
         /// </summary>
-<<<<<<< HEAD
-        [Test]
-        [Ignore]
-        // Ignore: Test requires dependent components (e.g. csc2.exe).
-=======
-        [TestMethod]
->>>>>>> 6b736604
+        [Test]
         public void RetrieveFromCacheTaskDoesNotExist_ExactMatch()
         {
             Assert.IsNotNull(s_testTaskLocation, "Need a test task to run this test");
@@ -405,13 +399,7 @@
         /// Validate task retrieval and exact cache retrieval when attempting to load 
         /// a task with parameters. 
         /// </summary>
-<<<<<<< HEAD
-        [Test]
-        [Ignore]
-        // Ignore: Test requires dependent components (e.g. csc2.exe).
-=======
-        [TestMethod]
->>>>>>> 6b736604
+        [Test]
         public void RetrieveFromCacheTaskDoesNotExist_FuzzyMatch()
         {
             Assert.IsNotNull(s_testTaskLocation, "Need a test task to run this test");
@@ -451,13 +439,7 @@
         /// Validate task retrieval and exact cache retrieval when attempting to load 
         /// a task with parameters. 
         /// </summary>
-<<<<<<< HEAD
-        [Test]
-        [Ignore]
-        // Ignore: Test requires dependent components (e.g. csc2.exe).
-=======
-        [TestMethod]
->>>>>>> 6b736604
+        [Test]
         public void RetrieveFromCacheMatchingTaskDoesNotExist_FuzzyMatch()
         {
             Assert.IsNotNull(s_testTaskLocation, "Need a test task to run this test");
@@ -499,13 +481,7 @@
         /// Validate task retrieval and exact cache retrieval when attempting to load 
         /// a task with parameters. 
         /// </summary>
-<<<<<<< HEAD
-        [Test]
-        [Ignore]
-        // Ignore: Test requires dependent components (e.g. csc2.exe).
-=======
-        [TestMethod]
->>>>>>> 6b736604
+        [Test]
         public void RetrieveFromCacheMatchingTaskDoesNotExistOnFirstCallButDoesOnSecond()
         {
             Assert.IsNotNull(s_testTaskLocation, "Need a test task to run this test");
@@ -547,13 +523,7 @@
         /// Validate task retrieval and exact cache retrieval when attempting to load 
         /// a task with parameters. 
         /// </summary>
-<<<<<<< HEAD
-        [Test]
-        [Ignore]
-        // Ignore: Test requires dependent components (e.g. csc2.exe).
-=======
-        [TestMethod]
->>>>>>> 6b736604
+        [Test]
         public void RetrieveFromCacheMatchingExactParameters()
         {
             Assert.IsNotNull(s_testTaskLocation, "Need a test task to run this test");
@@ -630,13 +600,7 @@
         /// ever work, since we don't currently have a way to create a using task with 
         /// parameters other than those two. 
         /// </summary>
-<<<<<<< HEAD
-        [Test]
-        [Ignore]
-        // Ignore: Test requires dependent components (e.g. csc2.exe).
-=======
-        [TestMethod]
->>>>>>> 6b736604
+        [Test]
         public void RetrieveFromCacheMatchingExactParameters_AdditionalParameters()
         {
             Assert.IsNotNull(s_testTaskLocation, "Need a test task to run this test");
@@ -683,13 +647,7 @@
         /// Test retrieving a matching task record using various parameter combinations when allowing 
         /// fuzzy matches.
         /// </summary>
-<<<<<<< HEAD
-        [Test]
-        [Ignore]
-        // Ignore: Test requires dependent components (e.g. csc2.exe).
-=======
-        [TestMethod]
->>>>>>> 6b736604
+        [Test]
         public void RetrieveFromCacheFuzzyMatchingParameters()
         {
             Assert.IsNotNull(s_testTaskLocation, "Need a test task to run this test");
@@ -772,13 +730,7 @@
         /// Test retrieving a matching task record using various parameter combinations when allowing 
         /// fuzzy matches.
         /// </summary>
-<<<<<<< HEAD
-        [Test]
-        [Ignore]
-        // Ignore: Test requires dependent components (e.g. csc2.exe).
-=======
-        [TestMethod]
->>>>>>> 6b736604
+        [Test]
         public void RetrieveFromCacheFuzzyMatchingParameters_RecoverFromFailure()
         {
             Assert.IsNotNull(s_testTaskLocation, "Need a test task to run this test");
@@ -836,13 +788,7 @@
         /// multiple using tasks registered for the same task, just with different parameter 
         /// sets. 
         /// </summary>
-<<<<<<< HEAD
-        [Test]
-        [Ignore]
-        // Ignore: Test requires dependent components (e.g. csc2.exe).
-=======
-        [TestMethod]
->>>>>>> 6b736604
+        [Test]
         public void RetrieveFromCacheFuzzyMatchingParameters_MultipleUsingTasks()
         {
             Assert.IsNotNull(s_testTaskLocation, "Need a test task to run this test");
@@ -972,13 +918,7 @@
         /// there are multiple matches, if we are doing fuzzy matching, we should prefer the 
         /// record that's in the cache, even if it wasn't the original first record. 
         /// </summary>
-<<<<<<< HEAD
-        [Test]
-        [Ignore]
-        // Ignore: Test requires dependent components (e.g. csc2.exe).
-=======
-        [TestMethod]
->>>>>>> 6b736604
+        [Test]
         public void RetrieveFromCacheFuzzyMatchingParameters_MultipleUsingTasks_PreferCache()
         {
             Assert.IsNotNull(s_testTaskLocation, "Need a test task to run this test");
@@ -1030,13 +970,7 @@
         /// Test retrieving a matching task record using various parameter combinations when allowing 
         /// fuzzy matches.
         /// </summary>
-<<<<<<< HEAD
-        [Test]
-        [Ignore]
-        // Ignore: Test requires dependent components (e.g. csc2.exe).
-=======
-        [TestMethod]
->>>>>>> 6b736604
+        [Test]
         public void RetrieveFromCacheFuzzyMatchingParameters_ExactMatches()
         {
             Assert.IsNotNull(s_testTaskLocation, "Need a test task to run this test");
@@ -1106,13 +1040,7 @@
         /// ever work, since we don't currently have a way to create a using task with 
         /// parameters other than those two. 
         /// </summary>
-<<<<<<< HEAD
-        [Test]
-        [Ignore]
-        // Ignore: Test requires dependent components (e.g. csc2.exe).
-=======
-        [TestMethod]
->>>>>>> 6b736604
+        [Test]
         public void RetrieveFromCacheFuzzyMatchingParameters_AdditionalParameters()
         {
             Assert.IsNotNull(s_testTaskLocation, "Need a test task to run this test");
