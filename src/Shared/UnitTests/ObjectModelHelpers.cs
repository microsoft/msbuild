// Licensed to the .NET Foundation under one or more agreements.
// The .NET Foundation licenses this file to you under the MIT license.

using System;
using System.Collections;
using System.Collections.Concurrent;
using System.Collections.Generic;
using System.IO;
using System.Linq;
using System.Runtime.InteropServices;
using System.Text;
using System.Threading;
using System.Threading.Tasks;
using System.Xml;

using InvalidProjectFileException = Microsoft.Build.Exceptions.InvalidProjectFileException;
using Microsoft.Build.Construction;
using Microsoft.Build.Definition;
using Microsoft.Build.Evaluation;
using Microsoft.Build.Execution;
using Microsoft.Build.FileSystem;
using Microsoft.Build.Framework;
using Microsoft.Build.Graph;
using Microsoft.Build.Logging;
using Microsoft.Build.Shared;
using Microsoft.Build.Shared.FileSystem;
using Shouldly;
using Xunit;
using Xunit.Abstractions;

#nullable disable

namespace Microsoft.Build.UnitTests
{
    /*
     * Class:   ObjectModelHelpers
     *
     * Utility methods for unit tests that work through the object model.
     *
     */
    internal static class ObjectModelHelpers
    {
        private const string msbuildNamespace = "http://schemas.microsoft.com/developer/msbuild/2003";
        private static string s_msbuildDefaultToolsVersion = MSBuildConstants.CurrentToolsVersion;
        private static string s_msbuildAssemblyVersion = MSBuildConstants.CurrentAssemblyVersion;
        private static string s_currentVisualStudioVersion = MSBuildConstants.CurrentVisualStudioVersion;

        /// <summary>
        /// Return the current Visual Studio version
        /// </summary>
        internal static string CurrentVisualStudioVersion
        {
            get
            {
                return s_currentVisualStudioVersion;
            }
        }

        /// <summary>
        /// Return the default tools version
        /// </summary>
        internal static string MSBuildDefaultToolsVersion
        {
            get
            {
                return s_msbuildDefaultToolsVersion;
            }
        }

        /// <summary>
        /// Return the current assembly version
        /// </summary>
        internal static string MSBuildAssemblyVersion
        {
            get
            {
                return s_msbuildAssemblyVersion;
            }
        }

        /// <summary>
        /// Helper method to tell us whether a particular metadata name is an MSBuild well-known metadata
        /// (e.g., "RelativeDir", "FullPath", etc.)
        /// </summary>
        private static Hashtable s_builtInMetadataNames;
        private static bool IsBuiltInItemMetadataName(string metadataName)
        {
            if (s_builtInMetadataNames == null)
            {
                s_builtInMetadataNames = new Hashtable();

                Utilities.TaskItem dummyTaskItem = new Utilities.TaskItem();
                foreach (string builtInMetadataName in dummyTaskItem.MetadataNames)
                {
                    s_builtInMetadataNames[builtInMetadataName] = string.Empty;
                }
            }

            return s_builtInMetadataNames.Contains(metadataName);
        }

        /// <summary>
        /// Gets an item list from the project and assert that it contains
        /// exactly one item with the supplied name.
        /// </summary>
        internal static ProjectItem AssertSingleItem(Project p, string type, string itemInclude)
        {
            ProjectItem[] items = p.GetItems(type).ToArray();
            int count = 0;
            foreach (ProjectItem item in items)
            {
                Assert.Equal(itemInclude.ToUpperInvariant(), item.EvaluatedInclude.ToUpperInvariant());
                ++count;
            }

            Assert.Equal(1, count);

            return items[0];
        }

        internal static void AssertItemEvaluationFromProject(string projectContents, string[] inputFiles, string[] expectedInclude, Dictionary<string, string>[] expectedMetadataPerItem = null, bool normalizeSlashes = false, bool makeExpectedIncludeAbsolute = false)
        {
            AssertItemEvaluationFromGenericItemEvaluator((p, c) =>
                {
                    return new Project(p, new Dictionary<string, string>(), MSBuildConstants.CurrentToolsVersion, c)
                        .Items
                        .Select(i => (ITestItem)new ProjectItemTestItemAdapter(i))
                        .ToList();
                },
            projectContents,
            inputFiles,
            expectedInclude,
            makeExpectedIncludeAbsolute,
            expectedMetadataPerItem,
            normalizeSlashes);
        }

        internal static void AssertItemEvaluationFromGenericItemEvaluator(Func<string, ProjectCollection, IList<ITestItem>> itemEvaluator, string projectContents, string[] inputFiles, string[] expectedInclude, bool makeExpectedIncludeAbsolute = false, Dictionary<string, string>[] expectedMetadataPerItem = null, bool normalizeSlashes = false)
        {
            using (var env = TestEnvironment.Create())
            using (var collection = new ProjectCollection())
            {
                var testProject = env.CreateTestProjectWithFiles(projectContents, inputFiles);
                var evaluatedItems = itemEvaluator(testProject.ProjectFile, collection);

                if (makeExpectedIncludeAbsolute)
                {
                    expectedInclude = expectedInclude.Select(i => Path.Combine(testProject.TestRoot, i)).ToArray();
                }

                if (expectedMetadataPerItem == null)
                {
                    AssertItems(expectedInclude, evaluatedItems, expectedDirectMetadata: null, normalizeSlashes: normalizeSlashes);
                }
                else
                {
                    AssertItems(expectedInclude, evaluatedItems, expectedMetadataPerItem, normalizeSlashes);
                }
            }
        }

        internal static void ShouldHaveSucceeded(this BuildResult result)
        {
            result.OverallResult.ShouldBe(
                BuildResultCode.Success,
                customMessage: result.Exception is not null ? result.Exception.ToString() : string.Empty);
        }

        internal static void ShouldHaveSucceeded(this GraphBuildResult result)
        {
            result.OverallResult.ShouldBe(
                BuildResultCode.Success,
                customMessage: result.Exception is not null ? result.Exception.ToString() : string.Empty);
        }

        internal static void ShouldHaveFailed(this BuildResult result, string exceptionMessageSubstring = null)
        {
            result.OverallResult.ShouldBe(BuildResultCode.Failure);

            if (exceptionMessageSubstring != null)
            {
                result.Exception.Message.ShouldContain(exceptionMessageSubstring);
            }
        }

        internal static void ShouldHaveFailed(this GraphBuildResult result, string exceptionMessageSubstring = null)
        {
            result.OverallResult.ShouldBe(BuildResultCode.Failure);

            if (exceptionMessageSubstring != null)
            {
                result.Exception.Message.ShouldContain(exceptionMessageSubstring);
            }
        }

        internal static string NormalizeSlashes(string path)
        {
            return path.Replace('/', Path.DirectorySeparatorChar).Replace('\\', Path.DirectorySeparatorChar);
        }

        // todo Make IItem<M> public and add these new members to it.
        internal interface ITestItem
        {
            string EvaluatedInclude { get; }
            int DirectMetadataCount { get; }
            string GetMetadataValue(string key);
        }

        internal class ProjectItemTestItemAdapter : ITestItem
        {
            private readonly ProjectItem _projectInstance;

            public ProjectItemTestItemAdapter(ProjectItem projectInstance)
            {
                _projectInstance = projectInstance;
            }

            public string EvaluatedInclude => _projectInstance.EvaluatedInclude;
            public int DirectMetadataCount => _projectInstance.DirectMetadataCount;
            public string GetMetadataValue(string key) => _projectInstance.GetMetadataValue(key);

            public static implicit operator ProjectItemTestItemAdapter(ProjectItem pi)
            {
                return new ProjectItemTestItemAdapter(pi);
            }
        }

        internal class ProjectItemInstanceTestItemAdapter : ITestItem
        {
            private readonly ProjectItemInstance _projectInstance;

            public ProjectItemInstanceTestItemAdapter(ProjectItemInstance projectInstance)
            {
                _projectInstance = projectInstance;
            }

            public string EvaluatedInclude => _projectInstance.EvaluatedInclude;
            public int DirectMetadataCount => _projectInstance.DirectMetadataCount;
            public string GetMetadataValue(string key) => _projectInstance.GetMetadataValue(key);

            public static implicit operator ProjectItemInstanceTestItemAdapter(ProjectItemInstance pi)
            {
                return new ProjectItemInstanceTestItemAdapter(pi);
            }
        }

        internal static void AssertItems(string[] expectedItems, ICollection<ProjectItem> items, Dictionary<string, string> expectedDirectMetadata = null, bool normalizeSlashes = false)
        {
            var converteditems = items.Select(i => (ITestItem)new ProjectItemTestItemAdapter(i)).ToList();
            AssertItems(expectedItems, converteditems, expectedDirectMetadata, normalizeSlashes);
        }

        /// <summary>
        /// Asserts that the list of items has the specified evaluated includes.
        /// </summary>
        internal static void AssertItems(string[] expectedItems, IList<ITestItem> items, Dictionary<string, string> expectedDirectMetadata = null, bool normalizeSlashes = false)
        {
            if (expectedDirectMetadata == null)
            {
                expectedDirectMetadata = new Dictionary<string, string>();
            }

            // all items have the same metadata
            var metadata = new Dictionary<string, string>[expectedItems.Length];

            for (var i = 0; i < metadata.Length; i++)
            {
                metadata[i] = expectedDirectMetadata;
            }

            AssertItems(expectedItems, items, metadata, normalizeSlashes);
        }

        public static void AssertItems(string[] expectedItems, IList<ProjectItem> items, Dictionary<string, string>[] expectedDirectMetadataPerItem, bool normalizeSlashes = false)
        {
            var convertedItems = items.Select(i => (ITestItem)new ProjectItemTestItemAdapter(i)).ToList();
            AssertItems(expectedItems, convertedItems, expectedDirectMetadataPerItem, normalizeSlashes);
        }

        public static void AssertItems(string[] expectedItems, IList<ITestItem> items, Dictionary<string, string>[] expectedDirectMetadataPerItem, bool normalizeSlashes = false)
        {
            if (items.Count != 0 || expectedDirectMetadataPerItem.Length != 0)
            {
                expectedItems.ShouldNotBeEmpty();
            }

            // iterate to the minimum length; if the lengths don't match but there's a prefix match the count assertion below will trigger
            int minimumLength = Math.Min(expectedItems.Length, items.Count);

            for (var i = 0; i < minimumLength; i++)
            {
                if (!normalizeSlashes)
                {
                    items[i].EvaluatedInclude.ShouldBe(expectedItems[i]);
                }
                else
                {
                    var normalizedItem = NormalizeSlashes(expectedItems[i]);
                    items[i].EvaluatedInclude.ShouldBe(normalizedItem);
                }

                AssertItemHasMetadata(expectedDirectMetadataPerItem[i], items[i]);
            }

            items.Count.ShouldBe(expectedItems.Length,
                () => $"got items \"{string.Join(", ", items)}\", expected \"{string.Join(", ", expectedItems)}\"");

            expectedItems.Length.ShouldBe(expectedDirectMetadataPerItem.Length);
        }

        /// <summary>
        /// Amazingly sophisticated :) helper function to determine if the set of ITaskItems returned from
        /// a task match the expected set of ITaskItems.  It can also check that the ITaskItems have the expected
        /// metadata, and that the ITaskItems are returned in the correct order.
        ///
        /// The "expectedItemsString" is a formatted way of easily specifying which items you expect to see.
        /// The format is:
        ///
        ///         itemspec1 :   metadataname1=metadatavalue1 ; metadataname2=metadatavalue2 ; ...
        ///         itemspec2 :   metadataname3=metadatavalue3 ; metadataname4=metadatavalue4 ; ...
        ///         itemspec3 :   metadataname5=metadatavalue5 ; metadataname6=metadatavalue6 ; ...
        ///
        /// (Each item needs to be on its own line.)
        ///
        /// </summary>
        /// <param name="expectedItemsString"></param>
        /// <param name="actualItems"></param>
        internal static void AssertItemsMatch(string expectedItemsString, ITaskItem[] actualItems)
        {
            AssertItemsMatch(expectedItemsString, actualItems, true);
        }

        /// <summary>
        /// Amazingly sophisticated :) helper function to determine if the set of ITaskItems returned from
        /// a task match the expected set of ITaskItems.  It can also check that the ITaskItems have the expected
        /// metadata, and that the ITaskItems are returned in the correct order.
        ///
        /// The "expectedItemsString" is a formatted way of easily specifying which items you expect to see.
        /// The format is:
        ///
        ///         itemspec1 :   metadataname1=metadatavalue1 ; metadataname2=metadatavalue2 ; ...
        ///         itemspec2 :   metadataname3=metadatavalue3 ; metadataname4=metadatavalue4 ; ...
        ///         itemspec3 :   metadataname5=metadatavalue5 ; metadataname6=metadatavalue6 ; ...
        ///
        /// (Each item needs to be on its own line.)
        ///
        /// </summary>
        /// <param name="expectedItemsString"></param>
        /// <param name="actualItems"></param>
        /// <param name="orderOfItemsShouldMatch"></param>
        internal static void AssertItemsMatch(string expectedItemsString, ITaskItem[] actualItems, bool orderOfItemsShouldMatch)
        {
            List<ITaskItem> expectedItems = ParseExpectedItemsString(expectedItemsString);

            // Form a string of expected item specs.  For logging purposes only.
            StringBuilder expectedItemSpecs = new StringBuilder();
            foreach (ITaskItem expectedItem in expectedItems)
            {
                if (expectedItemSpecs.Length > 0)
                {
                    expectedItemSpecs.Append("; ");
                }

                expectedItemSpecs.Append(expectedItem.ItemSpec);
            }

            // Form a string of expected item specs.  For logging purposes only.
            StringBuilder actualItemSpecs = new StringBuilder();
            foreach (ITaskItem actualItem in actualItems)
            {
                if (actualItemSpecs.Length > 0)
                {
                    actualItemSpecs.Append("; ");
                }

                actualItemSpecs.Append(actualItem.ItemSpec);
            }

            bool outOfOrder = false;

            // Loop through all the actual items.
            for (int actualItemIndex = 0; actualItemIndex < actualItems.Length; actualItemIndex++)
            {
                ITaskItem actualItem = actualItems[actualItemIndex];

                // Loop through all the expected items to find one with the same item spec.
                ITaskItem expectedItem = null;
                int expectedItemIndex;
                for (expectedItemIndex = 0; expectedItemIndex < expectedItems.Count; expectedItemIndex++)
                {
                    if (expectedItems[expectedItemIndex].ItemSpec == actualItem.ItemSpec)
                    {
                        expectedItem = expectedItems[expectedItemIndex];

                        // If the items are expected to be in the same order, then the expected item
                        // should always be found at index zero, because we remove items from the expected
                        // list as we find them.
                        if ((expectedItemIndex != 0) && orderOfItemsShouldMatch)
                        {
                            outOfOrder = true;
                        }

                        break;
                    }
                }

                Assert.NotNull(expectedItem); // String.Format("Item '{0}' was returned but not expected.", actualItem.ItemSpec));

                // Make sure all the metadata on the expected item matches the metadata on the actual item.
                // Don't check built-in metadata ... only check custom metadata.
                foreach (string metadataName in expectedItem.MetadataNames)
                {
                    // This check filters out any built-in item metadata, like "RelativeDir", etc.
                    if (!IsBuiltInItemMetadataName(metadataName))
                    {
                        string expectedMetadataValue = expectedItem.GetMetadata(metadataName);
                        string actualMetadataValue = actualItem.GetMetadata(metadataName);

                        Assert.True(
                                actualMetadataValue.Length > 0 || expectedMetadataValue.Length == 0,
                                string.Format("Item '{0}' does not have expected metadata '{1}'.", actualItem.ItemSpec, metadataName));

                        Assert.True(
                                actualMetadataValue.Length == 0 || expectedMetadataValue.Length > 0,
                                string.Format("Item '{0}' has unexpected metadata {1}={2}.", actualItem.ItemSpec, metadataName, actualMetadataValue));

                        Assert.Equal(expectedMetadataValue, actualMetadataValue);

                        // string.Format
                        //    (
                        //        "Item '{0}' has metadata {1}={2} instead of expected {1}={3}.",
                        //        actualItem.ItemSpec,
                        //        metadataName,
                        //        actualMetadataValue,
                        //        expectedMetadataValue
                        //    )
                    }
                }
                expectedItems.RemoveAt(expectedItemIndex);
            }

            // Log an error for any leftover items in the expectedItems collection.
            foreach (ITaskItem expectedItem in expectedItems)
            {
                Assert.True(false, string.Format("Item '{0}' was expected but not returned.", expectedItem.ItemSpec));
            }

            if (outOfOrder)
            {
                Console.WriteLine("ERROR:  Items were returned in the incorrect order...");
                Console.WriteLine("Expected:  " + expectedItemSpecs);
                Console.WriteLine("Actual:    " + actualItemSpecs);
                Assert.True(false, "Items were returned in the incorrect order.  See 'Standard Out' tab for more details.");
            }
        }

        internal static void AssertItemHasMetadata(Dictionary<string, string> expected, ProjectItem item)
        {
            AssertItemHasMetadata(expected, new ProjectItemTestItemAdapter(item));
        }

        internal static void AssertItemHasMetadata(string key, string value, ProjectItem item)
        {
            item.DirectMetadataCount.ShouldBe(1, () => $"Expected 1 metadata, ({key}), got {item.DirectMetadataCount}");
            item.GetMetadataValue(key).ShouldBe(value);
        }

        internal static void AssertItemHasMetadata(Dictionary<string, string> expected, ITestItem item)
        {
            expected ??= new Dictionary<string, string>();

            item.DirectMetadataCount.ShouldBe(expected.Keys.Count, () => $"Expected {expected.Keys.Count} metadata, ({string.Join(", ", expected.Keys)}), got {item.DirectMetadataCount}");

            foreach (var key in expected.Keys)
            {
                item.GetMetadataValue(key).ShouldBe(expected[key]);
            }
        }

        /// <summary>
        /// Used to compare the contents of two arrays.
        /// </summary>
        internal static void AssertArrayContentsMatch(object[] expected, object[] actual)
        {
            if (expected == null)
            {
                Assert.Null(actual); // "Expected a null array"
                return;
            }

            Assert.NotNull(actual); // "Result should be non-null."
            Assert.Equal(expected.Length, actual.Length); // "Expected array length of <" + expected.Length + "> but was <" + actual.Length + ">.");

            // Now that we've verified they're both non-null and of the same length, compare each item in the array.
            for (int i = 0; i < expected.Length; i++)
            {
                Assert.Equal(expected[i], actual[i]); // "At index " + i + " expected " + expected[i].ToString() + " but was " + actual.ToString());
            }
        }

        /// <summary>
        /// Parses the crazy string passed into AssertItemsMatch and returns a list of ITaskItems.
        /// </summary>
        /// <param name="expectedItemsString"></param>
        /// <returns></returns>
        private static List<ITaskItem> ParseExpectedItemsString(string expectedItemsString)
        {
            List<ITaskItem> expectedItems = new List<ITaskItem>();

            // First, parse this massive string that we've been given, and create an ITaskItem[] out of it,
            // so we can more easily compare it against the actual items.
            string[] expectedItemsStringSplit = expectedItemsString.Split(MSBuildConstants.CrLf, StringSplitOptions.RemoveEmptyEntries);
            foreach (string singleExpectedItemString in expectedItemsStringSplit)
            {
                string singleExpectedItemStringTrimmed = singleExpectedItemString.Trim();
                if (singleExpectedItemStringTrimmed.Length > 0)
                {
                    int indexOfColon = singleExpectedItemStringTrimmed.IndexOf(": ");
                    if (indexOfColon == -1)
                    {
                        expectedItems.Add(new Utilities.TaskItem(singleExpectedItemStringTrimmed));
                    }
                    else
                    {
                        // We found a colon, which means there's metadata in there.

                        // The item spec is the part before the colon.
                        string itemSpec = singleExpectedItemStringTrimmed.Substring(0, indexOfColon).Trim();

                        // The metadata is the part after the colon.
                        string itemMetadataString = singleExpectedItemStringTrimmed.Substring(indexOfColon + 1);

                        ITaskItem expectedItem = new Utilities.TaskItem(itemSpec);

                        string[] itemMetadataPieces = itemMetadataString.Split(MSBuildConstants.SemicolonChar, StringSplitOptions.RemoveEmptyEntries);
                        foreach (string itemMetadataPiece in itemMetadataPieces)
                        {
                            string itemMetadataPieceTrimmed = itemMetadataPiece.Trim();
                            if (itemMetadataPieceTrimmed.Length > 0)
                            {
                                int indexOfEquals = itemMetadataPieceTrimmed.IndexOf('=');
                                Assert.NotEqual(-1, indexOfEquals);

                                string itemMetadataName = itemMetadataPieceTrimmed.Substring(0, indexOfEquals).Trim();
                                string itemMetadataValue = itemMetadataPieceTrimmed.Substring(indexOfEquals + 1).Trim();

                                expectedItem.SetMetadata(itemMetadataName, itemMetadataValue);
                            }
                        }

                        expectedItems.Add(expectedItem);
                    }
                }
            }

            return expectedItems;
        }

        /// <summary>
        /// Assert that a given file exists within the temp project directory.
        /// </summary>
        /// <param name="fileRelativePath"></param>
        internal static void AssertFileExistsInTempProjectDirectory(string fileRelativePath)
        {
            AssertFileExistsInTempProjectDirectory(fileRelativePath, null);
        }

        /// <summary>
        /// Assert that a given file exists within the temp project directory.
        /// </summary>
        /// <param name="fileRelativePath"></param>
        /// <param name="message">Can be null.</param>
        internal static void AssertFileExistsInTempProjectDirectory(string fileRelativePath, string message)
        {
            if (message == null)
            {
                message = fileRelativePath + " doesn't exist, but it should.";
            }

            Assert.True(FileSystems.Default.FileExists(Path.Combine(TempProjectDir, fileRelativePath)), message);
        }

        /// <summary>
        /// Does certain replacements in a string representing the project file contents.
        /// This makes it easier to write unit tests because the author doesn't have
        /// to worry about escaping double-quotes, etc.
        /// </summary>
        /// <param name="projectFileContents"></param>
        /// <returns></returns>
        internal static string CleanupFileContents(string projectFileContents)
        {
            // Replace reverse-single-quotes with double-quotes.
            projectFileContents = projectFileContents.Replace("`", "\"");

            // Place the correct MSBuild namespace into the <Project> tag.
            projectFileContents = projectFileContents.Replace("msbuildnamespace", msbuildNamespace);
            projectFileContents = projectFileContents.Replace("msbuilddefaulttoolsversion", s_msbuildDefaultToolsVersion);
            projectFileContents = projectFileContents.Replace("msbuildassemblyversion", s_msbuildAssemblyVersion);

            return projectFileContents;
        }

        public static string Cleanup(this string aString)
        {
            return CleanupFileContents(aString);
        }

        /// <summary>
        /// Normalizes all the whitespace in an xml string so that two documents that
        /// differ only in whitespace can be easily compared to each other for sameness.
        /// </summary>
        internal static string NormalizeXmlWhitespace(string xml)
        {
            XmlDocument xmldoc = new XmlDocument();
            xmldoc.LoadXml(xml);

            // Normalize all the whitespace by writing the Xml document out to a
            // string, with PreserveWhitespace=false.
            xmldoc.PreserveWhitespace = false;

            StringBuilder sb = new StringBuilder(xml.Length);
            var writerSettings = new XmlWriterSettings
            {
                OmitXmlDeclaration = true,
                Encoding = Encoding.UTF8,
                Indent = true
            };

            using (var writer = XmlWriter.Create(sb, writerSettings))
            {
                xmldoc.WriteTo(writer);
            }

            return sb.ToString();
        }

        /// <summary>
        /// Create an MSBuild project file on disk and return the full path to it.
        /// </summary>
        /// <param name="xml"></param>
        /// <returns></returns>
        internal static string CreateTempFileOnDisk(string fileContents, params object[] args)
        {
            return CreateTempFileOnDiskNoFormat(string.Format(fileContents, args));
        }

        /// <summary>
        /// Create an MSBuild project file on disk and return the full path to it.
        /// </summary>
        /// <param name="xml"></param>
        /// <returns></returns>
        internal static string CreateTempFileOnDiskNoFormat(string fileContents)
        {
            string projectFilePath = FileUtilities.GetTemporaryFile();

            File.WriteAllText(projectFilePath, CleanupFileContents(fileContents));

            return projectFilePath;
        }

        internal static ProjectRootElement CreateInMemoryProjectRootElement(string projectContents, ProjectCollection collection = null, bool preserveFormatting = true)
        {
            var cleanedProject = CleanupFileContents(projectContents);

            return ProjectRootElement.Create(
                XmlReader.Create(new StringReader(cleanedProject)),
                collection ?? new ProjectCollection(),
                preserveFormatting);
        }

        /// <summary>
        /// Create a project in memory. Load up the given XML.
        /// </summary>
        /// <param name="xml"></param>
        /// <returns></returns>
        internal static Project CreateInMemoryProject(string xml)
        {
            return CreateInMemoryProject(xml, new ConsoleLogger());
        }

        /// <summary>
        /// Create a project in memory. Load up the given XML.
        /// </summary>
        /// <param name="xml"></param>
        /// <param name="logger"></param>
        /// <returns></returns>
        internal static Project CreateInMemoryProject(string xml, ILogger logger /* May be null */)
        {
            return CreateInMemoryProject(new ProjectCollection(), xml, logger);
        }

        /// <summary>
        /// Create an in-memory project and attach it to the passed-in engine.
        /// </summary>
        /// <param name="engine"></param>
        /// <param name="xml"></param>
        /// <param name="logger">May be null</param>
        /// <returns></returns>
        internal static Project CreateInMemoryProject(ProjectCollection e, string xml, ILogger logger /* May be null */)
        {
            return CreateInMemoryProject(e, xml, logger, null);
        }

        /// <summary>
        /// Create an in-memory project and attach it to the passed-in engine.
        /// </summary>
        /// <param name="logger">May be null</param>
        /// <param name="toolsVersion">May be null</param>
        internal static Project CreateInMemoryProject(
            ProjectCollection projectCollection,
            string xml,
            ILogger logger /* May be null */,
            string toolsVersion) /* may be null */
        {
            XmlReaderSettings readerSettings = new XmlReaderSettings { DtdProcessing = DtdProcessing.Ignore };

            Project project = new Project(
                XmlReader.Create(new StringReader(CleanupFileContents(xml)), readerSettings),
                null,
                toolsVersion,
                projectCollection);

            Guid guid = Guid.NewGuid();
            project.FullPath = Path.Combine(TempProjectDir, "Temporary" + guid.ToString("N") + ".csproj");
            project.ReevaluateIfNecessary();

            if (logger != null)
            {
                project.ProjectCollection.RegisterLogger(logger);
            }

            return project;
        }

        /// <summary>
        /// Creates a project in memory and builds the default targets.  The build is
        /// expected to succeed.
        /// </summary>
        /// <param name="projectContents"></param>
        /// <returns></returns>
        internal static MockLogger BuildProjectExpectSuccess(
            string projectContents,
            ITestOutputHelper testOutputHelper = null)
        {
            MockLogger logger = new MockLogger(testOutputHelper);
            BuildProjectExpectSuccess(projectContents, logger);
            return logger;
        }

        internal static void BuildProjectExpectSuccess(
            string projectContents,
            params ILogger[] loggers)
        {
            Project project = CreateInMemoryProject(projectContents, logger: null); // logger is null so we take care of loggers ourselves
            project.Build(loggers).ShouldBeTrue();
        }

        /// <summary>
        /// Creates a project in memory and builds the default targets.  The build is
        /// expected to fail.
        /// </summary>
        /// <param name="projectContents"></param>
        /// <returns></returns>
        internal static MockLogger BuildProjectExpectFailure(
            string projectContents)
        {
            MockLogger logger = new MockLogger();
            BuildProjectExpectFailure(projectContents, logger);

            return logger;
        }

        internal static void BuildProjectExpectFailure(
            string projectContents,
            ILogger logger)
        {
            Project project = CreateInMemoryProject(projectContents, logger);

            bool success = project.Build(logger);
            Assert.False(success); // "Build succeeded, but shouldn't have.  See test output (Attachments in Azure Pipelines) for details"
        }

        /// <summary>
        /// This helper method compares the final project contents with the expected
        /// value.
        /// </summary>
        /// <param name="project"></param>
        /// <param name="newExpectedProjectContents"></param>
        internal static void CompareProjectContents(
            Project project,
            string newExpectedProjectContents)
        {
            // Get the new XML for the project, normalizing the whitespace.
            string newActualProjectContents = project.Xml.RawXml;

            // Replace single-quotes with double-quotes, and normalize whitespace.
            newExpectedProjectContents = NormalizeXmlWhitespace(CleanupFileContents(newExpectedProjectContents));

            // Compare the actual XML with the expected XML.
            Console.WriteLine("================================= EXPECTED ===========================================");
            Console.WriteLine(newExpectedProjectContents);
            Console.WriteLine();
            Console.WriteLine("================================== ACTUAL ============================================");
            Console.WriteLine(newActualProjectContents);
            Console.WriteLine();
            Assert.Equal(newExpectedProjectContents, newActualProjectContents); // "Project XML does not match expected XML.  See 'Standard Out' tab for details."
        }

        private static string s_tempProjectDir;

        /// <summary>
        /// Creates and returns a unique path under temp
        /// </summary>
        internal static string TempProjectDir
        {
            get
            {
                if (s_tempProjectDir == null)
                {
                    s_tempProjectDir = Path.Combine(Path.GetTempPath(), Guid.NewGuid().ToString("N"));

                    Directory.CreateDirectory(s_tempProjectDir);
                }

                return s_tempProjectDir;
            }
        }

        /// <summary>
        /// Deletes the directory %TEMP%\TempDirForMSBuildUnitTests, and all its contents.
        /// </summary>
        internal static void DeleteTempProjectDirectory()
        {
            DeleteDirectory(TempProjectDir);
        }

        /// <summary>
        /// Deletes the directory and all its contents.
        /// </summary>
        internal static void DeleteDirectory(string dir)
        {
            // Manually deleting all children, but intentionally leaving the
            // Temp project directory behind due to locking issues which were causing
            // failures in main on Amd64-WOW runs.

            // retries to deal with occasional locking issues where the file / directory can't be deleted to initially
            for (int retries = 0; retries < 5; retries++)
            {
                try
                {
                    if (FileSystems.Default.DirectoryExists(dir))
                    {
                        foreach (string directory in Directory.GetDirectories(dir))
                        {
                            Directory.Delete(directory, true);
                        }

                        foreach (string file in Directory.GetFiles(dir))
                        {
                            File.Delete(file);
                        }
                    }

                    break;
                }
                // After all the retries fail, we fail with the actual problem instead of some difficult-to-understand issue later.
                catch (Exception ex) when (retries < 4)
                {
                    Console.WriteLine(ex.ToString());
                }
            }
        }

        /// <summary>
        /// Creates a file in the %TEMP%\TempDirForMSBuildUnitTests directory, after cleaning
        /// up the file contents (replacing single-back-quote with double-quote, etc.).
        /// Silently OVERWRITES existing file.
        /// </summary>
        internal static string CreateFileInTempProjectDirectory(string fileRelativePath, string fileContents, Encoding encoding = null)
        {
            Assert.False(string.IsNullOrEmpty(fileRelativePath));
            string fullFilePath = Path.Combine(TempProjectDir, fileRelativePath);
            Directory.CreateDirectory(Path.GetDirectoryName(fullFilePath));

            // retries to deal with occasional locking issues where the file can't be written to initially
            for (int retries = 0; retries < 5; retries++)
            {
                try
                {
                    if (encoding == null)
                    {
                        // This method uses UTF-8 encoding without a Byte-Order Mark (BOM)
                        // https://msdn.microsoft.com/en-us/library/ms143375(v=vs.110).aspx#Remarks
                        File.WriteAllText(fullFilePath, CleanupFileContents(fileContents));
                    }
                    else
                    {
                        // If it is necessary to include a UTF-8 identifier, such as a byte order mark, at the beginning of a file,
                        // use the WriteAllText(String,?String,?Encoding) method overload with UTF8 encoding.
                        File.WriteAllText(fullFilePath, CleanupFileContents(fileContents), encoding);
                    }
                    break;
                }
                // After all the retries fail, we fail with the actual problem instead of some difficult-to-understand issue later.
                catch (Exception ex) when (retries < 4)
                {
                    Console.WriteLine(ex.ToString());
                }
            }

            return fullFilePath;
        }

        /// <summary>
        /// Builds a project file from disk, and asserts if the build does not succeed.
        /// </summary>
        /// <param name="projectFileRelativePath"></param>
        /// <returns></returns>
        internal static void BuildTempProjectFileExpectSuccess(string projectFileRelativePath, MockLogger logger)
        {
            BuildTempProjectFileWithTargetsExpectSuccess(projectFileRelativePath, null, null, logger);
        }

        /// <summary>
        /// Builds a project file from disk, and asserts if the build does not succeed.
        /// </summary>
        internal static void BuildTempProjectFileWithTargetsExpectSuccess(string projectFileRelativePath, string[] targets, IDictionary<string, string> additionalProperties, MockLogger logger)
        {
            BuildTempProjectFileWithTargets(projectFileRelativePath, targets, additionalProperties, logger)
                .ShouldBeTrue("Build failed.  See test output (Attachments in Azure Pipelines) for details");
        }

        /// <summary>
        /// Builds a project file from disk, and asserts if the build succeeds.
        /// </summary>
        internal static void BuildTempProjectFileExpectFailure(string projectFileRelativePath, MockLogger logger)
        {
            BuildTempProjectFileWithTargets(projectFileRelativePath, null, null, logger)
                .ShouldBeFalse("Build unexpectedly succeeded.  See test output (Attachments in Azure Pipelines) for details");
        }

        /// <summary>
        /// Loads a project file from disk
        /// </summary>
        /// <param name="fileRelativePath"></param>
        /// <returns></returns>
        internal static Project LoadProjectFileInTempProjectDirectory(string projectFileRelativePath)
        {
            return LoadProjectFileInTempProjectDirectory(projectFileRelativePath, false /* don't touch project*/);
        }

        /// <summary>
        /// Loads a project file from disk
        /// </summary>
        /// <param name="fileRelativePath"></param>
        /// <returns></returns>
        internal static Project LoadProjectFileInTempProjectDirectory(string projectFileRelativePath, bool touchProject)
        {
            string projectFileFullPath = Path.Combine(TempProjectDir, projectFileRelativePath);

            ProjectCollection projectCollection = new ProjectCollection();

            Project project = new Project(projectFileFullPath, null, null, projectCollection);

            if (touchProject)
            {
                File.SetLastWriteTime(projectFileFullPath, DateTime.Now);
            }

            return project;
        }

        /// <summary>
        /// Builds a project file from disk, and asserts if the build does not succeed.
        /// </summary>
        /// <param name="projectFileRelativePath"></param>
        /// <param name="targets"></param>
        /// <param name="additionalProperties">Can be null.</param>
        /// <param name="logger"></param>
        /// <returns></returns>
        internal static bool BuildTempProjectFileWithTargets(
            string projectFileRelativePath,
            string[] targets,
            IDictionary<string, string> globalProperties,
            ILogger logger)
        {
            // Build the default targets.
            List<ILogger> loggers = new List<ILogger>(1);
            loggers.Add(logger);

            if (string.Equals(Path.GetExtension(projectFileRelativePath), ".sln"))
            {
                string projectFileFullPath = Path.Combine(TempProjectDir, projectFileRelativePath);
                BuildRequestData data = new BuildRequestData(projectFileFullPath, globalProperties ?? new Dictionary<string, string>(), null, targets, null);
                BuildParameters parameters = new BuildParameters();
                parameters.Loggers = loggers;
                BuildResult result = BuildManager.DefaultBuildManager.Build(parameters, data);
                return result.OverallResult == BuildResultCode.Success;
            }
            else
            {
                Project project = LoadProjectFileInTempProjectDirectory(projectFileRelativePath);

                if (globalProperties != null)
                {
                    // add extra properties
                    foreach (KeyValuePair<string, string> globalProperty in globalProperties)
                    {
                        project.SetGlobalProperty(globalProperty.Key, globalProperty.Value);
                    }
                }

                return project.Build(targets, loggers);
            }
        }

        /// <summary>
        /// Delete any files in the list that currently exist.
        /// </summary>
        /// <param name="files"></param>
        internal static void DeleteTempFiles(string[] files)
        {
            for (int i = 0; i < files.Length; i++)
            {
                if (FileSystems.Default.FileExists(files[i]))
                {
                    File.Delete(files[i]);
                }
            }
        }

        /// <summary>
        /// Returns the requested number of temporary files.
        /// </summary>
        internal static string[] GetTempFiles(int number)
        {
            return GetTempFiles(number, DateTime.Now);
        }

        /// <summary>
        /// Returns the requested number of temporary files, with the requested write time.
        /// </summary>
        internal static string[] GetTempFiles(int number, DateTime lastWriteTime)
        {
            string[] files = new string[number];

            for (int i = 0; i < number; i++)
            {
                files[i] = FileUtilities.GetTemporaryFile();
                File.SetLastWriteTime(files[i], lastWriteTime);
            }
            return files;
        }

        /// <summary>
        /// Get items of item type "i" with using the item xml fragment passed in
        /// </summary>
        internal static IList<ProjectItem> GetItemsFromFragment(string fragment, bool allItems = false, bool ignoreCondition = false)
        {
            string content = FormatProjectContentsWithItemGroupFragment(fragment);

            IList<ProjectItem> items = GetItems(content, allItems, ignoreCondition);
            return items;
        }

        internal static string GetConcatenatedItemsOfType(this Project project, string itemType, string itemSeparator = ";")
        {
            return string.Join(itemSeparator, project.Items.Where(i => i.ItemType.Equals(itemType)).Select(i => i.EvaluatedInclude));
        }

        /// <summary>
        /// Get the items of type "i" in the project provided
        /// </summary>
        internal static IList<ProjectItem> GetItems(string content, bool allItems = false, bool ignoreCondition = false)
        {
            var projectXml = ProjectRootElement.Create(XmlReader.Create(new StringReader(CleanupFileContents(content))));
            Project project = new Project(projectXml);
            IList<ProjectItem> item = Helpers.MakeList(
                ignoreCondition ?
                (allItems ? project.ItemsIgnoringCondition : project.GetItemsIgnoringCondition("i")) :
                (allItems ? project.Items : project.GetItems("i")));

            return item;
        }

        internal static string FormatProjectContentsWithItemGroupFragment(string fragment)
        {
            return
                $@"
                    <Project>
                        <ItemGroup>
                            {fragment}
                        </ItemGroup>
                    </Project>
                ";
        }
    }

    /// <summary>
    /// Various generic unit test helper methods
    /// </summary>
    internal static partial class Helpers
    {
        internal static string Format(this string s, params object[] formatItems)
        {
            ErrorUtilities.VerifyThrowArgumentNull(s, nameof(s));

            return string.Format(s, formatItems);
        }

        internal static string GetOSPlatformAsString()
        {
            var currentPlatformString = string.Empty;

            if (RuntimeInformation.IsOSPlatform(OSPlatform.Windows))
            {
                currentPlatformString = "WINDOWS";
            }
            else if (RuntimeInformation.IsOSPlatform(OSPlatform.Linux))
            {
                currentPlatformString = "LINUX";
            }
            else if (RuntimeInformation.IsOSPlatform(OSPlatform.OSX))
            {
                currentPlatformString = "OSX";
            }
            else
            {
                Assert.True(false, "unrecognized current platform");
            }

            return currentPlatformString;
        }

        /// <summary>
        /// Returns the count of objects returned by an enumerator
        /// </summary>
        internal static int Count(IEnumerable enumerable)
        {
            int i = 0;
            foreach (object _ in enumerable)
            {
                i++;
            }

            return i;
        }

        /// <summary>
        /// Makes a temporary list out of an enumerable
        /// </summary>
        internal static List<T> MakeList<T>(IEnumerable<T> enumerable)
        {
            List<T> list = new List<T>();
            foreach (T item in enumerable)
            {
                list.Add(item);
            }
            return list;
        }

        /// <summary>
        /// Gets the first element in the enumeration, or null if there are none
        /// </summary>
        internal static T GetFirst<T>(IEnumerable<T> enumerable)
            where T : class
        {
            T first = null;

            foreach (T element in enumerable)
            {
                first = element;
                break;
            }

            return first;
        }

        /// <summary>
        /// Gets the last element in the enumeration, or null if there are none
        /// </summary>
        internal static T GetLast<T>(IEnumerable<T> enumerable)
            where T : class
        {
            T last = null;

            foreach (T item in enumerable)
            {
                last = item;
            }

            return last;
        }

        /// <summary>
        /// Makes a temporary dictionary out of an enumerable of keyvaluepairs.
        /// </summary>
        internal static Dictionary<string, V> MakeDictionary<V>(IEnumerable<KeyValuePair<string, V>> enumerable)
        {
            Dictionary<string, V> dictionary = new Dictionary<string, V>(StringComparer.OrdinalIgnoreCase);
            foreach (KeyValuePair<string, V> item in enumerable)
            {
                dictionary.Add(item.Key, item.Value);
            }
            return dictionary;
        }

        /// <summary>
        /// Verify that the two lists are value identical
        /// </summary>
        internal static void AssertListsValueEqual<T>(IList<T> one, IList<T> two)
        {
            Assert.Equal(one.Count, two.Count);

            for (int i = 0; i < one.Count; i++)
            {
                Assert.Equal(one[i], two[i]);
            }
        }

        /// <summary>
        /// Verify that the two collections are value identical
        /// </summary>
        internal static void AssertCollectionsValueEqual<T>(ICollection<T> one, ICollection<T> two)
        {
            Assert.Equal(one.Count, two.Count);

            foreach (T item in one)
            {
                Assert.True(two.Contains(item));
            }

            foreach (T item in two)
            {
                Assert.True(one.Contains(item));
            }
        }

        internal static void AssertDictionariesEqual<K, V>(IDictionary<K, V> x, IDictionary<K, V> y, Action<KeyValuePair<K, V>, KeyValuePair<K, V>> assertPairsEqual)
        {
            if (x == null || y == null)
            {
                Assert.True(x == null && y == null);
                return;
            }

            Assert.Equal(x.Count, y.Count);

            for (var i = 0; i < x.Count; i++)
            {
                var xPair = x.ElementAt(i);
                var yPair = y.ElementAt(i);

                assertPairsEqual(xPair, yPair);
            }
        }

        internal static void AssertDictionariesEqual(IDictionary<string, string> x, IDictionary<string, string> y)
        {
            AssertDictionariesEqual(x, y,
                (xPair, yPair) =>
                {
                    Assert.Equal(xPair.Key, yPair.Key);
                    Assert.Equal(xPair.Value, yPair.Value);
                });
        }

        internal static void ShouldBeSameIgnoringOrder<K, V>(this IDictionary<K, V> a, IReadOnlyDictionary<K, V> b)
        {
            a.ShouldBeSubsetOf(b);
            b.ShouldBeSubsetOf(a);
            a.Count.ShouldBe(b.Count);
        }

        internal static void ShouldBeSameIgnoringOrder<K>(this IEnumerable<K> a, IEnumerable<K> b)
        {
            a.ShouldBeSubsetOf(b);
            b.ShouldBeSubsetOf(a);
            a.Count().ShouldBe(b.Count());
        }

        internal static void ShouldBeSetEquivalentTo<K>(this IEnumerable<K> a, IEnumerable<K> b)
        {
            a.ShouldBeSubsetOf(b);
            b.ShouldBeSubsetOf(a);
        }

        /// <summary>
        /// Verify that the two enumerables are value identical
        /// </summary>
        internal static void AssertEnumerationsValueEqual<T>(IEnumerable<T> one, IEnumerable<T> two)
        {
            List<T> listOne = new List<T>();
            List<T> listTwo = new List<T>();

            foreach (T item in one)
            {
                listOne.Add(item);
            }

            foreach (T item in two)
            {
                listTwo.Add(item);
            }

            AssertCollectionsValueEqual(listOne, listTwo);
        }

        /// <summary>
        /// Build a project with the provided content in memory.
        /// Assert that it succeeded, and return the mock logger with the output.
        /// </summary>
        internal static MockLogger BuildProjectWithNewOMExpectSuccess(string content, Dictionary<string, string> globalProperties = null, MockLogger logger = null)
        {
            BuildProjectWithNewOM(content, ref logger, out bool result, false, globalProperties);
            Assert.True(result);

            return logger;
        }

        /// <summary>
        /// Build a project in memory using the new OM
        /// </summary>
        private static void BuildProjectWithNewOM(string content, ref MockLogger logger, out bool result, bool allowTaskCrash, Dictionary<string, string> globalProperties = null)
        {
            // Replace the crazy quotes with real ones
            content = ObjectModelHelpers.CleanupFileContents(content);

            Project project = new Project(XmlReader.Create(new StringReader(content)), globalProperties, toolsVersion: null);
            logger ??= new MockLogger
            {
                AllowTaskCrashes = allowTaskCrash
            };
            List<ILogger> loggers = new List<ILogger>();
            loggers.Add(logger);
            result = project.Build(loggers);
        }

        public static MockLogger BuildProjectContentUsingBuildManagerExpectResult(string content, BuildResultCode expectedResult)
        {
            var logger = new MockLogger();

            var result = BuildProjectContentUsingBuildManager(content, logger);

            result.OverallResult.ShouldBe(expectedResult);

            return logger;
        }

        public static BuildResult BuildProjectContentUsingBuildManager(string content, MockLogger logger, BuildParameters parameters = null)
        {
            // Replace the crazy quotes with real ones
            content = ObjectModelHelpers.CleanupFileContents(content);

            using (var env = TestEnvironment.Create())
            {
                var testProject = env.CreateTestProjectWithFiles(content.Cleanup());

                return BuildProjectFileUsingBuildManager(testProject.ProjectFile, logger, parameters);
            }
        }

<<<<<<< HEAD
        public static BuildResult BuildProjectFileUsingBuildManager(string projectFile, MockLogger logger = null, BuildParameters parameters = null, string[] targetsToBuild = null)
=======
        public static BuildResult BuildProjectFileUsingBuildManager(
            string projectFile,
            MockLogger logger = null,
            BuildParameters parameters = null,
            List<string> defaultTargets = null)
>>>>>>> fc3ab4c5
        {
            using (var buildManager = new BuildManager())
            {
                parameters ??= new BuildParameters();

                if (logger != null)
                {
                    parameters.Loggers = parameters.Loggers == null
                        ? new[] { logger }
                        : parameters.Loggers.Concat(new[] { logger });
                }

                var request = new BuildRequestData(
                    projectFile,
                    new Dictionary<string, string>(),
                    MSBuildConstants.CurrentToolsVersion,
<<<<<<< HEAD
                    targetsToBuild ?? Array.Empty<string>(),
=======
                    defaultTargets?.ToArray() ?? Array.Empty<string>(),
>>>>>>> fc3ab4c5
                    null);

                var result = buildManager.Build(
                    parameters,
                    request);

                return result;
            }
        }

        internal enum ExpectedBuildResult
        {
            // The build should fail with a logged error upon drive enumerationg wildcard detection and setting of environment variable.
            FailWithError,
            // The build should succeed with a logged warning upon drive enumerating wildcard detection (regardless of environment variable value).
            SucceedWithWarning,
            // The build should succeed with no logged warnings and errors, as there are no drive enumerating wildcards.
            SucceedWithNoErrorsAndWarnings
        }

        /// <summary>
        /// Verify that a drive enumerating wildcard warning is logged or exception is thrown. 
        /// </summary>
        internal static void CleanContentsAndBuildTargetWithDriveEnumeratingWildcard(string content, string failOnDriveEnumerationEnvVar, string targetName, ExpectedBuildResult expectedBuildResult, ITestOutputHelper testOutput = null)
        {
            using (var env = TestEnvironment.Create(testOutput))
            {
                // Clean file contents by replacing single quotes with double quotes, etc.
                content = ObjectModelHelpers.CleanupFileContents(content);
                var testProject = env.CreateTestProjectWithFiles(content.Cleanup());

                // Reset state
                ResetStateForDriveEnumeratingWildcardTests(env, failOnDriveEnumerationEnvVar);

                // Setup and build test target
                BuildTargetWithDriveEnumeratingWildcardUsingBuildManager(env, testProject.ProjectFile, targetName, expectedBuildResult, testOutput);
            }
        }

        internal static void ResetStateForDriveEnumeratingWildcardTests(TestEnvironment env, string setEnvVar)
        {
            ChangeWaves.ResetStateForTests();
            env.SetEnvironmentVariable("MSBUILDFAILONDRIVEENUMERATINGWILDCARD", setEnvVar);
            BuildEnvironmentHelper.ResetInstance_ForUnitTestsOnly();
        }

        internal static void BuildTargetWithDriveEnumeratingWildcardUsingBuildManager(TestEnvironment env, string testProjectFile, string targetName, ExpectedBuildResult expectedBuildResult, ITestOutputHelper testOutput = null)
        {
            try
            {
                // Setup build
                MockLogger mockLogger = (testOutput == null) ? new MockLogger() : new MockLogger(testOutput);
                var p = ProjectInstance.FromFile(testProjectFile, new ProjectOptions());
                BuildManager buildManager = BuildManager.DefaultBuildManager;
                BuildRequestData data = new BuildRequestData(p, new[] { targetName });
                BuildParameters parameters = new BuildParameters()
                {
                    Loggers = new ILogger[] { mockLogger },
                };

                // Perform build using build manager
                BuildResult buildResult = buildManager.Build(parameters, data);

                // Verify result based on value of ExpectedBuildResult
                if (expectedBuildResult == ExpectedBuildResult.FailWithError)
                {
                    VerifyErrorLoggedForDriveEnumeratingWildcard(buildResult, mockLogger, targetName, testProjectFile);
                }
                else if (expectedBuildResult == ExpectedBuildResult.SucceedWithWarning)
                {
                    VerifyWarningLoggedForDriveEnumeratingWildcard(buildResult, mockLogger, targetName, testProjectFile);
                }
                else if (expectedBuildResult == ExpectedBuildResult.SucceedWithNoErrorsAndWarnings)
                {
                    VerifyNoErrorsAndWarningsForDriveEnumeratingWildcard(buildResult, mockLogger, targetName);
                }
            }
            finally
            {
                ChangeWaves.ResetStateForTests();
            }
        }

        private static void VerifyErrorLoggedForDriveEnumeratingWildcard(BuildResult buildResult, MockLogger mockLogger, string targetName, string testProjectFile)
        {
            buildResult.OverallResult.ShouldBe(BuildResultCode.Failure);
            buildResult[targetName].ResultCode.ShouldBe(TargetResultCode.Failure);
            mockLogger.ErrorCount.ShouldBe(1);
            mockLogger.Errors[0].Code.ShouldBe("MSB5029");
            mockLogger.Errors[0].Message.ShouldContain(testProjectFile);
        }

        private static void VerifyWarningLoggedForDriveEnumeratingWildcard(BuildResult buildResult, MockLogger mockLogger, string targetName, string testProjectFile)
        {
            VerifySuccessOfBuildAndTargetResults(buildResult, targetName);
            mockLogger.WarningCount.ShouldBe(1);
            mockLogger.Warnings[0].Code.ShouldBe("MSB5029");
            mockLogger.Warnings[0].Message.ShouldContain(testProjectFile);
        }

        private static void VerifyNoErrorsAndWarningsForDriveEnumeratingWildcard(BuildResult buildResult, MockLogger mockLogger, string targetName)
        {
            VerifySuccessOfBuildAndTargetResults(buildResult, targetName);
            mockLogger.WarningCount.ShouldBe(0);
            mockLogger.ErrorCount.ShouldBe(0);
        }

        private static void VerifySuccessOfBuildAndTargetResults(BuildResult buildResult, string targetName)
        {
            buildResult.OverallResult.ShouldBe(BuildResultCode.Success);
            buildResult[targetName].ResultCode.ShouldBe(TargetResultCode.Success);
        }

        /// <summary>
        /// Build a project with the provided content in memory.
        /// Assert that it fails, and return the mock logger with the output.
        /// </summary>
        internal static MockLogger BuildProjectWithNewOMExpectFailure(string content, bool allowTaskCrash, MockLogger logger = null)
        {
            bool result;
            BuildProjectWithNewOM(content, ref logger, out result, allowTaskCrash);
            Assert.False(result);
            return logger;
        }

        /// <summary>
        /// Compare the expected project XML to actual project XML, after doing a little normalization
        /// of quotations/whitespace.
        /// </summary>
        /// <param name="newExpectedProjectContents"></param>
        /// <param name="newActualProjectContents"></param>
        internal static void CompareProjectXml(string newExpectedProjectContents, string newActualProjectContents)
        {
            // Replace single-quotes with double-quotes, and normalize whitespace.
            newExpectedProjectContents =
                ObjectModelHelpers.NormalizeXmlWhitespace(
                    ObjectModelHelpers.CleanupFileContents(newExpectedProjectContents));

            // Compare the actual XML with the expected XML.
            if (newExpectedProjectContents != newActualProjectContents)
            {
                Console.WriteLine("================================= EXPECTED ===========================================");
                Console.WriteLine(newExpectedProjectContents);
                Console.WriteLine();
                Console.WriteLine("================================== ACTUAL ============================================");
                Console.WriteLine(newActualProjectContents);
                Console.WriteLine();
                Assert.Equal(newExpectedProjectContents, newActualProjectContents); // "Project XML does not match expected XML.  See 'Standard Out' tab for details."
            }
        }

        /// <summary>
        /// Verify that the saved project content matches the provided content
        /// </summary>
        internal static void VerifyAssertProjectContent(string expected, Project project)
        {
            VerifyAssertProjectContent(expected, project.Xml);
        }

        /// <summary>
        /// Verify that the saved project content matches the provided content
        /// </summary>
        internal static void VerifyAssertProjectContent(string expected, ProjectRootElement project, bool ignoreFirstLineOfActual = true)
        {
            VerifyAssertLineByLine(expected, project.RawXml, ignoreFirstLineOfActual);
        }

        /// <summary>
        /// Verify that the expected content matches the actual content
        /// </summary>
        internal static void VerifyAssertLineByLine(string expected, string actual)
        {
            VerifyAssertLineByLine(expected, actual, false /* do not ignore first line */);
        }

        /// <summary>
        /// Write the given <see cref="projectContents"/> in a new temp directory and create the given <see cref="files"/> relative to the project
        /// </summary>
        /// <returns>the path to the temp root directory that contains the project and files</returns>
        internal static string CreateProjectInTempDirectoryWithFiles(string projectContents, string[] files, out string createdProjectFile, out string[] createdFiles, string relativePathFromRootToProject = ".")
        {
            var root = GetTempDirectoryWithGuid();
            Directory.CreateDirectory(root);

            var projectDir = Path.Combine(root, relativePathFromRootToProject);
            Directory.CreateDirectory(projectDir);

            createdProjectFile = Path.Combine(projectDir, "build.proj");
            File.WriteAllText(createdProjectFile, ObjectModelHelpers.CleanupFileContents(projectContents));

            createdFiles = CreateFilesInDirectory(root, files);

            return root;
        }

        private static string GetTempDirectoryWithGuid()
        {
            return Path.Combine(Path.GetTempPath(), Guid.NewGuid().ToString());
        }

        /// <summary>
        /// Creates a bunch of temporary files with the specified names and returns
        /// their full paths (so they can ultimately be cleaned up)
        /// </summary>
        internal static string[] CreateFiles(params string[] files)
        {
            string directory = GetTempDirectoryWithGuid();
            Directory.CreateDirectory(directory);

            return CreateFilesInDirectory(directory, files);
        }

        /// <summary>
        /// Creates a bunch of temporary files in the given directory with the specified names and returns
        /// their full paths (so they can ultimately be cleaned up)
        /// </summary>
        internal static string[] CreateFilesInDirectory(string rootDirectory, params string[] files)
        {
            if (files == null)
            {
                return null;
            }

            Assert.True(FileSystems.Default.DirectoryExists(rootDirectory), $"Directory {rootDirectory} does not exist");

            var result = new string[files.Length];

            for (var i = 0; i < files.Length; i++)
            {
                // On Unix there is the risk of creating one file with '\' in its name instead of directories.
                // Therefore split the arguments into path fragments and recompose the path.
                var fileFragments = SplitPathIntoFragments(files[i]);
                var rootDirectoryFragments = SplitPathIntoFragments(rootDirectory);
                var pathFragments = rootDirectoryFragments.Concat(fileFragments);

                var fullPath = Path.Combine(pathFragments.ToArray());

                var directoryName = Path.GetDirectoryName(fullPath);

                Directory.CreateDirectory(directoryName);
                Assert.True(FileSystems.Default.DirectoryExists(directoryName));

                File.WriteAllText(fullPath, string.Empty);
                Assert.True(FileSystems.Default.FileExists(fullPath));

                result[i] = fullPath;
            }

            return result;
        }

        internal delegate TransientTestFile CreateProjectFileDelegate(
            TestEnvironment env,
            int projectNumber,
            int[] projectReferences = null,
            Dictionary<string, string[]> projectReferenceTargets = null,
            string defaultTargets = null,
            string extraContent = null);

        internal static TransientTestFile CreateProjectFile(
            TestEnvironment env,
            int projectNumber,
            int[] projectReferences = null,
            Dictionary<string, string[]> projectReferenceTargets = null,
            string defaultTargets = null,
            string extraContent = null)
        {
            var sb = new StringBuilder(64);

            sb.Append(
                defaultTargets == null
                    ? "<Project>"
                    : $"<Project DefaultTargets=\"{defaultTargets}\">");

            sb.Append("<ItemGroup>");

            if (projectReferences != null)
            {
                foreach (int projectReference in projectReferences)
                {
                    sb.AppendFormat("<ProjectReference Include=\"{0}.proj\" />", projectReference);
                }
            }

            if (projectReferenceTargets != null)
            {
                foreach (KeyValuePair<string, string[]> pair in projectReferenceTargets)
                {
                    sb.AppendFormat("<ProjectReferenceTargets Include=\"{0}\" Targets=\"{1}\" />", pair.Key, string.Join(";", pair.Value));
                }
            }

            sb.Append("</ItemGroup>");


            foreach (var defaultTarget in (defaultTargets ?? string.Empty).Split(MSBuildConstants.SemicolonChar, StringSplitOptions.RemoveEmptyEntries))
            {
                sb.Append("<Target Name='").Append(defaultTarget).Append("'/>");
            }

            sb.Append(extraContent ?? string.Empty);

            sb.Append("</Project>");

            return env.CreateFile(projectNumber + ".proj", sb.ToString());
        }

        internal static ProjectGraph CreateProjectGraph(
            TestEnvironment env,
            // direct dependencies that the kvp.key node has on the nodes represented by kvp.value
            IDictionary<int, int[]> dependencyEdges,
            IDictionary<string, string> globalProperties = null,
            CreateProjectFileDelegate createProjectFile = null,
            IEnumerable<int> entryPoints = null,
            ProjectCollection projectCollection = null,
            IDictionary<int, string> extraContentPerProjectNumber = null,
            string extraContentForAllNodes = null)
        {
            createProjectFile ??= CreateProjectFile;

            var nodes = new Dictionary<int, (bool IsRoot, string ProjectPath)>();

            // add nodes with dependencies
            foreach (var nodeDependencies in dependencyEdges)
            {
                var parent = nodeDependencies.Key;

                if (!nodes.ContainsKey(parent))
                {
                    TransientTestFile file = createProjectFile(
                        env,
                        parent,
                        nodeDependencies.Value,
                        projectReferenceTargets: null,
                        defaultTargets: null,
                        extraContent: GetExtraContent(parent));
                    nodes[parent] = (IsRoot(parent), file.Path);
                }
            }

            // add what's left, nodes without dependencies
            foreach (var nodeDependencies in dependencyEdges)
            {
                if (nodeDependencies.Value == null)
                {
                    continue;
                }

                foreach (var reference in nodeDependencies.Value)
                {
                    if (!nodes.ContainsKey(reference))
                    {
                        TransientTestFile file = createProjectFile(
                            env,
                            reference,
                            projectReferenceTargets: null,
                            defaultTargets: null,
                            extraContent: GetExtraContent(reference));
                        nodes[reference] = (false, file.Path);
                    }
                }
            }

            var entryProjectFiles = entryPoints != null
                            ? nodes.Where(n => entryPoints.Contains(n.Key)).Select(n => n.Value.ProjectPath)
                            : nodes.Where(n => n.Value.IsRoot).Select(n => n.Value.ProjectPath);

            return new ProjectGraph(
                entryProjectFiles,
                globalProperties ?? new Dictionary<string, string>(),
                projectCollection ?? env.CreateProjectCollection()
                    .Collection);

            string GetExtraContent(int projectNum)
            {
                string extraContent = extraContentPerProjectNumber != null && extraContentPerProjectNumber.TryGetValue(projectNum, out string extraContentForProject)
                    ? extraContentForProject
                    : string.Empty;

                extraContent += extraContentForAllNodes ?? string.Empty;

                return extraContent.Cleanup();
            }

            bool IsRoot(int node)
            {
                foreach (var nodeDependencies in dependencyEdges)
                {
                    if (nodeDependencies.Value?.Contains(node) == true)
                    {
                        return false;
                    }
                }

                return true;
            }
        }

        private static string[] SplitPathIntoFragments(string path)
        {
            // Both Path.AltDirectorSeparatorChar and Path.DirectorySeparator char return '/' on OSX,
            // which renders them useless for the following case where I want to split a path that may contain either separator
            var splits = path.Split(MSBuildConstants.ForwardSlashBackslash);

            // if the path is rooted then the first split is either empty (Unix) or 'c:' (Windows)
            // in this case the root must be restored back to '/' (Unix) or 'c:\' (Windows)
            if (Path.IsPathRooted(path))
            {
                splits[0] = Path.GetPathRoot(path);
            }

            return splits;
        }

        /// <summary>
        /// Deletes a bunch of files, including their containing directories
        /// if they become empty
        /// </summary>
        internal static void DeleteFiles(params string[] paths)
        {
            // When we delete the file directory which has the sub folder/file firstly, it will not be deleted since not empty.
            // So sort paths descendingly by file directory length, it will delete sub folder/file at first.
            var pathsSortedByDepth = paths.OrderByDescending(x => Path.GetDirectoryName(Path.GetFullPath(x)).Length);

            foreach (string path in pathsSortedByDepth)
            {
                if (FileSystems.Default.FileExists(path))
                {
                    File.Delete(path);
                }

                string directory = Path.GetDirectoryName(path);
                if (FileSystems.Default.DirectoryExists(directory) && (Directory.GetFileSystemEntries(directory).Length == 0))
                {
                    Directory.Delete(directory);
                }
            }
        }

        /// <summary>
        /// Given two methods accepting no parameters and returning none, verifies they
        /// both throw, and throw the same exception type.
        /// </summary>
        internal static void VerifyAssertThrowsSameWay(Action method1, Action method2)
        {
            Exception ex1 = null;
            Exception ex2 = null;

            try
            {
                method1();
            }
            catch (Exception ex)
            {
                ex1 = ex;
            }

            try
            {
                method2();
            }
            catch (Exception ex)
            {
                ex2 = ex;
            }

            if (ex1 == null && ex2 == null)
            {
                Assert.True(false, "Neither threw");
            }

            Assert.NotNull(ex1); // "First method did not throw, second: {0}", ex2 == null ? "" : ex2.GetType() + ex2.Message);
            Assert.NotNull(ex2); // "Second method did not throw, first: {0}", ex1 == null ? "" : ex1.GetType() + ex1.Message);
            Assert.Equal(ex1.GetType(), ex2.GetType()); // "Both methods threw but the first threw {0} '{1}' and the second threw {2} '{3}'", ex1.GetType(), ex1.Message, ex2.GetType(), ex2.Message);

            Console.WriteLine("COMPARE EXCEPTIONS:\n\n#1: {0}\n\n#2: {1}", ex1.Message, ex2.Message);
        }

        /// <summary>
        /// Verify method throws invalid operation exception.
        /// </summary>
        internal static void VerifyAssertThrowsInvalidOperation(Action method)
        {
            Assert.Throws<InvalidOperationException>(method);
        }

        /// <summary>
        /// Verify that the expected content matches the actual content
        /// </summary>
        internal static void VerifyAssertLineByLine(string expected, string actual, bool ignoreFirstLineOfActual, ITestOutputHelper testOutput = null)
        {
            Action<string> LogLine = testOutput == null ? (Action<string>)Console.WriteLine : testOutput.WriteLine;

            string[] actualLines = SplitIntoLines(actual);

            if (ignoreFirstLineOfActual)
            {
                // Remove the first line of the actual content we got back,
                // since it's just the xml declaration, which we don't care about
                string[] temporary = new string[actualLines.Length - 1];

                for (int i = 0; i < temporary.Length; i++)
                {
                    temporary[i] = actualLines[i + 1];
                }

                actualLines = temporary;
            }

            string[] expectedLines = SplitIntoLines(expected);

            bool expectedAndActualDontMatch = false;
            for (int i = 0; i < Math.Min(actualLines.Length, expectedLines.Length); i++)
            {
                if (expectedLines[i] != actualLines[i])
                {
                    expectedAndActualDontMatch = true;
                    LogLine("<   " + expectedLines[i] + "\n>   " + actualLines[i] + "\n");
                }
            }

            if (actualLines.Length == expectedLines.Length && expectedAndActualDontMatch)
            {
                string output = "\r\n#################################Expected#################################\n" + string.Join("\r\n", expectedLines);
                output += "\r\n#################################Actual#################################\n" + string.Join("\r\n", actualLines);

                Assert.True(false, output);
            }

            if (actualLines.Length > expectedLines.Length)
            {
                LogLine("\n#################################Expected#################################\n" + string.Join("\n", expectedLines));
                LogLine("#################################Actual#################################\n" + string.Join("\n", actualLines));

                Assert.True(false, "Expected content was shorter, actual had this extra line: '" + actualLines[expectedLines.Length] + "'");
            }
            else if (actualLines.Length < expectedLines.Length)
            {
                LogLine("\n#################################Expected#################################\n" + string.Join("\n", expectedLines));
                LogLine("#################################Actual#################################\n" + string.Join("\n", actualLines));

                Assert.True(false, "Actual content was shorter, expected had this extra line: '" + expectedLines[actualLines.Length] + "'");
            }
        }

        /// <summary>
        /// Clear the dirty flag of a ProjectRootElement by saving to a dummy writer.
        /// </summary>
        internal static void ClearDirtyFlag(ProjectRootElement project)
        {
            project.Save(new StringWriter());
            Assert.False(project.HasUnsavedChanges);
        }

        /// <summary>
        /// Gets a command that can be used by an Exec task to sleep for the specified amount of time.
        /// </summary>
        /// <param name="timeSpan">A <see cref="TimeSpan"/> representing the amount of time to sleep.</param>
        internal static string GetSleepCommand(TimeSpan timeSpan)
        {
            return string.Format(
                GetSleepCommandTemplate(),
                NativeMethodsShared.IsWindows
                    ? timeSpan.TotalMilliseconds // powershell can't handle floating point seconds, so give it milliseconds
                    : timeSpan.TotalSeconds);
        }

        /// <summary>
        /// Gets a command template that can be used by an Exec task to sleep for the specified amount of time. The string has to be formatted with the number of seconds to sleep
        /// </summary>
        internal static string GetSleepCommandTemplate()
        {
            return
                NativeMethodsShared.IsWindows
                    ? "@powershell -NoLogo -NoProfile -command &quot;Start-Sleep -Milliseconds {0}&quot; &gt;nul"
                    : "sleep {0}";
        }

        /// <summary>
        /// Break the provided string into an array, on newlines
        /// </summary>
        private static string[] SplitIntoLines(string content)
        {
            string[] result = content.Split(new[] { "\r\n", "\r", "\n" }, StringSplitOptions.None);

            return result;
        }

        /// <summary>
        /// Used for file matching tests
        /// MSBuild does not accept forward slashes on rooted paths, so those are returned unchanged
        /// </summary>
        internal static string ToForwardSlash(string path) =>
            Path.IsPathRooted(path)
                ? path
                : path.ToSlash();

        internal class ElementLocationComparerIgnoringType : IEqualityComparer<ElementLocation>
        {
            public bool Equals(ElementLocation x, ElementLocation y)
            {
                if (x == null)
                {
                    return y == null;
                }

                if (x.Line != y.Line || x.Column != y.Column)
                {
                    return false;
                }

                if (!string.Equals(x.File, y.File, StringComparison.OrdinalIgnoreCase))
                {
                    return false;
                }

                return true;
            }

            public int GetHashCode(ElementLocation obj)
            {
                return obj.Line.GetHashCode() ^ obj.Column.GetHashCode() ^ obj.File.GetHashCode();
            }
        }

        internal class BuildManagerSession : IDisposable
        {
            private readonly TestEnvironment _env;
            private readonly BuildManager _buildManager;
            private bool _disposed;

            public MockLogger Logger { get; set; }

            public BuildManagerSession(
                TestEnvironment env,
                BuildParameters buildParameters = null,
                bool enableNodeReuse = false,
                IEnumerable<BuildManager.DeferredBuildMessage> deferredMessages = null)
            {
                _env = env;

                Logger = new MockLogger(_env.Output);
                var loggers = new[] { Logger };

                var actualBuildParameters = buildParameters ?? new BuildParameters();

                actualBuildParameters.Loggers = actualBuildParameters.Loggers == null
                    ? loggers
                    : actualBuildParameters.Loggers.Concat(loggers).ToArray();

                actualBuildParameters.ShutdownInProcNodeOnBuildFinish = true;
                actualBuildParameters.EnableNodeReuse = enableNodeReuse;

                _buildManager = new BuildManager();
                _buildManager.BeginBuild(actualBuildParameters, deferredMessages);
            }

            public BuildResult BuildProjectFile(
                string projectFile,
                string[] entryTargets = null,
                Dictionary<string, string> globalProperties = null)
            {
                var buildTask = BuildProjectFileAsync(projectFile, entryTargets, globalProperties);
                return buildTask.Result;
            }

            public async Task<BuildResult> BuildProjectFileAsync(
                string projectFile,
                string[] entryTargets = null,
                Dictionary<string, string> globalProperties = null)
            {
                var buildRequestData = new BuildRequestData(
                    projectFile,
                    globalProperties ?? new Dictionary<string, string>(),
                    MSBuildConstants.CurrentToolsVersion,
                    entryTargets ?? Array.Empty<string>(),
                    null);
                return await BuildAsync(buildRequestData);
            }

            public async Task<BuildResult> BuildAsync(BuildRequestData requestData)
            {
                var completion = new TaskCompletionSource<BuildResult>();

                _buildManager.PendBuildRequest(requestData).ExecuteAsync(submission =>
                {
                    completion.SetResult(submission.BuildResult);
                }, null);

                return await completion.Task;
            }

            public BuildResult Build(BuildRequestData requestData) => _buildManager.BuildRequest(requestData);

            public GraphBuildResult BuildGraphSubmission(GraphBuildRequestData requestData) => _buildManager.BuildRequest(requestData);

            public GraphBuildResult BuildGraph(ProjectGraph graph, string[] entryTargets = null)
                => _buildManager.BuildRequest(new GraphBuildRequestData(graph, entryTargets ?? Array.Empty<string>()));

            public void Dispose()
            {
                if (_disposed)
                {
                    return;
                }

                _disposed = true;

                _buildManager.EndBuild();
                _buildManager.Dispose();
            }
        }

        internal sealed class LoggingDirectoryCacheFactory : IDirectoryCacheFactory
        {
            public List<LoggingDirectoryCache> DirectoryCaches { get; } = new();

            public IDirectoryCache GetDirectoryCacheForEvaluation(int evaluationId)
            {
                var directoryCache = new LoggingDirectoryCache(evaluationId);
                DirectoryCaches.Add(directoryCache);
                return directoryCache;
            }
        }

        internal sealed class LoggingDirectoryCache : IDirectoryCache
        {
            internal int EvaluationId { get; }

            public ConcurrentDictionary<string, int> ExistenceChecks { get; } = new();
            public ConcurrentDictionary<string, int> Enumerations { get; } = new();

            public LoggingDirectoryCache(int evaluationId)
            {
                EvaluationId = evaluationId;
            }

            public bool DirectoryExists(string path)
            {
                IncrementExistenceChecks(path);
                return Directory.Exists(path);
            }

            public bool FileExists(string path)
            {
                IncrementExistenceChecks(path);
                return File.Exists(path);
            }

            public IEnumerable<TResult> EnumerateDirectories<TResult>(string path, string pattern, FindPredicate predicate, FindTransform<TResult> transform)
            {
                IncrementEnumerations(path);
                return Enumerable.Empty<TResult>();
            }

            public IEnumerable<TResult> EnumerateFiles<TResult>(string path, string pattern, FindPredicate predicate, FindTransform<TResult> transform)
            {
                IncrementEnumerations(path);
                return Enumerable.Empty<TResult>();
            }

            private void IncrementExistenceChecks(string path)
            {
                ExistenceChecks.AddOrUpdate(path, p => 1, (p, c) => c + 1);
            }

            private void IncrementEnumerations(string path)
            {
                Enumerations.AddOrUpdate(path, p => 1, (p, c) => c + 1);
            }
        }

        internal class LoggingFileSystem : MSBuildFileSystemBase
        {
            private int _fileSystemCalls;

            public int FileSystemCalls => _fileSystemCalls;

            public ConcurrentDictionary<string, int> ExistenceChecks { get; } = new ConcurrentDictionary<string, int>();

            public override TextReader ReadFile(string path)
            {
                IncrementCalls(ref _fileSystemCalls);

                return base.ReadFile(path);
            }

            public override Stream GetFileStream(string path, FileMode mode, FileAccess access, FileShare share)
            {
                IncrementCalls(ref _fileSystemCalls);

                return base.GetFileStream(path, mode, access, share);
            }

            public override string ReadFileAllText(string path)
            {
                IncrementCalls(ref _fileSystemCalls);

                return base.ReadFileAllText(path);
            }

            public override byte[] ReadFileAllBytes(string path)
            {
                IncrementCalls(ref _fileSystemCalls);

                return base.ReadFileAllBytes(path);
            }

            public override IEnumerable<string> EnumerateFiles(
                string path,
                string searchPattern = "*",
                SearchOption searchOption = SearchOption.TopDirectoryOnly)
            {
                IncrementCalls(ref _fileSystemCalls);

                return base.EnumerateFiles(path, searchPattern, searchOption);
            }

            public override IEnumerable<string> EnumerateDirectories(
                string path,
                string searchPattern = "*",
                SearchOption searchOption = SearchOption.TopDirectoryOnly)
            {
                IncrementCalls(ref _fileSystemCalls);

                return base.EnumerateDirectories(path, searchPattern, searchOption);
            }

            public override IEnumerable<string> EnumerateFileSystemEntries(
                string path,
                string searchPattern = "*",
                SearchOption searchOption = SearchOption.TopDirectoryOnly)
            {
                IncrementCalls(ref _fileSystemCalls);

                return base.EnumerateFileSystemEntries(path, searchPattern, searchOption);
            }

            public override FileAttributes GetAttributes(string path)
            {
                IncrementCalls(ref _fileSystemCalls);

                return base.GetAttributes(path);
            }

            public override DateTime GetLastWriteTimeUtc(string path)
            {
                IncrementCalls(ref _fileSystemCalls);

                return base.GetLastWriteTimeUtc(path);
            }

            public override bool DirectoryExists(string path)
            {
                IncrementCalls(ref _fileSystemCalls);
                IncrementExistenceChecks(path);

                return base.DirectoryExists(path);
            }

            public override bool FileExists(string path)
            {
                IncrementCalls(ref _fileSystemCalls);
                IncrementExistenceChecks(path);

                return base.FileExists(path);
            }

            private int _fileOrDirectoryExistsCalls;
            public int FileOrDirectoryExistsCalls => _fileOrDirectoryExistsCalls;

            public override bool FileOrDirectoryExists(string path)
            {
                IncrementCalls(ref _fileSystemCalls);
                IncrementCalls(ref _fileOrDirectoryExistsCalls);
                IncrementExistenceChecks(path);

                return base.FileOrDirectoryExists(path);
            }

            private void IncrementCalls(ref int incremented)
            {
                Interlocked.Increment(ref incremented);
            }

            private void IncrementExistenceChecks(string path)
            {
                ExistenceChecks.AddOrUpdate(path, p => 1, (p, c) => c + 1);
            }
        }
    }
}<|MERGE_RESOLUTION|>--- conflicted
+++ resolved
@@ -1360,15 +1360,11 @@
             }
         }
 
-<<<<<<< HEAD
-        public static BuildResult BuildProjectFileUsingBuildManager(string projectFile, MockLogger logger = null, BuildParameters parameters = null, string[] targetsToBuild = null)
-=======
         public static BuildResult BuildProjectFileUsingBuildManager(
             string projectFile,
             MockLogger logger = null,
             BuildParameters parameters = null,
-            List<string> defaultTargets = null)
->>>>>>> fc3ab4c5
+            IList<string> targetsToBuild = null)
         {
             using (var buildManager = new BuildManager())
             {
@@ -1385,11 +1381,7 @@
                     projectFile,
                     new Dictionary<string, string>(),
                     MSBuildConstants.CurrentToolsVersion,
-<<<<<<< HEAD
-                    targetsToBuild ?? Array.Empty<string>(),
-=======
-                    defaultTargets?.ToArray() ?? Array.Empty<string>(),
->>>>>>> fc3ab4c5
+                    targetsToBuild?.ToArray() ?? Array.Empty<string>(),
                     null);
 
                 var result = buildManager.Build(
