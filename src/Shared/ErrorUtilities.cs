﻿// Licensed to the .NET Foundation under one or more agreements.
// The .NET Foundation licenses this file to you under the MIT license.

using System;
using System.Collections.Generic;
using System.Diagnostics;
using System.Globalization;
using System.IO;
using System.Threading;
using Microsoft.Build.Framework;

#nullable disable

#if BUILDINGAPPXTASKS
namespace Microsoft.Build.AppxPackage.Shared
#else
namespace Microsoft.Build.Shared
#endif
{
    /// <summary>
    /// This class contains methods that are useful for error checking and validation.
    /// </summary>
    internal static class ErrorUtilities
    {
        private static readonly bool s_enableMSBuildDebugTracing = !String.IsNullOrEmpty(Environment.GetEnvironmentVariable("MSBUILDENABLEDEBUGTRACING"));

        public static void DebugTraceMessage(string category, string formatstring, params object[] parameters)
        {
            if (s_enableMSBuildDebugTracing)
            {
                if (parameters != null)
                {
                    Trace.WriteLine(String.Format(CultureInfo.CurrentCulture, formatstring, parameters), category);
                }
                else
                {
                    Trace.WriteLine(formatstring, category);
                }
            }
        }

#if !BUILDINGAPPXTASKS

        internal static void VerifyThrowInternalError(bool condition, string message, params object[] args)
        {
            if (!condition)
            {
                ThrowInternalError(message, args);
            }
        }

        /// <summary>
        /// Throws InternalErrorException.
        /// This is only for situations that would mean that there is a bug in MSBuild itself.
        /// </summary>
        internal static void ThrowInternalError(string message, params object[] args)
        {
            throw new InternalErrorException(ResourceUtilities.FormatString(message, args));
        }

        /// <summary>
        /// Throws InternalErrorException.
        /// This is only for situations that would mean that there is a bug in MSBuild itself.
        /// </summary>
        internal static void ThrowInternalError(string message, Exception innerException, params object[] args)
        {
            throw new InternalErrorException(ResourceUtilities.FormatString(message, args), innerException);
        }

        /// <summary>
        /// Throws InternalErrorException.
        /// Indicates the code path followed should not have been possible.
        /// This is only for situations that would mean that there is a bug in MSBuild itself.
        /// </summary>
        internal static void ThrowInternalErrorUnreachable()
        {
            throw new InternalErrorException("Unreachable?");
        }

        /// <summary>
        /// Throws InternalErrorException.
        /// Indicates the code path followed should not have been possible.
        /// This is only for situations that would mean that there is a bug in MSBuild itself.
        /// </summary>
        internal static void VerifyThrowInternalErrorUnreachable(bool condition)
        {
            if (!condition)
            {
                ThrowInternalErrorUnreachable();
            }
        }

        /// <summary>
        /// Throws InternalErrorException.
        /// Indicates the code path followed should not have been possible.
        /// This is only for situations that would mean that there is a bug in MSBuild itself.
        /// </summary>
        internal static void ThrowIfTypeDoesNotImplementToString(object param)
        {
#if DEBUG
            // Check it has a real implementation of ToString()
            if (String.Equals(param.GetType().ToString(), param.ToString(), StringComparison.Ordinal))
            {
                ThrowInternalError("This type does not implement ToString() properly {0}", param.GetType().FullName);
            }
#endif
        }

        /// <summary>
        /// Helper to throw an InternalErrorException when the specified parameter is null.
        /// This should be used ONLY if this would indicate a bug in MSBuild rather than
        /// anything caused by user action.
        /// </summary>
        /// <param name="parameter">The value of the argument.</param>
        /// <param name="parameterName">Parameter that should not be null</param>
        internal static void VerifyThrowInternalNull(object parameter, string parameterName)
        {
            if (parameter == null)
            {
                ThrowInternalError("{0} unexpectedly null", parameterName);
            }
        }

        /// <summary>
        /// Helper to throw an InternalErrorException when a lock on the specified object is not already held.
        /// This should be used ONLY if this would indicate a bug in MSBuild rather than
        /// anything caused by user action.
        /// </summary>
        /// <param name="locker">The object that should already have been used as a lock.</param>
        internal static void VerifyThrowInternalLockHeld(object locker)
        {
#if !CLR2COMPATIBILITY
            if (!Monitor.IsEntered(locker))
            {
                ThrowInternalError("Lock should already have been taken");
            }
#endif
        }

        /// <summary>
        /// Helper to throw an InternalErrorException when the specified parameter is null or zero length.
        /// This should be used ONLY if this would indicate a bug in MSBuild rather than
        /// anything caused by user action.
        /// </summary>
        /// <param name="parameterValue">The value of the argument.</param>
        /// <param name="parameterName">Parameter that should not be null or zero length</param>
        internal static void VerifyThrowInternalLength(string parameterValue, string parameterName)
        {
            VerifyThrowInternalNull(parameterValue, parameterName);

            if (parameterValue.Length == 0)
            {
                ThrowInternalError("{0} unexpectedly empty", parameterName);
            }
        }

        public static void VerifyThrowInternalLength<T>(T[] parameterValue, string parameterName)
        {
            VerifyThrowInternalNull(parameterValue, parameterName);

            if (parameterValue.Length == 0)
            {
                ThrowInternalError("{0} unexpectedly empty", parameterName);
            }
        }

        /// <summary>
        /// Helper to throw an InternalErrorException when the specified parameter is not a rooted path.
        /// This should be used ONLY if this would indicate a bug in MSBuild rather than
        /// anything caused by user action.
        /// </summary>
        /// <param name="value">Parameter that should be a rooted path.</param>
        internal static void VerifyThrowInternalRooted(string value)
        {
            if (!Path.IsPathRooted(value))
            {
                ThrowInternalError("{0} unexpectedly not a rooted path", value);
            }
        }

        /// <summary>
        /// This method should be used in places where one would normally put
        /// an "assert". It should be used to validate that our assumptions are
        /// true, where false would indicate that there must be a bug in our
        /// code somewhere. This should not be used to throw errors based on bad
        /// user input or anything that the user did wrong.
        /// </summary>
        internal static void VerifyThrow(bool condition, string unformattedMessage)
        {
            if (!condition)
            {
                ThrowInternalError(unformattedMessage, null, null);
            }
        }

        /// <summary>
        /// Overload for one string format argument.
        /// </summary>
        internal static void VerifyThrow(bool condition, string unformattedMessage, object arg0)
        {
            if (!condition)
            {
                ThrowInternalError(unformattedMessage, arg0);
            }
        }

        /// <summary>
        /// Overload for two string format arguments.
        /// </summary>
        internal static void VerifyThrow(bool condition, string unformattedMessage, object arg0, object arg1)
        {
            if (!condition)
            {
                ThrowInternalError(unformattedMessage, arg0, arg1);
            }
        }

        /// <summary>
        /// Overload for three string format arguments.
        /// </summary>
        internal static void VerifyThrow(bool condition, string unformattedMessage, object arg0, object arg1, object arg2)
        {
            if (!condition)
            {
                ThrowInternalError(unformattedMessage, arg0, arg1, arg2);
            }
        }

        /// <summary>
        /// Overload for four string format arguments.
        /// </summary>
        internal static void VerifyThrow(bool condition, string unformattedMessage, object arg0, object arg1, object arg2, object arg3)
        {
            if (!condition)
            {
                ThrowInternalError(unformattedMessage, arg0, arg1, arg2, arg3);
            }
        }

        /// <summary>
        /// Throws an InvalidOperationException with the specified resource string
        /// </summary>
        /// <param name="resourceName">Resource to use in the exception</param>
        /// <param name="args">Formatting args.</param>
        internal static void ThrowInvalidOperation(string resourceName, params object[] args)
        {
<<<<<<< HEAD
            if (s_throwExceptions)
            {
                throw new InvalidOperationException(ResourceUtilities.FormatResourceStringStripCodeAndKeyword(resourceName, args));
            }
=======
            throw new InvalidOperationException(ResourceUtilities.FormatResourceStringStripCodeAndKeyword(resourceName, args));
>>>>>>> af9824d6
        }

        /// <summary>
        /// Throws an InvalidOperationException if the given condition is false.
        /// </summary>
        internal static void VerifyThrowInvalidOperation(bool condition, string resourceName)
        {
<<<<<<< HEAD
#if DEBUG
            ResourceUtilities.VerifyResourceStringExists(resourceName);
#endif
=======
            ResourceUtilities.VerifyResourceStringExists(resourceName);
>>>>>>> af9824d6
            if (!condition)
            {
                ThrowInvalidOperation(resourceName, null);
            }
        }

        /// <summary>
        /// Overload for one string format argument.
        /// </summary>
        internal static void VerifyThrowInvalidOperation(bool condition, string resourceName, object arg0)
        {
<<<<<<< HEAD
#if DEBUG
            ResourceUtilities.VerifyResourceStringExists(resourceName);
#endif
=======
            ResourceUtilities.VerifyResourceStringExists(resourceName);
>>>>>>> af9824d6
            // PERF NOTE: check the condition here instead of pushing it into
            // the ThrowInvalidOperation() method, because that method always
            // allocates memory for its variable array of arguments
            if (!condition)
            {
                ThrowInvalidOperation(resourceName, arg0);
            }
        }

        /// <summary>
        /// Overload for two string format arguments.
        /// </summary>
        internal static void VerifyThrowInvalidOperation(bool condition, string resourceName, object arg0, object arg1)
        {
<<<<<<< HEAD
#if DEBUG
            ResourceUtilities.VerifyResourceStringExists(resourceName);
#endif
=======
            ResourceUtilities.VerifyResourceStringExists(resourceName);
>>>>>>> af9824d6
            // PERF NOTE: check the condition here instead of pushing it into
            // the ThrowInvalidOperation() method, because that method always
            // allocates memory for its variable array of arguments
            if (!condition)
            {
                ThrowInvalidOperation(resourceName, arg0, arg1);
            }
        }

        /// <summary>
        /// Overload for three string format arguments.
        /// </summary>
        internal static void VerifyThrowInvalidOperation(bool condition, string resourceName, object arg0, object arg1, object arg2)
        {
<<<<<<< HEAD
#if DEBUG
            ResourceUtilities.VerifyResourceStringExists(resourceName);
#endif
=======
            ResourceUtilities.VerifyResourceStringExists(resourceName);
>>>>>>> af9824d6
            // PERF NOTE: check the condition here instead of pushing it into
            // the ThrowInvalidOperation() method, because that method always
            // allocates memory for its variable array of arguments
            if (!condition)
            {
                ThrowInvalidOperation(resourceName, arg0, arg1, arg2);
            }
        }

        /// <summary>
        /// Overload for four string format arguments.
        /// </summary>
        internal static void VerifyThrowInvalidOperation(bool condition, string resourceName, object arg0, object arg1, object arg2, object arg3)
        {
<<<<<<< HEAD
#if DEBUG
            ResourceUtilities.VerifyResourceStringExists(resourceName);
#endif
=======
            ResourceUtilities.VerifyResourceStringExists(resourceName);

>>>>>>> af9824d6
            // PERF NOTE: check the condition here instead of pushing it into
            // the ThrowInvalidOperation() method, because that method always
            // allocates memory for its variable array of arguments
            if (!condition)
            {
                ThrowInvalidOperation(resourceName, arg0, arg1, arg2, arg3);
            }
        }

        /// <summary>
        /// Throws an ArgumentException that can include an inner exception.
        ///
        /// PERF WARNING: calling a method that takes a variable number of arguments
        /// is expensive, because memory is allocated for the array of arguments -- do
        /// not call this method repeatedly in performance-critical scenarios
        /// </summary>
        internal static void ThrowArgument(string resourceName, params object[] args)
        {
            ThrowArgument(null, resourceName, args);
        }

        /// <summary>
        /// Throws an ArgumentException that can include an inner exception.
        ///
        /// PERF WARNING: calling a method that takes a variable number of arguments
        /// is expensive, because memory is allocated for the array of arguments -- do
        /// not call this method repeatedly in performance-critical scenarios
        /// </summary>
        /// <remarks>
        /// This method is thread-safe.
        /// </remarks>
        /// <param name="innerException">Can be null.</param>
        /// <param name="resourceName"></param>
        /// <param name="args"></param>
        internal static void ThrowArgument(Exception innerException, string resourceName, params object[] args)
        {
<<<<<<< HEAD
            if (s_throwExceptions)
            {
                throw new ArgumentException(ResourceUtilities.FormatResourceStringStripCodeAndKeyword(resourceName, args), innerException);
            }
=======
            throw new ArgumentException(ResourceUtilities.FormatResourceStringStripCodeAndKeyword(resourceName, args), innerException);
>>>>>>> af9824d6
        }

        /// <summary>
        /// Throws an ArgumentException if the given condition is false.
        /// </summary>
        internal static void VerifyThrowArgument(bool condition, string resourceName)
        {
            VerifyThrowArgument(condition, null, resourceName);
        }

        /// <summary>
        /// Overload for one string format argument.
        /// </summary>
        internal static void VerifyThrowArgument(bool condition, string resourceName, object arg0)
        {
            VerifyThrowArgument(condition, null, resourceName, arg0);
        }

        /// <summary>
        /// Overload for two string format arguments.
        /// </summary>
        internal static void VerifyThrowArgument(bool condition, string resourceName, object arg0, object arg1)
        {
            VerifyThrowArgument(condition, null, resourceName, arg0, arg1);
        }

        /// <summary>
        /// Overload for three string format arguments.
        /// </summary>
        internal static void VerifyThrowArgument(bool condition, string resourceName, object arg0, object arg1, object arg2)
        {
            VerifyThrowArgument(condition, null, resourceName, arg0, arg1, arg2);
        }

        /// <summary>
        /// Overload for four string format arguments.
        /// </summary>
        internal static void VerifyThrowArgument(bool condition, string resourceName, object arg0, object arg1, object arg2, object arg3)
        {
            VerifyThrowArgument(condition, null, resourceName, arg0, arg1, arg2, arg3);
        }

        /// <summary>
        /// Throws an ArgumentException that includes an inner exception, if
        /// the given condition is false.
        /// </summary>
        /// <param name="condition"></param>
        /// <param name="innerException">Can be null.</param>
        /// <param name="resourceName"></param>
        internal static void VerifyThrowArgument(bool condition, Exception innerException, string resourceName)
        {
<<<<<<< HEAD
#if DEBUG
            ResourceUtilities.VerifyResourceStringExists(resourceName);
#endif
=======
            ResourceUtilities.VerifyResourceStringExists(resourceName);
>>>>>>> af9824d6
            if (!condition)
            {
                ThrowArgument(innerException, resourceName, null);
            }
        }

        /// <summary>
        /// Overload for one string format argument.
        /// </summary>
        internal static void VerifyThrowArgument(bool condition, Exception innerException, string resourceName, object arg0)
        {
<<<<<<< HEAD
#if DEBUG
            ResourceUtilities.VerifyResourceStringExists(resourceName);
#endif
            // PERF NOTE: check the condition here instead of pushing it into
            // the ThrowArgument() method, because that method always allocates
            // memory for its variable array of arguments
=======
            ResourceUtilities.VerifyResourceStringExists(resourceName);

>>>>>>> af9824d6
            if (!condition)
            {
                ThrowArgument(innerException, resourceName, arg0);
            }
        }

        /// <summary>
        /// Overload for two string format arguments.
        /// </summary>
        internal static void VerifyThrowArgument(bool condition, Exception innerException, string resourceName, object arg0, object arg1)
        {
<<<<<<< HEAD
#if DEBUG
            ResourceUtilities.VerifyResourceStringExists(resourceName);
#endif
            // PERF NOTE: check the condition here instead of pushing it into
            // the ThrowArgument() method, because that method always allocates
            // memory for its variable array of arguments
=======
            ResourceUtilities.VerifyResourceStringExists(resourceName);

>>>>>>> af9824d6
            if (!condition)
            {
                ThrowArgument(innerException, resourceName, arg0, arg1);
            }
        }

        /// <summary>
        /// Overload for three string format arguments.
        /// </summary>
        internal static void VerifyThrowArgument(bool condition, Exception innerException, string resourceName, object arg0, object arg1, object arg2)
        {
<<<<<<< HEAD
#if DEBUG
            ResourceUtilities.VerifyResourceStringExists(resourceName);
#endif
            // PERF NOTE: check the condition here instead of pushing it into
            // the ThrowArgument() method, because that method always allocates
            // memory for its variable array of arguments
=======
            ResourceUtilities.VerifyResourceStringExists(resourceName);

>>>>>>> af9824d6
            if (!condition)
            {
                ThrowArgument(innerException, resourceName, arg0, arg1, arg2);
            }
        }

        /// <summary>
        /// Overload for four string format arguments.
        /// </summary>
        internal static void VerifyThrowArgument(bool condition, Exception innerException, string resourceName, object arg0, object arg1, object arg2, object arg3)
        {
<<<<<<< HEAD
#if DEBUG
            ResourceUtilities.VerifyResourceStringExists(resourceName);
#endif
            // PERF NOTE: check the condition here instead of pushing it into
            // the ThrowArgument() method, because that method always allocates
            // memory for its variable array of arguments
=======
            ResourceUtilities.VerifyResourceStringExists(resourceName);

>>>>>>> af9824d6
            if (!condition)
            {
                ThrowArgument(innerException, resourceName, arg0, arg1, arg2, arg3);
            }
        }

        /// <summary>
        /// Throws an argument out of range exception.
        /// </summary>
        internal static void ThrowArgumentOutOfRange(string parameterName)
        {
            throw new ArgumentOutOfRangeException(parameterName);
        }

        /// <summary>
        /// Throws an ArgumentOutOfRangeException using the given parameter name
        /// if the condition is false.
        /// </summary>
        internal static void VerifyThrowArgumentOutOfRange(bool condition, string parameterName)
        {
            if (!condition)
            {
                ThrowArgumentOutOfRange(parameterName);
            }
        }

        /// <summary>
        /// Throws an ArgumentNullException if the given string parameter is null
        /// and ArgumentException if it has zero length.
        /// </summary>
        internal static void VerifyThrowArgumentLength(string parameter, string parameterName)
        {
            VerifyThrowArgumentNull(parameter, parameterName);

            if (parameter.Length == 0)
            {
                ThrowArgumentLength(parameterName);
            }
        }

#if !CLR2COMPATIBILITY
        /// <summary>
        /// Throws an ArgumentNullException if the given collection is null
        /// and ArgumentException if it has zero length.
        /// </summary>
        internal static void VerifyThrowArgumentLength<T>(IReadOnlyCollection<T> parameter, string parameterName)
        {
            VerifyThrowArgumentNull(parameter, parameterName);

            if (parameter.Count == 0)
            {
                ThrowArgumentLength(parameterName);
            }
        }

        /// <summary>
        /// Throws an ArgumentException if the given collection is not null but of zero length.
        /// </summary>
        internal static void VerifyThrowArgumentLengthIfNotNull<T>(IReadOnlyCollection<T> parameter, string parameterName)
        {
            if (parameter?.Count == 0)
            {
                ThrowArgumentLength(parameterName);
            }
        }
#endif
        private static void ThrowArgumentLength(string parameterName)
        {
<<<<<<< HEAD
            if (s_throwExceptions)
            {
                throw new ArgumentException(ResourceUtilities.FormatResourceStringStripCodeAndKeyword("Shared.ParameterCannotHaveZeroLength", parameterName));
            }
=======
            throw new ArgumentException(ResourceUtilities.FormatResourceStringStripCodeAndKeyword("Shared.ParameterCannotHaveZeroLength", parameterName));
>>>>>>> af9824d6
        }

        /// <summary>
        /// Throws an ArgumentNullException if the given string parameter is null
        /// and ArgumentException if it has zero length.
        /// </summary>
        internal static void VerifyThrowArgumentInvalidPath(string parameter, string parameterName)
        {
            VerifyThrowArgumentNull(parameter, parameterName);

            if (FileUtilities.PathIsInvalid(parameter))
            {
                ThrowArgument("Shared.ParameterCannotHaveInvalidPathChars", parameterName, parameter);
            }
        }

        /// <summary>
        /// Throws an ArgumentException if the string has zero length, unless it is
        /// null, in which case no exception is thrown.
        /// </summary>
        internal static void VerifyThrowArgumentLengthIfNotNull(string parameter, string parameterName)
        {
            if (parameter?.Length == 0)
            {
                ThrowArgumentLength(parameterName);
            }
        }

        /// <summary>
        /// Throws an ArgumentNullException if the given parameter is null.
        /// </summary>
        internal static void VerifyThrowArgumentNull(object parameter, string parameterName)
        {
            VerifyThrowArgumentNull(parameter, parameterName, "Shared.ParameterCannotBeNull");
        }

        /// <summary>
        /// Throws an ArgumentNullException if the given parameter is null.
        /// </summary>
        internal static void VerifyThrowArgumentNull(object parameter, string parameterName, string resourceName)
        {
<<<<<<< HEAD
#if DEBUG
            ResourceUtilities.VerifyResourceStringExists(resourceName);
#endif
            if (parameter == null)
            {
                ThrowArgumentNull(parameterName, resourceName);
            }
        }

        internal static void ThrowArgumentNull(string parameterName, string resourceName)
        {
            if (s_throwExceptions)
=======
            ResourceUtilities.VerifyResourceStringExists(resourceName);
            if (parameter == null)
>>>>>>> af9824d6
            {
                ThrowArgumentNull(parameterName, resourceName);
            }
        }

        internal static void ThrowArgumentNull(string parameterName, string resourceName)
        {
            // Most ArgumentNullException overloads append its own rather clunky multi-line message. So use the one overload that doesn't.
            throw new ArgumentNullException(ResourceUtilities.FormatResourceStringStripCodeAndKeyword(resourceName, parameterName), (Exception)null);
        }

        /// <summary>
        /// Verifies the given arrays are not null and have the same length
        /// </summary>
        internal static void VerifyThrowArgumentArraysSameLength(Array parameter1, Array parameter2, string parameter1Name, string parameter2Name)
        {
            VerifyThrowArgumentNull(parameter1, parameter1Name);
            VerifyThrowArgumentNull(parameter2, parameter2Name);

            if (parameter1.Length != parameter2.Length)
            {
                ThrowArgument("Shared.ParametersMustHaveTheSameLength", parameter1Name, parameter2Name);
            }
        }

        internal static void VerifyThrowObjectDisposed(bool condition, string objectName)
        {
<<<<<<< HEAD
            if (s_throwExceptions && !condition)
            {
                throw new ObjectDisposedException(objectName);
=======
            if (!condition)
            {
                ThrowObjectDisposed(objectName);
>>>>>>> af9824d6
            }
        }

        internal static void ThrowObjectDisposed(string objectName)
        {
            throw new ObjectDisposedException(objectName);
        }
#endif
    }
}<|MERGE_RESOLUTION|>--- conflicted
+++ resolved
@@ -244,14 +244,7 @@
         /// <param name="args">Formatting args.</param>
         internal static void ThrowInvalidOperation(string resourceName, params object[] args)
         {
-<<<<<<< HEAD
-            if (s_throwExceptions)
-            {
-                throw new InvalidOperationException(ResourceUtilities.FormatResourceStringStripCodeAndKeyword(resourceName, args));
-            }
-=======
             throw new InvalidOperationException(ResourceUtilities.FormatResourceStringStripCodeAndKeyword(resourceName, args));
->>>>>>> af9824d6
         }
 
         /// <summary>
@@ -259,13 +252,7 @@
         /// </summary>
         internal static void VerifyThrowInvalidOperation(bool condition, string resourceName)
         {
-<<<<<<< HEAD
-#if DEBUG
-            ResourceUtilities.VerifyResourceStringExists(resourceName);
-#endif
-=======
-            ResourceUtilities.VerifyResourceStringExists(resourceName);
->>>>>>> af9824d6
+            ResourceUtilities.VerifyResourceStringExists(resourceName);
             if (!condition)
             {
                 ThrowInvalidOperation(resourceName, null);
@@ -277,13 +264,7 @@
         /// </summary>
         internal static void VerifyThrowInvalidOperation(bool condition, string resourceName, object arg0)
         {
-<<<<<<< HEAD
-#if DEBUG
-            ResourceUtilities.VerifyResourceStringExists(resourceName);
-#endif
-=======
-            ResourceUtilities.VerifyResourceStringExists(resourceName);
->>>>>>> af9824d6
+            ResourceUtilities.VerifyResourceStringExists(resourceName);
             // PERF NOTE: check the condition here instead of pushing it into
             // the ThrowInvalidOperation() method, because that method always
             // allocates memory for its variable array of arguments
@@ -298,13 +279,7 @@
         /// </summary>
         internal static void VerifyThrowInvalidOperation(bool condition, string resourceName, object arg0, object arg1)
         {
-<<<<<<< HEAD
-#if DEBUG
-            ResourceUtilities.VerifyResourceStringExists(resourceName);
-#endif
-=======
-            ResourceUtilities.VerifyResourceStringExists(resourceName);
->>>>>>> af9824d6
+            ResourceUtilities.VerifyResourceStringExists(resourceName);
             // PERF NOTE: check the condition here instead of pushing it into
             // the ThrowInvalidOperation() method, because that method always
             // allocates memory for its variable array of arguments
@@ -319,13 +294,7 @@
         /// </summary>
         internal static void VerifyThrowInvalidOperation(bool condition, string resourceName, object arg0, object arg1, object arg2)
         {
-<<<<<<< HEAD
-#if DEBUG
-            ResourceUtilities.VerifyResourceStringExists(resourceName);
-#endif
-=======
-            ResourceUtilities.VerifyResourceStringExists(resourceName);
->>>>>>> af9824d6
+            ResourceUtilities.VerifyResourceStringExists(resourceName);
             // PERF NOTE: check the condition here instead of pushing it into
             // the ThrowInvalidOperation() method, because that method always
             // allocates memory for its variable array of arguments
@@ -340,14 +309,8 @@
         /// </summary>
         internal static void VerifyThrowInvalidOperation(bool condition, string resourceName, object arg0, object arg1, object arg2, object arg3)
         {
-<<<<<<< HEAD
-#if DEBUG
-            ResourceUtilities.VerifyResourceStringExists(resourceName);
-#endif
-=======
-            ResourceUtilities.VerifyResourceStringExists(resourceName);
-
->>>>>>> af9824d6
+            ResourceUtilities.VerifyResourceStringExists(resourceName);
+
             // PERF NOTE: check the condition here instead of pushing it into
             // the ThrowInvalidOperation() method, because that method always
             // allocates memory for its variable array of arguments
@@ -384,14 +347,7 @@
         /// <param name="args"></param>
         internal static void ThrowArgument(Exception innerException, string resourceName, params object[] args)
         {
-<<<<<<< HEAD
-            if (s_throwExceptions)
-            {
-                throw new ArgumentException(ResourceUtilities.FormatResourceStringStripCodeAndKeyword(resourceName, args), innerException);
-            }
-=======
             throw new ArgumentException(ResourceUtilities.FormatResourceStringStripCodeAndKeyword(resourceName, args), innerException);
->>>>>>> af9824d6
         }
 
         /// <summary>
@@ -443,13 +399,7 @@
         /// <param name="resourceName"></param>
         internal static void VerifyThrowArgument(bool condition, Exception innerException, string resourceName)
         {
-<<<<<<< HEAD
-#if DEBUG
-            ResourceUtilities.VerifyResourceStringExists(resourceName);
-#endif
-=======
-            ResourceUtilities.VerifyResourceStringExists(resourceName);
->>>>>>> af9824d6
+            ResourceUtilities.VerifyResourceStringExists(resourceName);
             if (!condition)
             {
                 ThrowArgument(innerException, resourceName, null);
@@ -461,17 +411,8 @@
         /// </summary>
         internal static void VerifyThrowArgument(bool condition, Exception innerException, string resourceName, object arg0)
         {
-<<<<<<< HEAD
-#if DEBUG
-            ResourceUtilities.VerifyResourceStringExists(resourceName);
-#endif
-            // PERF NOTE: check the condition here instead of pushing it into
-            // the ThrowArgument() method, because that method always allocates
-            // memory for its variable array of arguments
-=======
-            ResourceUtilities.VerifyResourceStringExists(resourceName);
-
->>>>>>> af9824d6
+            ResourceUtilities.VerifyResourceStringExists(resourceName);
+
             if (!condition)
             {
                 ThrowArgument(innerException, resourceName, arg0);
@@ -483,17 +424,8 @@
         /// </summary>
         internal static void VerifyThrowArgument(bool condition, Exception innerException, string resourceName, object arg0, object arg1)
         {
-<<<<<<< HEAD
-#if DEBUG
-            ResourceUtilities.VerifyResourceStringExists(resourceName);
-#endif
-            // PERF NOTE: check the condition here instead of pushing it into
-            // the ThrowArgument() method, because that method always allocates
-            // memory for its variable array of arguments
-=======
-            ResourceUtilities.VerifyResourceStringExists(resourceName);
-
->>>>>>> af9824d6
+            ResourceUtilities.VerifyResourceStringExists(resourceName);
+
             if (!condition)
             {
                 ThrowArgument(innerException, resourceName, arg0, arg1);
@@ -505,17 +437,8 @@
         /// </summary>
         internal static void VerifyThrowArgument(bool condition, Exception innerException, string resourceName, object arg0, object arg1, object arg2)
         {
-<<<<<<< HEAD
-#if DEBUG
-            ResourceUtilities.VerifyResourceStringExists(resourceName);
-#endif
-            // PERF NOTE: check the condition here instead of pushing it into
-            // the ThrowArgument() method, because that method always allocates
-            // memory for its variable array of arguments
-=======
-            ResourceUtilities.VerifyResourceStringExists(resourceName);
-
->>>>>>> af9824d6
+            ResourceUtilities.VerifyResourceStringExists(resourceName);
+
             if (!condition)
             {
                 ThrowArgument(innerException, resourceName, arg0, arg1, arg2);
@@ -527,17 +450,8 @@
         /// </summary>
         internal static void VerifyThrowArgument(bool condition, Exception innerException, string resourceName, object arg0, object arg1, object arg2, object arg3)
         {
-<<<<<<< HEAD
-#if DEBUG
-            ResourceUtilities.VerifyResourceStringExists(resourceName);
-#endif
-            // PERF NOTE: check the condition here instead of pushing it into
-            // the ThrowArgument() method, because that method always allocates
-            // memory for its variable array of arguments
-=======
-            ResourceUtilities.VerifyResourceStringExists(resourceName);
-
->>>>>>> af9824d6
+            ResourceUtilities.VerifyResourceStringExists(resourceName);
+
             if (!condition)
             {
                 ThrowArgument(innerException, resourceName, arg0, arg1, arg2, arg3);
@@ -606,14 +520,7 @@
 #endif
         private static void ThrowArgumentLength(string parameterName)
         {
-<<<<<<< HEAD
-            if (s_throwExceptions)
-            {
-                throw new ArgumentException(ResourceUtilities.FormatResourceStringStripCodeAndKeyword("Shared.ParameterCannotHaveZeroLength", parameterName));
-            }
-=======
             throw new ArgumentException(ResourceUtilities.FormatResourceStringStripCodeAndKeyword("Shared.ParameterCannotHaveZeroLength", parameterName));
->>>>>>> af9824d6
         }
 
         /// <summary>
@@ -655,23 +562,8 @@
         /// </summary>
         internal static void VerifyThrowArgumentNull(object parameter, string parameterName, string resourceName)
         {
-<<<<<<< HEAD
-#if DEBUG
-            ResourceUtilities.VerifyResourceStringExists(resourceName);
-#endif
+            ResourceUtilities.VerifyResourceStringExists(resourceName);
             if (parameter == null)
-            {
-                ThrowArgumentNull(parameterName, resourceName);
-            }
-        }
-
-        internal static void ThrowArgumentNull(string parameterName, string resourceName)
-        {
-            if (s_throwExceptions)
-=======
-            ResourceUtilities.VerifyResourceStringExists(resourceName);
-            if (parameter == null)
->>>>>>> af9824d6
             {
                 ThrowArgumentNull(parameterName, resourceName);
             }
@@ -699,15 +591,9 @@
 
         internal static void VerifyThrowObjectDisposed(bool condition, string objectName)
         {
-<<<<<<< HEAD
-            if (s_throwExceptions && !condition)
-            {
-                throw new ObjectDisposedException(objectName);
-=======
             if (!condition)
             {
                 ThrowObjectDisposed(objectName);
->>>>>>> af9824d6
             }
         }
 
