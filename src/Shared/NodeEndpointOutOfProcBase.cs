--- conflicted
+++ resolved
@@ -291,16 +291,9 @@
         /// <param name="packet">The packet to be transmitted.</param>
         private void EnqueuePacket(INodePacket packet)
         {
-<<<<<<< HEAD
-            ErrorUtilities.VerifyThrowArgumentNull(packet, "packet");
+            ErrorUtilities.VerifyThrowArgumentNull(packet, nameof(packet));
             ErrorUtilities.VerifyThrow(_packetQueue != null, "packetQueue is null");
             ErrorUtilities.VerifyThrow(_packetAvailable != null, "packetAvailable is null");
-=======
-            ErrorUtilities.VerifyThrowArgumentNull(packet, nameof(packet));
-            ErrorUtilities.VerifyThrow(null != _packetQueue, "packetQueue is null");
-            ErrorUtilities.VerifyThrow(null != _packetAvailable, "packetAvailable is null");
->>>>>>> fd9321ac
-
             _packetQueue.Enqueue(packet);
             _packetAvailable.Set();
         }
