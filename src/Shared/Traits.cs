﻿// Copyright (c) Microsoft. All rights reserved.
// Licensed under the MIT license. See LICENSE file in the project root for full license information.

using System;
using Microsoft.Build.Shared;

namespace Microsoft.Build.Utilities
{
    /// <summary>
    ///     Represents toggleable features of the MSBuild engine
    /// </summary>
    internal class Traits
    {
        private static readonly Traits _instance = new Traits();
        public static Traits Instance
        {
            get
            {
<<<<<<< HEAD
                if (BuildEnvironmentHelper.Instance.RunningTests && Environment.GetEnvironmentVariable("MSBUILDRELOADTRAITSONEACHACCESS") == "1")
=======
                if (BuildEnvironmentHelper.Instance.RunningTests)
>>>>>>> a75c5a9e
                {
                    return new Traits();
                }
                return _instance;
            }
        }

        public Traits()
        {
            EscapeHatches = new EscapeHatches();
        }

        public EscapeHatches EscapeHatches { get; }

        /// <summary>
        /// Do not expand wildcards that match a certain pattern
        /// </summary>
        public readonly bool UseLazyWildCardEvaluation = !string.IsNullOrEmpty(Environment.GetEnvironmentVariable("MsBuildSkipEagerWildCardEvaluationRegexes"));
        public readonly bool LogExpandedWildcards = !string.IsNullOrEmpty(Environment.GetEnvironmentVariable("MSBUILDLOGEXPANDEDWILDCARDS"));

        /// <summary>
        /// Cache file existence for the entire process
        /// </summary>
        public readonly bool CacheFileExistence = !string.IsNullOrEmpty(Environment.GetEnvironmentVariable("MsBuildCacheFileExistence"));

        /// <summary>
        /// Eliminate locking in OpportunisticIntern at the expense of memory
        /// </summary>
        public readonly bool UseSimpleInternConcurrency = !string.IsNullOrEmpty(Environment.GetEnvironmentVariable("MsBuildUseSimpleInternConcurrency"));

        /// <summary>
        /// Cache wildcard expansions for the entire process
        /// </summary>
        public readonly bool MSBuildCacheFileEnumerations = !string.IsNullOrEmpty(Environment.GetEnvironmentVariable("MsBuildCacheFileEnumerations"));

        public readonly bool EnableAllPropertyFunctions = Environment.GetEnvironmentVariable("MSBUILDENABLEALLPROPERTYFUNCTIONS") == "1";

        /// <summary>
        /// Enable restore first functionality in MSBuild.exe
        /// </summary>
        public readonly bool EnableRestoreFirst = Environment.GetEnvironmentVariable("MSBUILDENABLERESTOREFIRST") == "1";

        /// <summary>
        /// Setting the associated environment variable to 1 restores the pre-15.8 single
        /// threaded (slower) copy behavior. Zero implies Int32.MaxValue, less than zero
        /// (default) uses the empirical default in Copy.cs, greater than zero can allow
        /// perf tuning beyond the defaults chosen.
        /// </summary>
        public readonly int CopyTaskParallelism = ParseIntFromEnvironmentVariableOrDefault("MSBUILDCOPYTASKPARALLELISM", -1);

        /// <summary>
        /// Instruct MSBuild to write out the generated "metaproj" file to disk when building a solution file.
        /// </summary>
        public readonly bool EmitSolutionMetaproj = !string.IsNullOrEmpty(Environment.GetEnvironmentVariable("MSBuildEmitSolution"));

        /// <summary>
        /// Log statistics about property functions which require reflection
        /// </summary>
        public readonly bool LogPropertyFunctionsRequiringReflection = !string.IsNullOrEmpty(Environment.GetEnvironmentVariable("MSBuildLogPropertyFunctionsRequiringReflection"));

        private static int ParseIntFromEnvironmentVariableOrDefault(string environmentVariable, int defaultValue)
        {
            return int.TryParse(Environment.GetEnvironmentVariable(environmentVariable), out int result)
                ? result
                : defaultValue;
        }
    }

    internal class EscapeHatches
    {
        /// <summary>
        /// Force whether Project based evaluations should evaluate elements with false conditions.
        /// </summary>
        public readonly bool? EvaluateElementsWithFalseConditionInProjectEvaluation = ParseNullableBoolFromEnvironmentVariable("MSBUILDEVALUATEELEMENTSWITHFALSECONDITIONINPROJECTEVALUATION");

        /// <summary>
        /// Always use the accurate-but-slow CreateFile approach to timestamp extraction.
        /// </summary>
        public readonly bool AlwaysUseContentTimestamp = Environment.GetEnvironmentVariable("MSBUILDALWAYSCHECKCONTENTTIMESTAMP") == "1";

        public readonly bool LogProjectImports = Environment.GetEnvironmentVariable("MSBUILDLOGIMPORTS") == "1";

        /// <summary>
        /// Read information only once per file per ResolveAssemblyReference invocation.
        /// </summary>
        public readonly bool CacheAssemblyInformation = Environment.GetEnvironmentVariable("MSBUILDDONOTCACHERARASSEMBLYINFORMATION") != "1";

        public readonly ProjectInstanceTranslationMode? ProjectInstanceTranslation = ComputeProjectInstanceTranslation();

        /// <summary>
        /// Never use the slow (but more accurate) CreateFile approach to timestamp extraction.
        /// </summary>
        public readonly bool UseSymlinkTimeInsteadOfTargetTime = Environment.GetEnvironmentVariable("MSBUILDUSESYMLINKTIMESTAMP") == "1";

        /// <summary>
        /// Whether or not to ignore imports that are considered empty.  See ProjectRootElement.IsEmptyXmlFile() for more info.
        /// </summary>
        public readonly bool IgnoreEmptyImports = Environment.GetEnvironmentVariable("MSBUILDIGNOREEMPTYIMPORTS") == "1";

        /// <summary>
        /// Whether to to respect the TreatAsLocalProperty parameter on the Project tag. 
        /// </summary>
        public readonly bool IgnoreTreatAsLocalProperty = Environment.GetEnvironmentVariable("MSBUILDIGNORETREATASLOCALPROPERTY") != null;

        /// <summary>
        /// Whether to write information about why we evaluate to debug output.
        /// </summary>
        public readonly bool DebugEvaluation = Environment.GetEnvironmentVariable("MSBUILDDEBUGEVALUATION") != null;

        /// <summary>
        /// Whether to warn when we set a property for the first time, after it was previously used.
        /// </summary>
        public readonly bool WarnOnUninitializedProperty = !String.IsNullOrEmpty(Environment.GetEnvironmentVariable("MSBUILDWARNONUNINITIALIZEDPROPERTY"));

        /// <summary>
        /// MSBUILDUSECASESENSITIVEITEMNAMES is an escape hatch for the fix
        /// for https://github.com/Microsoft/msbuild/issues/1751. It should
        /// be removed (permanently set to false) after establishing that
        /// it's unneeded (at least by the 16.0 timeframe).
        /// </summary>
        public readonly bool UseCaseSensitiveItemNames = Environment.GetEnvironmentVariable("MSBUILDUSECASESENSITIVEITEMNAMES") == "1";

        /// <summary>
        /// Disable the use of any caching when resolving SDKs.
        /// </summary>
        public readonly bool DisableSdkResolutionCache = Environment.GetEnvironmentVariable("MSBUILDDISABLESDKCACHE") == "1";

        /// <summary>
        /// Disable the NuGet-based SDK resolver.
        /// </summary>
        public readonly bool DisableNuGetSdkResolver = Environment.GetEnvironmentVariable("MSBUILDDISABLENUGETSDKRESOLVER") == "1";

        /// <summary>
        /// Enables the user of autorun functionality in CMD.exe on Windows which is disabled by default in MSBuild.
        /// </summary>
        public readonly bool UseAutoRunWhenLaunchingProcessUnderCmd = Environment.GetEnvironmentVariable("MSBUILDUSERAUTORUNINCMD") == "1";

        /// <summary>
        /// Workaround for https://github.com/Microsoft/vstest/issues/1503.
        /// </summary>
        public readonly bool EnsureStdOutForChildNodesIsPrimaryStdout = Environment.GetEnvironmentVariable("MSBUILDENSURESTDOUTFORTASKPROCESSES") == "1";

        private static bool? ParseNullableBoolFromEnvironmentVariable(string environmentVariable)
        {
            var value = Environment.GetEnvironmentVariable(environmentVariable);

            if (string.IsNullOrEmpty(value))
            {
                return null;
            }

            if (bool.TryParse(value, out bool result))
            {
                return result;
            }

            ErrorUtilities.ThrowInternalError($"Environment variable \"{environmentVariable}\" should have values \"true\", \"false\" or undefined");

            return null;
        }

        private static ProjectInstanceTranslationMode? ComputeProjectInstanceTranslation()
        {
            var mode = Environment.GetEnvironmentVariable("MSBUILD_PROJECTINSTANCE_TRANSLATION_MODE");

            if (mode == null)
            {
                return null;
            }

            if (mode.Equals("full", StringComparison.OrdinalIgnoreCase))
            {
                return ProjectInstanceTranslationMode.Full;
            }

            if (mode.Equals("partial", StringComparison.OrdinalIgnoreCase))
            {
                return ProjectInstanceTranslationMode.Partial;
            }

            ErrorUtilities.ThrowInternalError($"Invalid escape hatch for project instance translation: {mode}");

            return null;
        }

        public enum ProjectInstanceTranslationMode
        {
            Full,
            Partial
        }
    }
}<|MERGE_RESOLUTION|>--- conflicted
+++ resolved
@@ -16,11 +16,7 @@
         {
             get
             {
-<<<<<<< HEAD
-                if (BuildEnvironmentHelper.Instance.RunningTests && Environment.GetEnvironmentVariable("MSBUILDRELOADTRAITSONEACHACCESS") == "1")
-=======
                 if (BuildEnvironmentHelper.Instance.RunningTests)
->>>>>>> a75c5a9e
                 {
                     return new Traits();
                 }
