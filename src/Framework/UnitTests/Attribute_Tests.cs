--- conflicted
+++ resolved
@@ -5,28 +5,16 @@
 using System.Reflection;
 
 using Microsoft.Build.Framework;
-<<<<<<< HEAD
-using NUnit.Framework;
-
-namespace Microsoft.Build.UnitTests
-{
-    [TestFixture]
-=======
 using Xunit;
 
 namespace Microsoft.Build.UnitTests
 {
->>>>>>> 41c51190
     public class AttributeTests
     {
         /// <summary>
         /// Test RequiredRuntimeAttribute
         /// </summary>
-<<<<<<< HEAD
-        [Test]
-=======
         [Fact]
->>>>>>> 41c51190
         public void RequiredRuntimeAttribute()
         {
             RequiredRuntimeAttribute attribute =
@@ -35,11 +23,7 @@
             Assert.Equal("v5", attribute.RuntimeVersion);
         }
 
-<<<<<<< HEAD
-        [Test]
-=======
         [Fact]
->>>>>>> 41c51190
         public void OutputAttribute()
         {
             OutputAttribute attribute =
@@ -47,11 +31,7 @@
             Assert.NotNull(attribute);
         }
 
-<<<<<<< HEAD
-        [Test]
-=======
         [Fact]
->>>>>>> 41c51190
         public void RequiredAttribute()
         {
             RequiredAttribute attribute =
