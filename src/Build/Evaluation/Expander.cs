--- conflicted
+++ resolved
@@ -4009,19 +4009,19 @@
                                 return true;
                             }
                         }
-<<<<<<< HEAD
                         else if (string.Equals(_methodMethodName, nameof(IntrinsicFunctions.StableStringHash), StringComparison.OrdinalIgnoreCase))
                         {
                             if (TryGetArg(args, out string arg0))
                             {
                                 returnVal = IntrinsicFunctions.StableStringHash(arg0);
-=======
+                                return true;
+                            }
+                        }
                         else if (string.Equals(_methodMethodName, nameof(IntrinsicFunctions.AreFeaturesEnabled), StringComparison.OrdinalIgnoreCase))
                         {
                             if (TryGetArg(args, out string arg0))
                             {
                                 returnVal = IntrinsicFunctions.AreFeaturesEnabled(arg0);
->>>>>>> ca441386
                                 return true;
                             }
                         }
