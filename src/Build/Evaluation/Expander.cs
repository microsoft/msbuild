﻿// Copyright (c) Microsoft. All rights reserved.
// Licensed under the MIT license. See LICENSE file in the project root for full license information.

using System;
using System.Collections;
using System.Collections.Concurrent;
using System.Collections.Generic;
using System.Diagnostics;
using System.Diagnostics.CodeAnalysis;
using System.Globalization;
using System.IO;
using System.Linq;
using System.Linq.Expressions;
using System.Reflection;
using System.Runtime.CompilerServices;
using System.Text;
using System.Text.RegularExpressions;
using Microsoft.Build.Collections;
using Microsoft.Build.Execution;
using Microsoft.Build.Internal;
using Microsoft.Build.Shared;
using Microsoft.Build.Shared.FileSystem;
using Microsoft.Build.Utilities;
using Microsoft.Win32;
using AvailableStaticMethods = Microsoft.Build.Internal.AvailableStaticMethods;
using ReservedPropertyNames = Microsoft.Build.Internal.ReservedPropertyNames;
using TaskItem = Microsoft.Build.Execution.ProjectItemInstance.TaskItem;
using TaskItemFactory = Microsoft.Build.Execution.ProjectItemInstance.TaskItem.TaskItemFactory;

namespace Microsoft.Build.Evaluation
{
    /// <summary>
    /// Indicates to the expander what exactly it should expand.
    /// </summary>
    [Flags]
    internal enum ExpanderOptions
    {
        /// <summary>
        /// Invalid
        /// </summary>
        Invalid = 0x0,

        /// <summary>
        /// Expand bare custom metadata, like %(foo), but not built-in
        /// metadata, such as %(filename) or %(identity)
        /// </summary>
        ExpandCustomMetadata = 0x1,

        /// <summary>
        /// Expand bare built-in metadata, such as %(filename) or %(identity)
        /// </summary>
        ExpandBuiltInMetadata = 0x2,

        /// <summary>
        /// Expand all bare metadata
        /// </summary>
        ExpandMetadata = ExpandCustomMetadata | ExpandBuiltInMetadata,

        /// <summary>
        /// Expand only properties
        /// </summary>
        ExpandProperties = 0x4,

        /// <summary>
        /// Expand only item list expressions
        /// </summary>
        ExpandItems = 0x8,

        /// <summary>
        /// If the expression is going to not be an empty string, break
        /// out early
        /// </summary>
        BreakOnNotEmpty = 0x10,

        /// <summary>
        /// When an error occurs expanding a property, just leave it unexpanded.
        /// </summary>
        /// <remarks>
        /// This should only be used in cases where property evaluation isn't critcal, such as when attempting to log a
        /// message with a best effort expansion of a string, or when discovering partial information during lazy evaluation.
        /// </remarks>
        LeavePropertiesUnexpandedOnError = 0x20,

        /// <summary>
        /// Expand only properties and then item lists
        /// </summary>
        ExpandPropertiesAndItems = ExpandProperties | ExpandItems,

        /// <summary>
        /// Expand only bare metadata and then properties
        /// </summary>
        ExpandPropertiesAndMetadata = ExpandMetadata | ExpandProperties,

        /// <summary>
        /// Expand only bare custom metadata and then properties
        /// </summary>
        ExpandPropertiesAndCustomMetadata = ExpandCustomMetadata | ExpandProperties,

        /// <summary>
        /// Expand bare metadata, then properties, then item expressions
        /// </summary>
        ExpandAll = ExpandMetadata | ExpandProperties | ExpandItems
    }

    /// <summary>
    /// Expands item/property/metadata in expressions.
    /// Encapsulates the data necessary for expansion.
    /// </summary>
    /// <remarks>
    /// Requires the caller to explicitly state what they wish to expand at the point of expansion (explicitly does not have a field for ExpanderOptions). 
    /// Callers typically use a single expander in many locations, and this forces the caller to make explicit what they wish to expand at the point of expansion.
    /// 
    /// Requires the caller to have previously provided the necessary material for the expansion requested.
    /// For example, if the caller requests ExpanderOptions.ExpandItems, the Expander will throw if it was not given items.
    /// </remarks>
    /// <typeparam name="P">Type of the properties used</typeparam>
    /// <typeparam name="I">Type of the items used.</typeparam>
    internal class Expander<P, I>
        where P : class, IProperty
        where I : class, IItem
    {
        private static readonly char[] s_singleQuoteChar = { '\'' };
        private static readonly char[] s_backtickChar = { '`' };
        private static readonly char[] s_doubleQuoteChar = { '"' };

        /// <summary>
        /// Those characters which indicate that an expression may contain expandable
        /// expressions
        /// </summary>
        private static char[] s_expandableChars = { '$', '%', '@' };

        /// <summary>
        /// The CultureInfo from the invariant culture. Used to avoid allocations for
        /// perfoming IndexOf etc.
        /// </summary>
        private static CompareInfo s_invariantCompareInfo = CultureInfo.InvariantCulture.CompareInfo;

        /// <summary>
        /// Properties to draw on for expansion
        /// </summary>
        private IPropertyProvider<P> _properties;

        /// <summary>
        /// Items to draw on for expansion
        /// </summary>
        private IItemProvider<I> _items;

        /// <summary>
        /// Metadata to draw on for expansion
        /// </summary>
        private IMetadataTable _metadata;

        /// <summary>
        /// Set of properties which are null during expansion
        /// </summary>
        private UsedUninitializedProperties _usedUninitializedProperties;

        private readonly IFileSystem _fileSystem;

        /// <summary>
        /// Creates an expander passing it some properties to use.
        /// Properties may be null.
        /// </summary>
        internal Expander(IPropertyProvider<P> properties, IFileSystem fileSystem)
        {
            _properties = properties;
            _usedUninitializedProperties = new UsedUninitializedProperties();
            _fileSystem = fileSystem;
        }

        /// <summary>
        /// Creates an expander passing it some properties and items to use.
        /// Either or both may be null.
        /// </summary>
        internal Expander(IPropertyProvider<P> properties, IItemProvider<I> items, IFileSystem fileSystem)
            : this(properties, fileSystem)
        {
            _items = items;
        }

        /// <summary>
        /// Creates an expander passing it some properties, items, and/or metadata to use.
        /// Any or all may be null.
        /// </summary>
        internal Expander(IPropertyProvider<P> properties, IItemProvider<I> items, IMetadataTable metadata, IFileSystem fileSystem)
            : this(properties, items, fileSystem)
        {
            _metadata = metadata;
        }

        /// <summary>
        /// Whether to warn when we set a property for the first time, after it was previously used.
        /// Default is false, unless MSBUILDWARNONUNINITIALIZEDPROPERTY is set.
        /// </summary>
        internal bool WarnForUninitializedProperties
        {
            get { return _usedUninitializedProperties.Warn; }
            set { _usedUninitializedProperties.Warn = value; }
        }

        /// <summary>
        /// Accessor for the metadata.
        /// Set temporarily during item metadata evaluation.
        /// </summary>
        internal IMetadataTable Metadata
        {
            get { return _metadata; }
            set { _metadata = value; }
        }

        /// <summary>
        /// If a property is expanded but evaluates to null then it is considered to be un-initialized.
        /// We want to keep track of these properties so that we can warn if the property gets set later on.
        /// </summary>
        internal UsedUninitializedProperties UsedUninitializedProperties
        {
            get { return _usedUninitializedProperties; }
            set { _usedUninitializedProperties = value; }
        }

        /// <summary>
        /// Tests to see if the expression may contain expandable expressions, i.e.
        /// contains $, % or @
        /// </summary>
        internal static bool ExpressionMayContainExpandableExpressions(string expression)
        {
            return expression.IndexOfAny(s_expandableChars) > -1;
        }

        /// <summary>
        /// Returns true if the expression contains an item vector pattern, else returns false.
        /// Used to flag use of item expressions where they are illegal.
        /// </summary>
        internal static bool ExpressionContainsItemVector(string expression)
        {
            List<ExpressionShredder.ItemExpressionCapture> transforms = ExpressionShredder.GetReferencedItemExpressions(expression);

            return (transforms != null);
        }

        /// <summary>
        /// Expands embedded item metadata, properties, and embedded item lists (in that order) as specified in the provided options.
        /// This is the standard form. Before using the expanded value, it must be unescaped, and this does that for you.
        /// 
        /// If ExpanderOptions.BreakOnNotEmpty was passed, expression was going to be non-empty, and it broke out early, returns null. Otherwise the result can be trusted.        
        /// </summary>
        internal string ExpandIntoStringAndUnescape(string expression, ExpanderOptions options, IElementLocation elementLocation)
        {
            string result = ExpandIntoStringLeaveEscaped(expression, options, elementLocation);

            result = (result == null) ? null : EscapingUtilities.UnescapeAll(result);

            return result;
        }

        /// <summary>
        /// Expands embedded item metadata, properties, and embedded item lists (in that order) as specified in the provided options.
        /// Use this form when the result is going to be processed further, for example by matching against the file system,
        /// so literals must be distinguished, and you promise to unescape after that.
        /// 
        /// If ExpanderOptions.BreakOnNotEmpty was passed, expression was going to be non-empty, and it broke out early, returns null. Otherwise the result can be trusted.
        /// </summary>
        internal string ExpandIntoStringLeaveEscaped(string expression, ExpanderOptions options, IElementLocation elementLocation)
        {
            if (expression.Length == 0)
            {
                return String.Empty;
            }

            ErrorUtilities.VerifyThrowInternalNull(elementLocation, "elementLocation");

            string result = MetadataExpander.ExpandMetadataLeaveEscaped(expression, _metadata, options, elementLocation);
            result = PropertyExpander<P>.ExpandPropertiesLeaveEscaped(result, _properties, options, elementLocation, _usedUninitializedProperties, _fileSystem);
            result = ItemExpander.ExpandItemVectorsIntoString<I>(this, result, _items, options, elementLocation);
            result = FileUtilities.MaybeAdjustFilePath(result);

            return result;
        }

        /// <summary>
        /// Used only for unit tests. Expands the property expression (including any metadata expressions) and returns
        /// the result typed (i.e. not converted into a string if the result is a function return)
        /// </summary>
        internal object ExpandPropertiesLeaveTypedAndEscaped(string expression, ExpanderOptions options, IElementLocation elementLocation)
        {
            if (expression.Length == 0)
            {
                return String.Empty;
            }

            ErrorUtilities.VerifyThrowInternalNull(elementLocation, "elementLocation");

            string metaExpanded = MetadataExpander.ExpandMetadataLeaveEscaped(expression, _metadata, options, elementLocation);
            return PropertyExpander<P>.ExpandPropertiesLeaveTypedAndEscaped(metaExpanded, _properties, options, elementLocation, _usedUninitializedProperties, _fileSystem);
        }

        /// <summary>
        /// Expands embedded item metadata, properties, and embedded item lists (in that order) as specified in the provided options,
        /// then splits on semi-colons into a list of strings.
        /// Use this form when the result is going to be processed further, for example by matching against the file system,
        /// so literals must be distinguished, and you promise to unescape after that.
        /// </summary>
        internal SemiColonTokenizer ExpandIntoStringListLeaveEscaped(string expression, ExpanderOptions options, IElementLocation elementLocation)
        {
            ErrorUtilities.VerifyThrow((options & ExpanderOptions.BreakOnNotEmpty) == 0, "not supported");

            return ExpressionShredder.SplitSemiColonSeparatedList(ExpandIntoStringLeaveEscaped(expression, options, elementLocation));
        }

        /// <summary>
        /// Expands embedded item metadata, properties, and embedded item lists (in that order) as specified in the provided options
        /// and produces a list of TaskItems.
        /// If the expression is empty, returns an empty list.
        /// If ExpanderOptions.BreakOnNotEmpty was passed, expression was going to be non-empty, and it broke out early, returns null. Otherwise the result can be trusted.
        /// </summary>
        internal IList<TaskItem> ExpandIntoTaskItemsLeaveEscaped(string expression, ExpanderOptions options, IElementLocation elementLocation)
        {
            return ExpandIntoItemsLeaveEscaped(expression, (IItemFactory<I, TaskItem>)TaskItemFactory.Instance, options, elementLocation);
        }

        /// <summary>
        /// Expands embedded item metadata, properties, and embedded item lists (in that order) as specified in the provided options
        /// and produces a list of items of the type for which it was specialized.
        /// If the expression is empty, returns an empty list.
        /// If ExpanderOptions.BreakOnNotEmpty was passed, expression was going to be non-empty, and it broke out early, returns null. Otherwise the result can be trusted.
        /// 
        /// Use this form when the result is going to be processed further, for example by matching against the file system,
        /// so literals must be distinguished, and you promise to unescape after that.
        /// </summary>
        /// <typeparam name="T">Type of items to return</typeparam>
        internal IList<T> ExpandIntoItemsLeaveEscaped<T>(string expression, IItemFactory<I, T> itemFactory, ExpanderOptions options, IElementLocation elementLocation)
            where T : class, IItem
        {
            if (expression.Length == 0)
            {
                return Array.Empty<T>();
            }

            ErrorUtilities.VerifyThrowInternalNull(elementLocation, "elementLocation");

            expression = MetadataExpander.ExpandMetadataLeaveEscaped(expression, _metadata, options, elementLocation);
            expression = PropertyExpander<P>.ExpandPropertiesLeaveEscaped(expression, _properties, options, elementLocation, _usedUninitializedProperties, _fileSystem);
            expression = FileUtilities.MaybeAdjustFilePath(expression);

            List<T> result = new List<T>();

            if (expression.Length == 0)
            {
                return result;
            }

            var splits = ExpressionShredder.SplitSemiColonSeparatedList(expression);
            foreach (string split in splits)
            {
                bool isTransformExpression;
                IList<T> itemsToAdd = ItemExpander.ExpandSingleItemVectorExpressionIntoItems<I, T>(this, split, _items, itemFactory, options, false /* do not include null items */, out isTransformExpression, elementLocation);

                if ((itemsToAdd == null /* broke out early non empty */ || (itemsToAdd.Count > 0)) && (options & ExpanderOptions.BreakOnNotEmpty) != 0)
                {
                    return null;
                }

                if (itemsToAdd != null)
                {
                    result.AddRange(itemsToAdd);
                }
                else
                {
                    // The expression is not of the form @(itemName).  Therefore, just
                    // treat it as a string, and create a new item from that string.
                    T itemToAdd = itemFactory.CreateItem(split, elementLocation.File);

                    result.Add(itemToAdd);
                }
            }

            return result;
        }

        /// <summary>
        /// This is a specialized method for the use of TargetUpToDateChecker and Evaluator.EvaluateItemXml only.
        /// 
        /// Extracts the items in the given SINGLE item vector.
        /// For example, expands @(Compile->'%(foo)') to a set of items derived from the items in the "Compile" list.
        ///
        /// If there is in fact more than one vector in the expression, throws InvalidProjectFileException.
        /// 
        /// If there are no item expressions in the expression (for example a literal "foo.cpp"), returns null.
        /// If expression expands to no items, returns an empty list.
        /// If item expansion is not allowed by the provided options, returns null.
        /// If ExpanderOptions.BreakOnNotEmpty was passed, expression was going to be non-empty, and it broke out early, returns null. Otherwise the result can be trusted.
        /// 
        /// If the expression is a transform, any transformations to an expression that evaluates to nothing (i.e., because
        /// an item has no value for a piece of metadata) are optionally indicated with a null entry in the list. This means 
        /// that the length of the returned list is always the same as the length of the referenced item list in the input string.
        /// That's important for any correlation the caller wants to do.
        /// 
        /// If expression was a transform, 'isTransformExpression' is true, otherwise false.
        ///
        /// Item type of the items returned is determined by the IItemFactory passed in; if the IItemFactory does not 
        /// have an item type set on it, it will be given the item type of the item vector to use.
        /// </summary>
        /// <typeparam name="T">Type of the items that should be returned</typeparam>
        internal IList<T> ExpandSingleItemVectorExpressionIntoItems<T>(string expression, IItemFactory<I, T> itemFactory, ExpanderOptions options, bool includeNullItems, out bool isTransformExpression, IElementLocation elementLocation)
            where T : class, IItem
        {
            if (expression.Length == 0)
            {
                isTransformExpression = false;
                return Array.Empty<T>();
            }

            ErrorUtilities.VerifyThrowInternalNull(elementLocation, "elementLocation");

            return ItemExpander.ExpandSingleItemVectorExpressionIntoItems(this, expression, _items, itemFactory, options, includeNullItems, out isTransformExpression, elementLocation);
        }

        internal static ExpressionShredder.ItemExpressionCapture ExpandSingleItemVectorExpressionIntoExpressionCapture(
                string expression, ExpanderOptions options, IElementLocation elementLocation)
        {
            return ItemExpander.ExpandSingleItemVectorExpressionIntoExpressionCapture(expression, options, elementLocation);
        }

        internal IList<T> ExpandExpressionCaptureIntoItems<S, T>(
                ExpressionShredder.ItemExpressionCapture expressionCapture, IItemProvider<S> items, IItemFactory<S, T> itemFactory,
                ExpanderOptions options, bool includeNullEntries, out bool isTransformExpression, IElementLocation elementLocation)
            where S : class, IItem
            where T : class, IItem
        {
            return ItemExpander.ExpandExpressionCaptureIntoItems<S, T>(expressionCapture, this, items, itemFactory, options,
                includeNullEntries, out isTransformExpression, elementLocation);
        }

        internal bool ExpandExpressionCapture(
            ExpressionShredder.ItemExpressionCapture expressionCapture,
            IElementLocation elementLocation,
            ExpanderOptions options,
            bool includeNullEntries,
            out bool isTransformExpression,
            out List<Pair<string, I>> itemsFromCapture)
        {
            return ItemExpander.ExpandExpressionCapture(this, expressionCapture, _items, elementLocation, options, includeNullEntries, out isTransformExpression, out itemsFromCapture);
        }

        /// <summary>
        /// Returns true if the supplied string contains a valid property name
        /// </summary>
        private static bool IsValidPropertyName(string propertyName)
        {
            if (propertyName.Length == 0 || !XmlUtilities.IsValidInitialElementNameCharacter(propertyName[0]))
            {
                return false;
            }

            for (int n = 1; n < propertyName.Length; n++)
            {
                if (!XmlUtilities.IsValidSubsequentElementNameCharacter(propertyName[n]))
                {
                    return false;
                }
            }

            return true;
        }

        /// <summary>
        /// Scan for the closing bracket that matches the one we've already skipped;
        /// essentially, pushes and pops on a stack of parentheses to do this.
        /// Takes the expression and the index to start at.
        /// Returns the index of the matching parenthesis, or -1 if it was not found.
        /// </summary>
        private static int ScanForClosingParenthesis(string expression, int index)
        {
            bool potentialPropertyFunction = false;
            bool potentialRegistryFunction = false;
            return ScanForClosingParenthesis(expression, index, out potentialPropertyFunction, out potentialRegistryFunction);
        }

        /// <summary>
        /// Scan for the closing bracket that matches the one we've already skipped;
        /// essentially, pushes and pops on a stack of parentheses to do this.
        /// Takes the expression and the index to start at.
        /// Returns the index of the matching parenthesis, or -1 if it was not found.
        /// Also returns flags to indicate if a propertyfunction or registry property is likely
        /// to be found in the expression
        /// </summary>
        private static int ScanForClosingParenthesis(string expression, int index, out bool potentialPropertyFunction, out bool potentialRegistryFunction)
        {
            int nestLevel = 1;
            int length = expression.Length;

            potentialPropertyFunction = false;
            potentialRegistryFunction = false;

            unsafe
            {
                fixed (char* pchar = expression)
                {
                    // Scan for our closing ')'
                    while (index < length && nestLevel > 0)
                    {
                        char character = pchar[index];

                        if (character == '\'' || character == '`' || character == '"')
                        {
                            index++;
                            index = ScanForClosingQuote(character, expression, index);

                            if (index < 0)
                            {
                                return -1;
                            }
                        }
                        else if (character == '(')
                        {
                            nestLevel++;
                        }
                        else if (character == ')')
                        {
                            nestLevel--;
                        }
                        else if (character == '.' || character == '[' || character == '$')
                        {
                            potentialPropertyFunction = true;
                        }
                        else if (character == ':')
                        {
                            potentialRegistryFunction = true;
                        }

                        index++;
                    }
                }
            }

            // We will have parsed past the ')', so step back one character
            index--;

            return (nestLevel == 0) ? index : -1;
        }

        /// <summary>
        /// Skip all characters until we find the matching quote character
        /// </summary>
        private static int ScanForClosingQuote(char quoteChar, string expression, int index)
        {
            unsafe
            {
                fixed (char* pchar = expression)
                {
                    // Scan for our closing quoteChar
                    while (index < expression.Length)
                    {
                        if (pchar[index] == quoteChar)
                        {
                            return index;
                        }

                        index++;
                    }
                }
            }

            return -1;
        }

        /// <summary>
        /// Add the argument in the StringBuilder to the arguments list, handling nulls
        /// appropriately
        /// </summary>
        private static void AddArgument(List<string> arguments, ReuseableStringBuilder argumentBuilder)
        {
            // If we don't have something that can be treated as an argument
            // then we should treat it as a null so that passing nulls
            // becomes possible through an empty argument between commas.
            ErrorUtilities.VerifyThrowArgumentNull(argumentBuilder, "argumentBuilder");

            // we reached the end of an argument, add the builder's final result
            // to our arguments. 
            string argValue = OpportunisticIntern.InternableToString(argumentBuilder).Trim();

            // We support passing of null through the argument constant value null
            if (String.Equals("null", argValue, StringComparison.OrdinalIgnoreCase))
            {
                arguments.Add(null);
            }
            else
            {
                if (argValue.Length > 0)
                {
                    if (argValue[0] == '\'' && argValue[argValue.Length - 1] == '\'')
                    {
                        arguments.Add(argValue.Trim(s_singleQuoteChar));
                    }
                    else if (argValue[0] == '`' && argValue[argValue.Length - 1] == '`')
                    {
                        arguments.Add(argValue.Trim(s_backtickChar));
                    }
                    else if (argValue[0] == '"' && argValue[argValue.Length - 1] == '"')
                    {
                        arguments.Add(argValue.Trim(s_doubleQuoteChar));
                    }
                    else
                    {
                        arguments.Add(argValue);
                    }
                }
                else
                {
                    arguments.Add(argValue);
                }
            }
        }

        /// <summary>
        /// Extract the first level of arguments from the content.
        /// Splits the content passed in at commas.
        /// Returns an array of unexpanded arguments.
        /// If there are no arguments, returns an empty array.
        /// </summary>
        private static string[] ExtractFunctionArguments(IElementLocation elementLocation, string expressionFunction, string argumentsString)
        {
            int argumentsContentLength = argumentsString.Length;

            List<string> arguments = new List<string>();

            // With the reuseable string builder, there's no particular need to initialize the length as it will already have grown.
            using (var argumentBuilder = new ReuseableStringBuilder())
            {
                unsafe
                {
                    fixed (char* argumentsContent = argumentsString)
                    {
                        // Iterate over the contents of the arguments extracting the
                        // the individual arguments as we go
                        for (int n = 0; n < argumentsContentLength; n++)
                        {
                            // We found a property expression.. skip over all of it.
                            if ((n < argumentsContentLength - 1) && (argumentsContent[n] == '$' && argumentsContent[n + 1] == '('))
                            {
                                int nestedPropertyStart = n;
                                n += 2; // skip over the opening '$('

                                // Scan for the matching closing bracket, skipping any nested ones
                                n = ScanForClosingParenthesis(argumentsString, n);

                                if (n == -1)
                                {
                                    ProjectErrorUtilities.ThrowInvalidProject(elementLocation, "InvalidFunctionPropertyExpression", expressionFunction, AssemblyResources.GetString("InvalidFunctionPropertyExpressionDetailMismatchedParenthesis"));
                                }

                                argumentBuilder.Append(argumentsString, nestedPropertyStart, (n - nestedPropertyStart) + 1);
                            }
                            else if (argumentsContent[n] == '`' || argumentsContent[n] == '"' || argumentsContent[n] == '\'')
                            {
                                int quoteStart = n;
                                n += 1; // skip over the opening quote

                                n = ScanForClosingQuote(argumentsString[quoteStart], argumentsString, n);

                                if (n == -1)
                                {
                                    ProjectErrorUtilities.ThrowInvalidProject(elementLocation, "InvalidFunctionPropertyExpression", expressionFunction, AssemblyResources.GetString("InvalidFunctionPropertyExpressionDetailMismatchedQuote"));
                                }

                                argumentBuilder.Append(argumentsString, quoteStart, (n - quoteStart) + 1);
                            }
                            else if (argumentsContent[n] == ',')
                            {
                                // We have reached the end of the current argument, go ahead and add it
                                // to our list
                                AddArgument(arguments, argumentBuilder);

                                // Clear out the argument builder ready for the next argument
                                argumentBuilder.Remove(0, argumentBuilder.Length);
                            }
                            else
                            {
                                argumentBuilder.Append(argumentsContent[n]);
                            }
                        }
                    }
                }

                // This will either be the one and only argument, or the last one
                // so add it to our list
                AddArgument(arguments, argumentBuilder);
            }

            return arguments.ToArray();
        }

        /// <summary>
        /// Expands bare metadata expressions, like %(Compile.WarningLevel), or unqualified, like %(Compile).
        /// </summary>
        /// <remarks>
        /// This is a private nested class, exposed only through the Expander class.
        /// That allows it to hide its private methods even from Expander.
        /// </remarks>
        private static class MetadataExpander
        {
            /// <summary>
            /// Expands all embedded item metadata in the given string, using the bucketed items.
            /// Metadata may be qualified, like %(Compile.WarningLevel), or unqualified, like %(Compile)
            /// </summary>
            /// <param name="expression">The expression containing item metadata references</param>
            /// <param name="metadata"></param>
            /// <param name="options"></param>
            /// <param name="elementLocation"></param>
            /// <returns>The string with item metadata expanded in-place, escaped.</returns>
            internal static string ExpandMetadataLeaveEscaped(string expression, IMetadataTable metadata, ExpanderOptions options, IElementLocation elementLocation)
            {
                try
                {
                    if (((options & ExpanderOptions.ExpandMetadata) == 0))
                    {
                        return expression;
                    }

                    if (expression.Length == 0)
                    {
                        return expression;
                    }

                    ErrorUtilities.VerifyThrow(metadata != null, "Cannot expand metadata without providing metadata");

                    // PERF NOTE: Regex matching is expensive, so if the string doesn't contain any item metadata references, just bail
                    // out -- pre-scanning the string is actually cheaper than running the Regex, even when there are no matches!
                    if (s_invariantCompareInfo.IndexOf(expression, "%(", CompareOptions.Ordinal) == -1)
                    {
                        return expression;
                    }

                    string result = null;

                    if (s_invariantCompareInfo.IndexOf(expression, "@(", CompareOptions.Ordinal) == -1)
                    {
                        // if there are no item vectors in the string
                        // run a simpler Regex to find item metadata references
                        MetadataMatchEvaluator matchEvaluator = new MetadataMatchEvaluator(metadata, options);
                        result = RegularExpressions.ItemMetadataPattern.Value.Replace(expression, new MatchEvaluator(matchEvaluator.ExpandSingleMetadata));
                    }
                    else
                    {
                        List<ExpressionShredder.ItemExpressionCapture> itemVectorExpressions = ExpressionShredder.GetReferencedItemExpressions(expression);

                        // The most common case is where the transform is the whole expression
                        // Also if there were no valid item vector expressions found, then go ahead and do the replacement on
                        // the whole expression (which is what Orcas did).
                        if (itemVectorExpressions?.Count == 1 && itemVectorExpressions[0].Value == expression && itemVectorExpressions[0].Separator == null)
                        {
                            return expression;
                        }

                        // otherwise, run the more complex Regex to find item metadata references not contained in transforms
                        // With the reuseable string builder, there's no particular need to initialize the length as it will already have grown.
                        using (var finalResultBuilder = new ReuseableStringBuilder())
                        {
                            int start = 0;
                            MetadataMatchEvaluator matchEvaluator = new MetadataMatchEvaluator(metadata, options);

                            if (itemVectorExpressions != null)
                            {
                                // Move over the expression, skipping those that have been recognized as an item vector expression
                                // Anything other than an item vector expression we want to expand bare metadata in.
                                for (int n = 0; n < itemVectorExpressions.Count; n++)
                                {
                                    string vectorExpression = itemVectorExpressions[n].Value;

                                    // Extract the part of the expression that appears before the item vector expression
                                    // e.g. the ABC in ABC@(foo->'%(FullPath)')
                                    string subExpressionToReplaceIn = expression.Substring(start, itemVectorExpressions[n].Index - start);
                                    string replacementResult = RegularExpressions.NonTransformItemMetadataPattern.Value.Replace(subExpressionToReplaceIn, new MatchEvaluator(matchEvaluator.ExpandSingleMetadata));

                                    // Append the metadata replacement
                                    finalResultBuilder.Append(replacementResult);

                                    // Expand any metadata that appears in the item vector expression's separator
                                    if (itemVectorExpressions[n].Separator != null)
                                    {
                                        vectorExpression = RegularExpressions.NonTransformItemMetadataPattern.Value.Replace(itemVectorExpressions[n].Value, new MatchEvaluator(matchEvaluator.ExpandSingleMetadata), -1, itemVectorExpressions[n].SeparatorStart);
                                    }

                                    // Append the item vector expression as is
                                    // e.g. the @(foo->'%(FullPath)') in ABC@(foo->'%(FullPath)')
                                    finalResultBuilder.Append(vectorExpression);

                                    // Move onto the next part of the expression that isn't an item vector expression
                                    start = (itemVectorExpressions[n].Index + itemVectorExpressions[n].Length);
                                }
                            }

                            // If there's anything left after the last item vector expression
                            // then we need to metadata replace and then append that
                            if (start < expression.Length)
                            {
                                string subExpressionToReplaceIn = expression.Substring(start);
                                string replacementResult = RegularExpressions.NonTransformItemMetadataPattern.Value.Replace(subExpressionToReplaceIn, new MatchEvaluator(matchEvaluator.ExpandSingleMetadata));

                                finalResultBuilder.Append(replacementResult);
                            }

                            result = OpportunisticIntern.InternableToString(finalResultBuilder);
                        }
                    }

                    // Don't create more strings
                    if (String.Equals(result, expression, StringComparison.Ordinal))
                    {
                        result = expression;
                    }

                    return result;
                }
                catch (InvalidOperationException ex)
                {
                    ProjectErrorUtilities.ThrowInvalidProject(elementLocation, "CannotExpandItemMetadata", expression, ex.Message);
                }

                return null;
            }

            /// <summary>
            /// A functor that returns the value of the metadata in the match
            /// that is contained in the metadata dictionary it was created with.
            /// </summary>
            private class MetadataMatchEvaluator
            {
                /// <summary>
                /// Source of the metadata
                /// </summary>
                private IMetadataTable _metadata;

                /// <summary>
                /// Whether to expand built-in metadata, custom metadata, or both kinds.
                /// </summary>
                private ExpanderOptions _options;

                /// <summary>
                /// Constructor taking a source of metadata
                /// </summary>
                internal MetadataMatchEvaluator(IMetadataTable metadata, ExpanderOptions options)
                {
                    _metadata = metadata;
                    _options = (options & ExpanderOptions.ExpandMetadata);

                    ErrorUtilities.VerifyThrow(options != ExpanderOptions.Invalid, "Must be expanding metadata of some kind");
                }

                /// <summary>
                /// Expands a single item metadata, which may be qualified with an item type.
                /// </summary>
                internal string ExpandSingleMetadata(Match itemMetadataMatch)
                {
                    ErrorUtilities.VerifyThrow(itemMetadataMatch.Success, "Need a valid item metadata.");

                    string metadataName = itemMetadataMatch.Groups[RegularExpressions.NameGroup].Value;
                    string itemType = null;

                    // check if the metadata is qualified with the item type
                    if (itemMetadataMatch.Groups[RegularExpressions.ItemSpecificationGroup].Length > 0)
                    {
                        itemType = itemMetadataMatch.Groups[RegularExpressions.ItemTypeGroup].Value;
                    }

                    // look up the metadata - we may not have a value for it
                    string metadataValue = itemMetadataMatch.Value;

                    bool isBuiltInMetadata = FileUtilities.ItemSpecModifiers.IsItemSpecModifier(metadataName);

                    if (
                        (isBuiltInMetadata && ((_options & ExpanderOptions.ExpandBuiltInMetadata) != 0)) ||
                       (!isBuiltInMetadata && ((_options & ExpanderOptions.ExpandCustomMetadata) != 0))
                        )
                    {
                        metadataValue = _metadata.GetEscapedValue(itemType, metadataName);
                    }

                    return metadataValue;
                }
            }
        }

        /// <summary>
        /// Expands property expressions, like $(Configuration) and $(Registry:HKEY_LOCAL_MACHINE\Software\Vendor\Tools@TaskLocation)
        /// </summary>
        /// <remarks>
        /// This is a private nested class, exposed only through the Expander class.
        /// That allows it to hide its private methods even from Expander.
        /// </remarks>
        /// <typeparam name="T">Type of the properties used to expand the expression</typeparam>
        private static class PropertyExpander<T>
            where T : class, IProperty
        {
            /// <summary>
            /// This method takes a string which may contain any number of
            /// "$(propertyname)" tags in it.  It replaces all those tags with
            /// the actual property values, and returns a new string.  For example,
            ///
            ///     string processedString =
            ///         propertyBag.ExpandProperties("Value of NoLogo is $(NoLogo).");
            ///
            /// This code might produce:
            ///
            ///     processedString = "Value of NoLogo is true."
            ///
            /// If the sourceString contains an embedded property which doesn't
            /// have a value, then we replace that tag with an empty string.
            ///
            /// This method leaves the result escaped.  Callers may need to unescape on their own as appropriate.
            /// </summary>
            internal static string ExpandPropertiesLeaveEscaped(
                string expression,
                IPropertyProvider<T> properties,
                ExpanderOptions options,
                IElementLocation elementLocation,
                UsedUninitializedProperties usedUninitializedProperties,
                IFileSystem fileSystem)
            {
                return
                    ConvertToString(
                        ExpandPropertiesLeaveTypedAndEscaped(
                            expression,
                            properties,
                            options,
                            elementLocation,
                            usedUninitializedProperties,
                            fileSystem));
            }

            /// <summary>
            /// This method takes a string which may contain any number of
            /// "$(propertyname)" tags in it.  It replaces all those tags with
            /// the actual property values, and returns a new string.  For example,
            ///
            ///     string processedString =
            ///         propertyBag.ExpandProperties("Value of NoLogo is $(NoLogo).");
            ///
            /// This code might produce:
            ///
            ///     processedString = "Value of NoLogo is true."
            ///
            /// If the sourceString contains an embedded property which doesn't
            /// have a value, then we replace that tag with an empty string.
            ///
            /// This method leaves the result typed and escaped.  Callers may need to convert to string, and unescape on their own as appropriate.
            /// </summary>
            internal static object ExpandPropertiesLeaveTypedAndEscaped(
                string expression,
                IPropertyProvider<T> properties,
                ExpanderOptions options,
                IElementLocation elementLocation,
                UsedUninitializedProperties usedUninitializedProperties,
                IFileSystem fileSystem)
            {
                if (((options & ExpanderOptions.ExpandProperties) == 0) || String.IsNullOrEmpty(expression))
                {
                    return expression;
                }

                ErrorUtilities.VerifyThrow(properties != null, "Cannot expand properties without providing properties");

                // These are also zero-based indices into the expression, but
                // these tell us where the current property tag begins and ends.
                int propertyStartIndex, propertyEndIndex;

                // If there are no substitutions, then just return the string.
                propertyStartIndex = s_invariantCompareInfo.IndexOf(expression, "$(", CompareOptions.Ordinal);
                if (propertyStartIndex == -1)
                {
                    return expression;
                }

                // We will build our set of results as object components
                // so that we can either maintain the object's type in the event
                // that we have a single component, or convert to a string
                // if concatenation is required.
                List<object> results = null;
                object lastResult = null;

                // The sourceIndex is the zero-based index into the expression,
                // where we've essentially read up to and copied into the target string.
                int sourceIndex = 0;

                // Search for "$(" in the expression.  Loop until we don't find it 
                // any more.
                while (propertyStartIndex != -1)
                {
                    if (lastResult != null)
                    {
                        if (results == null)
                        {
                            results = new List<object>(4);
                        }

                        results.Add(lastResult);
                    }

                    bool tryExtractPropertyFunction = false;
                    bool tryExtractRegistryFunction = false;

                    // Append the result with the portion of the expression up to
                    // (but not including) the "$(", and advance the sourceIndex pointer.
                    if (propertyStartIndex - sourceIndex > 0)
                    {
                        if (results == null)
                        {
                            results = new List<object>(4);
                        }

                        results.Add(expression.Substring(sourceIndex, propertyStartIndex - sourceIndex));
                    }

                    sourceIndex = propertyStartIndex;

                    // Following the "$(" we need to locate the matching ')'
                    // Scan for the matching closing bracket, skipping any nested ones
                    // This is a very complete, fast validation of parenthesis matching including for nested
                    // function calls.
                    propertyEndIndex = ScanForClosingParenthesis(expression, propertyStartIndex + 2, out tryExtractPropertyFunction, out tryExtractRegistryFunction);

                    if (propertyEndIndex == -1)
                    {
                        // If we didn't find the closing parenthesis, that means this
                        // isn't really a well-formed property tag.  Just literally
                        // copy the remainder of the expression (starting with the "$("
                        // that we found) into the result, and quit.
                        lastResult = expression.Substring(propertyStartIndex, expression.Length - propertyStartIndex);
                        sourceIndex = expression.Length;
                    }
                    else
                    {
                        // Aha, we found the closing parenthesis.  All the stuff in
                        // between the "$(" and the ")" constitutes the property body.
                        // Note: Current propertyStartIndex points to the "$", and 
                        // propertyEndIndex points to the ")".  That's why we have to
                        // add 2 for the start of the substring, and subtract 2 for 
                        // the length.
                        string propertyBody;

                        // A property value of null will indicate that we're calling a static function on a type
                        object propertyValue = null;

                        // Compat: $() should return String.Empty
                        if (propertyStartIndex + 2 == propertyEndIndex)
                        {
                            propertyValue = String.Empty;
                        }
                        else if ((expression.Length - (propertyStartIndex + 2)) > 9 && tryExtractRegistryFunction && s_invariantCompareInfo.IndexOf(expression, "Registry:", propertyStartIndex + 2, 9, CompareOptions.OrdinalIgnoreCase) == propertyStartIndex + 2)
                        {
                            // if FEATURE_WIN32_REGISTRY is off, treat the property value as if there's no Registry value at that location, rather than fail
                            propertyBody = expression.Substring(propertyStartIndex + 2, propertyEndIndex - propertyStartIndex - 2);

                            // If the property body starts with any of our special objects, then deal with them
                            // This is a registry reference, like $(Registry:HKEY_LOCAL_MACHINE\Software\Vendor\Tools@TaskLocation)
                            propertyValue = ExpandRegistryValue(propertyBody, elementLocation); // This func returns an empty string if not FEATURE_WIN32_REGISTRY
                        }

                        // Compat hack: as a special case, $(HKEY_LOCAL_MACHINE\SOFTWARE\Microsoft\VisualStudio\9.0\VSTSDB@VSTSDBDirectory) should return String.Empty
                        // In this case, tryExtractRegistryFunction will be false. Note that very few properties are exactly 77 chars, so this check should be fast.
                        else if ((propertyEndIndex - (propertyStartIndex + 2)) == 77 && s_invariantCompareInfo.IndexOf(expression, @"HKEY_LOCAL_MACHINE\SOFTWARE\Microsoft\VisualStudio\9.0\VSTSDB@VSTSDBDirectory", propertyStartIndex + 2, 77, CompareOptions.OrdinalIgnoreCase) == propertyStartIndex + 2)
                        {
                            propertyValue = String.Empty;
                        }

                        // Compat hack: WebProjects may have an import with a condition like:
                        //       Condition=" '$(Solutions.VSVersion)' == '8.0'" 
                        // These would have been '' in prior versions of msbuild but would be treated as a possible string function in current versions.
                        // Be compatible by returning an empty string here.
                        else if ((propertyEndIndex - (propertyStartIndex + 2)) == 19 && String.Equals(expression, "$(Solutions.VSVersion)", StringComparison.Ordinal))
                        {
                            propertyValue = String.Empty;
                        }
                        else if (tryExtractPropertyFunction)
                        {
                            propertyBody = expression.Substring(propertyStartIndex + 2, propertyEndIndex - propertyStartIndex - 2);

                            // This is likely to be a function expression
                            propertyValue = ExpandPropertyBody(
                                propertyBody,
                                null,
                                properties,
                                options,
                                elementLocation,
                                usedUninitializedProperties,
                                fileSystem);
                        }
                        else // This is a regular property
                        {
                            propertyValue = LookupProperty(properties, expression, propertyStartIndex + 2, propertyEndIndex - 1, elementLocation, usedUninitializedProperties);
                        }

                        // Record our result, and advance
                        // our sourceIndex pointer to the character just after the closing
                        // parenthesis.
                        lastResult = propertyValue;
                        sourceIndex = propertyEndIndex + 1;
                    }

                    propertyStartIndex = s_invariantCompareInfo.IndexOf(expression, "$(", sourceIndex, CompareOptions.Ordinal);
                }

                // If we have only a single result, then just return it
                if (results == null && expression.Length == sourceIndex)
                {
                    var resultString = lastResult as string;
                    return resultString != null ? FileUtilities.MaybeAdjustFilePath(resultString) : lastResult;
                }
                else
                {
                    // The expression is constant, return it as is
                    if (sourceIndex == 0)
                    {
                        return expression;
                    }

                    // We have more than one result collected, therefore we need to concatenate
                    // into the final result string. This does mean that we will lose type information.
                    // However since the user wanted contatenation, then they clearly wanted that to happen.

                    // Initialize our output string to empty string.
                    // This method is called very often - of the order of 3,000 times per project.
                    // With the reuseable string builder, there's no particular need to initialize the length as it will already have grown.
                    using (var result = new ReuseableStringBuilder())
                    {
                        // Append our collected results
                        if (results != null)
                        {
                            // Create a combined result string from the result components that we've gathered
                            foreach (object component in results)
                            {
                                result.Append(FileUtilities.MaybeAdjustFilePath(component.ToString()));
                            }
                        }

                        // Append the last result we collected (it wasn't added to the list)
                        if (lastResult != null)
                        {
                            result.Append(FileUtilities.MaybeAdjustFilePath(lastResult.ToString()));
                        }

                        // And if we couldn't find anymore property tags in the expression,
                        // so just literally copy the remainder into the result.
                        if (expression.Length - sourceIndex > 0)
                        {
                            result.Append(expression, sourceIndex, expression.Length - sourceIndex);
                        }

                        return OpportunisticIntern.InternableToString(result);
                    }
                }
            }

            /// <summary>
            /// Expand the body of the property, including any functions that it may contain
            /// </summary>
            internal static object ExpandPropertyBody(
                string propertyBody,
                object propertyValue,
                IPropertyProvider<T> properties,
                ExpanderOptions options,
                IElementLocation elementLocation,
                UsedUninitializedProperties usedUninitializedProperties,
                IFileSystem fileSystem)
            {
                Function<T> function = null;
                string propertyName = propertyBody;

                // Trim the body for compatibility reasons:
                // Spaces are not valid property name chars, but $( Foo ) is allowed, and should always expand to BLANK.
                // Do a very fast check for leading and trailing whitespace, and trim them from the property body if we have any.
                // But we will do a property name lookup on the propertyName that we held onto.
                if (Char.IsWhiteSpace(propertyBody[0]) || Char.IsWhiteSpace(propertyBody[propertyBody.Length - 1]))
                {
                    propertyBody = propertyBody.Trim();
                }

                // If we don't have a clean propertybody then we'll do deeper checks to see
                // if what we have is a function
                if (!IsValidPropertyName(propertyBody))
                {
                    if (propertyBody.Contains(".") || propertyBody[0] == '[')
                    {
                        if (BuildParameters.DebugExpansion)
                        {
                            Console.WriteLine("Expanding: {0}", propertyBody);
                        }

                        // This is a function
                        function = Function<T>.ExtractPropertyFunction(
                            propertyBody,
                            elementLocation,
                            propertyValue,
                            usedUninitializedProperties,
                            fileSystem);

                        // We may not have been able to parse out a function
                        if (function != null)
                        {
                            // We will have either extracted the actual property name
                            // or realised that there is none (static function), and have recorded a null
                            propertyName = function.Receiver;
                        }
                        else
                        {
                            // In the event that we have been handed an unrecognized property body, throw
                            // an invalid function property exception.
                            ProjectErrorUtilities.ThrowInvalidProject(elementLocation, "InvalidFunctionPropertyExpression", propertyBody, String.Empty);
                            return null;
                        }
                    }
                    else if (propertyValue == null && propertyBody.Contains("[")) // a single property indexer
                    {
                        int indexerStart = propertyBody.IndexOf('[');
                        int indexerEnd = propertyBody.IndexOf(']');

                        if (indexerStart < 0 || indexerEnd < 0)
                        {
                            ProjectErrorUtilities.ThrowInvalidProject(elementLocation, "InvalidFunctionPropertyExpression", propertyBody, AssemblyResources.GetString("InvalidFunctionPropertyExpressionDetailMismatchedSquareBrackets"));
                        }
                        else
                        {
                            propertyValue = LookupProperty(properties, propertyBody, 0, indexerStart - 1, elementLocation, usedUninitializedProperties);
                            propertyBody = propertyBody.Substring(indexerStart);

                            // recurse so that the function representing the indexer can be executed on the property value
                            return ExpandPropertyBody(
                                propertyBody,
                                propertyValue,
                                properties,
                                options,
                                elementLocation,
                                usedUninitializedProperties,
                                fileSystem);
                        }
                    }
                    else
                    {
                        // In the event that we have been handed an unrecognized property body, throw
                        // an invalid function property exception.
                        ProjectErrorUtilities.ThrowInvalidProject(elementLocation, "InvalidFunctionPropertyExpression", propertyBody, String.Empty);
                        return null;
                    }
                }

                // Find the property value in our property collection.  This 
                // will automatically return "" (empty string) if the property
                // doesn't exist in the collection, and we're not executing a static function
                if (!String.IsNullOrEmpty(propertyName))
                {
                    propertyValue = LookupProperty(properties, propertyName, elementLocation, usedUninitializedProperties);
                }

                if (function != null)
                {
                    try
                    {
                        // Because of the rich expansion capabilities of MSBuild, we need to keep things
                        // as strings, since property expansion & string embedding can happen anywhere
                        // propertyValue can be null here, when we're invoking a static function
                        propertyValue = function.Execute(propertyValue, properties, options, elementLocation);
                    }
                    catch (Exception) when (options.HasFlag(ExpanderOptions.LeavePropertiesUnexpandedOnError))
                    {
                        propertyValue = propertyBody;
                    }
                }

                return propertyValue;
            }

            /// <summary>
            /// Convert the object into an MSBuild friendly string
            /// Arrays are supported.
            /// Will not return NULL
            /// </summary>
            internal static string ConvertToString(object valueToConvert)
            {
                if (valueToConvert != null)
                {
                    Type valueType = valueToConvert.GetType();
                    string convertedString;

                    // If the type is a string, then there is nothing to do
                    if (valueType == typeof(string))
                    {
                        convertedString = (string)valueToConvert;
                    }
                    else if (valueToConvert is IDictionary)
                    {
                        // If the return type is an IDictionary, then we convert this to
                        // a semi-colon delimited set of A=B pairs.
                        // Key and Value are converted to string and escaped
                        IDictionary dictionary = valueToConvert as IDictionary;
                        using (var builder = new ReuseableStringBuilder())
                        {
                            foreach (DictionaryEntry entry in dictionary)
                            {
                                if (builder.Length > 0)
                                {
                                    builder.Append(';');
                                }

                                // convert and escape each key and value in the dictionary entry
                                builder.Append(EscapingUtilities.Escape(ConvertToString(entry.Key)));
                                builder.Append('=');
                                builder.Append(EscapingUtilities.Escape(ConvertToString(entry.Value)));
                            }

                            convertedString = OpportunisticIntern.InternableToString(builder);
                        }
                    }
                    else if (valueToConvert is IEnumerable)
                    {
                        // If the return is enumerable, then we'll convert to semi-colon delimited elements
                        // each of which must be converted, so we'll recurse for each element
                        using (var builder = new ReuseableStringBuilder())
                        {
                            IEnumerable enumerable = (IEnumerable)valueToConvert;

                            foreach (object element in enumerable)
                            {
                                if (builder.Length > 0)
                                {
                                    builder.Append(';');
                                }

                                // we need to convert and escape each element of the array
                                builder.Append(EscapingUtilities.Escape(ConvertToString(element)));
                            }

                            convertedString = OpportunisticIntern.InternableToString(builder);
                        }
                    }
                    else
                    {
                        // The fall back is always to just convert to a string directly.
                        convertedString = valueToConvert.ToString();
                    }

                    return convertedString;
                }
                else
                {
                    return String.Empty;
                }
            }

            /// <summary>
            /// Look up a simple property reference by the name of the property, e.g. "Foo" when expanding $(Foo)
            /// </summary>
            private static object LookupProperty(IPropertyProvider<T> properties, string propertyName, IElementLocation elementLocation, UsedUninitializedProperties usedUninitializedProperties)
            {
                return LookupProperty(properties, propertyName, 0, propertyName.Length - 1, elementLocation, usedUninitializedProperties);
            }

            /// <summary>
            /// Look up a simple property reference by the name of the property, e.g. "Foo" when expanding $(Foo)
            /// </summary>
            private static object LookupProperty(IPropertyProvider<T> properties, string propertyName, int startIndex, int endIndex, IElementLocation elementLocation, UsedUninitializedProperties usedUninitializedProperties)
            {
                T property = properties.GetProperty(propertyName, startIndex, endIndex);

                object propertyValue;

                if (property == null && ((endIndex - startIndex) >= 7) && MSBuildNameIgnoreCaseComparer.Default.Equals("MSBuild", propertyName, startIndex, 7))
                {
                    // It could be one of the MSBuildThisFileXXXX properties,
                    // whose values vary according to the file they are in.
                    if (startIndex != 0 || endIndex != propertyName.Length)
                    {
                        propertyValue = ExpandMSBuildThisFileProperty(propertyName.Substring(startIndex, endIndex - startIndex + 1), elementLocation);
                    }
                    else
                    {
                        propertyValue = ExpandMSBuildThisFileProperty(propertyName, elementLocation);
                    }
                }
                else if (property == null)
                {
                    // We have evaluated a property to null. We now need to see if we need to add it to the list of properties which are used before they have been initialized
                    // 
                    // We also do not want to add the property to the list if the environment variable is not set, also we do not want to add the property to the list if we are currently 
                    // evaluating a condition because a common pattern for msbuild projects is to see if the property evaluates to empty and then set a value as this would cause a considerable number of false positives.   <A Condition="'$(A)' == ''">default</A>
                    // 
                    // Another pattern used is where a property concatonates with other values,  <a>$(a);something</a> however we do not want to add the a element to the list because again this would make a number of 
                    // false positives. Therefore we check to see what element we are currently evaluating and if it is the same as our property we do not add the property to the list.
                    if (usedUninitializedProperties.Warn && usedUninitializedProperties.CurrentlyEvaluatingPropertyElementName != null)
                    {
                        // Check to see if the property name does not match the property we are currently evaluating, note the property we are currently evaluating in the element name, this means no $( or )
                        if (!MSBuildNameIgnoreCaseComparer.Default.Equals(usedUninitializedProperties.CurrentlyEvaluatingPropertyElementName, propertyName, startIndex, endIndex - startIndex + 1))
                        {
                            string propertyTrimed = propertyName.Substring(startIndex, endIndex - startIndex + 1);
                            if (!usedUninitializedProperties.Properties.ContainsKey(propertyTrimed))
                            {
                                usedUninitializedProperties.Properties.Add(propertyTrimed, elementLocation);
                            }
                        }
                    }

                    propertyValue = String.Empty;
                }
                else
                {
                    propertyValue = property.EvaluatedValueEscaped;
                }

                return propertyValue;
            }

            /// <summary>
            /// If the property name provided is one of the special
            /// per file properties named "MSBuildThisFileXXXX" then returns the value of that property.
            /// If the location provided does not have a path (eg., if it comes from a file that has
            /// never been saved) then returns empty string.
            /// If the property name is not one of those properties, returns empty string.
            /// </summary>
            private static object ExpandMSBuildThisFileProperty(string propertyName, IElementLocation elementLocation)
            {
                if (!ReservedPropertyNames.IsReservedProperty(propertyName))
                {
                    return String.Empty;
                }

                if (elementLocation.File.Length == 0)
                {
                    return String.Empty;
                }

                string value = String.Empty;

                // Because String.Equals checks the length first, and these strings are almost
                // all different lengths, this sequence is efficient.
                if (String.Equals(propertyName, ReservedPropertyNames.thisFile, StringComparison.OrdinalIgnoreCase))
                {
                    value = Path.GetFileName(elementLocation.File);
                }
                else if (String.Equals(propertyName, ReservedPropertyNames.thisFileName, StringComparison.OrdinalIgnoreCase))
                {
                    value = Path.GetFileNameWithoutExtension(elementLocation.File);
                }
                else if (String.Equals(propertyName, ReservedPropertyNames.thisFileFullPath, StringComparison.OrdinalIgnoreCase))
                {
                    value = FileUtilities.NormalizePath(elementLocation.File);
                }
                else if (String.Equals(propertyName, ReservedPropertyNames.thisFileExtension, StringComparison.OrdinalIgnoreCase))
                {
                    value = Path.GetExtension(elementLocation.File);
                }
                else if (String.Equals(propertyName, ReservedPropertyNames.thisFileDirectory, StringComparison.OrdinalIgnoreCase))
                {
                    value = FileUtilities.EnsureTrailingSlash(Path.GetDirectoryName(elementLocation.File));
                }
                else if (String.Equals(propertyName, ReservedPropertyNames.thisFileDirectoryNoRoot, StringComparison.OrdinalIgnoreCase))
                {
                    string directory = Path.GetDirectoryName(elementLocation.File);
                    int rootLength = Path.GetPathRoot(directory).Length;
                    string directoryNoRoot = directory.Substring(rootLength);
                    directoryNoRoot = FileUtilities.EnsureTrailingSlash(directoryNoRoot);
                    directoryNoRoot = FileUtilities.EnsureNoLeadingSlash(directoryNoRoot);
                    value = directoryNoRoot;
                }

                return value;
            }

#if FEATURE_WIN32_REGISTRY
            /// <summary>
            /// Given a string like "Registry:HKEY_LOCAL_MACHINE\Software\Vendor\Tools@TaskLocation", return the value at that location
            /// in the registry. If the value isn't found, returns String.Empty.
            /// Properties may refer to a registry location by using the syntax for example
            /// "$(Registry:HKEY_LOCAL_MACHINE\Software\Vendor\Tools@TaskLocation)", where "HKEY_LOCAL_MACHINE\Software\Vendor\Tools" is the key and
            /// "TaskLocation" is the name of the value.  The name of the value and the preceding "@" may be omitted if
            /// the default value is desired.
            /// </summary>
            private static string ExpandRegistryValue(string registryExpression, IElementLocation elementLocation)
            {
                // Remove "Registry:" prefix
                string registryLocation = registryExpression.Substring(9);

                // Split off the value name -- the part after the "@" sign. If there's no "@" sign, then it's the default value name
                // we want.
                int firstAtSignOffset = registryLocation.IndexOf('@');
                int lastAtSignOffset = registryLocation.LastIndexOf('@');

                ProjectErrorUtilities.VerifyThrowInvalidProject(firstAtSignOffset == lastAtSignOffset, elementLocation, "InvalidRegistryPropertyExpression", "$(" + registryExpression + ")", String.Empty);

                string valueName = lastAtSignOffset == -1 || lastAtSignOffset == registryLocation.Length - 1
                    ? null : registryLocation.Substring(lastAtSignOffset + 1);

                // If there's no '@', or '@' is first, then we'll use null or String.Empty for the location; otherwise
                // the location is the part before the '@'
                string registryKeyName = lastAtSignOffset != -1 ? registryLocation.Substring(0, lastAtSignOffset) : registryLocation;

                string result = String.Empty;
                if (registryKeyName != null)
                {
                    // We rely on the '@' character to delimit the key and its value, but the registry
                    // allows this character to be used in the names of keys and the names of values.
                    // Hence we use our standard escaping mechanism to allow users to access such keys
                    // and values.
                    registryKeyName = EscapingUtilities.UnescapeAll(registryKeyName);

                    if (valueName != null)
                    {
                        valueName = EscapingUtilities.UnescapeAll(valueName);
                    }

                    try
                    {
                        // Unless we are running under Windows, don't bother with anything but the user keys
                        if (!NativeMethodsShared.IsWindows && !registryKeyName.StartsWith("HKEY_CURRENT_USER", StringComparison.OrdinalIgnoreCase))
                        {
                            // Fake common requests to HKLM that we can resolve

                            // This is the base path of the framework
                            if (registryKeyName.StartsWith(
                                @"HKEY_LOCAL_MACHINE\Software\Microsoft\.NETFramework",
                                StringComparison.OrdinalIgnoreCase) &&
                                valueName.Equals("InstallRoot", StringComparison.OrdinalIgnoreCase))
                            {
                                return NativeMethodsShared.FrameworkBasePath + Path.DirectorySeparatorChar;
                            }

                            return string.Empty;
                        }

                        object valueFromRegistry = Registry.GetValue(registryKeyName, valueName, null /* default if key or value name is not found */);

                        if (null != valueFromRegistry)
                        {
                            // Convert the result to a string that is reasonable for MSBuild
                            result = ConvertToString(valueFromRegistry);
                        }
                        else
                        {
                            // This means either the key or value was not found in the registry.  In this case,
                            // we simply expand the property value to String.Empty to imitate the behavior of
                            // normal properties.
                            result = String.Empty;
                        }
                    }
                    catch (Exception ex)
                    {
                        if (ExceptionHandling.NotExpectedRegistryException(ex))
                        {
                            throw;
                        }

                        ProjectErrorUtilities.ThrowInvalidProject(elementLocation, "InvalidRegistryPropertyExpression", "$(" + registryExpression + ")", ex.Message);
                    }
                }

                return result;
            }
#else
            /// <summary>
            /// Given a string like "Registry:HKEY_LOCAL_MACHINE\Software\Vendor\Tools@TaskLocation", returns String.Empty, as FEATURE_WIN32_REGISTRY is off.
            /// </summary>
            private static string ExpandRegistryValue(string registryExpression, IElementLocation elementLocation)
            {
                return String.Empty;
            }
#endif
        }

        /// <summary>
        /// Expands item expressions, like @(Compile), possibly with transforms and/or separators.
        ///
        /// Item vectors are composed of a name, an optional transform, and an optional separator i.e.
        /// 
        ///     @(&lt;name&gt;->'&lt;transform&gt;','&lt;separator&gt;')
        ///     
        /// If a separator is not specified it defaults to a semi-colon. The transform expression is also optional, but if
        /// specified, it allows each item in the vector to have its item-spec converted to a different form. The transform
        /// expression can reference any custom metadata defined on the item, as well as the pre-defined item-spec modifiers.
        /// 
        /// NOTE:
        /// 1) white space between &lt;name&gt;, &lt;transform&gt; and &lt;separator&gt; is ignored
        ///    i.e. @(&lt;name&gt;, '&lt;separator&gt;') is valid
        /// 2) the separator is not restricted to be a single character, it can be a string
        /// 3) the separator can be an empty string i.e. @(&lt;name&gt;,'')
        /// 4) specifying an empty transform is NOT the same as specifying no transform -- the former will reduce all item-specs
        ///    to empty strings
        ///
        /// if @(files) is a vector for the files a.txt and b.txt, then:
        /// 
        ///     "my list: @(files)"                                 expands to string     "my list: a.txt;b.txt"
        /// 
        ///     "my list: @(files,' ')"                             expands to string      "my list: a.txt b.txt"
        /// 
        ///     "my list: @(files, '')"                             expands to string      "my list: a.txtb.txt"
        /// 
        ///     "my list: @(files, '; ')"                           expands to string      "my list: a.txt; b.txt"
        /// 
        ///     "my list: @(files->'%(Filename)')"                  expands to string      "my list: a;b"
        /// 
        ///     "my list: @(files -> 'temp\%(Filename).xml', ' ')   expands to string      "my list: temp\a.xml temp\b.xml"
        /// 
        ///     "my list: @(files->'')                              expands to string      "my list: ;"
        /// </summary>
        /// <remarks>
        /// This is a private nested class, exposed only through the Expander class.
        /// That allows it to hide its private methods even from Expander.
        /// </remarks>
        private static class ItemExpander
        {
            /// <summary>
            /// Execute the list of transform functions
            /// </summary>
            /// <typeparam name="S">class, IItem</typeparam>
            internal static IEnumerable<Pair<string, S>> Transform<S>(Expander<P, I> expander, bool includeNullEntries, Stack<TransformFunction<S>> transformFunctionStack, IEnumerable<Pair<string, S>> itemsOfType)
                where S : class, IItem
            {
                // If we have transforms on our stack, then we'll execute those first
                // This effectively runs backwards through the set
                if (transformFunctionStack.Count > 0)
                {
                    TransformFunction<S> function = transformFunctionStack.Pop();

                    foreach (Pair<string, S> item in Transform(expander, includeNullEntries, transformFunctionStack, function.Execute(expander, includeNullEntries, itemsOfType)))
                    {
                        yield return item;
                    }
                }
                else
                {
                    // When we have no more tranforms on the stack, iterate over the items
                    // that we have to return them
                    foreach (Pair<string, S> item in itemsOfType)
                    {
                        yield return item;
                    }
                }
            }

            /// <summary>
            /// Expands any item vector in the expression into items.
            /// 
            /// For example, expands @(Compile->'%(foo)') to a set of items derived from the items in the "Compile" list.
            /// 
            /// If there is no item vector in the expression (for example a literal "foo.cpp"), returns null.
            /// If the item vector expression expands to no items, returns an empty list.
            /// If item expansion is not allowed by the provided options, returns null.
            /// If there is an item vector but concatenated with something else, throws InvalidProjectFileException.
            /// If ExpanderOptions.BreakOnNotEmpty was passed, expression was going to be non-empty, and it broke out early, returns null. Otherwise the result can be trusted.
            /// 
            /// If the expression is a transform, any transformations to an expression that evaluates to nothing (i.e., because
            /// an item has no value for a piece of metadata) are optionally indicated with a null entry in the list. This means 
            /// that the length of the returned list is always the same as the length of the referenced item list in the input string.
            /// That's important for any correlation the caller wants to do.
            /// 
            /// If expression was a transform, 'isTransformExpression' is true, otherwise false.
            ///
            /// Item type of the items returned is determined by the IItemFactory passed in; if the IItemFactory does not 
            /// have an item type set on it, it will be given the item type of the item vector to use.
            /// </summary>
            /// <typeparam name="S">Type of the items provided by the item source used for expansion</typeparam>
            /// <typeparam name="T">Type of the items that should be returned</typeparam>
            internal static IList<T> ExpandSingleItemVectorExpressionIntoItems<S, T>(
                    Expander<P, I> expander, string expression, IItemProvider<S> items, IItemFactory<S, T> itemFactory, ExpanderOptions options,
                    bool includeNullEntries, out bool isTransformExpression, IElementLocation elementLocation)
                where S : class, IItem
                where T : class, IItem
            {
                isTransformExpression = false;

                var expressionCapture = ExpandSingleItemVectorExpressionIntoExpressionCapture(expression, options, elementLocation);
                if (expressionCapture == null)
                {
                    return null;
                }

                return ExpandExpressionCaptureIntoItems(expressionCapture, expander, items, itemFactory, options, includeNullEntries,
                    out isTransformExpression, elementLocation);
            }

            internal static ExpressionShredder.ItemExpressionCapture ExpandSingleItemVectorExpressionIntoExpressionCapture(
                    string expression, ExpanderOptions options, IElementLocation elementLocation)
            {
                if (((options & ExpanderOptions.ExpandItems) == 0) || (expression.Length == 0))
                {
                    return null;
                }

                List<ExpressionShredder.ItemExpressionCapture> matches = null;

                if (s_invariantCompareInfo.IndexOf(expression, '@') == -1)
                {
                    return null;
                }
                else
                {
                    matches = ExpressionShredder.GetReferencedItemExpressions(expression);

                    if (matches == null)
                    {
                        return null;
                    }
                }

                ExpressionShredder.ItemExpressionCapture match = matches[0];

                // We have a single valid @(itemlist) reference in the given expression.
                // If the passed-in expression contains exactly one item list reference,
                // with nothing else concatenated to the beginning or end, then proceed
                // with itemizing it, otherwise error.
                ProjectErrorUtilities.VerifyThrowInvalidProject(match.Value == expression, elementLocation, "EmbeddedItemVectorCannotBeItemized", expression);
                ErrorUtilities.VerifyThrow(matches.Count == 1, "Expected just one item vector");

                return match;
            }

            internal static IList<T> ExpandExpressionCaptureIntoItems<S, T>(
                    ExpressionShredder.ItemExpressionCapture expressionCapture, Expander<P, I> expander, IItemProvider<S> items, IItemFactory<S, T> itemFactory,
                    ExpanderOptions options, bool includeNullEntries, out bool isTransformExpression, IElementLocation elementLocation)
                where S : class, IItem
                where T : class, IItem
            {
                ErrorUtilities.VerifyThrow(items != null, "Cannot expand items without providing items");

                IList<T> result = null;
                isTransformExpression = false;
                bool brokeEarlyNonEmpty;

                // If the incoming factory doesn't have an item type that it can use to 
                // create items, it's our indication that the caller wants its items to have the type of the
                // expression being expanded. For example, items from expanding "@(Compile") should
                // have the item type "Compile".
                if (itemFactory.ItemType == null)
                {
                    itemFactory.ItemType = expressionCapture.ItemType;
                }

                if (expressionCapture.Separator != null)
                {
                    // Reference contains a separator, for example @(Compile, ';').
                    // We need to flatten the list into 
                    // a scalar and then create a single item. Basically we need this
                    // to be able to convert item lists with user specified separators into properties.
                    string expandedItemVector;
                    using (var builder = new ReuseableStringBuilder())
                    {
                        brokeEarlyNonEmpty = ExpandExpressionCaptureIntoStringBuilder(expander, expressionCapture, items, elementLocation, builder, options);

                        if (brokeEarlyNonEmpty)
                        {
                            return null;
                        }

                        expandedItemVector = OpportunisticIntern.InternableToString(builder);
                    }

                    result = new List<T>(1);

                    if (expandedItemVector.Length > 0)
                    {
                        T newItem = itemFactory.CreateItem(expandedItemVector, elementLocation.File);

                        result.Add(newItem);
                    }

                    return result;
                }

                List<Pair<string, S>> itemsFromCapture;
                brokeEarlyNonEmpty = ExpandExpressionCapture(expander, expressionCapture, items, elementLocation /* including null items */, options, true, out isTransformExpression, out itemsFromCapture);

                if (brokeEarlyNonEmpty)
                {
                    return null;
                }

                result = new List<T>(itemsFromCapture.Count);

                foreach (var itemTuple in itemsFromCapture)
                {
                    var itemSpec = itemTuple.Key;
                    var originalItem = itemTuple.Value;

                    if (itemSpec != null && originalItem == null)
                    {
                        // We have an itemspec, but no base item
                        result.Add(itemFactory.CreateItem(itemSpec, elementLocation.File));
                    }
                    else if (itemSpec != null && originalItem != null)
                    {
                        result.Add(itemSpec.Equals(originalItem.EvaluatedIncludeEscaped)
                            ? itemFactory.CreateItem(originalItem, elementLocation.File) // itemspec came from direct item reference, no transforms
                            : itemFactory.CreateItem(itemSpec, originalItem, elementLocation.File)); // itemspec came from a transform and is different from its original item
                    }
                    else if (includeNullEntries)
                    {
                        // The itemspec is null and the base item doesn't matter
                        result.Add(null);
                    }
                }

                return result;
            }

            /// <summary>
            /// Expands an expression capture into a list of items
            /// If the capture uses a separator, then all the items are concatenated into one string using that separator.
            /// 
            /// Returns true if ExpanderOptions.BreakOnNotEmpty was passed, expression was going to be non-empty, and so it broke out early.
            /// </summary>
            /// <param name="isTransformExpression"></param>
            /// <param name="itemsFromCapture">
            /// List of items.
            /// 
            /// Item1 represents the item string, escaped
            /// Item2 represents the original item.
            /// 
            /// Item1 differs from Item2's string when it is coming from a transform
            /// 
            /// </param>
            /// <param name="expander">The expander whose state will be used to expand any transforms</param>
            /// <param name="expressionCapture">The <see cref="ExpandSingleItemVectorExpressionIntoExpressionCapture"/> representing the structure of an item expression</param>
            /// <param name="evaluatedItems"><see cref="IItemProvider{T}"/> to provide the inital items (which may get subsequently transformed, if <paramref name="expressionCapture"/> is a transform expression)></param>
            /// <param name="elementLocation">Location of the xml element containing the <paramref name="expressionCapture"/></param>
            /// <param name="options">expander options</param>
            /// <param name="includeNullEntries">Wether to include items that evaluated to empty / null</param>
            internal static bool ExpandExpressionCapture<S>(
                Expander<P, I> expander,
                ExpressionShredder.ItemExpressionCapture expressionCapture,
                IItemProvider<S> evaluatedItems,
                IElementLocation elementLocation,
                ExpanderOptions options,
                bool includeNullEntries,
                out bool isTransformExpression,
                out List<Pair<string, S>> itemsFromCapture
                )
                where S : class, IItem
            {
                ErrorUtilities.VerifyThrow(evaluatedItems != null, "Cannot expand items without providing items");
                // There's something wrong with the expression, and we ended up with a blank item type
                ProjectErrorUtilities.VerifyThrowInvalidProject(!string.IsNullOrEmpty(expressionCapture.ItemType), elementLocation, "InvalidFunctionPropertyExpression");

                isTransformExpression = false;

                var itemsOfType = evaluatedItems.GetItems(expressionCapture.ItemType);

                // If there are no items of the given type, then bail out early
                if (itemsOfType.Count == 0)
                {
                    // .. but only if there isn't a function "Count()", since that will want to return something (zero) for an empty list
                    if (expressionCapture.Captures?.Any(capture => string.Equals(capture.FunctionName, "Count", StringComparison.OrdinalIgnoreCase)) != true)
                    {
                        itemsFromCapture = new List<Pair<string, S>>();
                        return false;
                    }
                }

                if (expressionCapture.Captures != null)
                {
                    isTransformExpression = true;
                }

                itemsFromCapture = new List<Pair<string, S>>(itemsOfType.Count);

                if (!isTransformExpression)
                {
                    // No transform: expression is like @(Compile), so include the item spec without a transform base item
                    foreach (S item in itemsOfType)
                    {
                        if ((item.EvaluatedIncludeEscaped.Length > 0) && (options & ExpanderOptions.BreakOnNotEmpty) != 0)
                        {
                            return true;
                        }

                        itemsFromCapture.Add(new Pair<string, S>(item.EvaluatedIncludeEscaped, item));
                    }
                }
                else
                {
                    Stack<TransformFunction<S>> transformFunctionStack = PrepareTransformStackFromMatch<S>(elementLocation, expressionCapture);

                    // iterate over the tranform chain, creating the final items from its results
                    foreach (Pair<string, S> itemTuple in Transform<S>(expander, includeNullEntries, transformFunctionStack, IntrinsicItemFunctions<S>.GetItemPairEnumerable(itemsOfType)))
                    {
                        if (!string.IsNullOrEmpty(itemTuple.Key) && (options & ExpanderOptions.BreakOnNotEmpty) != 0)
                        {
                            return true; // broke out early; result cannot be trusted
                        }

                        itemsFromCapture.Add(itemTuple);
                    }
                }

                if (expressionCapture.Separator != null)
                {
                    var joinedItems = string.Join(expressionCapture.Separator, itemsFromCapture.Select(i => i.Key));
                    itemsFromCapture.Clear();
                    itemsFromCapture.Add(new Pair<string, S>(joinedItems, null));
                }

                return false; // did not break early
            }

            /// <summary>
            /// Expands all item vectors embedded in the given expression into a single string.
            /// If the expression is empty, returns empty string.
            /// If ExpanderOptions.BreakOnNotEmpty was passed, expression was going to be non-empty, and it broke out early, returns null. Otherwise the result can be trusted.
            /// </summary>
            /// <typeparam name="T">Type of the items provided</typeparam>
            internal static string ExpandItemVectorsIntoString<T>(Expander<P, I> expander, string expression, IItemProvider<T> items, ExpanderOptions options, IElementLocation elementLocation)
                where T : class, IItem
            {
                if (((options & ExpanderOptions.ExpandItems) == 0) || (expression.Length == 0))
                {
                    return expression;
                }

                ErrorUtilities.VerifyThrow(items != null, "Cannot expand items without providing items");

                List<ExpressionShredder.ItemExpressionCapture> matches = ExpressionShredder.GetReferencedItemExpressions(expression);

                if (matches == null)
                {
                    return expression;
                }

                using (var builder = new ReuseableStringBuilder())
                {
                    // As we walk through the matches, we need to copy out the original parts of the string which
                    // are not covered by the match.  This preserves original behavior which did not trim whitespace
                    // from between separators.
                    int lastStringIndex = 0;
                    for (int i = 0; i < matches.Count; i++)
                    {
                        if (matches[i].Index > lastStringIndex)
                        {
                            if ((options & ExpanderOptions.BreakOnNotEmpty) != 0)
                            {
                                return null;
                            }

                            builder.Append(expression, lastStringIndex, matches[i].Index - lastStringIndex);
                        }

                        bool brokeEarlyNonEmpty = ExpandExpressionCaptureIntoStringBuilder(expander, matches[i], items, elementLocation, builder, options);

                        if (brokeEarlyNonEmpty)
                        {
                            return null;
                        }

                        lastStringIndex = matches[i].Index + matches[i].Length;
                    }

                    builder.Append(expression, lastStringIndex, expression.Length - lastStringIndex);

                    return OpportunisticIntern.InternableToString(builder);
                }
            }

            /// <summary>
            /// Prepare the stack of transforms that will be executed on a given set of items
            /// </summary>
            /// <typeparam name="S">class, IItem</typeparam>
            private static Stack<TransformFunction<S>> PrepareTransformStackFromMatch<S>(IElementLocation elementLocation, ExpressionShredder.ItemExpressionCapture match)
                where S : class, IItem
            {
                // There's something wrong with the expression, and we ended up with no function names
                ProjectErrorUtilities.VerifyThrowInvalidProject(match.Captures.Count > 0, elementLocation, "InvalidFunctionPropertyExpression");

                Stack<TransformFunction<S>> transformFunctionStack = new Stack<TransformFunction<S>>(match.Captures.Count);

                // Create a TransformFunction for each transform in the chain by extracting the relevant information
                // from the regex parsing results
                // Each will be pushed onto a stack in right to left order (i.e. the inner/right most will be on the
                // bottom of the stack, the outer/left most will be on the top
                for (int n = match.Captures.Count - 1; n >= 0; n--)
                {
                    string function = match.Captures[n].Value;
                    string functionName = match.Captures[n].FunctionName;
                    string argumentsExpression = match.Captures[n].FunctionArguments;

                    string[] arguments = null;

                    if (functionName == null)
                    {
                        functionName = "ExpandQuotedExpressionFunction";
                        arguments = new string[] { function };
                    }
                    else if (argumentsExpression != null)
                    {
                        arguments = ExtractFunctionArguments(elementLocation, argumentsExpression, argumentsExpression);
                    }

                    IntrinsicItemFunctions<S>.ItemTransformFunction transformFunction = IntrinsicItemFunctions<S>.GetItemTransformFunction(elementLocation, functionName, typeof(S));

                    // Push our tranform on to the stack
                    transformFunctionStack.Push(new TransformFunction<S>(elementLocation, functionName, transformFunction, arguments));
                }

                return transformFunctionStack;
            }

            /// <summary>
            /// Expand the match provided into a string, and append that to the provided string builder.
            /// Returns true if ExpanderOptions.BreakOnNotEmpty was passed, expression was going to be non-empty, and so it broke out early.
            /// </summary>
            /// <typeparam name="S">Type of source items</typeparam>
            private static bool ExpandExpressionCaptureIntoStringBuilder<S>(
                Expander<P, I> expander,
                ExpressionShredder.ItemExpressionCapture capture,
                IItemProvider<S> evaluatedItems,
                IElementLocation elementLocation,
                ReuseableStringBuilder builder,
                ExpanderOptions options
                )
                where S : class, IItem
            {
                List<Pair<string, S>> itemsFromCapture;
                bool throwaway;
                var brokeEarlyNonEmpty = ExpandExpressionCapture(expander, capture, evaluatedItems, elementLocation /* including null items */, options, true, out throwaway, out itemsFromCapture);

                if (brokeEarlyNonEmpty)
                {
                    return true;
                }

                // if the capture.Separator is not null, then ExpandExpressionCapture would have joined the items using that separator itself
                foreach (var item in itemsFromCapture)
                {
                    builder.Append(item.Key);
                    builder.Append(';');
                }

                // Remove trailing separator if we added one
                if (itemsFromCapture.Count > 0)
                    builder.Length--;
                
                return false;
            }

            /// <summary>
            /// The set of functions that called during an item transformation, e.g. @(CLCompile->ContainsMetadata('MetaName', 'metaValue'))
            /// </summary>
            /// <typeparam name="S">class, IItem</typeparam>
            internal static class IntrinsicItemFunctions<S>
                where S : class, IItem
            {
                /// <summary>
                /// A cache of previously created item function delegates
                /// </summary>
                private static ConcurrentDictionary<string, ItemTransformFunction> s_transformFunctionDelegateCache = new ConcurrentDictionary<string, ItemTransformFunction>(StringComparer.OrdinalIgnoreCase);

                /// <summary>
                /// Delegate that represents the signature of all item transformation functions
                /// This is used to support calling the functions by name
                /// </summary>
                public delegate IEnumerable<Pair<string, S>> ItemTransformFunction(Expander<P, I> expander, IElementLocation elementLocation, bool includeNullEntries, string functionName, IEnumerable<Pair<string, S>> itemsOfType, string[] arguments);

                /// <summary>
                /// Get a delegate to the given item transformation function by supplying the name and the
                /// Item type that should be used
                /// </summary>
                internal static ItemTransformFunction GetItemTransformFunction(IElementLocation elementLocation, string functionName, Type itemType)
                {
                    ItemTransformFunction transformFunction = null;
                    string qualifiedFunctionName = itemType.FullName + "::" + functionName;

                    // We may have seen this delegate before, if so grab the one we already created
                    if (!s_transformFunctionDelegateCache.TryGetValue(qualifiedFunctionName, out transformFunction))
                    {
                        if (FileUtilities.ItemSpecModifiers.IsDerivableItemSpecModifier(functionName))
                        {
                            // Create a delegate to the function we're going to call
                            transformFunction = new ItemTransformFunction(ItemSpecModifierFunction);
                        }
                        else
                        {
                            MethodInfo itemFunctionInfo = typeof(IntrinsicItemFunctions<S>).GetMethod(functionName, BindingFlags.IgnoreCase | BindingFlags.NonPublic | BindingFlags.Static);

                            if (itemFunctionInfo == null)
                            {
                                functionName = "ExecuteStringFunction";
                                itemFunctionInfo = typeof(IntrinsicItemFunctions<S>).GetMethod(functionName, BindingFlags.IgnoreCase | BindingFlags.NonPublic | BindingFlags.Static);
                                if (itemFunctionInfo == null)
                                {
                                    ProjectErrorUtilities.ThrowInvalidProject(elementLocation, "UnknownItemFunction", functionName);
                                    return null;
                                }
                            }
                            try
                            {
                                // Create a delegate to the function we're going to call
                                transformFunction = (ItemTransformFunction)itemFunctionInfo.CreateDelegate(typeof(ItemTransformFunction));
                            }
                            catch (ArgumentException)
                            {
                                //  Prior to porting to .NET Core, this code was passing false as the throwOnBindFailure parameter to Delegate.CreateDelegate.
                                //  Since MethodInfo.CreateDelegate doesn't have this option, we catch the ArgumentException to preserve the previous behavior
                                ProjectErrorUtilities.ThrowInvalidProject(elementLocation, "UnknownItemFunction", functionName);
                            }
                        }

                        if (transformFunction == null)
                        {
                            ProjectErrorUtilities.ThrowInvalidProject(elementLocation, "UnknownItemFunction", functionName);
                            return null;
                        }

                        // record our delegate for future use
                        s_transformFunctionDelegateCache[qualifiedFunctionName] = transformFunction;
                    }

                    return transformFunction;
                }

                /// <summary>
                /// Create an enumerator from a base IEnumerable of items into an enumerable
                /// of transformation result which includes the new itemspec and the base item
                /// </summary>
                internal static IEnumerable<Pair<string, S>> GetItemPairEnumerable(IEnumerable<S> itemsOfType)
                {
                    // iterate over the items, and yield out items in the tuple format
                    foreach (var item in itemsOfType)
                    {
                        if (Traits.Instance.UseLazyWildCardEvaluation)
                        {
                            foreach (
                                var resultantItem in
                                EngineFileUtilities.Default.GetFileListEscaped(
                                    item.ProjectDirectory,
                                    item.EvaluatedIncludeEscaped,
                                    forceEvaluate: true))
                            {
                                yield return new Pair<string, S>(resultantItem, item);
                            }
                        }
                        else
                        {
                            yield return new Pair<string, S>(item.EvaluatedIncludeEscaped, item);
                        }
                    }
                }

                /// <summary>
                /// Intrinsic function that returns the number of items in the list
                /// </summary>
                internal static IEnumerable<Pair<string, S>> Count(Expander<P, I> expander, IElementLocation elementLocation, bool includeNullEntries, string functionName, IEnumerable<Pair<string, S>> itemsOfType, string[] arguments)
                {
                    yield return new Pair<string, S>(Convert.ToString(itemsOfType.Count(), CultureInfo.InvariantCulture), null /* no base item */);
                }

                /// <summary>
                /// Intrinsic function that returns the specified built-in modifer value of the items in itemsOfType
                /// Tuple is {current item include, item under transformation}
                /// </summary>
                internal static IEnumerable<Pair<string, S>> ItemSpecModifierFunction(Expander<P, I> expander, IElementLocation elementLocation, bool includeNullEntries, string functionName, IEnumerable<Pair<string, S>> itemsOfType, string[] arguments)
                {
                    ProjectErrorUtilities.VerifyThrowInvalidProject(arguments == null || arguments.Length == 0, elementLocation, "InvalidItemFunctionSyntax", functionName, (arguments == null ? 0 : arguments.Length));

                    foreach (Pair<string, S> item in itemsOfType)
                    {
                        // If the item include has become empty,
                        // this is the end of the pipeline for this item
                        if (String.IsNullOrEmpty(item.Key))
                        {
                            continue;
                        }

                        string result = null;

                        try
                        {
                            // If we're not a ProjectItem or ProjectItemInstance, then ProjectDirectory will be null.
                            // In that case, we're safe to get the current directory as we'll be running on TaskItems which
                            // only exist within a target where we can trust the current directory
                            string directoryToUse = item.Value.ProjectDirectory ?? Directory.GetCurrentDirectory();
                            string definingProjectEscaped = item.Value.GetMetadataValueEscaped(FileUtilities.ItemSpecModifiers.DefiningProjectFullPath);

                            result = FileUtilities.ItemSpecModifiers.GetItemSpecModifier(directoryToUse, item.Key, definingProjectEscaped, functionName);
                        }
                        catch (Exception e) // Catching Exception, but rethrowing unless it's a well-known exception.
                        {
                            // InvalidOperationException is how GetItemSpecModifier communicates invalid conditions upwards, so 
                            // we do not want to rethrow in that case.  
                            if (ExceptionHandling.NotExpectedException(e) && !(e is InvalidOperationException))
                            {
                                throw;
                            }

                            ProjectErrorUtilities.ThrowInvalidProject(elementLocation, "InvalidItemFunctionExpression", functionName, item.Key, e.Message);
                        }

                        if (!String.IsNullOrEmpty(result))
                        {
                            // GetItemSpecModifier will have returned us an escaped string
                            // there is nothing more to do than yield it into the pipeline
                            yield return new Pair<string, S>(result, item.Value);
                        }
                        else if (includeNullEntries)
                        {
                            yield return new Pair<string, S>(null, item.Value);
                        }
                    }
                }

                /// <summary>
                /// Intrinsic function that returns the subset of items that actually exist on disk.
                /// </summary>
                internal static IEnumerable<Pair<string, S>> Exists(Expander<P, I> expander, IElementLocation elementLocation, bool includeNullEntries, string functionName, IEnumerable<Pair<string, S>> itemsOfType, string[] arguments)
                {
                    ProjectErrorUtilities.VerifyThrowInvalidProject(arguments == null || arguments.Length == 0, elementLocation, "InvalidItemFunctionSyntax", functionName, (arguments == null ? 0 : arguments.Length));

                    foreach (Pair<string, S> item in itemsOfType)
                    {
                        if (String.IsNullOrEmpty(item.Key))
                        {
                            continue;
                        }

                        // Unescape as we are passing to the file system
                        string unescapedPath = EscapingUtilities.UnescapeAll(item.Key);

                        string rootedPath = null;
                        try
                        {
                            // If we're a projectitem instance then we need to get
                            // the project directory and be relative to that
                            if (Path.IsPathRooted(unescapedPath))
                            {
                                rootedPath = unescapedPath;
                            }
                            else
                            {
                                // If we're not a ProjectItem or ProjectItemInstance, then ProjectDirectory will be null.
                                // In that case, we're safe to get the current directory as we'll be running on TaskItems which
                                // only exist within a target where we can trust the current directory
                                string baseDirectoryToUse = item.Value.ProjectDirectory ?? String.Empty;
                                rootedPath = Path.Combine(baseDirectoryToUse, unescapedPath);
                            }
                        }
                        catch (Exception e) when (ExceptionHandling.IsIoRelatedException(e))
                        {
                            ProjectErrorUtilities.ThrowInvalidProject(elementLocation, "InvalidItemFunctionExpression", functionName, item.Key, e.Message);
                        }

                        if (File.Exists(rootedPath) || Directory.Exists(rootedPath))
                        {
                            yield return item;
                        }
                    }
                }

                /// <summary>
                /// Intrinsic function that combines the existing paths of the input items with a given relative path.
                /// </summary>
                internal static IEnumerable<Pair<string, S>> Combine(Expander<P, I> expander, IElementLocation elementLocation, bool includeNullEntries, string functionName, IEnumerable<Pair<string, S>> itemsOfType, string[] arguments)
                {
                    ProjectErrorUtilities.VerifyThrowInvalidProject(arguments?.Length == 1, elementLocation, "InvalidItemFunctionSyntax", functionName, (arguments == null ? 0 : arguments.Length));

                    string relativePath = arguments[0];

                    foreach (Pair<string, S> item in itemsOfType)
                    {
                        if (String.IsNullOrEmpty(item.Key))
                        {
                            continue;
                        }

                        // Unescape as we are passing to the file system
                        string unescapedPath = EscapingUtilities.UnescapeAll(item.Key);
                        string combinedPath = Path.Combine(unescapedPath, relativePath);
                        string escapedPath = EscapingUtilities.Escape(combinedPath);
                        yield return new Pair<string, S>(escapedPath, null);
                    }
                }

                /// <summary>
                /// Intrinsic function that returns all ancestor directories of the given items.
                /// </summary>
                internal static IEnumerable<Pair<string, S>> GetPathsOfAllDirectoriesAbove(Expander<P, I> expander, IElementLocation elementLocation, bool includeNullEntries, string functionName, IEnumerable<Pair<string, S>> itemsOfType, string[] arguments)
                {
                    ProjectErrorUtilities.VerifyThrowInvalidProject(arguments == null || arguments.Length == 0, elementLocation, "InvalidItemFunctionSyntax", functionName, (arguments == null ? 0 : arguments.Length));

                    // Phase 1: find all the applicable directories.

                    SortedSet<string> directories = new SortedSet<string>(StringComparer.OrdinalIgnoreCase);

                    foreach (Pair<string, S> item in itemsOfType)
                    {
                        if (String.IsNullOrEmpty(item.Key))
                        {
                            continue;
                        }

                        string directoryName = null;

                        // Unescape as we are passing to the file system
                        string unescapedPath = EscapingUtilities.UnescapeAll(item.Key);

                        try
                        {
                            string rootedPath;

                            // If we're a projectitem instance then we need to get
                            // the project directory and be relative to that
                            if (Path.IsPathRooted(unescapedPath))
                            {
                                rootedPath = unescapedPath;
                            }
                            else
                            {
                                // If we're not a ProjectItem or ProjectItemInstance, then ProjectDirectory will be null.
                                // In that case, we're safe to get the current directory as we'll be running on TaskItems which
                                // only exist within a target where we can trust the current directory
                                string baseDirectoryToUse = item.Value.ProjectDirectory ?? String.Empty;
                                rootedPath = Path.Combine(baseDirectoryToUse, unescapedPath);
                            }

                            // Normalize the path to remove elements like "..".
                            // Otherwise we run the risk of returning two or more different paths that represent the
                            // same directory.
                            rootedPath = FileUtilities.NormalizePath(rootedPath);
                            directoryName = Path.GetDirectoryName(rootedPath);
                        }
                        catch (Exception e) when (ExceptionHandling.IsIoRelatedException(e))
                        {
                            ProjectErrorUtilities.ThrowInvalidProject(elementLocation, "InvalidItemFunctionExpression", functionName, item.Key, e.Message);
                        }

                        while (!String.IsNullOrEmpty(directoryName))
                        {
                            if (directories.Contains(directoryName))
                            {
                                // We've already got this directory (and all its ancestors) in the set.
                                break;
                            }

                            directories.Add(directoryName);
                            directoryName = Path.GetDirectoryName(directoryName);
                        }
                    }

                    // Phase 2: Go through the directories and return them in order

                    foreach (string directoryPath in directories)
                    {
                        string escapedDirectoryPath = EscapingUtilities.Escape(directoryPath);
                        yield return new Pair<string, S>(escapedDirectoryPath, null);
                    }
                }

                /// <summary>
                /// Intrinsic function that returns the DirectoryName of the items in itemsOfType
                /// UNDONE: This can be removed in favor of a built-in %(DirectoryName) metadata in future.
                /// </summary>
                internal static IEnumerable<Pair<string, S>> DirectoryName(Expander<P, I> expander, IElementLocation elementLocation, bool includeNullEntries, string functionName, IEnumerable<Pair<string, S>> itemsOfType, string[] arguments)
                {
                    ProjectErrorUtilities.VerifyThrowInvalidProject(arguments == null || arguments.Length == 0, elementLocation, "InvalidItemFunctionSyntax", functionName, (arguments == null ? 0 : arguments.Length));

                    Dictionary<string, string> directoryNameTable = new Dictionary<string, string>(StringComparer.OrdinalIgnoreCase);

                    foreach (Pair<string, S> item in itemsOfType)
                    {
                        // If the item include has become empty,
                        // this is the end of the pipeline for this item
                        if (String.IsNullOrEmpty(item.Key))
                        {
                            continue;
                        }

                        string directoryName = null;

                        if (!directoryNameTable.TryGetValue(item.Key, out directoryName))
                        {
                            // Unescape as we are passing to the file system
                            string unescapedPath = EscapingUtilities.UnescapeAll(item.Key);

                            try
                            {
                                string rootedPath;

                                // If we're a projectitem instance then we need to get
                                // the project directory and be relative to that
                                if (Path.IsPathRooted(unescapedPath))
                                {
                                    rootedPath = unescapedPath;
                                }
                                else
                                {
                                    // If we're not a ProjectItem or ProjectItemInstance, then ProjectDirectory will be null.
                                    // In that case, we're safe to get the current directory as we'll be running on TaskItems which
                                    // only exist within a target where we can trust the current directory
                                    string baseDirectoryToUse = item.Value.ProjectDirectory ?? String.Empty;
                                    rootedPath = Path.Combine(baseDirectoryToUse, unescapedPath);
                                }

                                directoryName = Path.GetDirectoryName(rootedPath);
                            }
                            catch (Exception e) when (ExceptionHandling.IsIoRelatedException(e))
                            {
                                ProjectErrorUtilities.ThrowInvalidProject(elementLocation, "InvalidItemFunctionExpression", functionName, item.Key, e.Message);
                            }

                            // Escape as this is going back into the engine
                            directoryName = EscapingUtilities.Escape(directoryName);
                            directoryNameTable[unescapedPath] = directoryName;
                        }

                        if (!String.IsNullOrEmpty(directoryName))
                        {
                            // return a result through the enumerator
                            yield return new Pair<string, S>(directoryName, item.Value);
                        }
                        else if (includeNullEntries)
                        {
                            yield return new Pair<string, S>(null, item.Value);
                        }
                    }
                }

                /// <summary>
                /// Intrinsic function that returns the contents of the metadata in specified in argument[0]
                /// </summary>
                internal static IEnumerable<Pair<string, S>> Metadata(Expander<P, I> expander, IElementLocation elementLocation, bool includeNullEntries, string functionName, IEnumerable<Pair<string, S>> itemsOfType, string[] arguments)
                {
                    ProjectErrorUtilities.VerifyThrowInvalidProject(arguments?.Length == 1, elementLocation, "InvalidItemFunctionSyntax", functionName, (arguments == null ? 0 : arguments.Length));

                    string metadataName = arguments[0];

                    foreach (Pair<string, S> item in itemsOfType)
                    {
                        if (item.Value != null)
                        {
                            string metadataValue = null;

                            try
                            {
                                metadataValue = item.Value.GetMetadataValueEscaped(metadataName);
                            }
                            catch (ArgumentException ex) // Blank metadata name
                            {
                                ProjectErrorUtilities.ThrowInvalidProject(elementLocation, "CannotEvaluateItemMetadata", metadataName, ex.Message);
                            }
                            catch (InvalidOperationException ex)
                            {
                                ProjectErrorUtilities.ThrowInvalidProject(elementLocation, "CannotEvaluateItemMetadata", metadataName, ex.Message);
                            }

                            if (!String.IsNullOrEmpty(metadataValue))
                            {
                                // It may be that the itemspec has unescaped ';'s in it so we need to split here to handle
                                // that case.
                                if (s_invariantCompareInfo.IndexOf(metadataValue, ';') >= 0)
                                {
                                    var splits = ExpressionShredder.SplitSemiColonSeparatedList(metadataValue);

                                    foreach (string itemSpec in splits)
                                    {
                                        // return a result through the enumerator
                                        yield return new Pair<string, S>(itemSpec, item.Value);
                                    }
                                }
                                else
                                {
                                    // return a result through the enumerator
                                    yield return new Pair<string, S>(metadataValue, item.Value);
                                }
                            }
                            else if (metadataValue != String.Empty && includeNullEntries)
                            {
                                yield return new Pair<string, S>(metadataValue, item.Value);
                            }
                        }
                    }
                }

                /// <summary>
                /// Intrinsic function that returns only the items from itemsOfType that have distinct Item1 in the Tuple
                /// Using a case sensitive comparison
                /// </summary>
                internal static IEnumerable<Pair<string, S>> DistinctWithCase(Expander<P, I> expander, IElementLocation elementLocation, bool includeNullEntries, string functionName, IEnumerable<Pair<string, S>> itemsOfType, string[] arguments)
                {
                    return DistinctWithComparer(expander, elementLocation, includeNullEntries, functionName, itemsOfType, arguments, StringComparer.Ordinal);
                }

                /// <summary>
                /// Intrinsic function that returns only the items from itemsOfType that have distinct Item1 in the Tuple
                /// Using a case insensitive comparison
                /// </summary>
                internal static IEnumerable<Pair<string, S>> Distinct(Expander<P, I> expander, IElementLocation elementLocation, bool includeNullEntries, string functionName, IEnumerable<Pair<string, S>> itemsOfType, string[] arguments)
                {
                    return DistinctWithComparer(expander, elementLocation, includeNullEntries, functionName, itemsOfType, arguments, StringComparer.OrdinalIgnoreCase);
                }

                /// <summary>
                /// Intrinsic function that returns only the items from itemsOfType that have distinct Item1 in the Tuple
                /// Using a case insensitive comparison
                /// </summary>
                internal static IEnumerable<Pair<string, S>> DistinctWithComparer(Expander<P, I> expander, IElementLocation elementLocation, bool includeNullEntries, string functionName, IEnumerable<Pair<string, S>> itemsOfType, string[] arguments, StringComparer comparer)
                {
                    ProjectErrorUtilities.VerifyThrowInvalidProject(arguments == null || arguments.Length == 0, elementLocation, "InvalidItemFunctionSyntax", functionName, (arguments == null ? 0 : arguments.Length));

                    // This dictionary will ensure that we only return one result per unique itemspec
                    Dictionary<string, S> seenItems = new Dictionary<string, S>(comparer);

                    foreach (Pair<string, S> item in itemsOfType)
                    {
                        if (item.Key != null && !seenItems.ContainsKey(item.Key))
                        {
                            seenItems[item.Key] = item.Value;

                            yield return new Pair<string, S>(item.Key, item.Value);
                        }
                    }
                }

                /// <summary>
                /// Intrinsic function reverses the item list.
                /// </summary>
                internal static IEnumerable<Pair<string, S>> Reverse(Expander<P, I> expander, IElementLocation elementLocation, bool includeNullEntries, string functionName, IEnumerable<Pair<string, S>> itemsOfType, string[] arguments)
                {
                    ProjectErrorUtilities.VerifyThrowInvalidProject(arguments == null || arguments.Length == 0, elementLocation, "InvalidItemFunctionSyntax", functionName, (arguments == null ? 0 : arguments.Length));
                    foreach (Pair<String, S> item in itemsOfType.Reverse())
                    {
                        yield return new Pair<string, S>(item.Key, item.Value);
                    }
                }

                /// <summary>
                /// Intrinsic function that transforms expressions like the %(foo) in @(Compile->'%(foo)')
                /// </summary>
                internal static IEnumerable<Pair<string, S>> ExpandQuotedExpressionFunction(Expander<P, I> expander, IElementLocation elementLocation, bool includeNullEntries, string functionName, IEnumerable<Pair<string, S>> itemsOfType, string[] arguments)
                {
                    ProjectErrorUtilities.VerifyThrowInvalidProject(arguments?.Length == 1, elementLocation, "InvalidItemFunctionSyntax", functionName, (arguments == null ? 0 : arguments.Length));

                    foreach (Pair<string, S> item in itemsOfType)
                    {
                        MetadataMatchEvaluator matchEvaluator;
                        string include = null;

                        // If we've been handed a null entry by an uptream tranform
                        // then we don't want to try to tranform it with an itempec modification.
                        // Simply allow the null to be passed along (if, we are including nulls as specified by includeNullEntries
                        if (item.Key != null)
                        {
                            matchEvaluator = new MetadataMatchEvaluator(item.Key, item.Value, elementLocation);

                            include = RegularExpressions.ItemMetadataPattern.Value.Replace(arguments[0], matchEvaluator.GetMetadataValueFromMatch);
                        }

                        // Include may be empty. Historically we have created items with empty include
                        // and ultimately set them on tasks, but we don't do that anymore as it's broken.
                        // Instead we optionally add a null, so that input and output lists are the same length; this allows
                        // the caller to possibly do correlation.

                        // We pass in the existing item so we can copy over its metadata
<<<<<<< HEAD
                        if (include?.Length > 0)
=======
                        if (!string.IsNullOrEmpty(include))
>>>>>>> e8c17c12
                        {
                            yield return new Pair<string, S>(include, item.Value);
                        }
                        else if (includeNullEntries)
                        {
                            yield return new Pair<string, S>(null, item.Value);
                        }
                    }
                }

                /// <summary>
                /// Intrinsic function that transforms expressions by invoking methods of System.String on the itemspec
                /// of the item in the pipeline
                /// </summary>
                internal static IEnumerable<Pair<string, S>> ExecuteStringFunction(
                    Expander<P, I> expander,
                    IElementLocation elementLocation,
                    bool includeNullEntries,
                    string functionName,
                    IEnumerable<Pair<string, S>> itemsOfType,
                    string[] arguments)
                {
                    // Transform: expression is like @(Compile->'%(foo)'), so create completely new items,
                    // using the Include from the source items
                    foreach (Pair<string, S> item in itemsOfType)
                    {
                        Function<P> function = new Function<P>(
                            typeof(string),
                            item.Key,
                            item.Key,
                            functionName,
                            arguments,
                            BindingFlags.Public | BindingFlags.InvokeMethod,
                            string.Empty,
                            expander.UsedUninitializedProperties,
                            expander._fileSystem);

                        object result = function.Execute(item.Key, expander._properties, ExpanderOptions.ExpandAll, elementLocation);

                        string include = Expander<P, I>.PropertyExpander<P>.ConvertToString(result);

                        // We pass in the existing item so we can copy over its metadata
                        if (include.Length > 0)
                        {
                            yield return new Pair<string, S>(include, item.Value);
                        }
                        else if (includeNullEntries)
                        {
                            yield return new Pair<string, S>(null, item.Value);
                        }
                    }
                }

                /// <summary>
                /// Intrinsic function that returns the items from itemsOfType with their metadata cleared, i.e. only the itemspec is retained
                /// </summary>
                internal static IEnumerable<Pair<string, S>> ClearMetadata(Expander<P, I> expander, IElementLocation elementLocation, bool includeNullEntries, string functionName, IEnumerable<Pair<string, S>> itemsOfType, string[] arguments)
                {
                    ProjectErrorUtilities.VerifyThrowInvalidProject(arguments == null || arguments.Length == 0, elementLocation, "InvalidItemFunctionSyntax", functionName, (arguments == null ? 0 : arguments.Length));

                    foreach (Pair<string, S> item in itemsOfType)
                    {
                        if (includeNullEntries || item.Key != null)
                        {
                            yield return new Pair<string, S>(item.Key, null);
                        }
                    }
                }

                /// <summary>
                /// Intrinsic function that returns only those items that have a not-blank value for the metadata specified
                /// Using a case insensitive comparison
                /// </summary>
                internal static IEnumerable<Pair<string, S>> HasMetadata(Expander<P, I> expander, IElementLocation elementLocation, bool includeNullEntries, string functionName, IEnumerable<Pair<string, S>> itemsOfType, string[] arguments)
                {
                    ProjectErrorUtilities.VerifyThrowInvalidProject(arguments?.Length == 1, elementLocation, "InvalidItemFunctionSyntax", functionName, (arguments == null ? 0 : arguments.Length));

                    string metadataName = arguments[0];

                    foreach (Pair<string, S> item in itemsOfType)
                    {
                        string metadataValue = null;

                        try
                        {
                            metadataValue = item.Value.GetMetadataValueEscaped(metadataName);
                        }
                        catch (ArgumentException ex) // Blank metadata name
                        {
                            ProjectErrorUtilities.ThrowInvalidProject(elementLocation, "CannotEvaluateItemMetadata", metadataName, ex.Message);
                        }
                        catch (InvalidOperationException ex)
                        {
                            ProjectErrorUtilities.ThrowInvalidProject(elementLocation, "CannotEvaluateItemMetadata", metadataName, ex.Message);
                        }

                        // GetMetadataValueEscaped returns empty string for missing metadata,
                        // but IItem specifies it should return null
<<<<<<< HEAD
                        if (metadataValue?.Length > 0)
=======
                        if (!string.IsNullOrEmpty(metadataValue))
>>>>>>> e8c17c12
                        {
                            // return a result through the enumerator
                            yield return new Pair<string, S>(item.Key, item.Value);
                        }
                    }
                }

                /// <summary>
                /// Intrinsic function that returns only those items have the given metadata value
                /// Using a case insensitive comparison
                /// </summary>
                internal static IEnumerable<Pair<string, S>> WithMetadataValue(Expander<P, I> expander, IElementLocation elementLocation, bool includeNullEntries, string functionName, IEnumerable<Pair<string, S>> itemsOfType, string[] arguments)
                {
                    ProjectErrorUtilities.VerifyThrowInvalidProject(arguments?.Length == 2, elementLocation, "InvalidItemFunctionSyntax", functionName, (arguments == null ? 0 : arguments.Length));

                    string metadataName = arguments[0];
                    string metadataValueToFind = arguments[1];

                    foreach (Pair<string, S> item in itemsOfType)
                    {
                        string metadataValue = null;

                        try
                        {
                            metadataValue = item.Value.GetMetadataValueEscaped(metadataName);
                        }
                        catch (ArgumentException ex) // Blank metadata name
                        {
                            ProjectErrorUtilities.ThrowInvalidProject(elementLocation, "CannotEvaluateItemMetadata", metadataName, ex.Message);
                        }
                        catch (InvalidOperationException ex)
                        {
                            ProjectErrorUtilities.ThrowInvalidProject(elementLocation, "CannotEvaluateItemMetadata", metadataName, ex.Message);
                        }

                        if (metadataValue != null && String.Equals(metadataValue, metadataValueToFind, StringComparison.OrdinalIgnoreCase))
                        {
                            // return a result through the enumerator
                            yield return new Pair<string, S>(item.Key, item.Value);
                        }
                    }
                }

                /// <summary>
                /// Intrinsic function that returns a boolean to indicate if any of the items have the given metadata value
                /// Using a case insensitive comparison
                /// </summary>
                internal static IEnumerable<Pair<string, S>> AnyHaveMetadataValue(Expander<P, I> expander, IElementLocation elementLocation, bool includeNullEntries, string functionName, IEnumerable<Pair<string, S>> itemsOfType, string[] arguments)
                {
                    ProjectErrorUtilities.VerifyThrowInvalidProject(arguments?.Length == 2, elementLocation, "InvalidItemFunctionSyntax", functionName, (arguments == null ? 0 : arguments.Length));

                    string metadataName = arguments[0];
                    string metadataValueToFind = arguments[1];
                    bool metadataFound = false;

                    foreach (Pair<string, S> item in itemsOfType)
                    {
                        if (item.Value != null)
                        {
                            string metadataValue = null;

                            try
                            {
                                metadataValue = item.Value.GetMetadataValueEscaped(metadataName);
                            }
                            catch (ArgumentException ex) // Blank metadata name
                            {
                                ProjectErrorUtilities.ThrowInvalidProject(elementLocation, "CannotEvaluateItemMetadata", metadataName, ex.Message);
                            }
                            catch (InvalidOperationException ex)
                            {
                                ProjectErrorUtilities.ThrowInvalidProject(elementLocation, "CannotEvaluateItemMetadata", metadataName, ex.Message);
                            }

                            if (metadataValue != null && String.Equals(metadataValue, metadataValueToFind, StringComparison.OrdinalIgnoreCase))
                            {
                                metadataFound = true;

                                // return a result through the enumerator
                                yield return new Pair<string, S>("true", item.Value);

                                // break out as soon as we found a match
                                yield break;
                            }
                        }
                    }

                    if (!metadataFound)
                    {
                        // We did not locate an item with the required metadata
                        yield return new Pair<string, S>("false", null);
                    }
                }
            }

            /// <summary>
            /// Represents all the components of a transform function, including the ability to execute it 
            /// </summary>
            /// <typeparam name="S">class, IItem</typeparam>
            internal class TransformFunction<S>
                where S : class, IItem
            {
                /// <summary>
                /// The delegate that points to the transform function
                /// </summary>
                private IntrinsicItemFunctions<S>.ItemTransformFunction _transform;

                /// <summary>
                /// Arguments to pass to the transform function as parsed out of the project file
                /// </summary>
                private string[] _arguments;

                /// <summary>
                /// The element location of the transform expression
                /// </summary>
                private IElementLocation _elementLocation;

                /// <summary>
                /// The name of the function that this class will call
                /// </summary>
                private string _functionName;

                /// <summary>
                /// TransformFunction constructor
                /// </summary>
                public TransformFunction(IElementLocation elementLocation, string functionName, IntrinsicItemFunctions<S>.ItemTransformFunction transform, string[] arguments)
                {
                    _elementLocation = elementLocation;
                    _functionName = functionName;
                    _transform = transform;
                    _arguments = arguments;
                }

                /// <summary>
                /// Arguments to pass to the transform function as parsed out of the project file
                /// </summary>
                public string[] Arguments
                {
                    get { return _arguments; }
                }

                /// <summary>
                /// The element location of the transform expression
                /// </summary>
                public IElementLocation ElementLocation
                {
                    get { return _elementLocation; }
                }

                /// <summary>
                /// Execute this transform function with the arguments contained within this TransformFunction instance
                /// </summary>
                public IEnumerable<Pair<string, S>> Execute(Expander<P, I> expander, bool includeNullEntries, IEnumerable<Pair<string, S>> itemsOfType)
                {
                    // Execute via the delegate
                    return _transform(expander, _elementLocation, includeNullEntries, _functionName, itemsOfType, _arguments);
                }
            }

            /// <summary>
            /// A functor that returns the value of the metadata in the match
            /// that is on the item it was created with.
            /// </summary>
            private class MetadataMatchEvaluator
            {
                /// <summary>
                /// The current ItemSpec of the item being matched
                /// </summary>
                private string _itemSpec;

                /// <summary>
                /// Item used as the source of metadata
                /// </summary>
                private IItem _sourceOfMetadata;

                /// <summary>
                /// Location of the match
                /// </summary>
                private IElementLocation _elementLocation;

                /// <summary>
                /// Constructor
                /// </summary>
                internal MetadataMatchEvaluator(string itemSpec, IItem sourceOfMetadata, IElementLocation elementLocation)
                {
                    _itemSpec = itemSpec;
                    _sourceOfMetadata = sourceOfMetadata;
                    _elementLocation = elementLocation;
                }

                /// <summary>
                /// Expands the metadata in the match provided into a string result.
                /// The match is expected to be the content of a transform.
                /// For example, representing "%(Filename.obj)" in the original expression "@(Compile->'%(Filename.obj)')"
                /// </summary>
                internal string GetMetadataValueFromMatch(Match match)
                {
                    string name = match.Groups[RegularExpressions.NameGroup].Value;

                    ProjectErrorUtilities.VerifyThrowInvalidProject(match.Groups[RegularExpressions.ItemSpecificationGroup].Length == 0, _elementLocation, "QualifiedMetadataInTransformNotAllowed", match.Value, name);

                    string value = null;
                    try
                    {
                        if (FileUtilities.ItemSpecModifiers.IsDerivableItemSpecModifier(name))
                        {
                            // If we're not a ProjectItem or ProjectItemInstance, then ProjectDirectory will be null.
                            // In that case, we're safe to get the current directory as we'll be running on TaskItems which
                            // only exist within a target where we can trust the current directory
                            string directoryToUse = _sourceOfMetadata.ProjectDirectory ?? Directory.GetCurrentDirectory();
                            string definingProjectEscaped = _sourceOfMetadata.GetMetadataValueEscaped(FileUtilities.ItemSpecModifiers.DefiningProjectFullPath);

                            value = FileUtilities.ItemSpecModifiers.GetItemSpecModifier(directoryToUse, _itemSpec, definingProjectEscaped, name);
                        }
                        else
                        {
                            value = _sourceOfMetadata.GetMetadataValueEscaped(name);
                        }
                    }
                    catch (InvalidOperationException ex)
                    {
                        ProjectErrorUtilities.ThrowInvalidProject(_elementLocation, "CannotEvaluateItemMetadata", name, ex.Message);
                    }

                    return value;
                }
            }
        }

        /// <summary>
        /// Regular expressions used by the expander.
        /// The expander currently uses regular expressions rather than a parser to do its work.
        /// </summary>
        private static class RegularExpressions
        {
            /**************************************************************************************************************************
            * WARNING: The regular expressions below MUST be kept in sync with the expressions in the ProjectWriter class -- if the
            * description of an item vector changes, the expressions must be updated in both places.
            *************************************************************************************************************************/

            /// <summary>
            /// Regular expression used to match item metadata references embedded in strings.
            /// For example, %(Compile.DependsOn) or %(DependsOn).
            /// </summary> 
            internal static readonly Lazy<Regex> ItemMetadataPattern = new Lazy<Regex>(
                () => new Regex(ItemMetadataSpecification,
                    RegexOptions.IgnorePatternWhitespace | RegexOptions.ExplicitCapture | RegexOptions.Compiled));

            /// <summary>
            /// Name of the group matching the "name" of a metadatum.
            /// </summary>
            internal const string NameGroup = "NAME";

            /// <summary>
            /// Name of the group matching the prefix on a metadata expression, for example "Compile." in "%(Compile.Object)"
            /// </summary>
            internal const string ItemSpecificationGroup = "ITEM_SPECIFICATION";

            /// <summary>
            /// Name of the group matching the item type in an item expression or metadata expression.
            /// </summary>
            internal const string ItemTypeGroup = "ITEM_TYPE";

            /// <summary>
            /// regular expression used to match item metadata references outside of item vector transforms
            /// </summary>
            /// <remarks>PERF WARNING: this Regex is complex and tends to run slowly</remarks>
            internal static readonly Lazy<Regex> NonTransformItemMetadataPattern = new Lazy<Regex>(
                () => new Regex
                    (
                    @"((?<=" + ItemVectorWithTransformLHS + @")" + ItemMetadataSpecification + @"(?!" +
                    ItemVectorWithTransformRHS + @")) | ((?<!" + ItemVectorWithTransformLHS + @")" +
                    ItemMetadataSpecification + @"(?=" + ItemVectorWithTransformRHS + @")) | ((?<!" +
                    ItemVectorWithTransformLHS + @")" + ItemMetadataSpecification + @"(?!" +
                    ItemVectorWithTransformRHS + @"))",
                    RegexOptions.IgnorePatternWhitespace | RegexOptions.ExplicitCapture | RegexOptions.Compiled
                    ));

            /// <summary>
            /// Complete description of an item metadata reference, including the optional qualifying item type.
            /// For example, %(Compile.DependsOn) or %(DependsOn).
            /// </summary> 
            private const string ItemMetadataSpecification = @"%\(\s* (?<ITEM_SPECIFICATION>(?<ITEM_TYPE>" + ProjectWriter.itemTypeOrMetadataNameSpecification + @")\s*\.\s*)? (?<NAME>" + ProjectWriter.itemTypeOrMetadataNameSpecification + @") \s*\)";

            /// <summary>
            /// description of an item vector with a transform, left hand side 
            /// </summary> 
            private const string ItemVectorWithTransformLHS = @"@\(\s*" + ProjectWriter.itemTypeOrMetadataNameSpecification + @"\s*->\s*'[^']*";

            /// <summary>
            /// description of an item vector with a transform, right hand side 
            /// </summary> 
            private const string ItemVectorWithTransformRHS = @"[^']*'(\s*,\s*'[^']*')?\s*\)";

            /**************************************************************************************************************************
             * WARNING: The regular expressions above MUST be kept in sync with the expressions in the ProjectWriter class.
             *************************************************************************************************************************/
        }

        private struct FunctionBuilder<T>
            where T : class, IProperty
        {
            /// <summary>
            /// The type of this function's receiver
            /// </summary>
            public Type ReceiverType { get; set; }

            /// <summary>
            /// The name of the function
            /// </summary>
            public string Name { get; set; }

            /// <summary>
            /// The arguments for the function
            /// </summary>
            public string[] Arguments { get; set; }

            /// <summary>
            /// The expression that this function is part of
            /// </summary>
            public string Expression { get; set; }

            /// <summary>
            /// The property name that this function is applied on
            /// </summary>
            public string Receiver { get; set; }

            /// <summary>
            /// The binding flags that will be used during invocation of this function
            /// </summary>
            public BindingFlags BindingFlags { get; set; }

            /// <summary>
            /// The remainder of the body once the function and arguments have been extracted
            /// </summary>
            public string Remainder { get; set; }

            public IFileSystem FileSystem { get; set; }

            /// <summary>
            /// List of properties which have been used but have not been initialized yet.
            /// </summary>
            public UsedUninitializedProperties UsedUninitializedProperties { get; set; }

            internal Function<T> Build()
            {
                return new Function<T>(
                    ReceiverType,
                    Expression,
                    Receiver,
                    Name,
                    Arguments,
                    BindingFlags,
                    Remainder,
                    UsedUninitializedProperties,
                    FileSystem
                    );
            }
        }

        /// <summary>
        /// This class represents the function as extracted from an expression
        /// It is also responsible for executing the function
        /// </summary>
        /// <typeparam name="T">Type of the properties used to expand the expression</typeparam>
        private class Function<T>
            where T : class, IProperty
        {
            /// <summary>
            /// The type of this function's receiver
            /// </summary>
            private Type _receiverType;

            /// <summary>
            /// The name of the function
            /// </summary>
            private string _methodMethodName;

            /// <summary>
            /// The arguments for the function
            /// </summary>
            private string[] _arguments;

            /// <summary>
            /// The expression that this function is part of
            /// </summary>
            private string _expression;

            /// <summary>
            /// The property name that this function is applied on
            /// </summary>
            private string _receiver;

            /// <summary>
            /// The binding flags that will be used during invocation of this function
            /// </summary>
            private BindingFlags _bindingFlags;

            /// <summary>
            /// The remainder of the body once the function and arguments have been extracted
            /// </summary>
            private string _remainder;

            /// <summary>
            /// List of properties which have been used but have not been initialized yet.
            /// </summary>
            private UsedUninitializedProperties _usedUninitializedProperties;

            private IFileSystem _fileSystem;

            /// <summary>
            /// Construct a function that will be executed during property evaluation
            /// </summary>
            internal Function(
                Type receiverType,
                string expression,
                string receiver,
                string methodName,
                string[] arguments,
                BindingFlags bindingFlags,
                string remainder,
                UsedUninitializedProperties usedUninitializedProperties,
                IFileSystem fileSystem)
            {
                _methodMethodName = methodName;
                if (arguments == null)
                {
                    _arguments = Array.Empty<string>();
                }
                else
                {
                    _arguments = arguments;
                }

                _receiver = receiver;
                _expression = expression;
                _receiverType = receiverType;
                _bindingFlags = bindingFlags;
                _remainder = remainder;
                _usedUninitializedProperties = usedUninitializedProperties;
                _fileSystem = fileSystem;
            }

            /// <summary>
            /// Part of the extraction may result in the name of the property
            /// This accessor is used by the Expander
            /// Examples of expression root:
            ///     [System.Diagnostics.Process]::Start
            ///     SomeMSBuildProperty
            /// </summary>
            internal string Receiver
            {
                get { return _receiver; }
            }

            /// <summary>
            /// Extract the function details from the given property function expression
            /// </summary>
            internal static Function<T> ExtractPropertyFunction(
                string expressionFunction,
                IElementLocation elementLocation,
                object propertyValue,
                UsedUninitializedProperties usedUnInitializedProperties,
                IFileSystem fileSystem)
            {
                // Used to aggregate all the components needed for a Function
                FunctionBuilder<T> functionBuilder = new FunctionBuilder<T> {FileSystem = fileSystem};

                // By default the expression root is the whole function expression
                ReadOnlySpan<char> expressionRoot = expressionFunction == null ? ReadOnlySpan<char>.Empty : expressionFunction.AsSpan();

                // The arguments for this function start at the first '('
                // If there are no arguments, then we're a property getter
                var argumentStartIndex = expressionFunction.IndexOf('(');

                // If we have arguments, then we only want the content up to but not including the '('
                if (argumentStartIndex > -1)
                {
                    expressionRoot = expressionRoot.Slice(0, argumentStartIndex);
                }

                // In case we ended up with something we don't understand
                ProjectErrorUtilities.VerifyThrowInvalidProject(!(expressionRoot.IsEmpty), elementLocation, "InvalidFunctionPropertyExpression", expressionFunction, String.Empty);

                functionBuilder.Expression = expressionFunction;
                functionBuilder.UsedUninitializedProperties = usedUnInitializedProperties;

                // This is a static method call
                // A static method is the content that follows the last "::", the rest being the type
                if (propertyValue == null && expressionRoot[0] == '[')
                {
                    var typeEndIndex = expressionRoot.IndexOf(']');

                    if (typeEndIndex < 1)
                    {
                        // We ended up with something other than a function expression
                        ProjectErrorUtilities.ThrowInvalidProject(elementLocation, "InvalidFunctionStaticMethodSyntax", expressionFunction, String.Empty);
                    }

                    var typeName = expressionRoot.Slice(1, typeEndIndex - 1).ToString();
                    var methodStartIndex = typeEndIndex + 1;

                    if (expressionRoot.Length > methodStartIndex + 2 && expressionRoot[methodStartIndex] == ':' && expressionRoot[methodStartIndex + 1] == ':')
                    {
                        // skip over the "::"
                        methodStartIndex += 2;
                    }
                    else
                    {
                        // We ended up with something other than a static function expression
                        ProjectErrorUtilities.ThrowInvalidProject(elementLocation, "InvalidFunctionStaticMethodSyntax", expressionFunction, String.Empty);
                    }

                    ConstructFunction(elementLocation, expressionFunction, argumentStartIndex, methodStartIndex, ref functionBuilder);

                    // Locate a type that matches the body of the expression.
                    var receiverType = GetTypeForStaticMethod(typeName, functionBuilder.Name);

                    if (receiverType == null)
                    {
                        // We ended up with something other than a type
                        ProjectErrorUtilities.ThrowInvalidProject(elementLocation, "InvalidFunctionTypeUnavailable", expressionFunction, typeName);
                    }

                    functionBuilder.ReceiverType = receiverType;
                }
                else if (expressionFunction[0] == '[') // We have an indexer
                {
                    var indexerEndIndex = expressionFunction.IndexOf(']', 1);
                    if (indexerEndIndex < 1)
                    {
                        // We ended up with something other than a function expression
                        ProjectErrorUtilities.ThrowInvalidProject(elementLocation, "InvalidFunctionPropertyExpression", expressionFunction, AssemblyResources.GetString("InvalidFunctionPropertyExpressionDetailMismatchedSquareBrackets"));
                    }

                    var methodStartIndex = indexerEndIndex + 1;

                    functionBuilder.ReceiverType = propertyValue.GetType();

                    ConstructIndexerFunction(expressionFunction, elementLocation, propertyValue, methodStartIndex, indexerEndIndex, ref functionBuilder);
                }
                else // This could be a property reference, or a chain of function calls
                {
                    // Look for an instance function call next, such as in SomeStuff.ToLower()
                    var methodStartIndex = expressionRoot.IndexOf('.');
                    if (methodStartIndex == -1)
                    {
                        // We don't have a function invocation in the expression root, return null
                        return null;
                    }

                    // skip over the '.';
                    methodStartIndex++;

                    var rootEndIndex = expressionRoot.IndexOf('.');

                    // If this is an instance function rather than a static, then we'll capture the name of the property referenced
                    var functionReceiver = expressionRoot.Slice(0, rootEndIndex).Trim().ToString();

                    // If propertyValue is null (we're not recursing), then we're expecting a valid property name
                    if (propertyValue == null && !IsValidPropertyName(functionReceiver))
                    {
                        // We extracted something that wasn't a valid property name, fail.
                        ProjectErrorUtilities.ThrowInvalidProject(elementLocation, "InvalidFunctionPropertyExpression", expressionFunction, String.Empty);
                    }

                    // If we are recursively acting on a type that has been already produced then pass that type inwards (e.g. we are interpreting a function call chain)
                    // Otherwise, the receiver of the function is a string
                    var receiverType = propertyValue?.GetType() ?? typeof(string);

                    functionBuilder.Receiver = functionReceiver;
                    functionBuilder.ReceiverType = receiverType;

                    ConstructFunction(elementLocation, expressionFunction, argumentStartIndex, methodStartIndex, ref functionBuilder);
                }

                return functionBuilder.Build();
            }

            /// <summary>
            /// Execute the function on the given instance
            /// </summary>
            internal object Execute(object objectInstance, IPropertyProvider<T> properties, ExpanderOptions options, IElementLocation elementLocation)
            {
                object functionResult = String.Empty;
                object[] args = null;

                try
                {
                    // If there is no object instance, then the method invocation will be a static
                    if (objectInstance == null)
                    {
                        // Check that the function that we're going to call is valid to call
                        if (!IsStaticMethodAvailable(_receiverType, _methodMethodName))
                        {
                            ProjectErrorUtilities.ThrowInvalidProject(elementLocation, "InvalidFunctionMethodUnavailable", _methodMethodName, _receiverType.FullName);
                        }

                        _bindingFlags |= BindingFlags.Static;

                        // For our intrinsic function we need to support calling of internal methods
                        // since we don't want them to be public
                        if (_receiverType == typeof(Microsoft.Build.Evaluation.IntrinsicFunctions))
                        {
                            _bindingFlags |= BindingFlags.NonPublic;
                        }
                    }
                    else
                    {
                        _bindingFlags |= BindingFlags.Instance;

                        // The object that we're about to call methods on may have escaped characters
                        // in it, we want to operate on the unescaped string in the function, just as we
                        // want to pass arguments that are unescaped (see below)
                        if (objectInstance is string)
                        {
                            objectInstance = EscapingUtilities.UnescapeAll((string)objectInstance);
                        }
                    }

                    // We have a methodinfo match, need to plug in the arguments
                    args = new object[_arguments.Length];

                    // Assemble our arguments ready for passing to our method
                    for (int n = 0; n < _arguments.Length; n++)
                    {
                        object argument = PropertyExpander<T>.ExpandPropertiesLeaveTypedAndEscaped(
                            _arguments[n],
                            properties,
                            options,
                            elementLocation,
                            _usedUninitializedProperties,
                            _fileSystem);

                        if (argument is string argumentValue)
                        {
                            // Unescape the value since we're about to send it out of the engine and into
                            // the function being called. If a file or a directory function, fix the path
                            if (_receiverType == typeof(System.IO.File) || _receiverType == typeof(System.IO.Directory)
                                || _receiverType == typeof(System.IO.Path))
                            {
                                argumentValue = FileUtilities.FixFilePath(argumentValue);
                            }

                            args[n] = EscapingUtilities.UnescapeAll(argumentValue);
                        }
                        else
                        {
                            args[n] = argument;
                        }
                    }

                    // Handle special cases where the object type needs to affect the choice of method
                    // The default binder and method invoke, often chooses the incorrect Equals and CompareTo and 
                    // fails the comparison, because what we have on the right is generally a string.
                    // This special casing is to realize that its a comparison that is taking place and handle the
                    // argument type coercion accordingly; effectively pre-preparing the argument type so 
                    // that it matches the left hand side ready for the default binder’s method invoke.
                    if (objectInstance != null && args.Length == 1 && (String.Equals("Equals", _methodMethodName, StringComparison.OrdinalIgnoreCase) || String.Equals("CompareTo", _methodMethodName, StringComparison.OrdinalIgnoreCase)))
                    {
                        // change the type of the final unescaped string into the destination
                        args[0] = Convert.ChangeType(args[0], objectInstance.GetType(), CultureInfo.InvariantCulture);
                    }

                    if (_receiverType == typeof(IntrinsicFunctions))
                    {
                        // Special case a few methods that take extra parameters that can't be passed in by the user
                        //

                        if (_methodMethodName.Equals("GetPathOfFileAbove") && args.Length == 1)
                        {
                            // Append the IElementLocation as a parameter to GetPathOfFileAbove if the user only
                            // specified the file name.  This is syntactic sugar so they don't have to always
                            // include $(MSBuildThisFileDirectory) as a parameter.
                            //
                            string startingDirectory = String.IsNullOrWhiteSpace(elementLocation.File) ? String.Empty : Path.GetDirectoryName(elementLocation.File);

                            args = new []
                            {
                                args[0],
                                startingDirectory,
                            };
                        }
                    }

                    // If we've been asked to construct an instance, then we
                    // need to locate an appropriate constructor and invoke it
                    if (String.Equals("new", _methodMethodName, StringComparison.OrdinalIgnoreCase))
                    {
                        if (!TryExecuteWellKnownConstructorNoThrow(out functionResult, args))
                        {
                            functionResult = LateBindExecute(null /* no previous exception */, BindingFlags.Public | BindingFlags.Instance, null /* no instance for a constructor */, args, true /* is constructor */);
                        }
                    }
                    else
                    {
                        bool wellKnownFunctionSuccess = false;

                        try
                        {
                            // First attempt to recognize some well-known functions to avoid binding
                            // and potential first-chance MissingMethodExceptions
                            wellKnownFunctionSuccess = TryExecuteWellKnownFunction(out functionResult, objectInstance, args);
                        }
                        // we need to preserve the same behavior on exceptions as the actual binder
                        catch (Exception ex)
                        {
                            string partiallyEvaluated = GenerateStringOfMethodExecuted(_expression, objectInstance, _methodMethodName, args);
                            if (options.HasFlag(ExpanderOptions.LeavePropertiesUnexpandedOnError))
                            {
                                return partiallyEvaluated;
                            }

                            ProjectErrorUtilities.ThrowInvalidProject(elementLocation, "InvalidFunctionPropertyExpression", partiallyEvaluated, ex.Message.Replace("\r\n", " "));
                        }

                        if (!wellKnownFunctionSuccess)
                        {
                            // Execute the function given converted arguments
                            // The only exception that we should catch to try a late bind here is missing method
                            // otherwise there is the potential of running a function twice!
                            try
                            {
                                // First use InvokeMember using the standard binder - this will match and coerce as needed
                                functionResult = _receiverType.InvokeMember(_methodMethodName, _bindingFlags, Type.DefaultBinder, objectInstance, args, CultureInfo.InvariantCulture);
                            }
                            catch (MissingMethodException ex) // Don't catch and retry on any other exception
                            {
                                // If we're invoking a method, then there are deeper attempts that
                                // can be made to invoke the method
                                if ((_bindingFlags & BindingFlags.InvokeMethod) == BindingFlags.InvokeMethod)
                                {
                                    // The standard binder failed, so do our best to coerce types into the arguments for the function
                                    // This may happen if the types need coercion, but it may also happen if the object represents a type that contains open type parameters, that is, ContainsGenericParameters returns true. 
                                    functionResult = LateBindExecute(ex, _bindingFlags, objectInstance, args, false /* is not constructor */);
                                }
                                else
                                {
                                    // We were asked to get a property or field, and we found that we cannot
                                    // locate it. Since there is no further argument coersion possible
                                    // we'll throw right now.
                                    throw;
                                }
                            }
                        }
                    }

                    // If the result of the function call is a string, then we need to escape the result
                    // so that we maintain the "engine contains escaped data" state.
                    // The exception is that the user is explicitly calling MSBuild::Unescape or MSBuild::Escape
                    if (functionResult is string && !String.Equals("Unescape", _methodMethodName, StringComparison.OrdinalIgnoreCase) && !String.Equals("Escape", _methodMethodName, StringComparison.OrdinalIgnoreCase))
                    {
                        functionResult = EscapingUtilities.Escape((string)functionResult);
                    }

                    // We have nothing left to parse, so we'll return what we have
                    if (String.IsNullOrEmpty(_remainder))
                    {
                        return functionResult;
                    }

                    // Recursively expand the remaining property body after execution
                    return PropertyExpander<T>.ExpandPropertyBody(
                        _remainder,
                        functionResult,
                        properties,
                        options,
                        elementLocation,
                        _usedUninitializedProperties,
                        _fileSystem);
                }

                // Exceptions coming from the actual function called are wrapped in a TargetInvocationException
                catch (TargetInvocationException ex)
                {
                    // We ended up with something other than a function expression
                    string partiallyEvaluated = GenerateStringOfMethodExecuted(_expression, objectInstance, _methodMethodName, args);
                    if (options.HasFlag(ExpanderOptions.LeavePropertiesUnexpandedOnError))
                    {
                        // If the caller wants to ignore errors (in a log statement for example), just return the partially evaluated value
                        return partiallyEvaluated;
                    }
                    ProjectErrorUtilities.ThrowInvalidProject(elementLocation, "InvalidFunctionPropertyExpression", partiallyEvaluated, ex.InnerException.Message.Replace("\r\n", " "));
                    return null;
                }

                // Any other exception was thrown by trying to call it
                catch (Exception ex)
                {
                    if (ExceptionHandling.NotExpectedFunctionException(ex))
                    {
                        throw;
                    }

                    // If there's a :: in the expression, they were probably trying for a static function
                    // invocation. Give them some more relevant info in that case
                    if (s_invariantCompareInfo.IndexOf(_expression, "::", CompareOptions.OrdinalIgnoreCase) > -1)
                    {
                        ProjectErrorUtilities.ThrowInvalidProject(elementLocation, "InvalidFunctionStaticMethodSyntax", _expression, ex.Message.Replace("Microsoft.Build.Evaluation.IntrinsicFunctions.", "[MSBuild]::"));
                    }
                    else
                    {
                        // We ended up with something other than a function expression
                        string partiallyEvaluated = GenerateStringOfMethodExecuted(_expression, objectInstance, _methodMethodName, args);
                        ProjectErrorUtilities.ThrowInvalidProject(elementLocation, "InvalidFunctionPropertyExpression", partiallyEvaluated, ex.Message);
                    }

                    return null;
                }
            }

            /// <summary>
            /// Shortcut to avoid calling into binding if we recognize some most common functions.
            /// Binding is expensive and throws first-chance MissingMethodExceptions, which is
            /// bad for debugging experience and has a performance cost.
            /// A typical binding operation with exception can take ~1.500 ms; this call is ~0.050 ms
            /// (rough numbers just for comparison).
            /// See https://github.com/Microsoft/msbuild/issues/2217
            /// </summary>
            /// <param name="returnVal">The value returned from the function call</param>
            /// <param name="objectInstance">Object that the function is called on</param>
            /// <param name="args">arguments</param>
            /// <returns>True if the well known function call binding was successful</returns>
            private bool TryExecuteWellKnownFunction(out object returnVal, object objectInstance, object[] args)
            {
                returnVal = null;

                if (objectInstance is string text)
                {
                    if (string.Equals(_methodMethodName, nameof(string.StartsWith), StringComparison.OrdinalIgnoreCase))
                    {
                        if (TryGetArg(args, out string arg0))
                        {
                            returnVal = text.StartsWith(arg0);
                            return true;
                        }
                    }
                    else if (string.Equals(_methodMethodName, nameof(string.Replace), StringComparison.OrdinalIgnoreCase))
                    {
                        if (TryGetArgs(args, out string arg0, out string arg1))
                        {
                            returnVal = text.Replace(arg0, arg1);
                            return true;
                        }
                    }
                    else if (string.Equals(_methodMethodName, nameof(string.Contains), StringComparison.OrdinalIgnoreCase))
                    {
                        if (TryGetArg(args, out string arg0))
                        {
                            returnVal = text.Contains(arg0);
                            return true;
                        }
                    }
                    else if (string.Equals(_methodMethodName, nameof(string.ToUpperInvariant), StringComparison.OrdinalIgnoreCase))
                    {
                        if (args.Length == 0)
                        {
                            returnVal = text.ToUpperInvariant();
                            return true;
                        }
                    }
                    else if (string.Equals(_methodMethodName, nameof(string.ToLowerInvariant), StringComparison.OrdinalIgnoreCase))
                    {
                        if (args.Length == 0)
                        {
                            returnVal = text.ToLowerInvariant();
                            return true;
                        }
                    }
                    else if (string.Equals(_methodMethodName, nameof(string.EndsWith), StringComparison.OrdinalIgnoreCase))
                    {
                        if (TryGetArg(args, out string arg0))
                        {
                            returnVal = text.EndsWith(arg0);
                            return true;
                        }
                    }
                    else if (string.Equals(_methodMethodName, nameof(string.ToLower), StringComparison.OrdinalIgnoreCase))
                    {
                        if (args.Length == 0)
                        {
                            returnVal = text.ToLower();
                            return true;
                        }
                    }
                    else if (string.Equals(_methodMethodName, nameof(string.IndexOf), StringComparison.OrdinalIgnoreCase))
                    {
                        if (TryGetArgs(args, out string arg0, out StringComparison arg1))
                        {
                            returnVal = text.IndexOf(arg0, arg1);
                            return true;
                        }
                    }
                    else if (string.Equals(_methodMethodName, nameof(string.IndexOfAny), StringComparison.OrdinalIgnoreCase))
                    {
                        if (TryGetArg(args, out string arg0))
                        {
                            returnVal = text.IndexOfAny(arg0.ToCharArray());
                            return true;
                        }
                    }
                    else if (string.Equals(_methodMethodName, nameof(string.LastIndexOf), StringComparison.OrdinalIgnoreCase))
                    {
                        if (TryGetArg(args, out string arg0))
                        {
                            returnVal = text.LastIndexOf(arg0);
                            return true;
                        }
                        else if (TryGetArgs(args, out arg0, out int startIndex))
                        {
                            returnVal = text.LastIndexOf(arg0, startIndex);
                            return true;
                        }
                        else if (TryGetArgs(args, out arg0, out StringComparison arg1))
                        {
                            returnVal = text.LastIndexOf(arg0, arg1);
                            return true;
                        }
                    }
                    else if (string.Equals(_methodMethodName, nameof(string.Length), StringComparison.OrdinalIgnoreCase))
                    {
                        if (args.Length == 0)
                        {
                            returnVal = text.Length;
                            return true;
                        }
                    }
                    else if (string.Equals(_methodMethodName, nameof(string.Substring), StringComparison.OrdinalIgnoreCase))
                    {
                        if (TryGetArg(args, out int startIndex))
                        {
                            returnVal = text.Substring(startIndex);
                            return true;
                        }
                        else if (TryGetArgs(args, out startIndex, out int length))
                        {
                            returnVal = text.Substring(startIndex, length);
                            return true;
                        }
                    }
                    else if (string.Equals(_methodMethodName, nameof(string.Split), StringComparison.OrdinalIgnoreCase))
                    {
                        if (TryGetArg(args, out string separator) && separator.Length == 1)
                        {
                            returnVal = text.Split(separator[0]);
                            return true;
                        }
                    }
                    else if (string.Equals(_methodMethodName, nameof(string.PadLeft), StringComparison.OrdinalIgnoreCase))
                    {
                        if (TryGetArg(args, out int totalWidth))
                        {
                            returnVal = text.PadLeft(totalWidth);
                            return true;
                        }
                        else if (TryGetArgs(args, out totalWidth, out string paddingChar) && paddingChar.Length == 1)
                        {
                            returnVal = text.PadLeft(totalWidth, paddingChar[0]);
                            return true;
                        }
                    }
                    else if (string.Equals(_methodMethodName, nameof(string.PadRight), StringComparison.OrdinalIgnoreCase))
                    {
                        if (TryGetArg(args, out int totalWidth))
                        {
                            returnVal = text.PadRight(totalWidth);
                            return true;
                        }
                        else if (TryGetArgs(args, out totalWidth, out string paddingChar) && paddingChar.Length == 1)
                        {
                            returnVal = text.PadRight(totalWidth, paddingChar[0]);
                            return true;
                        }
                    }
                    else if (string.Equals(_methodMethodName, nameof(string.TrimStart), StringComparison.OrdinalIgnoreCase))
                    {
                        if (TryGetArg(args, out string trimChars) && trimChars.Length > 0)
                        {
                            returnVal = text.TrimStart(trimChars.ToCharArray());
                            return true;
                        }
                    }
                    else if (string.Equals(_methodMethodName, nameof(string.TrimEnd), StringComparison.OrdinalIgnoreCase))
                    {
                        if (TryGetArg(args, out string trimChars) && trimChars.Length > 0)
                        {
                            returnVal = text.TrimEnd(trimChars.ToCharArray());
                            return true;
                        }
                    }
                    else if (string.Equals(_methodMethodName, "get_Chars", StringComparison.OrdinalIgnoreCase))
                    {
                        if (TryGetArg(args, out int index))
                        {
                            returnVal = text[index];
                            return true;
                        }
                    }
                }
                else if (objectInstance is string[])
                {
                    string[] stringArray = (string[])objectInstance;
                    if (string.Equals(_methodMethodName, "GetValue", StringComparison.OrdinalIgnoreCase))
                    {
                        if (TryGetArg(args, out int index))
                        {
                            returnVal = stringArray[index];
                            return true;
                        }
                    }
                }
                else if (objectInstance == null) // Calling a well-known static function
                {
                    if (_receiverType == typeof(string))
                    {
                        if (string.Equals(_methodMethodName, nameof(string.IsNullOrWhiteSpace), StringComparison.OrdinalIgnoreCase))
                        {
                            if (TryGetArg(args, out string arg0))
                            {
                                returnVal = string.IsNullOrWhiteSpace(arg0);
                                return true;
                            }
                        }
                        else if (string.Equals(_methodMethodName, nameof(string.IsNullOrEmpty), StringComparison.OrdinalIgnoreCase))
                        {
                            if (TryGetArg(args, out string arg0))
                            {
                                returnVal = string.IsNullOrEmpty(arg0);
                                return true;
                            }
                        }
                        else if (string.Equals(_methodMethodName, nameof(string.Copy), StringComparison.OrdinalIgnoreCase))
                        {
                            if (TryGetArg(args, out string arg0))
                            {
                                returnVal = arg0;
                                return true;
                            }
                        }
                    }
                    else if (_receiverType == typeof(Math))
                    {
                        if (string.Equals(_methodMethodName, nameof(Math.Max), StringComparison.OrdinalIgnoreCase))
                        {
                            if (TryGetArgs(args, out var arg0, out double arg1))
                            {
                                returnVal = Math.Max(arg0, arg1);
                                return true;
                            }
                        }
                        else if (string.Equals(_methodMethodName, nameof(Math.Min), StringComparison.OrdinalIgnoreCase))
                        {
                            if (TryGetArgs(args, out double arg0, out var arg1))
                            {
                                returnVal = Math.Min(arg0, arg1);
                                return true;
                            }
                        }
                    }
                    else if (_receiverType == typeof(IntrinsicFunctions))
                    {
                        if (string.Equals(_methodMethodName, nameof(IntrinsicFunctions.EnsureTrailingSlash), StringComparison.OrdinalIgnoreCase))
                        {
                            if (TryGetArg(args, out string arg0))
                            {
                                returnVal = IntrinsicFunctions.EnsureTrailingSlash(arg0);
                                return true;
                            }
                        }
                        else if (string.Equals(_methodMethodName, nameof(IntrinsicFunctions.ValueOrDefault), StringComparison.OrdinalIgnoreCase))
                        {
                            if (TryGetArgs(args, out string arg0, out string arg1))
                            {
                                returnVal = IntrinsicFunctions.ValueOrDefault(arg0, arg1);
                                return true;
                            }
                        }
                        else if (string.Equals(_methodMethodName, nameof(IntrinsicFunctions.NormalizePath), StringComparison.OrdinalIgnoreCase))
                        {
                            if (ElementsOfType(args, typeof(string)))
                            {
                                returnVal = IntrinsicFunctions.NormalizePath(Array.ConvertAll(args, o => (string) o));
                                return true;
                            }
                        }
                        else if (string.Equals(_methodMethodName, nameof(IntrinsicFunctions.GetDirectoryNameOfFileAbove), StringComparison.OrdinalIgnoreCase))
                        {
                            if (TryGetArgs(args, out string arg0, out string arg1))
                            {
                                returnVal = IntrinsicFunctions.GetDirectoryNameOfFileAbove(arg0, arg1, _fileSystem);
                                return true;
                            }
                        }
                        else if (string.Equals(_methodMethodName, nameof(IntrinsicFunctions.GetRegistryValueFromView), StringComparison.OrdinalIgnoreCase))
                        {
                            if (args.Length >= 4 &&
                                TryGetArgs(args, out string arg0, out string arg1, enforceLength: false))
                            {
                                returnVal = IntrinsicFunctions.GetRegistryValueFromView(arg0, arg1, args[2], new ArraySegment<object>(args, 3, args.Length - 3));
                                return true;
                            }
                        }
                        else if (string.Equals(_methodMethodName, nameof(IntrinsicFunctions.IsRunningFromVisualStudio), StringComparison.OrdinalIgnoreCase))
                        {
                            if (args.Length == 0)
                            {
                                returnVal = IntrinsicFunctions.IsRunningFromVisualStudio();
                                return true;
                            }
                        }
                        else if (string.Equals(_methodMethodName, nameof(IntrinsicFunctions.Escape), StringComparison.OrdinalIgnoreCase))
                        {
                            if (TryGetArg(args, out string arg0))
                            {
                                returnVal = IntrinsicFunctions.Escape(arg0);
                                return true;
                            }
                        }
                        else if (string.Equals(_methodMethodName, nameof(IntrinsicFunctions.GetPathOfFileAbove), StringComparison.OrdinalIgnoreCase))
                        {
                            if (TryGetArgs(args, out string arg0, out string arg1))
                            {
                                returnVal = IntrinsicFunctions.GetPathOfFileAbove(arg0, arg1, _fileSystem);
                                return true;
                            }
                        }
                        else if (string.Equals(_methodMethodName, nameof(IntrinsicFunctions.Add), StringComparison.OrdinalIgnoreCase))
                        {
                            if (TryGetArgs(args, out double arg0, out double arg1))
                            {
                                returnVal = arg0 + arg1;
                                return true;
                            }
                        }
                        else if (string.Equals(_methodMethodName, nameof(IntrinsicFunctions.Subtract), StringComparison.OrdinalIgnoreCase))
                        {
                            if (TryGetArgs(args, out double arg0, out double arg1))
                            {
                                returnVal = arg0 - arg1;
                                return true;
                            }
                        }
                        else if (string.Equals(_methodMethodName, nameof(IntrinsicFunctions.Multiply), StringComparison.OrdinalIgnoreCase))
                        {
                            if (TryGetArgs(args, out double arg0, out double arg1))
                            {
                                returnVal = arg0 * arg1;
                                return true;
                            }
                        }
                        else if (string.Equals(_methodMethodName, nameof(IntrinsicFunctions.Divide), StringComparison.OrdinalIgnoreCase))
                        {
                            if (TryGetArgs(args, out double arg0, out double arg1))
                            {
                                returnVal = arg0 / arg1;
                                return true;
                            }
                        }
                        else if (string.Equals(_methodMethodName, nameof(IntrinsicFunctions.GetCurrentToolsDirectory), StringComparison.OrdinalIgnoreCase))
                        {
                            if (args.Length == 0)
                            {
                                returnVal = IntrinsicFunctions.GetCurrentToolsDirectory();
                                return true;
                            }
                        }
                        else if (string.Equals(_methodMethodName, nameof(IntrinsicFunctions.GetToolsDirectory32), StringComparison.OrdinalIgnoreCase))
                        {
                            if (args.Length == 0)
                            {
                                returnVal = IntrinsicFunctions.GetToolsDirectory32();
                                return true;
                            }
                        }
                        else if (string.Equals(_methodMethodName, nameof(IntrinsicFunctions.GetToolsDirectory64), StringComparison.OrdinalIgnoreCase))
                        {
                            if (args.Length == 0)
                            {
                                returnVal = IntrinsicFunctions.GetToolsDirectory64();
                                return true;
                            }
                        }
                        else if (string.Equals(_methodMethodName, nameof(IntrinsicFunctions.GetMSBuildSDKsPath), StringComparison.OrdinalIgnoreCase))
                        {
                            if (args.Length == 0)
                            {
                                returnVal = IntrinsicFunctions.GetMSBuildSDKsPath();
                                return true;
                            }
                        }
                        else if (string.Equals(_methodMethodName, nameof(IntrinsicFunctions.GetVsInstallRoot), StringComparison.OrdinalIgnoreCase))
                        {
                            if (args.Length == 0)
                            {
                                returnVal = IntrinsicFunctions.GetVsInstallRoot();
                                return true;
                            }
                        }
                        else if (string.Equals(_methodMethodName, nameof(IntrinsicFunctions.GetMSBuildExtensionsPath), StringComparison.OrdinalIgnoreCase))
                        {
                            if (args.Length == 0)
                            {
                                returnVal = IntrinsicFunctions.GetMSBuildExtensionsPath();
                                return true;
                            }
                        }
                        else if (string.Equals(_methodMethodName, nameof(IntrinsicFunctions.GetProgramFiles32), StringComparison.OrdinalIgnoreCase))
                        {
                            if (args.Length == 0)
                            {
                                returnVal = IntrinsicFunctions.GetProgramFiles32();
                                return true;
                            }
                        }
                        else if (string.Equals(_methodMethodName, nameof(IntrinsicFunctions.VersionEquals), StringComparison.OrdinalIgnoreCase))
                        {
                            if (TryGetArgs(args, out string arg0, out string arg1))
                            {
                                returnVal = IntrinsicFunctions.VersionEquals(arg0, arg1);
                                return true;
                            }
                        }
                        else if (string.Equals(_methodMethodName, nameof(IntrinsicFunctions.VersionNotEquals), StringComparison.OrdinalIgnoreCase))
                        {
                            if (TryGetArgs(args, out string arg0, out string arg1))
                            {
                                returnVal = IntrinsicFunctions.VersionNotEquals(arg0, arg1);
                                return true;
                            }
                        }
                        else if (string.Equals(_methodMethodName, nameof(IntrinsicFunctions.VersionGreaterThan), StringComparison.OrdinalIgnoreCase))
                        {
                            if (TryGetArgs(args, out string arg0, out string arg1))
                            {
                                returnVal = IntrinsicFunctions.VersionGreaterThan(arg0, arg1);
                                return true;
                            }
                        }
                        else if (string.Equals(_methodMethodName, nameof(IntrinsicFunctions.VersionGreaterThanOrEquals), StringComparison.OrdinalIgnoreCase))
                        {
                            if (TryGetArgs(args, out string arg0, out string arg1))
                            {
                                returnVal = IntrinsicFunctions.VersionGreaterThanOrEquals(arg0, arg1);
                                return true;
                            }
                        }
                        else if (string.Equals(_methodMethodName, nameof(IntrinsicFunctions.VersionLessThan), StringComparison.OrdinalIgnoreCase))
                        {
                            if (TryGetArgs(args, out string arg0, out string arg1))
                            {
                                returnVal = IntrinsicFunctions.VersionLessThan(arg0, arg1);
                                return true;
                            }
                        }
                        else if (string.Equals(_methodMethodName, nameof(IntrinsicFunctions.VersionLessThanOrEquals), StringComparison.OrdinalIgnoreCase))
                        {
                            if (TryGetArgs(args, out string arg0, out string arg1))
                            {
                                returnVal = IntrinsicFunctions.VersionLessThanOrEquals(arg0, arg1);
                                return true;
                            }
                        }
                        else if (string.Equals(_methodMethodName, nameof(IntrinsicFunctions.GetTargetFrameworkIdentifier), StringComparison.OrdinalIgnoreCase))
                        {
                            if (TryGetArg(args, out string arg0))
                            {
                                returnVal = IntrinsicFunctions.GetTargetFrameworkIdentifier(arg0);
                                return true;
                            }
                        }
                        else if (string.Equals(_methodMethodName, nameof(IntrinsicFunctions.GetTargetFrameworkVersion), StringComparison.OrdinalIgnoreCase))
                        {
                            if (TryGetArg(args, out string arg0))
                            {
                                returnVal = IntrinsicFunctions.GetTargetFrameworkVersion(arg0);
                                return true;
                            }
                            if (TryGetArgs(args, out string arg1, out int arg2))
                            {
                                returnVal = IntrinsicFunctions.GetTargetFrameworkVersion(arg1, arg2);
                                return true;
                            }
                        }
                        else if (string.Equals(_methodMethodName, nameof(IntrinsicFunctions.IsTargetFrameworkCompatible), StringComparison.OrdinalIgnoreCase))
                        {
                            if (TryGetArgs(args, out string arg0, out string arg1))
                            {
                                returnVal = IntrinsicFunctions.IsTargetFrameworkCompatible(arg0, arg1);
                                return true;
                            }
                        }
                        else if (string.Equals(_methodMethodName, nameof(IntrinsicFunctions.GetTargetPlatformIdentifier), StringComparison.OrdinalIgnoreCase))
                        {
                            if (TryGetArg(args, out string arg0))
                            {
                                returnVal = IntrinsicFunctions.GetTargetPlatformIdentifier(arg0);
                                return true;
                            }
                        }
                        else if (string.Equals(_methodMethodName, nameof(IntrinsicFunctions.GetTargetPlatformVersion), StringComparison.OrdinalIgnoreCase))
                        {
                            if (TryGetArg(args, out string arg0))
                            {
                                returnVal = IntrinsicFunctions.GetTargetPlatformVersion(arg0);
                                return true;
                            }
                            if (TryGetArgs(args, out string arg1, out int arg2))
                            {
                                returnVal = IntrinsicFunctions.GetTargetPlatformVersion(arg1, arg2);
                                return true;
                            }
                        }
                    }
                    else if (_receiverType == typeof(Path))
                    {
                        if (string.Equals(_methodMethodName, nameof(Path.Combine), StringComparison.OrdinalIgnoreCase))
                        {
                            string arg0, arg1, arg2, arg3;

                            // Combine has fast implementations for up to 4 parameters: https://github.com/dotnet/corefx/blob/2c55db90d622fa6279184e6243f0470a3755d13c/src/Common/src/CoreLib/System/IO/Path.cs#L293-L317
                            switch (args.Length)
                            {
                                case 0:
                                    return false;
                                case 1:
                                    if (TryGetArg(args, out arg0))
                                    {
                                        returnVal = Path.Combine(arg0);
                                        return true;
                                    }
                                    break;
                                case 2:
                                    if (TryGetArgs(args, out arg0, out arg1))
                                    {
                                        returnVal = Path.Combine(arg0, arg1);
                                        return true;
                                    }
                                    break;
                                case 3:
                                    if (TryGetArgs(args, out arg0, out arg1, out arg2))
                                    {
                                        returnVal = Path.Combine(arg0, arg1, arg2);
                                        return true;
                                    }
                                    break;
                                case 4:
                                    if (TryGetArgs(args, out arg0, out arg1, out arg2, out arg3))
                                    {
                                        returnVal = Path.Combine(arg0, arg1, arg2, arg3);
                                        return true;
                                    }
                                    break;
                                default:
                                    if (ElementsOfType(args, typeof(string)))
                                    {
                                        returnVal = Path.Combine(Array.ConvertAll(args, o => (string) o));
                                        return true;
                                    }
                                    break;
                            }
                        }
                        else if (string.Equals(_methodMethodName, nameof(Path.DirectorySeparatorChar), StringComparison.OrdinalIgnoreCase))
                        {
                            if (args.Length == 0)
                            {
                                returnVal = Path.DirectorySeparatorChar;
                                return true;
                            }
                        }
                        else if (string.Equals(_methodMethodName, nameof(Path.GetFullPath), StringComparison.OrdinalIgnoreCase))
                        {
                            if (TryGetArg(args, out string arg0))
                            {
                                returnVal = Path.GetFullPath(arg0);
                                return true;
                            }
                        }
                        else if (string.Equals(_methodMethodName, nameof(Path.IsPathRooted), StringComparison.OrdinalIgnoreCase))
                        {
                            if (TryGetArg(args, out string arg0))
                            {
                                returnVal = Path.IsPathRooted(arg0);
                                return true;
                            }
                        }
                        else if (string.Equals(_methodMethodName, nameof(Path.GetTempPath), StringComparison.OrdinalIgnoreCase))
                        {
                            if (args.Length == 0)
                            {
                                returnVal = Path.GetTempPath();
                                return true;
                            }
                        }
                        else if (string.Equals(_methodMethodName, nameof(Path.GetFileName), StringComparison.OrdinalIgnoreCase))
                        {
                            if (TryGetArg(args, out string arg0))
                            {
                                returnVal = Path.GetFileName(arg0);
                                return true;
                            }
                        }
                        else if (string.Equals(_methodMethodName, nameof(Path.GetDirectoryName), StringComparison.OrdinalIgnoreCase))
                        {
                            if (TryGetArg(args, out string arg0))
                            {
                                returnVal = Path.GetDirectoryName(arg0);
                                return true;
                            }
                        }
                    }
                    else if (_receiverType == typeof(Version))
                    {
                        if (string.Equals(_methodMethodName, nameof(Version.Parse), StringComparison.OrdinalIgnoreCase))
                        {
                            if (TryGetArg(args, out string arg0))
                            {
                                returnVal = Version.Parse(arg0);
                                return true;
                            }
                        }
                    }
                    else if (_receiverType == typeof(System.Guid))
                    {
                        if (string.Equals(_methodMethodName, nameof(Guid.NewGuid), StringComparison.OrdinalIgnoreCase))
                        {
                            if (args.Length == 0)
                            {
                                returnVal = Guid.NewGuid();
                                return true;
                            }
                        }
                    }
                }

                if (Traits.Instance.LogPropertyFunctionsRequiringReflection)
                {
                    LogFunctionCall("PropertyFunctionsRequiringReflection", objectInstance, args);
                }

                return false;
            }

            /// <summary>
            /// Shortcut to avoid calling into binding if we recognize some most common constructors.
            /// Analogous to TryExecuteWellKnownFunction but guaranteed to not throw.
            /// </summary>
            /// <param name="returnVal">The instance as created by the constructor call.</param>
            /// <param name="args">Arguments.</param>
            /// <returns>True if the well known constructor call binding was successful.</returns>
            private bool TryExecuteWellKnownConstructorNoThrow(out object returnVal, object[] args)
            {
                returnVal = null;

                if (_receiverType == typeof(string))
                {
                    if (args.Length == 0)
                    {
                        returnVal = String.Empty;
                        return true;
                    }
                    if (TryGetArg(args, out string arg0))
                    {
                        returnVal = arg0;
                        return true;
                    }
                }
                return false;
            }

            private bool ElementsOfType(object[] args, Type type)
            {
                for (var i = 0; i < args.Length; i++)
                {
                    if (args[i].GetType() != type)
                    {
                        return false;
                    }
                }

                return true;
            }

            private static bool TryGetArgs(object[] args, out string arg0, out string arg1, bool enforceLength = true)
            {
                arg0 = null;
                arg1 = null;

                if (enforceLength && args.Length != 2)
                {
                    return false;
                }

                if (args[0] is string value0 &&
                    args[1] is string value1)
                {
                    arg0 = value0;
                    arg1 = value1;

                    return true;
                }

                return false;
            }

            private bool TryGetArgs(object[] args, out string arg0, out string arg1, out string arg2)
            {
                arg0 = null;
                arg1 = null;
                arg2 = null;

                if (args.Length != 3)
                {
                    return false;
                }

                if (args[0] is string value0 &&
                    args[1] is string value1 &&
                    args[2] is string value2
                    )
                {
                    arg0 = value0;
                    arg1 = value1;
                    arg2 = value2;

                    return true;
                }

                return false;
            }

            private bool TryGetArgs(object[] args, out string arg0, out string arg1, out string arg2, out string arg3)
            {
                arg0 = null;
                arg1 = null;
                arg2 = null;
                arg3 = null;

                if (args.Length != 4)
                {
                    return false;
                }

                if (args[0] is string value0 &&
                    args[1] is string value1 &&
                    args[2] is string value2 &&
                    args[3] is string value3
                    )
                {
                    arg0 = value0;
                    arg1 = value1;
                    arg2 = value2;
                    arg3 = value3;

                    return true;
                }

                return false;
            }

            private bool TryGetArgs(object[] args, out string arg0, out string arg1)
            {
                arg0 = null;
                arg1 = null;

                if (args.Length != 2)
                {
                    return false;
                }

                if (args[0] is string value0 &&
                    args[1] is string value1)
                {
                    arg0 = value0;
                    arg1 = value1;

                    return true;
                }

                return false;
            }

            private static bool TryGetArg(object[] args, out int arg0)
            {
                if (args.Length != 1)
                {
                    arg0 = 0;
                    return false;
                }

                return TryConvertToInt(args[0], out arg0);
            }

            private static bool TryConvertToInt(object value, out int arg0)
            {
                switch (value)
                {
                    case double d:
                        arg0 = Convert.ToInt32(d);
                        return arg0 == d;
                    case int i:
                        arg0 = i;
                        return true;
                    case string s when int.TryParse(s, out arg0):
                        return true;
                }

                arg0 = 0;
                return false;
            }

            private static bool TryConvertToDouble(object value, out double arg)
            {
                if (value is double unboxed)
                {
                    arg = unboxed;
                    return true;
                }
                else if (value is string str && double.TryParse(str, out arg))
                {
                    return true;
                }

                arg = 0;
                return false;
            }

            private static bool TryGetArg(object[] args, out string arg0)
            {
                if (args.Length != 1)
                {
                    arg0 = null;
                    return false;
                }

                arg0 = args[0] as string;
                return arg0 != null;
            }

            private static bool TryGetArgs(object[] args, out string arg0, out StringComparison arg1)
            {
                if (args.Length != 2)
                {
                    arg0 = null;
                    arg1 = default;

                    return false;
                }

                arg0 = args[0] as string;

                // reject enums as ints. In C# this would require a cast, which is not supported in msbuild expressions
                if (arg0 == null || !(args[1] is string comparisonTypeName) || int.TryParse(comparisonTypeName, out _))
                {
                    arg1 = default;
                    return false;
                }

                // Allow fully-qualified enum, e.g. "System.StringComparison.OrdinalIgnoreCase"
                if (comparisonTypeName.Contains('.'))
                {
                    comparisonTypeName = comparisonTypeName.Replace("System.StringComparison.", "").Replace("StringComparison.", "");
                }

                return Enum.TryParse(comparisonTypeName, out arg1);
            }

            private static bool TryGetArgs(object[] args, out int arg0, out int arg1)
            {
                arg0 = 0;
                arg1 = 0;

                if (args.Length != 2)
                {
                    return false;
                }

                return TryConvertToInt(args[0], out arg0) &&
                       TryConvertToInt(args[1], out arg1);
            }

            private static bool TryGetArgs(object[] args, out double arg0, out double arg1)
            {
                arg0 = 0;
                arg1 = 0;

                if (args.Length != 2)
                {
                    return false;
                }

                return TryConvertToDouble(args[0], out arg0) &&
                       TryConvertToDouble(args[1], out arg1);
            }

            private static bool TryGetArgs(object[] args, out int arg0, out string arg1)
            {
                arg0 = 0;
                arg1 = null;

                if (args.Length != 2)
                {
                    return false;
                }

                arg1 = args[1] as string;
                if (arg1 == null && args[1] is char ch)
                {
                    arg1 = ch.ToString();
                }

                if (TryConvertToInt(args[0], out arg0) &&
                    arg1 != null)
                {
                    return true;
                }

                return false;
            }

            private static bool TryGetArgs(object[] args, out string arg0, out int arg1)
            {
                arg0 = null;
                arg1 = 0;

                if (args.Length != 2)
                {
                    return false;
                }

                var value1 = args[1] as string;
                arg0 = args[0] as string;
                if (value1 != null &&
                    arg0 != null &&
                    int.TryParse(value1, out arg1))
                {
                    return true;
                }

                return false;
            }

            [MethodImpl(MethodImplOptions.AggressiveInlining)]
            private void LogFunctionCall(string fileName, object objectInstance, object[] args)
            {
                var logFile = Path.Combine(Directory.GetCurrentDirectory(), fileName);

                var argSignature = args != null
                    ? string.Join(", ", args.Select(a => a?.GetType().Name ?? "null"))
                    : string.Empty;

                File.AppendAllText(logFile, $"ReceiverType={_receiverType?.FullName}; ObjectInstanceType={objectInstance?.GetType().FullName}; MethodName={_methodMethodName}({argSignature})\n");
            }

            /// <summary>
            /// Given a type name and method name, try to resolve the type.
            /// </summary>
            /// <param name="typeName">May be full name or assembly qualified name</param>
            /// <param name="simpleMethodName">simple name of the method</param>
            /// <returns></returns>
            private static Type GetTypeForStaticMethod(string typeName, string simpleMethodName)
            {
                Type receiverType;
                Tuple<string, Type> cachedTypeInformation;

                // If we don't have a type name, we already know that we won't be able to find a type.  
                // Go ahead and return here -- otherwise the Type.GetType() calls below will throw.
                if (string.IsNullOrWhiteSpace(typeName))
                {
                    return null;
                }

                // Check if the type is in the whitelist cache. If it is, use it or load it.
                cachedTypeInformation = AvailableStaticMethods.GetTypeInformationFromTypeCache(typeName, simpleMethodName);
                if (cachedTypeInformation != null)
                {
                    // We need at least one of these set
                    ErrorUtilities.VerifyThrow(cachedTypeInformation.Item1 != null || cachedTypeInformation.Item2 != null, "Function type information needs either string or type represented.");

                    // If we have the type information in Type form, then just return that
                    if (cachedTypeInformation.Item2 != null)
                    {
                        return cachedTypeInformation.Item2;
                    }
                    else if (cachedTypeInformation.Item1 != null)
                    {
                        // This is a case where the Type is not available at compile time, so
                        // we are forced to bind by name instead
                        var assemblyQualifiedTypeName = cachedTypeInformation.Item1;

                        // Get the type from the assembly qualified type name from AvailableStaticMethods
                        receiverType = Type.GetType(assemblyQualifiedTypeName, false /* do not throw TypeLoadException if not found */, true /* ignore case */);

                        // If the type information from the cache is not loadable, it means the cache information got corrupted somehow
                        // Throw here to prevent adding null types in the cache
                        ErrorUtilities.VerifyThrowInternalNull(receiverType, $"Type information for {typeName} was present in the whitelist cache as {assemblyQualifiedTypeName} but the type could not be loaded.");

                        // If we've used it once, chances are that we'll be using it again
                        // We can record the type here since we know it's available for calling from the fact that is was in the AvailableStaticMethods table
                        AvailableStaticMethods.TryAdd(typeName, simpleMethodName, new Tuple<string, Type>(assemblyQualifiedTypeName, receiverType));

                        return receiverType;
                    }
                }

                // Get the type from mscorlib (or the currently running assembly)
                receiverType = Type.GetType(typeName, false /* do not throw TypeLoadException if not found */, true /* ignore case */);

                if (receiverType != null)
                {
                    // DO NOT CACHE THE TYPE HERE!
                    // We don't add the resolved type here in the AvailableStaticMethods table. This is because that table is used
                    // during function parse, but only later during execution do we check for the ability to call specific methods on specific types.
                    // Caching it here would load any type into the white list.
                    return receiverType;
                }

                // Note the following code path is only entered when MSBUILDENABLEALLPROPERTYFUNCTIONS == 1.
                // This environment variable must not be cached - it should be dynamically settable while the application is executing.
                if (Environment.GetEnvironmentVariable("MSBUILDENABLEALLPROPERTYFUNCTIONS") == "1")
                {
                    // We didn't find the type, so go probing. First in System
                    receiverType = GetTypeFromAssembly(typeName, "System");

                    // Next in System.Core
                    if (receiverType == null)
                    {
                        receiverType = GetTypeFromAssembly(typeName, "System.Core");
                    }

                    // We didn't find the type, so try to find it using the namespace
                    if (receiverType == null)
                    {
                        receiverType = GetTypeFromAssemblyUsingNamespace(typeName);
                    }

                    if (receiverType != null)
                    {
                        // If we've used it once, chances are that we'll be using it again
                        // We can cache the type here, since all functions are enabled
                        AvailableStaticMethods.TryAdd(typeName, new Tuple<string, Type>(typeName, receiverType));
                    }
                }

                return receiverType;
            }

            /// <summary>
            /// Gets the specified type using the namespace to guess the assembly that its in
            /// </summary>
            private static Type GetTypeFromAssemblyUsingNamespace(string typeName)
            {
                string baseName = typeName;
                int assemblyNameEnd = baseName.Length;
                Type foundType = null;

                // If the string has no dot, or is nothing but a dot, we have no
                // namespace to look for, so we can't help.
                if (assemblyNameEnd <= 0)
                {
                    return null;
                }

                // We will work our way up the namespace looking for an assembly that matches
                while (assemblyNameEnd > 0)
                {
                    string candidateAssemblyName = baseName.Substring(0, assemblyNameEnd);

                    // Try to load the assembly with the computed name
                    foundType = GetTypeFromAssembly(typeName, candidateAssemblyName);

                    if (foundType != null)
                    {
                        // We have a match, so get the type from that assembly
                        return foundType;
                    }
                    else
                    {
                        // Keep looking as we haven't found a match yet
                        baseName = candidateAssemblyName;
                        assemblyNameEnd = baseName.LastIndexOf('.');
                    }
                }

                // We didn't find it, so we need to give up
                return null;
            }

            /// <summary>
            /// Get the specified type from the assembly partial name supplied
            /// </summary>
            [SuppressMessage("Microsoft.Reliability", "CA2001:AvoidCallingProblematicMethods", MessageId = "System.Reflection.Assembly.LoadWithPartialName", Justification = "Necessary since we don't have the full assembly name. ")]
            private static Type GetTypeFromAssembly(string typeName, string candidateAssemblyName)
            {
                Type objectType = null;

                // Try to load the assembly with the computed name
#if FEATURE_GAC
#pragma warning disable 618, 612
                // Unfortunately Assembly.Load is not an alternative to LoadWithPartialName, since
                // Assembly.Load requires the full assembly name to be passed to it.
                // Therefore we must ignore the deprecated warning.
                Assembly candidateAssembly = Assembly.LoadWithPartialName(candidateAssemblyName);
#pragma warning restore 618, 612
#else
                Assembly candidateAssembly = null;
                try
                {
                    candidateAssembly = Assembly.Load(new AssemblyName(candidateAssemblyName));
                }
                catch (FileNotFoundException)
                {
                    // Swallow the error; LoadWithPartialName returned null when the partial name
                    // was not found but Load throws.  Either way we'll provide a nice "couldn't
                    // resolve this" error later.
                }
#endif

                if (candidateAssembly != null)
                {
                    objectType = candidateAssembly.GetType(typeName, false /* do not throw TypeLoadException if not found */, true /* ignore case */);
                }

                return objectType;
            }

            /// <summary>
            /// Extracts the name, arguments, binding flags, and invocation type for an indexer
            /// Also extracts the remainder of the expression that is not part of this indexer
            /// </summary>
            private static void ConstructIndexerFunction(string expressionFunction, IElementLocation elementLocation, object propertyValue, int methodStartIndex, int indexerEndIndex, ref FunctionBuilder<T> functionBuilder)
            {
                string argumentsContent = expressionFunction.Substring(1, indexerEndIndex - 1);
                string remainder = expressionFunction.Substring(methodStartIndex);
                string functionName;
                string[] functionArguments;

                // If there are no arguments, then just create an empty array
                if (String.IsNullOrEmpty(argumentsContent))
                {
                    functionArguments = Array.Empty<string>();
                }
                else
                {
                    // We will keep empty entries so that we can treat them as null
                    functionArguments = ExtractFunctionArguments(elementLocation, expressionFunction, argumentsContent);
                }

                // choose the name of the function based on the type of the object that we
                // are using.
                if (propertyValue is Array)
                {
                    functionName = "GetValue";
                }
                else if (propertyValue is string)
                {
                    functionName = "get_Chars";
                }
                else // a regular indexer
                {
                    functionName = "get_Item";
                }

                functionBuilder.Name = functionName;
                functionBuilder.Arguments = functionArguments;
                functionBuilder.BindingFlags = BindingFlags.IgnoreCase | BindingFlags.Public | BindingFlags.InvokeMethod;
                functionBuilder.Remainder = remainder;
            }

            /// <summary>
            /// Extracts the name, arguments, binding flags, and invocation type for a static or instance function.
            /// Also extracts the remainder of the expression that is not part of this function
            /// </summary>
            private static void ConstructFunction(IElementLocation elementLocation, string expressionFunction, int argumentStartIndex, int methodStartIndex, ref FunctionBuilder<T> functionBuilder)
            {
                // The unevaluated and unexpanded arguments for this function
                string[] functionArguments;

                // The name of the function that will be invoked
                ReadOnlySpan<char> functionName;

                // What's left of the expression once the function has been constructed
                ReadOnlySpan<char> remainder = ReadOnlySpan<char>.Empty;

                // The binding flags that we will use for this function's execution
                BindingFlags defaultBindingFlags = BindingFlags.IgnoreCase | BindingFlags.Public;

                ReadOnlySpan<char> expressionFunctionAsSpan = expressionFunction.AsSpan();
                
                ReadOnlySpan<char> expressionSubstringAsSpan = argumentStartIndex > -1 ? expressionFunctionAsSpan.Slice(methodStartIndex, argumentStartIndex - methodStartIndex) : ReadOnlySpan<char>.Empty;

                // There are arguments that need to be passed to the function
                if (argumentStartIndex > -1 && !expressionSubstringAsSpan.Contains(".".AsSpan(), StringComparison.OrdinalIgnoreCase))
                {
                    string argumentsContent;

                    // separate the function and the arguments
                    functionName = expressionSubstringAsSpan.Trim();

                    // Skip the '('
                    argumentStartIndex++;

                    // Scan for the matching closing bracket, skipping any nested ones
                    int argumentsEndIndex = ScanForClosingParenthesis(expressionFunction, argumentStartIndex);

                    if (argumentsEndIndex == -1)
                    {
                        ProjectErrorUtilities.ThrowInvalidProject(elementLocation, "InvalidFunctionPropertyExpression", expressionFunction, AssemblyResources.GetString("InvalidFunctionPropertyExpressionDetailMismatchedParenthesis"));
                    }

                    // We have been asked for a method invocation
                    defaultBindingFlags |= BindingFlags.InvokeMethod;

                    // It may be that there are '()' but no actual arguments content
                    if (argumentStartIndex == expressionFunction.Length - 1)
                    {
                        argumentsContent = String.Empty;
                        functionArguments = Array.Empty<string>();
                    }
                    else
                    {
                        // we have content within the '()' so let's extract and deal with it
                        argumentsContent = expressionFunction.Substring(argumentStartIndex, argumentsEndIndex - argumentStartIndex);

                        // If there are no arguments, then just create an empty array
                        if (String.IsNullOrEmpty(argumentsContent))
                        {
                            functionArguments = Array.Empty<string>();
                        }
                        else
                        {
                            // We will keep empty entries so that we can treat them as null
                            functionArguments = ExtractFunctionArguments(elementLocation, expressionFunction, argumentsContent);
                        }

                        remainder = expressionFunctionAsSpan.Slice(argumentsEndIndex + 1).Trim();
                    }
                }
                else
                {
                    int nextMethodIndex = expressionFunction.IndexOf('.', methodStartIndex);
                    int methodLength = expressionFunction.Length - methodStartIndex;
                    int indexerIndex = expressionFunction.IndexOf('[', methodStartIndex);

                    // We don't want to consume the indexer
                    if (indexerIndex >= 0 && indexerIndex < nextMethodIndex)
                    {
                        nextMethodIndex = indexerIndex;
                    }

                    functionArguments = Array.Empty<string>();

                    if (nextMethodIndex > 0)
                    {
                        methodLength = nextMethodIndex - methodStartIndex;
                        remainder = expressionFunctionAsSpan.Slice(nextMethodIndex).Trim();
                    }

                    ReadOnlySpan<char> netPropertyName = expressionFunctionAsSpan.Slice(methodStartIndex, methodLength).Trim();

                    ProjectErrorUtilities.VerifyThrowInvalidProject(netPropertyName.Length > 0, elementLocation, "InvalidFunctionPropertyExpression", expressionFunction, String.Empty);

                    // We have been asked for a property or a field
                    defaultBindingFlags |= (BindingFlags.GetProperty | BindingFlags.GetField);

                    functionName = netPropertyName;
                }

                // either there are no functions left or what we have is another function or an indexer
                if (remainder.IsEmpty || remainder[0] == '.' || remainder[0] == '[')
                {
                    functionBuilder.Name = functionName.ToString();
                    functionBuilder.Arguments = functionArguments;
                    functionBuilder.BindingFlags = defaultBindingFlags;
                    functionBuilder.Remainder = remainder.ToString();
                }
                else
                {
                    // We ended up with something other than a function expression
                    ProjectErrorUtilities.ThrowInvalidProject(elementLocation, "InvalidFunctionPropertyExpression", expressionFunction, String.Empty);
                }
            }

            /// <summary>
            /// Coerce the arguments according to the parameter types
            /// Will only return null if the coercion didn't work due to an InvalidCastException
            /// </summary>
            private static object[] CoerceArguments(object[] args, ParameterInfo[] parameters)
            {
                object[] coercedArguments = new object[args.Length];

                try
                {
                    // Do our best to coerce types into the arguments for the function
                    for (int n = 0; n < parameters.Length; n++)
                    {
                        if (args[n] == null)
                        {
                            // We can't coerce (object)null -- that's as general
                            // as it can get!
                            continue;
                        }

                        // Here we have special case conversions on a type basis
                        if (parameters[n].ParameterType == typeof(char[]))
                        {
                            coercedArguments[n] = args[n].ToString().ToCharArray();
                        }
                        else if (parameters[n].ParameterType.GetTypeInfo().IsEnum && args[n] is string && ((string)args[n]).Contains("."))
                        {
                            Type enumType = parameters[n].ParameterType;
                            string typeLeafName = enumType.Name + ".";
                            string typeFullName = enumType.FullName + ".";

                            // Enum.parse expects commas between enum components
                            // We'll support the C# type | syntax too
                            // We'll also allow the user to specify the leaf or full type name on the enum
                            string argument = args[n].ToString().Replace('|', ',').Replace(typeFullName, "").Replace(typeLeafName, "");

                            // Parse the string representation of the argument into the destination enum                                
                            coercedArguments[n] = Enum.Parse(enumType, argument);
                        }
                        else
                        {
                            // change the type of the final unescaped string into the destination
                            coercedArguments[n] = Convert.ChangeType(args[n], parameters[n].ParameterType, CultureInfo.InvariantCulture);
                        }
                    }
                }
                // The coercion failed therefore we return null
                catch (InvalidCastException)
                {
                    return null;
                }
                catch (FormatException)
                {
                    return null;
                }
                catch (OverflowException)
                {
                    // https://github.com/Microsoft/msbuild/issues/2882
                    // test: PropertyFunctionMathMaxOverflow
                    return null;
                }

                return coercedArguments;
            }

            /// <summary>
            /// Make an attempt to create a string showing what we were trying to execute when we failed.
            /// This will show any intermediate evaluation which may help the user figure out what happened.
            /// </summary>
            private string GenerateStringOfMethodExecuted(string expression, object objectInstance, string name, object[] args)
            {
                string parameters = String.Empty;
                if (args != null)
                {
                    foreach (object arg in args)
                    {
                        if (arg == null)
                        {
                            parameters += "null";
                        }
                        else
                        {
                            string argString = arg.ToString();
                            if (arg is string && argString.Length == 0)
                            {
                                parameters += "''";
                            }
                            else
                            {
                                parameters += arg.ToString();
                            }
                        }

                        parameters += ", ";
                    }

                    if (parameters.Length > 2)
                    {
                        parameters = parameters.Substring(0, parameters.Length - 2);
                    }
                }

                if (objectInstance == null)
                {
                    string typeName = _receiverType.FullName;

                    // We don't want to expose the real type name of our intrinsics
                    // so we'll replace it with "MSBuild"
                    if (_receiverType == typeof(Microsoft.Build.Evaluation.IntrinsicFunctions))
                    {
                        typeName = "MSBuild";
                    }
                    if ((_bindingFlags & BindingFlags.InvokeMethod) == BindingFlags.InvokeMethod)
                    {
                        return "[" + typeName + "]::" + name + "(" + parameters + ")";
                    }
                    else
                    {
                        return "[" + typeName + "]::" + name;
                    }
                }
                else
                {
                    string propertyValue = "\"" + objectInstance as string + "\"";

                    if ((_bindingFlags & BindingFlags.InvokeMethod) == BindingFlags.InvokeMethod)
                    {
                        return propertyValue + "." + name + "(" + parameters + ")";
                    }
                    else
                    {
                        return propertyValue + "." + name;
                    }
                }
            }

            /// <summary>
            /// Check the property function whitelist whether this method is available.
            /// </summary>
            private static bool IsStaticMethodAvailable(Type receiverType, string methodName)
            {
                if (receiverType == typeof(Microsoft.Build.Evaluation.IntrinsicFunctions))
                {
                    // These are our intrinsic functions, so we're OK with those
                    return true;
                }

                if (Traits.Instance.EnableAllPropertyFunctions)
                {
                    // anything goes
                    return true;
                }

                return AvailableStaticMethods.GetTypeInformationFromTypeCache(receiverType.FullName, methodName) != null;
            }

            /// <summary>
            /// Construct and instance of objectType based on the constructor or method arguments provided.
            /// Arguments must never be null.
            /// </summary>
            private object LateBindExecute(Exception ex, BindingFlags bindingFlags, object objectInstance /* null unless instance method */, object[] args, bool isConstructor)
            {
                ParameterInfo[] parameters = null;
                MethodBase[] members = null;
                MethodBase memberInfo = null;

                // First let's try for a method where all arguments are strings..
                Type[] types = new Type[_arguments.Length];
                for (int n = 0; n < _arguments.Length; n++)
                {
                    types[n] = typeof(string);
                }

                if (isConstructor)
                {
                    memberInfo = _receiverType.GetConstructor(bindingFlags, null, types, null);
                }
                else
                {
                    memberInfo = _receiverType.GetMethod(_methodMethodName, bindingFlags, null, types, null);
                }

                // If we didn't get a match on all string arguments,
                // search for a method with the right number of arguments
                if (memberInfo == null)
                {
                    // Gather all methods that may match
                    if (isConstructor)
                    {
                        members = _receiverType.GetConstructors(bindingFlags);
                    }
                    else
                    {
                        members = _receiverType.GetMethods(bindingFlags);
                    }

                    // Try to find a method with the right name, number of arguments and
                    // compatible argument types
                    object[] coercedArguments = null;
                    foreach (MethodBase member in members)
                    {
                        parameters = member.GetParameters();

                        // Simple match on name and number of params, we will be case insensitive
                        if (parameters.Length == _arguments.Length)
                        {
                            if (isConstructor || String.Equals(member.Name, _methodMethodName, StringComparison.OrdinalIgnoreCase))
                            {
                                // we have a match on the name and argument number
                                // now let's try to coerce the arguments we have
                                // into the arguments on the matching method
                                coercedArguments = CoerceArguments(args, parameters);

                                if (coercedArguments != null)
                                {
                                    // We have a complete match
                                    memberInfo = member;
                                    args = coercedArguments;
                                    break;
                                }
                            }
                        }
                    }
                }

                object functionResult = null;

                // We have a match and coerced arguments, let's construct..
                if (memberInfo != null && args != null)
                {
                    if (isConstructor)
                    {
                        functionResult = ((ConstructorInfo)memberInfo).Invoke(args);
                    }
                    else
                    {
                        functionResult = ((MethodInfo)memberInfo).Invoke(objectInstance /* null if static method */, args);
                    }
                }
                else if (!isConstructor)
                {
                    throw ex;
                }

                if (functionResult == null && isConstructor)
                {
                    throw new TargetInvocationException(new MissingMethodException());
                }

                return functionResult;
            }
        }
    }

    /// <summary>
    /// This class wraps information about properties which have been used before they are initialized 
    /// </summary>
    internal class UsedUninitializedProperties
    {
        /// <summary>
        /// This class wraps information about properties which have been used before they are initialized
        /// </summary>
        internal UsedUninitializedProperties()
        {
            Properties = new Dictionary<string, IElementLocation>(StringComparer.OrdinalIgnoreCase);
        }

        /// <summary>
        /// Hash set of properties which have been used before being initialized
        /// </summary>
        internal IDictionary<string, IElementLocation> Properties
        {
            get;
            set;
        }

        /// <summary>
        ///  Are we currently supposed to warn if we used an uninitialized property.
        /// </summary>
        internal bool Warn
        {
            get;
            set;
        }

        /// <summary>
        ///  What is the currently evaluating property element, this is so that we do not add a un initialized property if we are evaluating that property
        /// </summary>
        internal string CurrentlyEvaluatingPropertyElementName
        {
            get;
            set;
        }
    }
}<|MERGE_RESOLUTION|>--- conflicted
+++ resolved
@@ -2552,11 +2552,7 @@
                         // the caller to possibly do correlation.
 
                         // We pass in the existing item so we can copy over its metadata
-<<<<<<< HEAD
-                        if (include?.Length > 0)
-=======
                         if (!string.IsNullOrEmpty(include))
->>>>>>> e8c17c12
                         {
                             yield return new Pair<string, S>(include, item.Value);
                         }
@@ -2655,11 +2651,7 @@
 
                         // GetMetadataValueEscaped returns empty string for missing metadata,
                         // but IItem specifies it should return null
-<<<<<<< HEAD
-                        if (metadataValue?.Length > 0)
-=======
                         if (!string.IsNullOrEmpty(metadataValue))
->>>>>>> e8c17c12
                         {
                             // return a result through the enumerator
                             yield return new Pair<string, S>(item.Key, item.Value);
