﻿// Licensed to the .NET Foundation under one or more agreements.
// The .NET Foundation licenses this file to you under the MIT license.

using System;
using System.Collections.Generic;
using System.Reflection;
#if FEATURE_APPDOMAIN
using System.Threading.Tasks;
using Microsoft.Build.BackEnd.Components.RequestBuilder;
#endif

using Microsoft.Build.Framework;
using Microsoft.Build.Shared;

using ElementLocation = Microsoft.Build.Construction.ElementLocation;
using TargetLoggingContext = Microsoft.Build.BackEnd.Logging.TargetLoggingContext;
using TaskLoggingContext = Microsoft.Build.BackEnd.Logging.TaskLoggingContext;

#nullable disable

namespace Microsoft.Build.BackEnd
{
    /// <summary>
    /// The assembly task factory is used to wrap and construct tasks which are from .net assemblies.
    /// </summary>
    internal class AssemblyTaskFactory : ITaskFactory2
    {
        #region Data

        /// <summary>
        /// The type loader to load types which derrive from ITask or ITask2
        /// </summary>
        private readonly TypeLoader _typeLoader = new TypeLoader(TaskLoader.IsTaskClass);

        /// <summary>
        /// Name of the task wrapped by the task factory
        /// </summary>
        private string _taskName = null;

        /// <summary>
        /// The loaded type (type, assembly name / file) of the task wrapped by the factory
        /// </summary>
        private LoadedType _loadedType;

#if FEATURE_APPDOMAIN
        /// <summary>
        /// A cache of tasks and the AppDomains they are loaded in.
        /// </summary>
        private Dictionary<ITask, AppDomain> _tasksAndAppDomains = new Dictionary<ITask, AppDomain>();
#endif

        /// <summary>
        ///  the set of parameters owned by this particular task host
        /// </summary>
        private IDictionary<string, string> _factoryIdentityParameters;

        /// <summary>
        /// Tracks whether, in the UsingTask invocation, we were specifically asked to use 
        /// the task host.  If so, that overrides all other concerns, and we will launch 
        /// the task host even if the requested runtime / architecture match that of the 
        /// current MSBuild process. 
        /// </summary>
        private bool _taskHostFactoryExplicitlyRequested;

        /// <summary>
        /// Need to store away the taskloggingcontext used by CreateTaskInstance so that 
        /// TaskLoader will be able to call back with errors.  
        /// </summary>
        private TaskLoggingContext _taskLoggingContext;

        #endregion

        /// <summary>
        /// Initializes a new instance of the <see cref="AssemblyTaskFactory"/> class.
        /// </summary>
        internal AssemblyTaskFactory()
        {
        }

        #region Public Members

        /// <summary>
        /// Name of the factory. In this case the name is the assembly name which is wrapped by the factory
        /// </summary>
        public string FactoryName
        {
            get
            {
                return _loadedType.Assembly.AssemblyLocation;
            }
        }

        /// <summary>
        /// Gets the type of task this factory creates.
        /// </summary>
        public Type TaskType
        {
            get { return _loadedType.Type; }
        }

        /// <summary>
        /// Initializes this factory for instantiating tasks with a particular inline task block.
        /// </summary>
        /// <param name="taskName">Name of the task.</param>
        /// <param name="parameterGroup">The parameter group.</param>
        /// <param name="taskBody">The task body.</param>
        /// <param name="taskFactoryLoggingHost">The task factory logging host.</param>
        /// <returns>A value indicating whether initialization was successful.</returns>
        /// <remarks>
        /// <para>MSBuild engine will call this to initialize the factory. This should initialize the factory enough so that the factory can be asked
        /// whether or not task names can be created by the factory.</para>
        /// <para>
        /// The taskFactoryLoggingHost will log messages in the context of the target where the task is first used.
        /// </para>
        /// </remarks>
        public bool Initialize(string taskName, IDictionary<string, TaskPropertyInfo> parameterGroup, string taskBody, IBuildEngine taskFactoryLoggingHost)
        {
            ErrorUtilities.ThrowInternalError("Use internal call to properly initialize the assembly task factory");
            return false;
        }

        /// <summary>
        /// Initializes this factory for instantiating tasks with a particular inline task block and a set of UsingTask parameters.
        /// </summary>
        /// <param name="taskName">Name of the task.</param>
        /// <param name="factoryIdentityParameters">Special parameters that the task factory can use to modify how it executes tasks, 
        /// such as Runtime and Architecture.  The key is the name of the parameter and the value is the parameter's value. This 
        /// is the set of parameters that was set on the UsingTask using e.g. the UsingTask Runtime and Architecture parameters.</param>
        /// <param name="parameterGroup">The parameter group.</param>
        /// <param name="taskBody">The task body.</param>
        /// <param name="taskFactoryLoggingHost">The task factory logging host.</param>
        /// <returns>A value indicating whether initialization was successful.</returns>
        /// <remarks>
        /// <para>MSBuild engine will call this to initialize the factory. This should initialize the factory enough so that the 
        /// factory can be asked whether or not task names can be created by the factory.  If a task factory implements ITaskFactory2, 
        /// this Initialize method will be called in place of ITaskFactory.Initialize.</para>
        /// <para>
        /// The taskFactoryLoggingHost will log messages in the context of the target where the task is first used.
        /// </para>
        /// </remarks>
        public bool Initialize(string taskName, IDictionary<string, string> factoryIdentityParameters, IDictionary<string, TaskPropertyInfo> parameterGroup, string taskBody, IBuildEngine taskFactoryLoggingHost)
        {
            ErrorUtilities.ThrowInternalError("Use internal call to properly initialize the assembly task factory");
            return false;
        }

        /// <summary>
        /// Get a list of parameters for the task.
        /// </summary>
        public TaskPropertyInfo[] GetTaskParameters()
        {
            return _loadedType.Properties;
        }

        /// <summary>
        /// Create an instance of the task to be used.
        /// The task factory logging host will log messages in the context of the task.
        /// </summary>
        /// <param name="taskFactoryLoggingHost">
        /// The task factory logging host will log messages in the context of the task.
        /// </param>
        /// <returns>
        /// The generated task, or <c>null</c> if the task failed to be created.
        /// </returns>
        public ITask CreateTask(IBuildEngine taskFactoryLoggingHost)
        {
            ErrorUtilities.ThrowInternalError("Use internal call to properly create a task instance from the assembly task factory");
            return null;
        }

        /// <summary>
        /// Create an instance of the task to be used.
        /// </summary>
        /// <param name="taskFactoryLoggingHost">
        /// The task factory logging host will log messages in the context of the task.
        /// </param>
        /// <param name="taskIdentityParameters">
        /// Special parameters that the task factory can use to modify how it executes tasks, such as Runtime and Architecture.  
        /// The key is the name of the parameter and the value is the parameter's value.  This is the set of parameters that was 
        /// set to the task invocation itself, via e.g. the special MSBuildRuntime and MSBuildArchitecture parameters.  
        /// </param>
        /// <remarks>
        /// If a task factory implements ITaskFactory2, MSBuild will call this method instead of ITaskFactory.CreateTask.  
        /// </remarks>
        /// <returns>
        /// The generated task, or <c>null</c> if the task failed to be created.
        /// </returns>
        public ITask CreateTask(IBuildEngine taskFactoryLoggingHost, IDictionary<string, string> taskIdentityParameters)
        {
            ErrorUtilities.ThrowInternalError("Use internal call to properly create a task instance from the assembly task factory");
            return null;
        }

        /// <summary>
        /// Cleans up any context or state that may have been built up for a given task.
        /// </summary>
        /// <param name="task">The task to clean up.</param>
        /// <remarks>
        /// For many factories, this method is a no-op.  But some factories may have built up
        /// an AppDomain as part of an individual task instance, and this is their opportunity
        /// to shutdown the AppDomain.
        /// </remarks>
        public void CleanupTask(ITask task)
        {
            ErrorUtilities.VerifyThrowArgumentNull(task, nameof(task));
#if FEATURE_APPDOMAIN
            AppDomain appDomain;
            if (_tasksAndAppDomains.TryGetValue(task, out appDomain))
            {
                _tasksAndAppDomains.Remove(task);

                if (appDomain != null)
                {
                    AssemblyLoadsTracker.StopTracking(appDomain);
                    // Unload the AppDomain asynchronously to avoid a deadlock that can happen because
                    // AppDomain.Unload blocks for the process's one Finalizer thread to finalize all
                    // objects. Some objects are RCWs for STA COM objects and as such would need the
                    // VS main thread to be processing messages in order to finalize. But if the main thread
                    // is blocked in a non-pumping wait waiting for this build request to complete, we would
                    // deadlock. By unloading asynchronously, the AppDomain unload can block till the main
                    // thread is available, even if it isn't available until after this MSBuild Task has
                    // finished executing.
                    Task.Run(() => AppDomain.Unload(appDomain));
                }
            }
#endif

            TaskHostTask taskAsTaskHostTask = task as TaskHostTask;
            if (taskAsTaskHostTask != null)
            {
                taskAsTaskHostTask.Cleanup();
            }
            else
            {
#if FEATURE_APPDOMAIN
                // It's really not necessary to do it for TaskHostTasks
                TaskLoader.RemoveAssemblyResolver();
#endif
            }
        }

        #endregion

        #region Internal Members

        /// <summary>
        /// Initialize the factory from the task registry
        /// </summary>
        internal LoadedType InitializeFactory(
                AssemblyLoadInfo loadInfo,
                string taskName,
                IDictionary<string, TaskPropertyInfo> taskParameters,
                string taskElementContents,
                IDictionary<string, string> taskFactoryIdentityParameters,
                bool taskHostFactoryExplicitlyRequested,
                TargetLoggingContext targetLoggingContext,
                ElementLocation elementLocation,
                string taskProjectFile)
        {
            ErrorUtilities.VerifyThrowArgumentNull(loadInfo, nameof(loadInfo));
            VerifyThrowIdentityParametersValid(taskFactoryIdentityParameters, elementLocation, taskName, "Runtime", "Architecture");

            if (taskFactoryIdentityParameters != null)
            {
                _factoryIdentityParameters = new Dictionary<string, string>(taskFactoryIdentityParameters, StringComparer.OrdinalIgnoreCase);
            }

            _taskHostFactoryExplicitlyRequested = taskHostFactoryExplicitlyRequested;

            try
            {
                ErrorUtilities.VerifyThrowArgumentLength(taskName, nameof(taskName));
                _taskName = taskName;
                _loadedType = _typeLoader.Load(taskName, loadInfo, _taskHostFactoryExplicitlyRequested);
                ProjectErrorUtilities.VerifyThrowInvalidProject(_loadedType != null, elementLocation, "TaskLoadFailure", taskName, loadInfo.AssemblyLocation, String.Empty);
            }
            catch (TargetInvocationException e)
            {
                // Exception thrown by the called code itself
                // Log the stack, so the task vendor can fix their code
                ProjectErrorUtilities.ThrowInvalidProject(elementLocation, "TaskLoadFailure", taskName, loadInfo.AssemblyLocation, Environment.NewLine + e.InnerException.ToString());
            }
            catch (ReflectionTypeLoadException e)
            {
                // ReflectionTypeLoadException.LoaderExceptions may contain nulls
                foreach (Exception exception in e.LoaderExceptions)
                {
                    if (exception != null)
                    {
                        targetLoggingContext.LogError(new BuildEventFileInfo(taskProjectFile), "TaskLoadFailure", taskName, loadInfo.AssemblyLocation, exception.Message);
                    }
                }

                ProjectErrorUtilities.ThrowInvalidProject(elementLocation, "TaskLoadFailure", taskName, loadInfo.AssemblyLocation, e.Message);
            }
            catch (ArgumentNullException e)
            {
                // taskName may be null
                ProjectErrorUtilities.ThrowInvalidProject(elementLocation, "TaskLoadFailure", taskName, loadInfo.AssemblyLocation, e.Message);
            }
            catch (Exception e) when (!ExceptionHandling.NotExpectedReflectionException(e))
            {
                ProjectErrorUtilities.ThrowInvalidProject(elementLocation, "TaskLoadFailure", taskName, loadInfo.AssemblyLocation, e.Message);
            }

            return _loadedType;
        }

        /// <summary>
        /// Create an instance of the wrapped ITask for a batch run of the task.
        /// </summary>
        internal ITask CreateTaskInstance(ElementLocation taskLocation, TaskLoggingContext taskLoggingContext, IBuildComponentHost buildComponentHost, IDictionary<string, string> taskIdentityParameters,
#if FEATURE_APPDOMAIN
            AppDomainSetup appDomainSetup,
#endif
            bool isOutOfProc)
        {
            bool useTaskFactory = false;
            IDictionary<string, string> mergedParameters = null;
            _taskLoggingContext = taskLoggingContext;

            // Optimization for the common (vanilla AssemblyTaskFactory) case -- only calculate 
            // the task factory parameters if we have any to calculate; otherwise even if we 
            // still launch the task factory, it will be with parameters corresponding to the 
            // current process. 
            if ((_factoryIdentityParameters?.Count > 0) || (taskIdentityParameters?.Count > 0))
            {
                VerifyThrowIdentityParametersValid(taskIdentityParameters, taskLocation, _taskName, "MSBuildRuntime", "MSBuildArchitecture");

                mergedParameters = MergeTaskFactoryParameterSets(_factoryIdentityParameters, taskIdentityParameters);
                useTaskFactory = !NativeMethodsShared.IsMono
                                 && (_taskHostFactoryExplicitlyRequested
                                     || !TaskHostParametersMatchCurrentProcess(mergedParameters));
            }
            else
            {
                // if we don't have any task host parameters specified on either the using task or the 
                // task invocation, then we will run in-proc UNLESS "TaskHostFactory" is explicitly specified
                // as the task factory.  
                useTaskFactory = _taskHostFactoryExplicitlyRequested;
            }

            if (useTaskFactory)
            {
                ErrorUtilities.VerifyThrowInternalNull(buildComponentHost, nameof(buildComponentHost));

                mergedParameters ??= new Dictionary<string, string>(StringComparer.OrdinalIgnoreCase);

                if (!mergedParameters.ContainsKey(XMakeAttributes.runtime))
                {
                    mergedParameters[XMakeAttributes.runtime] = XMakeAttributes.GetCurrentMSBuildRuntime();
                }

                if (!mergedParameters.ContainsKey(XMakeAttributes.architecture))
                {
                    mergedParameters[XMakeAttributes.architecture] = XMakeAttributes.GetCurrentMSBuildArchitecture();
                }

#pragma warning disable SA1111, SA1009 // Closing parenthesis should be on line of last parameter
                TaskHostTask task = new TaskHostTask(
                    taskLocation,
                    taskLoggingContext,
                    buildComponentHost,
                    mergedParameters,
                    _loadedType
#if FEATURE_APPDOMAIN
                    , appDomainSetup
#endif
                    );
#pragma warning restore SA1111, SA1009 // Closing parenthesis should be on line of last parameter
                return task;
            }
            else
            {
#if FEATURE_APPDOMAIN
                AppDomain taskAppDomain = null;
#endif

#pragma warning disable SA1111, SA1009 // Closing parenthesis should be on line of last parameter
                ITask taskInstance = TaskLoader.CreateTask(
                    _loadedType,
                    _taskName,
                    taskLocation.File,
                    taskLocation.Line,
                    taskLocation.Column,
                    new TaskLoader.LogError(ErrorLoggingDelegate),
#if FEATURE_APPDOMAIN
<<<<<<< HEAD
                    , appDomainSetup
                    , appDomain => AssemblyLoadsTracker.StartTracking(taskLoggingContext, AssemblyLoadingContext.TaskRun, appDomain)
=======
                    appDomainSetup,
>>>>>>> 7cfb36cb
#endif
                    isOutOfProc
#if FEATURE_APPDOMAIN
                    , out taskAppDomain
#endif
                    );
#pragma warning restore SA1111, SA1009 // Closing parenthesis should be on line of last parameter

#if FEATURE_APPDOMAIN
                if (taskAppDomain != null && taskInstance != null)
                {
                    _tasksAndAppDomains[taskInstance] = taskAppDomain;
                }
                else if (taskAppDomain != null)
                {
                    AssemblyLoadsTracker.StopTracking(taskAppDomain);
                }
#endif

                return taskInstance;
            }
        }

        /// <summary>
        /// Is the given task name able to be created by the task factory. In the case of an assembly task factory 
        /// this question is answered by checking the assembly wrapped by the task factory to see if it exists. 
        /// </summary>
        internal bool TaskNameCreatableByFactory(string taskName, IDictionary<string, string> taskIdentityParameters, string taskProjectFile, TargetLoggingContext targetLoggingContext, ElementLocation elementLocation)
        {
            if (!TaskIdentityParametersMatchFactory(_factoryIdentityParameters, taskIdentityParameters))
            {
                return false;
            }

            try
            {
                ErrorUtilities.VerifyThrowArgumentLength(taskName, "TaskName");
                // Parameters match, so now we check to see if the task exists. 
                return _typeLoader.ReflectionOnlyLoad(taskName, _loadedType.Assembly) != null;
            }
            catch (TargetInvocationException e)
            {
                // Exception thrown by the called code itself
                // Log the stack, so the task vendor can fix their code
                ProjectErrorUtilities.ThrowInvalidProject(elementLocation, "TaskLoadFailure", taskName, _loadedType.Assembly.AssemblyLocation, Environment.NewLine + e.InnerException.ToString());
            }
            catch (ReflectionTypeLoadException e)
            {
                // ReflectionTypeLoadException.LoaderExceptions may contain nulls
                foreach (Exception exception in e.LoaderExceptions)
                {
                    if (exception != null)
                    {
                        targetLoggingContext.LogError(new BuildEventFileInfo(taskProjectFile), "TaskLoadFailure", taskName, _loadedType.Assembly.AssemblyLocation, exception.Message);
                    }
                }

                ProjectErrorUtilities.ThrowInvalidProject(elementLocation, "TaskLoadFailure", taskName, _loadedType.Assembly.AssemblyLocation, e.Message);
            }
            catch (ArgumentNullException e)
            {
                // taskName may be null
                ProjectErrorUtilities.ThrowInvalidProject(elementLocation, "TaskLoadFailure", taskName, _loadedType.Assembly.AssemblyLocation, e.Message);
            }
            catch (Exception e) when (!ExceptionHandling.NotExpectedReflectionException(e))
            {
                ProjectErrorUtilities.ThrowInvalidProject(elementLocation, "TaskLoadFailure", taskName, _loadedType.Assembly.AssemblyLocation, e.Message);
            }

            return false;
        }

        #endregion

        #region Private members

        /// <summary>
        /// Validates the given set of parameters, logging the appropriate errors as necessary. 
        /// </summary>
        private static void VerifyThrowIdentityParametersValid(IDictionary<string, string> identityParameters, IElementLocation errorLocation, string taskName, string runtimeName, string architectureName)
        {
            // validate the task factory parameters
            if (identityParameters?.Count > 0)
            {
                string runtime;
                if (identityParameters.TryGetValue(XMakeAttributes.runtime, out runtime))
                {
                    if (!XMakeAttributes.IsValidMSBuildRuntimeValue(runtime))
                    {
                        ProjectErrorUtilities.ThrowInvalidProject(
                                    errorLocation,
                                    "TaskLoadFailureInvalidTaskHostFactoryParameter",
                                    taskName,
                                    runtime,
                                    runtimeName,
                                    XMakeAttributes.MSBuildRuntimeValues.clr2,
                                    XMakeAttributes.MSBuildRuntimeValues.clr4,
                                    XMakeAttributes.MSBuildRuntimeValues.currentRuntime,
                                    XMakeAttributes.MSBuildRuntimeValues.any);
                    }
                }

                string architecture;
                if (identityParameters.TryGetValue(XMakeAttributes.architecture, out architecture))
                {
                    if (!XMakeAttributes.IsValidMSBuildArchitectureValue(architecture))
                    {
                        ProjectErrorUtilities.ThrowInvalidProject(
                                    errorLocation,
                                    "TaskLoadFailureInvalidTaskHostFactoryParameter",
                                    taskName,
                                    architecture,
                                    architectureName,
                                    XMakeAttributes.MSBuildArchitectureValues.x86,
                                    XMakeAttributes.MSBuildArchitectureValues.x64,
                                    XMakeAttributes.MSBuildArchitectureValues.currentArchitecture,
                                    XMakeAttributes.MSBuildArchitectureValues.any);
                    }
                }
            }
        }

        /// <summary>
        /// Given the set of parameters that are set to the factory, and the set of parameters coming from the task invocation that we're searching for 
        /// a matching record to, determine whether the parameters match this record.  
        /// </summary>
        private static bool TaskIdentityParametersMatchFactory(IDictionary<string, string> factoryIdentityParameters, IDictionary<string, string> taskIdentityParameters)
        {
            if (taskIdentityParameters == null || taskIdentityParameters.Count == 0 || factoryIdentityParameters == null || factoryIdentityParameters.Count == 0)
            {
                // either the task or the using task doesn't care about anything, in which case we match by default.  
                return true;
            }

            string taskArchitecture;
            string taskRuntime;
            taskIdentityParameters.TryGetValue(XMakeAttributes.runtime, out taskRuntime);
            string usingTaskRuntime;
            factoryIdentityParameters.TryGetValue(XMakeAttributes.runtime, out usingTaskRuntime);

            if (XMakeAttributes.RuntimeValuesMatch(taskRuntime, usingTaskRuntime))
            {
                taskIdentityParameters.TryGetValue(XMakeAttributes.architecture, out taskArchitecture);
                string usingTaskArchitecture;
                factoryIdentityParameters.TryGetValue(XMakeAttributes.architecture, out usingTaskArchitecture);

                if (XMakeAttributes.ArchitectureValuesMatch(taskArchitecture, usingTaskArchitecture))
                {
                    // both match
                    return true;
                }
            }

            // one or more does not match, so we don't match.  
            return false;
        }

        /// <summary>
        /// Given a set of task parameters from the UsingTask and from the task invocation, generate a dictionary that combines the two, or throws if the merge
        /// is impossible (we shouldn't ever get to this point if it is ...)
        /// </summary>
        private static IDictionary<string, string> MergeTaskFactoryParameterSets(IDictionary<string, string> factoryIdentityParameters, IDictionary<string, string> taskIdentityParameters)
        {
            IDictionary<string, string> mergedParameters = null;
            if (factoryIdentityParameters == null || factoryIdentityParameters.Count == 0)
            {
                mergedParameters = new Dictionary<string, string>(taskIdentityParameters, StringComparer.OrdinalIgnoreCase);
            }
            else if (taskIdentityParameters == null || taskIdentityParameters.Count == 0)
            {
                mergedParameters = new Dictionary<string, string>(factoryIdentityParameters, StringComparer.OrdinalIgnoreCase);
            }

            string mergedRuntime;
            string mergedArchitecture;
            if (mergedParameters != null)
            {
                mergedParameters.TryGetValue(XMakeAttributes.runtime, out mergedRuntime);
                mergedParameters.TryGetValue(XMakeAttributes.architecture, out mergedArchitecture);

                mergedParameters[XMakeAttributes.runtime] = XMakeAttributes.GetExplicitMSBuildRuntime(mergedRuntime);
                mergedParameters[XMakeAttributes.architecture] = XMakeAttributes.GetExplicitMSBuildArchitecture(mergedArchitecture);
            }
            else
            {
                mergedParameters = new Dictionary<string, string>(StringComparer.OrdinalIgnoreCase);

                taskIdentityParameters.TryGetValue(XMakeAttributes.runtime, out string taskRuntime);
                factoryIdentityParameters.TryGetValue(XMakeAttributes.runtime, out string usingTaskRuntime);

                if (!XMakeAttributes.TryMergeRuntimeValues(taskRuntime, usingTaskRuntime, out mergedRuntime))
                {
                    ErrorUtilities.ThrowInternalError("How did we get two runtime values that were unmergeable?");
                }
                else
                {
                    mergedParameters.Add(XMakeAttributes.runtime, mergedRuntime);
                }

                taskIdentityParameters.TryGetValue(XMakeAttributes.architecture, out string taskArchitecture);
                factoryIdentityParameters.TryGetValue(XMakeAttributes.architecture, out string usingTaskArchitecture);

                if (!XMakeAttributes.TryMergeArchitectureValues(taskArchitecture, usingTaskArchitecture, out mergedArchitecture))
                {
                    ErrorUtilities.ThrowInternalError("How did we get two runtime values that were unmergeable?");
                }
                else
                {
                    mergedParameters.Add(XMakeAttributes.architecture, mergedArchitecture);
                }
            }

            return mergedParameters;
        }

        /// <summary>
        /// Returns true if the provided set of task host parameters matches the current process, 
        /// and false otherwise. 
        /// </summary>
        private static bool TaskHostParametersMatchCurrentProcess(IDictionary<string, string> mergedParameters)
        {
            if (mergedParameters == null || mergedParameters.Count == 0)
            {
                // We don't care, so they match by default. 
                return true;
            }

            string runtime;
            if (mergedParameters.TryGetValue(XMakeAttributes.runtime, out runtime))
            {
                string currentRuntime = XMakeAttributes.GetExplicitMSBuildRuntime(XMakeAttributes.MSBuildRuntimeValues.currentRuntime);

                if (!currentRuntime.Equals(XMakeAttributes.GetExplicitMSBuildRuntime(runtime), StringComparison.OrdinalIgnoreCase))
                {
                    // runtime doesn't match
                    return false;
                }
            }

            string architecture;
            if (mergedParameters.TryGetValue(XMakeAttributes.architecture, out architecture))
            {
                string currentArchitecture = XMakeAttributes.GetCurrentMSBuildArchitecture();

                if (!currentArchitecture.Equals(XMakeAttributes.GetExplicitMSBuildArchitecture(architecture), StringComparison.OrdinalIgnoreCase))
                {
                    // architecture doesn't match
                    return false;
                }
            }

            // if it doesn't not match, then it matches
            return true;
        }

        /// <summary>
        /// Log errors from TaskLoader. 
        /// </summary>
        private void ErrorLoggingDelegate(string taskLocation, int taskLine, int taskColumn, string message, params object[] messageArgs)
        {
            _taskLoggingContext.LogError(new BuildEventFileInfo(taskLocation, taskLine, taskColumn), message, messageArgs);
        }

        #endregion
    }
}<|MERGE_RESOLUTION|>--- conflicted
+++ resolved
@@ -385,12 +385,8 @@
                     taskLocation.Column,
                     new TaskLoader.LogError(ErrorLoggingDelegate),
 #if FEATURE_APPDOMAIN
-<<<<<<< HEAD
-                    , appDomainSetup
-                    , appDomain => AssemblyLoadsTracker.StartTracking(taskLoggingContext, AssemblyLoadingContext.TaskRun, appDomain)
-=======
                     appDomainSetup,
->>>>>>> 7cfb36cb
+                    appDomain => AssemblyLoadsTracker.StartTracking(taskLoggingContext, AssemblyLoadingContext.TaskRun, appDomain),
 #endif
                     isOutOfProc
 #if FEATURE_APPDOMAIN
