// Copyright (c) Microsoft. All rights reserved.
// Licensed under the MIT license. See LICENSE file in the project root for full license information.

using System;
using System.Collections;
using System.Collections.Generic;
using System.Diagnostics;
using System.Globalization;
using System.IO;
using System.IO.Pipes;
using System.Linq;
using System.Threading;
using Microsoft.Build.BackEnd;
using Microsoft.Build.BackEnd.Client;
using Microsoft.Build.BackEnd.Logging;
using Microsoft.Build.Eventing;
using Microsoft.Build.Execution;
using Microsoft.Build.Framework;
using Microsoft.Build.Framework.Telemetry;
using Microsoft.Build.Internal;
using Microsoft.Build.Shared;

namespace Microsoft.Build.Experimental
{
    /// <summary>
    /// This class is the public entry point for executing builds in msbuild server.
    /// It processes command-line arguments and invokes the build engine.
    /// </summary>
    public sealed class MSBuildClient
    {
        /// <summary>
        /// The build inherits all the environment variables from the client process.
        /// This property allows to add extra environment variables or reset some of the existing ones.
        /// </summary>
        private readonly Dictionary<string, string> _serverEnvironmentVariables;

        /// <summary>
        /// The console mode we had before the build.
        /// </summary>
        private uint? _originalConsoleMode;

        /// <summary>
        /// Full path to current MSBuild.exe if executable is MSBuild.exe,
        /// or to version of MSBuild.dll found to be associated with the current process.
        /// </summary>
        private readonly string _msbuildLocation;

        /// <summary>
        /// The command line to process.
        /// The first argument on the command line is assumed to be the name/path of the executable, and is ignored.
        /// </summary>
#if FEATURE_GET_COMMANDLINE
        private readonly string _commandLine;
#else
        private readonly string[] _commandLine;
#endif

        /// <summary>
        /// The MSBuild client execution result.
        /// </summary>
        private readonly MSBuildClientExitResult _exitResult;

        /// <summary>
        /// Whether MSBuild server finished the build.
        /// </summary>
        private bool _buildFinished = false;

        /// <summary>
        /// Handshake between server and client.
        /// </summary>
        private readonly ServerNodeHandshake _handshake;

        /// <summary>
        /// The named pipe name for client-server communication.
        /// </summary>
        private readonly string _pipeName;

        /// <summary>
        /// The named pipe stream for client-server communication.
        /// </summary>
        private NamedPipeClientStream _nodeStream = null!;

        /// <summary>
        /// A way to cache a byte array when writing out packets
        /// </summary>
        private readonly MemoryStream _packetMemoryStream;

        /// <summary>
        /// A binary writer to help write into <see cref="_packetMemoryStream"/>
        /// </summary>
        private readonly BinaryWriter _binaryWriter;

        /// <summary>
        /// Used to estimate the size of the build with an ETW trace.
        /// </summary>
        private int _numConsoleWritePackets;
        private long _sizeOfConsoleWritePackets;

        /// <summary>
        /// Capture configuration of Client Console.
        /// </summary>
        private TargetConsoleConfiguration? _consoleConfiguration;

        /// <summary>
        /// Incoming packet pump and redirection.
        /// </summary>
        private MSBuildClientPacketPump _packetPump = null!;

        /// <summary>
        /// Public constructor with parameters.
        /// </summary>
        /// <param name="commandLine">The command line to process. The first argument
        /// on the command line is assumed to be the name/path of the executable, and is ignored</param>
        /// <param name="msbuildLocation"> Full path to current MSBuild.exe if executable is MSBuild.exe,
        /// or to version of MSBuild.dll found to be associated with the current process.</param>
        public MSBuildClient(
#if FEATURE_GET_COMMANDLINE
            string commandLine,
#else
            string[] commandLine,
#endif
            string msbuildLocation)
        {
            _serverEnvironmentVariables = new();
            _exitResult = new();

            // dll & exe locations
            _commandLine = commandLine;
            _msbuildLocation = msbuildLocation;

            // Client <-> Server communication stream
            _handshake = GetHandshake();
            _pipeName = OutOfProcServerNode.GetPipeName(_handshake);
            _packetMemoryStream = new MemoryStream();
            _binaryWriter = new BinaryWriter(_packetMemoryStream);

            CreateNodePipeStream();
        }

        private void CreateNodePipeStream()
        {
            _nodeStream = new NamedPipeClientStream(".", _pipeName, PipeDirection.InOut, PipeOptions.Asynchronous
#if FEATURE_PIPEOPTIONS_CURRENTUSERONLY
                | PipeOptions.CurrentUserOnly
#endif
            );
            _packetPump = new MSBuildClientPacketPump(_nodeStream);
        }

        /// <summary>
        /// Orchestrates the execution of the build on the server,
        /// responsible for client-server communication.
        /// </summary>
        /// <param name="cancellationToken">Cancellation token.</param>
        /// <returns>A value of type <see cref="MSBuildClientExitResult"/> that indicates whether the build succeeded,
        /// or the manner in which it failed.</returns>
        public MSBuildClientExitResult Execute(CancellationToken cancellationToken)
        {
            // Command line in one string used only in human readable content.
            string descriptiveCommandLine =
#if FEATURE_GET_COMMANDLINE
                _commandLine;
#else
                string.Join(" ", _commandLine);
#endif

            CommunicationsUtilities.Trace("Executing build with command line '{0}'", descriptiveCommandLine);
            bool serverIsAlreadyRunning = ServerIsRunning();
            if (KnownTelemetry.BuildTelemetry != null)
            {
                KnownTelemetry.BuildTelemetry.InitialServerState = serverIsAlreadyRunning ? "hot" : "cold";
            }
            if (!serverIsAlreadyRunning)
            {
                CommunicationsUtilities.Trace("Server was not running. Starting server now.");
                if (!TryLaunchServer())
                {
                    _exitResult.MSBuildClientExitType = MSBuildClientExitType.LaunchError;
                    return _exitResult;
                }
            }

            // Check that server is not busy.
            bool serverWasBusy = ServerWasBusy();
            if (serverWasBusy)
            {
                CommunicationsUtilities.Trace("Server is busy, falling back to former behavior.");
                _exitResult.MSBuildClientExitType = MSBuildClientExitType.ServerBusy;
                return _exitResult;
            }

            // Connect to server.
            if (!TryConnectToServer(serverIsAlreadyRunning ? 1_000 : 20_000))
            {
                return _exitResult;
            }

            ConfigureAndQueryConsoleProperties();

            // Send build command.
            // Let's send it outside the packet pump so that we easier and quicker deal with possible issues with connection to server.
            MSBuildEventSource.Log.MSBuildServerBuildStart(descriptiveCommandLine);
            if (TrySendBuildCommand())
            {
                _numConsoleWritePackets = 0;
                _sizeOfConsoleWritePackets = 0;

                ReadPacketsLoop(cancellationToken);

                MSBuildEventSource.Log.MSBuildServerBuildStop(descriptiveCommandLine, _numConsoleWritePackets, _sizeOfConsoleWritePackets, _exitResult.MSBuildClientExitType.ToString(), _exitResult.MSBuildAppExitTypeString);
                CommunicationsUtilities.Trace("Build finished.");
            }

            if (NativeMethodsShared.IsWindows && _originalConsoleMode is not null)
            {
                IntPtr stdOut = NativeMethodsShared.GetStdHandle(NativeMethodsShared.STD_OUTPUT_HANDLE);
                NativeMethodsShared.SetConsoleMode(stdOut, _originalConsoleMode.Value);
            }

            return _exitResult;
        }

        /// <summary>
        /// Attempt to shutdown MSBuild Server node.
        /// </summary>
        /// <remarks>
        /// It shutdown only server created by current user with current admin elevation.
        /// </remarks>
        /// <param name="cancellationToken"></param>
        /// <returns>True if server is not running anymore.</returns>
        public static bool ShutdownServer(CancellationToken cancellationToken)
        {
            // Neither commandLine nor msbuildlocation is involved in node shutdown
            var client = new MSBuildClient(commandLine: null!, msbuildLocation: null!);

            return client.TryShutdownServer(cancellationToken);
        }

        private bool TryShutdownServer(CancellationToken cancellationToken)
        {
            CommunicationsUtilities.Trace("Trying shutdown server node.");

            bool serverIsAlreadyRunning = ServerIsRunning();
            if (!serverIsAlreadyRunning)
            {
                CommunicationsUtilities.Trace("No need to shutdown server node for it is not running.");
                return true;
            }

            // Check that server is not busy.
            bool serverWasBusy = ServerWasBusy();
            if (serverWasBusy)
            {
                CommunicationsUtilities.Trace("Server cannot be shut down for it is not idle.");
                return false;
            }

            // Connect to server.
            if (!TryConnectToServer(1_000))
            {
                CommunicationsUtilities.Trace("Client cannot connect to idle server to shut it down.");
                return false;
            }

            if (!TrySendShutdownCommand())
            {
                CommunicationsUtilities.Trace("Failed to send shutdown command to the server.");
                return false;
            }

            ReadPacketsLoop(cancellationToken);

            return _exitResult.MSBuildClientExitType == MSBuildClientExitType.Success;
        }

        internal bool ServerIsRunning()
        {
            string serverRunningMutexName = OutOfProcServerNode.GetRunningServerMutexName(_handshake);
            bool serverIsAlreadyRunning = ServerNamedMutex.WasOpen(serverRunningMutexName);
            return serverIsAlreadyRunning;
        }

        private bool ServerWasBusy()
        {
            string serverBusyMutexName = OutOfProcServerNode.GetBusyServerMutexName(_handshake);
            var serverWasBusy = ServerNamedMutex.WasOpen(serverBusyMutexName);
            return serverWasBusy;
        }

        private void ReadPacketsLoop(CancellationToken cancellationToken)
        {
            try
            {
                // Start packet pump
                using MSBuildClientPacketPump packetPump = _packetPump;

                packetPump.RegisterPacketHandler(NodePacketType.ServerNodeConsoleWrite, ServerNodeConsoleWrite.FactoryForDeserialization, packetPump);
                packetPump.RegisterPacketHandler(NodePacketType.ServerNodeBuildResult, ServerNodeBuildResult.FactoryForDeserialization, packetPump);
                packetPump.Start();

                WaitHandle[] waitHandles =
                {
                    cancellationToken.WaitHandle,
                    packetPump.PacketPumpCompleted,
                    packetPump.PacketReceivedEvent
                };

                while (!_buildFinished)
                {
                    int index = WaitHandle.WaitAny(waitHandles);
                    switch (index)
                    {
                        case 0:
                            HandleCancellation();
                            // After the cancelation, we want to wait to server gracefuly finish the build.
                            // We have to replace the cancelation handle, because WaitAny would cause to repeatedly hit this branch of code.
                            waitHandles[0] = CancellationToken.None.WaitHandle;
                            break;

                        case 1:
                            HandlePacketPumpCompleted(packetPump);
                            break;

                        case 2:
                            while (packetPump.ReceivedPacketsQueue.TryDequeue(out INodePacket? packet) &&
                                   !_buildFinished)
                            {
                                if (packet != null)
                                {
                                    HandlePacket(packet);
                                }
                            }

                            break;
                    }
                }
            }
            catch (Exception ex)
            {
                CommunicationsUtilities.Trace("MSBuild client error: problem during packet handling occurred: {0}.", ex);
                _exitResult.MSBuildClientExitType = MSBuildClientExitType.Unexpected;
            }
        }

        private void ConfigureAndQueryConsoleProperties()
        {
            var (acceptAnsiColorCodes, outputIsScreen) = QueryIsScreenAndTryEnableAnsiColorCodes();
            int bufferWidth = QueryConsoleBufferWidth();
            ConsoleColor backgroundColor = QueryConsoleBackgroundColor();

            _consoleConfiguration = new TargetConsoleConfiguration(bufferWidth, acceptAnsiColorCodes, outputIsScreen, backgroundColor);
        }

        private (bool acceptAnsiColorCodes, bool outputIsScreen) QueryIsScreenAndTryEnableAnsiColorCodes()
        {
            bool acceptAnsiColorCodes = false;
            bool outputIsScreen = false;

            if (NativeMethodsShared.IsWindows)
            {
                try
                {
                    IntPtr stdOut = NativeMethodsShared.GetStdHandle(NativeMethodsShared.STD_OUTPUT_HANDLE);
                    if (NativeMethodsShared.GetConsoleMode(stdOut, out uint consoleMode))
                    {
                        bool success;
                        if ((consoleMode & NativeMethodsShared.ENABLE_VIRTUAL_TERMINAL_PROCESSING) == NativeMethodsShared.ENABLE_VIRTUAL_TERMINAL_PROCESSING)
                        {
                            // Console is already in required state
                            success = true;
                        }
                        else
                        {
<<<<<<< HEAD
                            consoleMode |= NativeMethodsShared.ENABLE_VIRTUAL_TERMINAL_PROCESSING;
=======
                            _originalConsoleMode = consoleMode;
                            consoleMode |= NativeMethodsShared.ENABLE_VIRTUAL_TERMINAL_PROCESSING | NativeMethodsShared.DISABLE_NEWLINE_AUTO_RETURN;
>>>>>>> 20ce296d
                            success = NativeMethodsShared.SetConsoleMode(stdOut, consoleMode);
                        }

                        if (success)
                        {
                            acceptAnsiColorCodes = true;
                        }

                        uint fileType = NativeMethodsShared.GetFileType(stdOut);
                        // The std out is a char type(LPT or Console)
                        outputIsScreen = fileType == NativeMethodsShared.FILE_TYPE_CHAR;
                        acceptAnsiColorCodes &= outputIsScreen;
                    }
                }
                catch (Exception ex)
                {
                    CommunicationsUtilities.Trace("MSBuild client warning: problem during enabling support for VT100: {0}.", ex);
                }
            }
            else
            {
                // On posix OSes we expect console always supports VT100 coloring unless it is redirected
                acceptAnsiColorCodes = outputIsScreen = !Console.IsOutputRedirected;
            }

            return (acceptAnsiColorCodes: acceptAnsiColorCodes, outputIsScreen: outputIsScreen);
        }
        
        private int QueryConsoleBufferWidth()
        {
            int consoleBufferWidth = -1;
            try
            {
                consoleBufferWidth = Console.BufferWidth;
            }
            catch (Exception ex)
            {
                // on Win8 machines while in IDE Console.BufferWidth will throw (while it talks to native console it gets "operation aborted" native error)
                // this is probably temporary workaround till we understand what is the reason for that exception
                CommunicationsUtilities.Trace("MSBuild client warning: problem during querying console buffer width.", ex);
            }

            return consoleBufferWidth;
        }

        /// <summary>
        /// Some platforms do not allow getting current background color. There
        /// is not way to check, but not-supported exception is thrown. Assume
        /// black, but don't crash.
        /// </summary>
        private ConsoleColor QueryConsoleBackgroundColor()
        {
            ConsoleColor consoleBackgroundColor;
            try
            {
                consoleBackgroundColor = Console.BackgroundColor;
            }
            catch (PlatformNotSupportedException)
            {
                consoleBackgroundColor = ConsoleColor.Black;
            }

            return consoleBackgroundColor;
        }

        private bool TrySendPacket(Func<INodePacket> packetResolver)
        {
            INodePacket? packet = null;
            try
            {
                packet = packetResolver();
                WritePacket(_nodeStream, packet);
                CommunicationsUtilities.Trace("Command packet of type '{0}' sent...", packet.Type);
            }
            catch (Exception ex)
            {
                CommunicationsUtilities.Trace("Failed to send command packet of type '{0}' to server: {1}", packet?.Type.ToString() ?? "Unknown", ex);
                _exitResult.MSBuildClientExitType = MSBuildClientExitType.Unexpected;
                return false;
            }

            return true;
        }

        /// <summary>
        /// Launches MSBuild server. 
        /// </summary>
        /// <returns> Whether MSBuild server was started successfully.</returns>
        private bool TryLaunchServer()
        {
            string serverLaunchMutexName = $@"Global\msbuild-server-launch-{_handshake.ComputeHash()}";
            try
            {
                // For unknown root cause, opening mutex can sometimes throw 'Connection timed out' exception. See: https://github.com/dotnet/msbuild/issues/7993
                using var serverLaunchMutex = ServerNamedMutex.OpenOrCreateMutex(serverLaunchMutexName, out bool mutexCreatedNew);
                if (!mutexCreatedNew)
                {
                    // Some other client process launching a server and setting a build request for it. Fallback to usual msbuild app build.
                    CommunicationsUtilities.Trace("Another process launching the msbuild server, falling back to former behavior.");
                    _exitResult.MSBuildClientExitType = MSBuildClientExitType.ServerBusy;
                    return false;
                }

                string[] msBuildServerOptions = new string[] {
                    "/nologo",
                    "/nodemode:8"
                };

                NodeLauncher nodeLauncher = new NodeLauncher();
                CommunicationsUtilities.Trace("Starting Server...");
                Process msbuildProcess = nodeLauncher.Start(_msbuildLocation, string.Join(" ", msBuildServerOptions));
                CommunicationsUtilities.Trace("Server started with PID: {0}", msbuildProcess?.Id);
            }
            catch (Exception ex)
            {
                CommunicationsUtilities.Trace("Failed to launch the msbuild server: {0}", ex);
                _exitResult.MSBuildClientExitType = MSBuildClientExitType.LaunchError;
                return false;
            }

            return true;
        }

        private bool TrySendBuildCommand() => TrySendPacket(() => GetServerNodeBuildCommand());

        private bool TrySendCancelCommand() => TrySendPacket(() => new ServerNodeBuildCancel());

        private bool TrySendShutdownCommand()
        {
            _packetPump.ServerWillDisconnect();
            return  TrySendPacket(() => new NodeBuildComplete(false /* no node reuse */));
        }

        private ServerNodeBuildCommand GetServerNodeBuildCommand()
        {
            Dictionary<string, string> envVars = new();

            foreach (DictionaryEntry envVar in Environment.GetEnvironmentVariables())
            {
                envVars[(string)envVar.Key] = (envVar.Value as string) ?? string.Empty;
            }

            foreach (var pair in _serverEnvironmentVariables)
            {
                envVars[pair.Key] = pair.Value;
            }

            // We remove env variable used to invoke MSBuild server as that might be equal to 1, so we do not get an infinite recursion here. 
            envVars.Remove(Traits.UseMSBuildServerEnvVarName);

            Debug.Assert(KnownTelemetry.BuildTelemetry == null || KnownTelemetry.BuildTelemetry.StartAt.HasValue, "BuildTelemetry.StartAt was not initialized!");

            PartialBuildTelemetry? partialBuildTelemetry = KnownTelemetry.BuildTelemetry == null
                ? null
                : new PartialBuildTelemetry(
                    startedAt: KnownTelemetry.BuildTelemetry.StartAt.GetValueOrDefault(),
                    initialServerState: KnownTelemetry.BuildTelemetry.InitialServerState,
                    serverFallbackReason: KnownTelemetry.BuildTelemetry.ServerFallbackReason);

            return new ServerNodeBuildCommand(
                        _commandLine,
                        startupDirectory: Directory.GetCurrentDirectory(),
                        buildProcessEnvironment: envVars,
                        CultureInfo.CurrentCulture,
                        CultureInfo.CurrentUICulture,
                        _consoleConfiguration!,
                        partialBuildTelemetry);
        }

        private ServerNodeHandshake GetHandshake()
        {
            return new ServerNodeHandshake(CommunicationsUtilities.GetHandshakeOptions(taskHost: false, architectureFlagToSet: XMakeAttributes.GetCurrentMSBuildArchitecture()));
        }

        /// <summary>
        /// Handle cancellation.
        /// </summary>
        private void HandleCancellation()
        {
            TrySendCancelCommand();

            CommunicationsUtilities.Trace("MSBuild client sent cancellation command.");
        }

        /// <summary>
        /// Handle when packet pump is completed both successfully or with error.
        /// </summary>
        private void HandlePacketPumpCompleted(MSBuildClientPacketPump packetPump)
        {
            if (packetPump.PacketPumpException != null)
            {
                CommunicationsUtilities.Trace("MSBuild client error: packet pump unexpectedly shut down: {0}", packetPump.PacketPumpException);
                throw packetPump.PacketPumpException ?? new InternalErrorException("Packet pump unexpectedly shut down");
            }

            _buildFinished = true;
        }

        /// <summary>
        /// Dispatches the packet to the correct handler.
        /// </summary>
        private void HandlePacket(INodePacket packet)
        {
            switch (packet.Type)
            {
                case NodePacketType.ServerNodeConsoleWrite:
                    ServerNodeConsoleWrite writePacket = (packet as ServerNodeConsoleWrite)!;
                    HandleServerNodeConsoleWrite(writePacket);
                    _numConsoleWritePackets++;
                    _sizeOfConsoleWritePackets += writePacket.Text.Length;
                    break;
                case NodePacketType.ServerNodeBuildResult:
                    HandleServerNodeBuildResult((ServerNodeBuildResult)packet);
                    break;
                default:
                    throw new InvalidOperationException($"Unexpected packet type {packet.GetType().Name}");
            }
        }

        private void HandleServerNodeConsoleWrite(ServerNodeConsoleWrite consoleWrite)
        {
            switch (consoleWrite.OutputType)
            {
                case ConsoleOutput.Standard:
                    Console.Write(consoleWrite.Text);
                    break;
                case ConsoleOutput.Error:
                    Console.Error.Write(consoleWrite.Text);
                    break;
                default:
                    throw new InvalidOperationException($"Unexpected console output type {consoleWrite.OutputType}");
            }
        }

        private void HandleServerNodeBuildResult(ServerNodeBuildResult response)
        {
            CommunicationsUtilities.Trace("Build response received: exit code '{0}', exit type '{1}'", response.ExitCode, response.ExitType);
            _exitResult.MSBuildClientExitType = MSBuildClientExitType.Success;
            _exitResult.MSBuildAppExitTypeString = response.ExitType;
            _buildFinished = true;
        }

        /// <summary>
        /// Connects to MSBuild server.
        /// </summary>
        /// <returns> Whether the client connected to MSBuild server successfully.</returns>
        private bool TryConnectToServer(int timeoutMilliseconds)
        {
            bool tryAgain = true;
            Stopwatch sw = Stopwatch.StartNew();

            while (tryAgain && sw.ElapsedMilliseconds < timeoutMilliseconds)
            {
                tryAgain = false;
                try
                {
                    NodeProviderOutOfProcBase.ConnectToPipeStream(_nodeStream, _pipeName, _handshake, Math.Max(1, timeoutMilliseconds - (int)sw.ElapsedMilliseconds));
                }
                catch (Exception ex)
                {
                    if (ex is not TimeoutException && sw.ElapsedMilliseconds < timeoutMilliseconds)
                    {
                        CommunicationsUtilities.Trace("Retrying to connect to server after {0} ms", sw.ElapsedMilliseconds);
                        // This solves race condition for time in which server started but have not yet listen on pipe or
                        // when it just finished build request and is recycling pipe.
                        tryAgain = true;
                        CreateNodePipeStream();
                    }
                    else
                    {
                        CommunicationsUtilities.Trace("Failed to connect to server: {0}", ex);
                        _exitResult.MSBuildClientExitType = MSBuildClientExitType.UnableToConnect;
                        return false;
                    }
                }
            }

            return true;
        }

        private void WritePacket(Stream nodeStream, INodePacket packet)
        {
            MemoryStream memoryStream = _packetMemoryStream;
            memoryStream.SetLength(0);

            ITranslator writeTranslator = BinaryTranslator.GetWriteTranslator(memoryStream);

            // Write header
            memoryStream.WriteByte((byte)packet.Type);

            // Pad for packet length
            _binaryWriter.Write(0);

            // Reset the position in the write buffer.
            packet.Translate(writeTranslator);

            int packetStreamLength = (int)memoryStream.Position;

            // Now write in the actual packet length
            memoryStream.Position = 1;
            _binaryWriter.Write(packetStreamLength - 5);

            nodeStream.Write(memoryStream.GetBuffer(), 0, packetStreamLength);
        }
    }
}<|MERGE_RESOLUTION|>--- conflicted
+++ resolved
@@ -371,12 +371,8 @@
                         }
                         else
                         {
-<<<<<<< HEAD
+                            _originalConsoleMode = consoleMode;
                             consoleMode |= NativeMethodsShared.ENABLE_VIRTUAL_TERMINAL_PROCESSING;
-=======
-                            _originalConsoleMode = consoleMode;
-                            consoleMode |= NativeMethodsShared.ENABLE_VIRTUAL_TERMINAL_PROCESSING | NativeMethodsShared.DISABLE_NEWLINE_AUTO_RETURN;
->>>>>>> 20ce296d
                             success = NativeMethodsShared.SetConsoleMode(stdOut, consoleMode);
                         }
 
