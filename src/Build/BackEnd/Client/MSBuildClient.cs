--- conflicted
+++ resolved
@@ -357,13 +357,8 @@
             }
             catch (Exception ex)
             {
-<<<<<<< HEAD
-                CommunicationsUtilities.Trace($"Failed to send command packet of type '{packet?.Type.ToString() ?? "Unknown"}' to server: {0}", ex);
+                CommunicationsUtilities.Trace("Failed to send command packet of type '{0}' to server: {1}", packet?.Type.ToString() ?? "Unknown", ex);
                 _exitResult.MSBuildClientExitType = MSBuildClientExitType.Unexpected;
-=======
-                CommunicationsUtilities.Trace("Failed to send command packet of type '{0}' to server: {1}", packet?.Type.ToString() ?? "Unknown", ex);
-                _exitResult.MSBuildClientExitType = MSBuildClientExitType.ConnectionError;
->>>>>>> c625fc19
                 return false;
             }
 
