--- conflicted
+++ resolved
@@ -745,10 +745,6 @@
             UpdateContinueOnError(bucket, taskHost);
 
             bool taskResult = false;
-<<<<<<< HEAD
-=======
-            bool isMSBuildTaskOrCallTargetTask = false;
->>>>>>> bb311a22
 
             WorkUnitResultCode resultCode = WorkUnitResultCode.Success;
             WorkUnitActionCode actionCode = WorkUnitActionCode.Continue;
@@ -776,10 +772,6 @@
                         ErrorUtilities.VerifyThrow(msbuildTask != null, "Unexpected MSBuild internal task.");
 
                         var undeclaredProjects = GetUndeclaredProjects(msbuildTask);
-<<<<<<< HEAD
-=======
-                        isMSBuildTaskOrCallTargetTask = true;
->>>>>>> bb311a22
 
                         if (undeclaredProjects != null && undeclaredProjects.Count != 0)
                         {
@@ -816,7 +808,6 @@
                     else if (taskType == typeof(CallTarget))
                     {
                         CallTarget callTargetTask = host.TaskInstance as CallTarget;
-                        isMSBuildTaskOrCallTargetTask = true;
                         taskResult = await callTargetTask.ExecuteInternal();
                     }
                     else
