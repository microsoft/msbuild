--- conflicted
+++ resolved
@@ -1126,19 +1126,12 @@
                 // Load the project
                 if (!_requestEntry.RequestConfiguration.IsLoaded)
                 {
-<<<<<<< HEAD
 
                     buildCheckManager?.StartProjectEvaluation(
                         BuildCheckDataSource.BuildExecution,
                         _requestEntry.Request.ParentBuildEventContext,
                         _requestEntry.RequestConfiguration.ProjectFullPath);
                     
-=======
-                    buildCheckManager.StartProjectEvaluation(
-                        BuildCheckDataSource.BuildExecution,
-                        _requestEntry.Request.ParentBuildEventContext,
-                        _requestEntry.RequestConfiguration.ProjectFullPath);
->>>>>>> 36714943
 
                     _requestEntry.RequestConfiguration.LoadProjectIntoConfiguration(
                         _componentHost,
@@ -1160,34 +1153,20 @@
             }
             finally
             {
-<<<<<<< HEAD
                 buildCheckManager?.EndProjectEvaluation(
-=======
-                buildCheckManager.EndProjectEvaluation(
->>>>>>> 36714943
                     BuildCheckDataSource.BuildExecution,
                     _requestEntry.Request.ParentBuildEventContext);
             }
 
             _projectLoggingContext = _nodeLoggingContext.LogProjectStarted(_requestEntry);
-            buildCheckManager.StartProjectRequest(
-                BuildCheckDataSource.BuildExecution,
-                _requestEntry.Request.ParentBuildEventContext);
-
-<<<<<<< HEAD
             buildCheckManager?.StartProjectRequest(
                 BuildCheckDataSource.BuildExecution,
                 _requestEntry.Request.ParentBuildEventContext);
 
-            // Now that the project has started, parse a few known properties which indicate warning codes to treat as errors or messages
-            //
-            ConfigureWarningsAsErrorsAndMessages();
-=======
             try
             {
                 // Now that the project has started, parse a few known properties which indicate warning codes to treat as errors or messages
                 ConfigureWarningsAsErrorsAndMessages();
->>>>>>> 36714943
 
                 // Make sure to extract known immutable folders from properties and register them for fast up-to-date check
                 ConfigureKnownImmutableFolders();
@@ -1251,20 +1230,11 @@
             }
             finally
             {
-                buildCheckManager.EndProjectRequest(
+                buildCheckManager?.EndProjectRequest(
                     BuildCheckDataSource.BuildExecution,
                     _requestEntry.Request.ParentBuildEventContext);
             }
 
-<<<<<<< HEAD
-            buildCheckManager?.EndProjectRequest(
-                BuildCheckDataSource.BuildExecution,
-                _requestEntry.Request.ParentBuildEventContext);
-
-            return result;
-
-=======
->>>>>>> 36714943
             BuildResult CopyTargetResultsFromProxyTargetsToRealTargets(BuildResult resultFromTargetBuilder)
             {
                 var proxyTargetMapping = _requestEntry.Request.ProxyTargets.ProxyTargetToRealTargetMap;
