--- conflicted
+++ resolved
@@ -565,22 +565,6 @@
 
                 if (ChangeWaves.AreFeaturesEnabled(ChangeWaves.Wave17_12))
                 {
-<<<<<<< HEAD
-                    var escapeHatch = Traits.Instance.EscapeHatches.LogPropertiesAndItemsAfterEvaluation;
-                    if (escapeHatch.HasValue)
-                    {
-                        _includeEvaluationPropertiesAndItems = escapeHatch.Value;
-                    }
-                    else
-                    {
-                        var sinks = _eventSinkDictionary.Values.OfType<EventSourceSink>();
-                        // If any sink requested the data - we need to emit them
-                        _includeEvaluationPropertiesAndItems =
-                            ChangeWaves.AreFeaturesEnabled(ChangeWaves.Wave17_12)
-                                ? sinks.Any(sink => sink.IncludeEvaluationPropertiesAndItems)
-                                : sinks.Any() && sinks.All(sink => sink.IncludeEvaluationPropertiesAndItems);
-                    }
-=======
                     // If any logger requested the data - we need to emit them
                     IncludeEvaluationPropertiesAndItemsInEvaluationFinishedEvent =
                         sinks.Any(sink => sink.IncludeEvaluationPropertiesAndItems);
@@ -588,7 +572,6 @@
                     //  - we need to populate the data in legacy way
                     IncludeEvaluationPropertiesAndItemsInProjectStartedEvent =
                         sinks.Any(sink => !sink.IncludeEvaluationPropertiesAndItems);
->>>>>>> 17a156dc
                 }
                 else
                 {
