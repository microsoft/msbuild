// Licensed to the .NET Foundation under one or more agreements.
// The .NET Foundation licenses this file to you under the MIT license.

using System;
using System.Diagnostics;
using Microsoft.Build.Exceptions;
using Microsoft.Build.Experimental.BuildCheck;
using Microsoft.Build.Experimental.BuildCheck.Infrastructure;
using Microsoft.Build.Framework;
using Microsoft.Build.Shared;

namespace Microsoft.Build.BackEnd.Logging
{
    /// <summary>
    /// This object encapsulates the logging service plus the current BuildEventContext and
    /// hides the requirement to pass BuildEventContexts to the logging service or query the
    /// host for the logging service all of the time.
    /// </summary>
    internal class LoggingContext : IBuildEngineDataConsumer
    {
        /// <summary>
        /// The logging service to which this context is attached
        /// </summary>
        private readonly ILoggingService _loggingService;

        /// <summary>
        /// The build event context understood by the logging service.
        /// </summary>
        private BuildEventContext _eventContext;

        /// <summary>
        /// True if this context is still valid (i.e. hasn't been "finished")
        /// </summary>
        private bool _isValid;

        protected bool _hasLoggedErrors;

        /// <summary>
        /// Constructs the logging context from a logging service and an event context.
        /// </summary>
        /// <param name="loggingService">The logging service to use</param>
        /// <param name="eventContext">The event context</param>
        public LoggingContext(ILoggingService loggingService, BuildEventContext eventContext)
        {
            ErrorUtilities.VerifyThrowArgumentNull(loggingService, nameof(loggingService));
            ErrorUtilities.VerifyThrowArgumentNull(eventContext, nameof(eventContext));

            _loggingService = loggingService;
            _eventContext = eventContext;
            _isValid = false;
            _hasLoggedErrors = false;
        }

        /// <summary>
        /// Constructs a logging context from another logging context.  This is used primarily in
        /// the constructors for other logging contexts to populate the logging service parameter,
        /// while the event context will come from a call into the logging service itself.
        /// </summary>
        /// <param name="baseContext">The context from which this context is being created.</param>
        /// <param name="newEventContext">The new logging context to be associated here.</param>
        public LoggingContext(LoggingContext baseContext, BuildEventContext newEventContext)
        {
            _loggingService = baseContext._loggingService;
            _eventContext = newEventContext;
            _isValid = baseContext._isValid;
        }

        /// <summary>
        /// Consumer of the execution information from the build engine.
        /// </summary>
        internal IBuildEngineDataConsumer BuildEngineDataConsumer => this;

        /// <summary>
        /// Retrieves the logging service
        /// </summary>
        public ILoggingService LoggingService
        {
            [DebuggerStepThrough]
            get
            { return _loggingService; }
        }

        /// <summary>
        /// Retrieves the build event context
        /// UNDONE: (Refactor) We eventually want to remove this because all logging should go
        /// through a context object.  This exists only so we can make certain
        /// logging calls in code which has not yet been fully refactored.
        /// </summary>
        public BuildEventContext BuildEventContext
        {
            [DebuggerStepThrough]
            get
            {
                return _eventContext;
            }
        }

        /// <summary>
        /// Returns true if the context is still valid, false if the
        /// appropriate 'Finished' call has been invoked.
        /// </summary>
        public bool IsValid
        {
            [DebuggerStepThrough]
            get
            {
                return _isValid;
            }

            [DebuggerStepThrough]
            protected set
            {
                _isValid = value;
            }
        }

        internal bool HasLoggedErrors { get { return _hasLoggedErrors; } set { _hasLoggedErrors = value; } }

        /// <summary>
        ///  Helper method to create a message build event from a string resource and some parameters
        /// </summary>
        /// <param name="importance">Importance level of the message</param>
        /// <param name="messageResourceName">string within the resource which indicates the format string to use</param>
        /// <param name="messageArgs">string resource arguments</param>
        internal void LogComment(MessageImportance importance, string messageResourceName, params object?[]? messageArgs)
        {
            CheckValidity();
            _loggingService.LogComment(_eventContext, importance, messageResourceName, messageArgs);
        }

        /// <summary>
        ///  Helper method to create a message build event from a string resource and some parameters
        /// </summary>
        /// <param name="importance">Importance level of the message</param>
        /// <param name="file">The file in which the event occurred</param>
        /// <param name="messageResourceName">string within the resource which indicates the format string to use</param>
        /// <param name="messageArgs">string resource arguments</param>
        internal void LogComment(MessageImportance importance, BuildEventFileInfo file, string messageResourceName, params object?[]? messageArgs)
        {
            CheckValidity();

            _loggingService.LogBuildEvent(new BuildMessageEventArgs(
                null,
                null,
                file.File,
                file.Line,
                file.Column,
                file.EndLine,
                file.EndColumn,
                ResourceUtilities.GetResourceString(messageResourceName),
                helpKeyword: null,
                senderName: "MSBuild",
                importance,
                DateTime.UtcNow,
                messageArgs)
            {
                BuildEventContext = _eventContext
            });
        }

        /// <summary>
        /// Helper method to create a message build event from a string
        /// </summary>
        /// <param name="importance">Importance level of the message</param>
        /// <param name="message">message to log</param>
        internal void LogCommentFromText(MessageImportance importance, string message)
        {
            CheckValidity();
            _loggingService.LogCommentFromText(_eventContext, importance, message);
        }

        /// <summary>
        /// Helper method to create a message build event from a string
        /// </summary>
        /// <param name="importance">Importance level of the message</param>
        /// <param name="message">Message to log</param>
        /// <param name="messageArgs">Format string arguments</param>
        internal void LogCommentFromText(MessageImportance importance, string message, params object[] messageArgs)
        {
            CheckValidity();
            _loggingService.LogCommentFromText(_eventContext, importance, message, messageArgs);
        }

        /// <summary>
        /// Log an error
        /// </summary>
        /// <param name="file">The file in which the error occurred</param>
        /// <param name="messageResourceName">The resource name for the error</param>
        /// <param name="messageArgs">Parameters for the resource string</param>
        internal void LogError(BuildEventFileInfo file, string messageResourceName, params object[] messageArgs)
        {
            CheckValidity();
            _loggingService.LogError(_eventContext, file, messageResourceName, messageArgs);
            _hasLoggedErrors = true;
        }

        /// <summary>
        /// Log an error
        /// </summary>
        /// <param name="subcategoryResourceName">The resource name which indicates the subCategory</param>
        /// <param name="file">The file in which the error occurred</param>
        /// <param name="messageResourceName">The resource name for the error</param>
        /// <param name="messageArgs">Parameters for the resource string</param>
        internal void LogErrorWithSubcategory(string? subcategoryResourceName, BuildEventFileInfo file, string messageResourceName, params object[] messageArgs)
        {
            CheckValidity();
            _loggingService.LogError(_eventContext, subcategoryResourceName, file, messageResourceName, messageArgs);
            _hasLoggedErrors = true;
        }

        /// <summary>
        /// Log an error
        /// </summary>
        /// <param name="subcategoryResourceName">The resource name which indicates the subCategory</param>
        /// <param name="errorCode"> Error code</param>
        /// <param name="helpKeyword">Help keyword</param>
        /// <param name="file">The file in which the error occurred</param>
        /// <param name="message">Error message</param>
        internal void LogErrorFromText(string? subcategoryResourceName, string? errorCode, string? helpKeyword, BuildEventFileInfo file, string message)
        {
            CheckValidity();
            _loggingService.LogErrorFromText(_eventContext, subcategoryResourceName, errorCode, helpKeyword, file, message);
            _hasLoggedErrors = true;
        }

        /// <summary>
        /// Log an invalid project file exception
        /// </summary>
        /// <param name="invalidProjectFileException">The invalid Project File Exception which is to be logged</param>
        internal void LogInvalidProjectFileError(InvalidProjectFileException invalidProjectFileException)
        {
            CheckValidity();
            _loggingService.LogInvalidProjectFileError(_eventContext, invalidProjectFileException);
            _hasLoggedErrors = true;
        }

        /// <summary>
        /// Log an error based on an exception
        /// </summary>
        /// <param name="exception">The exception wich is to be logged</param>
        /// <param name="file">The file in which the error occurred</param>
        /// <param name="messageResourceName">The string resource which has the formatting string for the error</param>
        /// <param name="messageArgs">The arguments for the error message</param>
        internal void LogFatalError(Exception exception, BuildEventFileInfo file, string messageResourceName, params object?[]? messageArgs)
        {
            CheckValidity();
            _loggingService.LogFatalError(_eventContext, exception, file, messageResourceName, messageArgs);
            _hasLoggedErrors = true;
        }

        internal void LogWarning(string messageResourceName, params object[] messageArgs)
        {
            CheckValidity();
            _loggingService.LogWarning(_eventContext, null, BuildEventFileInfo.Empty, messageResourceName, messageArgs);
        }

        /// <summary>
        /// Log a warning
        /// </summary>
        /// <param name="subcategoryResourceName">The subcategory resource name</param>
        /// <param name="file">The file in which the warning occurred</param>
        /// <param name="messageResourceName">The string resource which contains the formatted warning string</param>
        /// <param name="messageArgs">parameters for the string resource</param>
        internal void LogWarning(string? subcategoryResourceName, BuildEventFileInfo file, string messageResourceName, params object?[]? messageArgs)
        {
            CheckValidity();
            _loggingService.LogWarning(_eventContext, subcategoryResourceName, file, messageResourceName, messageArgs);
        }

        /// <summary>
        /// Log a warning based on a text message
        /// </summary>
        /// <param name="subcategoryResourceName">The subcategory resource name</param>
        /// <param name="warningCode"> Warning code</param>
        /// <param name="helpKeyword"> Help keyword</param>
        /// <param name="file">The file in which the warning occurred</param>
        /// <param name="message">The message to be logged as a warning</param>
        internal void LogWarningFromText(string? subcategoryResourceName, string warningCode, string helpKeyword, BuildEventFileInfo file, string message)
        {
            CheckValidity();
            _loggingService.LogWarningFromText(_eventContext, subcategoryResourceName, warningCode, helpKeyword, file, message);
        }

        /// <summary>
        /// Will Log a build Event. Will also take into account OnlyLogCriticalEvents when determining if to drop the event or to log it.
        /// </summary>
        /// <param name="buildEvent">The event to log</param>
        internal void LogBuildEvent(BuildEventArgs buildEvent)
        {
            CheckValidity();
            LoggingService.LogBuildEvent(buildEvent);
        }

        /// <summary>
        /// Log an error based on an exception
        /// </summary>
        /// <param name="exception">The exception to be logged</param>
        /// <param name="file">The file in which the error occurred</param>
        internal void LogFatalBuildError(Exception exception, BuildEventFileInfo file)
        {
            CheckValidity();
            LoggingService.LogFatalBuildError(BuildEventContext, exception, file);
            _hasLoggedErrors = true;
        }

        /// <summary>
        /// Logs a file to be included in the binary logger
        /// </summary>
        /// <param name="filePath">Path to response file</param>
        internal void LogIncludeFile(string filePath)
        {
            CheckValidity();
            _loggingService.LogIncludeFile(BuildEventContext, filePath);
        }

<<<<<<< HEAD
        public void ProcessPropertyRead(PropertyReadInfo propertyReadInfo)
            => _loggingService.BuildEngineDataRouter.ProcessPropertyRead(
                    propertyReadInfo,
                    new AnalysisLoggingContext(_loggingService, BuildEventContext));

        public void ProcessPropertyWrite(PropertyWriteInfo propertyWriteInfo)
            => _loggingService.BuildEngineDataRouter.ProcessPropertyWrite(
                    propertyWriteInfo,
                    new AnalysisLoggingContext(_loggingService, BuildEventContext));
=======
        private protected void CheckValidity()
        {
            if (!_isValid)
            {
                ErrorUtilities.ThrowInternalError("LoggingContext (type: {0}) was not valid during logging attempt.",
                    this.GetType());
            }
        }
>>>>>>> 8b03742a
    }
}<|MERGE_RESOLUTION|>--- conflicted
+++ resolved
@@ -313,7 +313,6 @@
             _loggingService.LogIncludeFile(BuildEventContext, filePath);
         }
 
-<<<<<<< HEAD
         public void ProcessPropertyRead(PropertyReadInfo propertyReadInfo)
             => _loggingService.BuildEngineDataRouter.ProcessPropertyRead(
                     propertyReadInfo,
@@ -323,7 +322,7 @@
             => _loggingService.BuildEngineDataRouter.ProcessPropertyWrite(
                     propertyWriteInfo,
                     new AnalysisLoggingContext(_loggingService, BuildEventContext));
-=======
+
         private protected void CheckValidity()
         {
             if (!_isValid)
@@ -332,6 +331,5 @@
                     this.GetType());
             }
         }
->>>>>>> 8b03742a
     }
 }