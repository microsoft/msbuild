--- conflicted
+++ resolved
@@ -388,22 +388,11 @@
                 message = ResourceUtilities.GetResourceString("BuildStarted");
             }
 
-<<<<<<< HEAD
-                IDictionary<string, string> environmentProperties = _componentHost?.BuildParameters != null && Traits.Instance.LogAllEnvironmentVariables ?
-                    _componentHost.BuildParameters.BuildProcessEnvironment
-                    : null;
-
-                BuildStartedEventArgs buildEvent = new(message, helpKeyword: null, environmentProperties);
-=======
-            IDictionary<string, string> environmentProperties = null;
-
-            if (_componentHost?.BuildParameters != null)
-            {
-                environmentProperties = _componentHost.BuildParameters.BuildProcessEnvironment;
-            }
-
-            BuildStartedEventArgs buildEvent = new BuildStartedEventArgs(message, null /* no help keyword */, environmentProperties);
->>>>>>> a1fa15d1
+            IDictionary<string, string> environmentProperties = _componentHost?.BuildParameters != null && Traits.Instance.LogAllEnvironmentVariables ?
+                _componentHost.BuildParameters.BuildProcessEnvironment
+                : null;
+
+            BuildStartedEventArgs buildEvent = new(message, helpKeyword: null, environmentProperties);
 
             // Raise the event with the filters
             ProcessLoggingEvent(buildEvent);
