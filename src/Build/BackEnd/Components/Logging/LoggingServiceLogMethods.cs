--- conflicted
+++ resolved
@@ -801,15 +801,10 @@
         public void ProcessPropertyRead(PropertyReadInfo propertyReadInfo, CheckLoggingContext checkContext)
             => BuildCheckManagerProvider.GlobalBuildEngineDataRouter?.ProcessPropertyRead(propertyReadInfo, checkContext);
 
-<<<<<<< HEAD
-        public void ProcessPropertyWrite(PropertyWriteInfo propertyWriteInfo, AnalysisLoggingContext analysisContext)
-            => BuildCheckManagerProvider.GlobalBuildEngineDataRouter?.ProcessPropertyWrite(propertyWriteInfo, analysisContext);
-
-        public void StartProjectEvaluation(IAnalysisContext analysisContext, string projectFullPath)
-            => BuildCheckManagerProvider.GlobalBuildEngineDataRouter?.StartProjectEvaluation(analysisContext, projectFullPath);
-=======
         public void ProcessPropertyWrite(PropertyWriteInfo propertyWriteInfo, CheckLoggingContext checkContext)
             => BuildCheckManagerProvider.GlobalBuildEngineDataRouter?.ProcessPropertyWrite(propertyWriteInfo, checkContext);
->>>>>>> aac52763
+
+        public void StartProjectEvaluation(ICheckContext checkContext, string projectFullPath)
+            => BuildCheckManagerProvider.GlobalBuildEngineDataRouter?.StartProjectEvaluation(checkContext, projectFullPath);
     }
 }