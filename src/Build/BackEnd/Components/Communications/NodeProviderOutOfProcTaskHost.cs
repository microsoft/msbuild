﻿// Copyright (c) Microsoft. All rights reserved.
// Licensed under the MIT license. See LICENSE file in the project root for full license information.

using System;
using System.Collections.Concurrent;
using System.Collections.Generic;
using System.IO;
using System.Diagnostics;
using System.Threading;

using Microsoft.Build.Shared;
using Microsoft.Build.Internal;

namespace Microsoft.Build.BackEnd
{
    /// <summary>
    /// The provider for out-of-proc nodes.  This manages the lifetime of external MSBuild.exe processes
    /// which act as child nodes for the build system.
    /// </summary>
    internal class NodeProviderOutOfProcTaskHost : NodeProviderOutOfProcBase, INodeProvider, INodePacketFactory, INodePacketHandler
    {
        /// <summary>
        /// The maximum number of nodes that this provider supports. Should
        /// always be equivalent to the number of different TaskHostContexts
        /// that exist.
        /// </summary>
        private const int MaxNodeCount = 4;

        /// <summary>
        /// Store the path for MSBuild / MSBuildTaskHost so that we don't have to keep recalculating it.
        /// </summary>
        private static string s_baseTaskHostPath;

        /// <summary>
        /// Store the 64-bit path for MSBuild / MSBuildTaskHost so that we don't have to keep recalculating it.
        /// </summary>
        private static string s_baseTaskHostPath64;

        /// <summary>
        /// Store the path for the 32-bit MSBuildTaskHost so that we don't have to keep re-calculating it.
        /// </summary>
        private static string s_pathToX32Clr2;

        /// <summary>
        /// Store the path for the 64-bit MSBuildTaskHost so that we don't have to keep re-calculating it.
        /// </summary>
        private static string s_pathToX64Clr2;

        /// <summary>
        /// Store the path for the 32-bit MSBuild so that we don't have to keep re-calculating it.
        /// </summary>
        private static string s_pathToX32Clr4;

        /// <summary>
        /// Store the path for the 64-bit MSBuild so that we don't have to keep re-calculating it.
        /// </summary>
        private static string s_pathToX64Clr4;

        /// <summary>
        /// Name for MSBuild.exe
        /// </summary>
        private static string s_msbuildName;

        /// <summary>
        /// Name for MSBuildTaskHost.exe
        /// </summary>
        private static string s_msbuildTaskHostName;

        /// <summary>
        /// Are there any active nodes?
        /// </summary>
        private ManualResetEvent _noNodesActiveEvent;

        /// <summary>
        /// A mapping of all the nodes managed by this provider.
        /// </summary>
        private ConcurrentDictionary<HandshakeOptions, NodeContext> _nodeContexts;

        /// <summary>
        /// A mapping of all of the INodePacketFactories wrapped by this provider.
        /// </summary>
        private IDictionary<int, INodePacketFactory> _nodeIdToPacketFactory;

        /// <summary>
        /// A mapping of all of the INodePacketHandlers wrapped by this provider.
        /// </summary>
        private IDictionary<int, INodePacketHandler> _nodeIdToPacketHandler;

        /// <summary>
        /// Keeps track of the set of nodes for which we have not yet received shutdown notification.
        /// </summary>
        private ConcurrentDictionary<int, NodeContext> _activeNodes;

        /// <summary>
        /// Packet factory we use if there's not already one associated with a particular context.
        /// </summary>
        private NodePacketFactory _localPacketFactory;

        /// <summary>
        /// Constructor.
        /// </summary>
        private NodeProviderOutOfProcTaskHost()
        {
        }

        #region INodeProvider Members

        /// <summary>
        /// Returns the node provider type.
        /// </summary>
        public NodeProviderType ProviderType
        {
            [DebuggerStepThrough]
            get
            { return NodeProviderType.OutOfProc; }
        }

        /// <summary>
        /// Returns the number of available nodes.
        /// </summary>
        public int AvailableNodes
        {
            get
            {
                return MaxNodeCount - _nodeContexts.Count;
            }
        }

        /// <summary>
        /// Returns the name of the CLR2 Task Host executable
        /// </summary>
        internal static string TaskHostNameForClr2TaskHost
        {
            get
            {
                if (s_msbuildTaskHostName == null)
                {
                    s_msbuildTaskHostName = Environment.GetEnvironmentVariable("MSBUILDTASKHOST_EXE_NAME");

                    if (s_msbuildTaskHostName == null)
                    {
                        s_msbuildTaskHostName = "MSBuildTaskHost.exe";
                    }
                }

                return s_msbuildTaskHostName;
            }
        }

        /// <summary>
        /// Instantiates a new MSBuild process acting as a child node.
        /// </summary>
        public bool CreateNode(int nodeId, INodePacketFactory factory, NodeConfiguration configuration)
        {
            throw new NotImplementedException("Use the other overload of CreateNode instead");
        }

        /// <summary>
        /// Sends data to the specified node.
        /// </summary>
        /// <param name="nodeId">The node to which data shall be sent.</param>
        /// <param name="packet">The packet to send.</param>
        public void SendData(int nodeId, INodePacket packet)
        {
            throw new NotImplementedException("Use the other overload of SendData instead");
        }

        /// <summary>
        /// Sends data to the specified node.
        /// </summary>
        /// <param name="hostContext">The node to which data shall be sent.</param>
        /// <param name="packet">The packet to send.</param>
        public void SendData(HandshakeOptions hostContext, INodePacket packet)
        {
            ErrorUtilities.VerifyThrow(_nodeContexts.ContainsKey(hostContext), "Invalid host context specified: {0}.", hostContext.ToString());

            SendData(_nodeContexts[hostContext], packet);
        }

        /// <summary>
        /// Shuts down all of the connected managed nodes.
        /// </summary>
        /// <param name="enableReuse">Flag indicating if nodes should prepare for reuse.</param>
        public void ShutdownConnectedNodes(bool enableReuse)
        {
            // Send the build completion message to the nodes, causing them to shutdown or reset.

            var contextsToShutDown = new List<NodeContext>(_nodeContexts.Values);
            ShutdownConnectedNodes(contextsToShutDown, enableReuse);

            _noNodesActiveEvent.WaitOne();
        }

        /// <summary>
        /// Shuts down all of the managed nodes permanently.
        /// </summary>
        public void ShutdownAllNodes()
        {
            ShutdownAllNodes(ComponentHost.BuildParameters.EnableNodeReuse, NodeContextTerminated);
        }
        #endregion

        #region IBuildComponent Members

        /// <summary>
        /// Initializes the component.
        /// </summary>
        /// <param name="host">The component host.</param>
        public void InitializeComponent(IBuildComponentHost host)
        {
            this.ComponentHost = host;
            _nodeContexts = new ConcurrentDictionary<HandshakeOptions, NodeContext>();
            _nodeIdToPacketFactory = new Dictionary<int, INodePacketFactory>();
            _nodeIdToPacketHandler = new Dictionary<int, INodePacketHandler>();
            _activeNodes = new ConcurrentDictionary<int, NodeContext>();

            _noNodesActiveEvent = new ManualResetEvent(true);
            _localPacketFactory = new NodePacketFactory();

            (this as INodePacketFactory).RegisterPacketHandler(NodePacketType.LogMessage, LogMessagePacket.FactoryForDeserialization, this);
            (this as INodePacketFactory).RegisterPacketHandler(NodePacketType.TaskHostTaskComplete, TaskHostTaskComplete.FactoryForDeserialization, this);
            (this as INodePacketFactory).RegisterPacketHandler(NodePacketType.NodeShutdown, NodeShutdown.FactoryForDeserialization, this);
        }

        /// <summary>
        /// Shuts down the component
        /// </summary>
        public void ShutdownComponent()
        {
        }

        #endregion

        #region INodePacketFactory Members

        /// <summary>
        /// Registers the specified handler for a particular packet type.
        /// </summary>
        /// <param name="packetType">The packet type.</param>
        /// <param name="factory">The factory for packets of the specified type.</param>
        /// <param name="handler">The handler to be called when packets of the specified type are received.</param>
        public void RegisterPacketHandler(NodePacketType packetType, NodePacketFactoryMethod factory, INodePacketHandler handler)
        {
            _localPacketFactory.RegisterPacketHandler(packetType, factory, handler);
        }

        /// <summary>
        /// Unregisters a packet handler.
        /// </summary>
        /// <param name="packetType">The packet type.</param>
        public void UnregisterPacketHandler(NodePacketType packetType)
        {
            _localPacketFactory.UnregisterPacketHandler(packetType);
        }

        /// <summary>
        /// Takes a serializer, deserializes the packet and routes it to the appropriate handler.
        /// </summary>
        /// <param name="nodeId">The node from which the packet was received.</param>
        /// <param name="packetType">The packet type.</param>
        /// <param name="translator">The translator containing the data from which the packet should be reconstructed.</param>
        public void DeserializeAndRoutePacket(int nodeId, NodePacketType packetType, ITranslator translator)
        {
            if (_nodeIdToPacketFactory.TryGetValue(nodeId, out INodePacketFactory nodePacketFactory))
            {
                nodePacketFactory.DeserializeAndRoutePacket(nodeId, packetType, translator);
            }
            else
            {
                _localPacketFactory.DeserializeAndRoutePacket(nodeId, packetType, translator);
            }
        }

        /// <summary>
        /// Routes the specified packet
        /// </summary>
        /// <param name="nodeId">The node from which the packet was received.</param>
        /// <param name="packet">The packet to route.</param>
        public void RoutePacket(int nodeId, INodePacket packet)
        {
            if (_nodeIdToPacketFactory.TryGetValue(nodeId, out INodePacketFactory nodePacketFactory))
            {
                nodePacketFactory.RoutePacket(nodeId, packet);
            }
            else
            {
                _localPacketFactory.RoutePacket(nodeId, packet);
            }
        }

        #endregion

        #region INodePacketHandler Members

        /// <summary>
        /// This method is invoked by the NodePacketRouter when a packet is received and is intended for
        /// this recipient.
        /// </summary>
        /// <param name="nodeId">The node from which the packet was received.</param>
        /// <param name="packet">The packet.</param>
        public void PacketReceived(int nodeId, INodePacket packet)
        {
<<<<<<< HEAD
            if (_nodeIdToPacketHandler.ContainsKey(nodeId))
            {
                _nodeIdToPacketHandler[nodeId].PacketReceived(nodeId, packet);
=======
            if (_nodeIdToPacketHandler.TryGetValue(node, out INodePacketHandler packetHandler))
            {
                packetHandler.PacketReceived(node, packet);
>>>>>>> 073022eb
            }
            else
            {
                ErrorUtilities.VerifyThrow(packet.Type == NodePacketType.NodeShutdown, "We should only ever handle packets of type NodeShutdown -- everything else should only come in when there's an active task");

                // May also be removed by unnatural termination, so don't assume it's there
                _activeNodes.TryRemove(nodeId, out _);

                if (_activeNodes.IsEmpty)
                {
                    _noNodesActiveEvent.Set();
                }
            }
        }

        #endregion

        /// <summary>
        /// Static factory for component creation.
        /// </summary>
        static internal IBuildComponent CreateComponent(BuildComponentType componentType)
        {
            ErrorUtilities.VerifyThrow(componentType == BuildComponentType.OutOfProcTaskHostNodeProvider, "Factory cannot create components of type {0}", componentType);
            return new NodeProviderOutOfProcTaskHost();
        }

        /// <summary>
        /// Clears out our cached values for the various task host names and paths.
        /// FOR UNIT TESTING ONLY
        /// </summary>
        internal static void ClearCachedTaskHostPaths()
        {
            s_msbuildName = null;
            s_msbuildTaskHostName = null;
            s_pathToX32Clr2 = null;
            s_pathToX32Clr4 = null;
            s_pathToX64Clr2 = null;
            s_pathToX64Clr4 = null;
            s_baseTaskHostPath = null;
            s_baseTaskHostPath64 = null;
        }

        /// <summary>
        /// Given a TaskHostContext, returns the name of the executable we should be searching for.
        /// </summary>
        internal static string GetTaskHostNameFromHostContext(HandshakeOptions hostContext)
        {
            ErrorUtilities.VerifyThrowInternalErrorUnreachable((hostContext & HandshakeOptions.TaskHost) == HandshakeOptions.TaskHost);
            if ((hostContext & HandshakeOptions.CLR2) == HandshakeOptions.CLR2) {
                return TaskHostNameForClr2TaskHost;
            }
            else
            {
                if (s_msbuildName == null)
                {
                    s_msbuildName = Environment.GetEnvironmentVariable("MSBUILD_EXE_NAME");

                    if (s_msbuildName == null)
                    {
                        s_msbuildName = "MSBuild.exe";
                    }
                }

                return s_msbuildName;
            }
        }

        /// <summary>
        /// Given a TaskHostContext, return the appropriate location of the
        /// executable (MSBuild or MSBuildTaskHost) that we wish to use, or null
        /// if that location cannot be resolved.
        /// </summary>
        internal static string GetMSBuildLocationFromHostContext(HandshakeOptions hostContext)
        {
            string toolName = GetTaskHostNameFromHostContext(hostContext);
            string toolPath;

            s_baseTaskHostPath = BuildEnvironmentHelper.Instance.MSBuildToolsDirectory32;
            s_baseTaskHostPath64 = BuildEnvironmentHelper.Instance.MSBuildToolsDirectory64;
            ErrorUtilities.VerifyThrowInternalErrorUnreachable((hostContext & HandshakeOptions.TaskHost) == HandshakeOptions.TaskHost);

            if ((hostContext & HandshakeOptions.X64) == HandshakeOptions.X64 && (hostContext & HandshakeOptions.CLR2) == HandshakeOptions.CLR2)
            {
                if (s_pathToX64Clr2 == null)
                {
                    s_pathToX64Clr2 = Environment.GetEnvironmentVariable("MSBUILDTASKHOSTLOCATION64");

                    if (s_pathToX64Clr2 == null || !FileUtilities.FileExistsNoThrow(Path.Combine(s_pathToX64Clr2, toolName)))
                    {
                        s_pathToX64Clr2 = s_baseTaskHostPath64;
                    }
                }

                toolPath = s_pathToX64Clr2;
            }
            else if ((hostContext & HandshakeOptions.CLR2) == HandshakeOptions.CLR2)
            {
                if (s_pathToX32Clr2 == null)
                {
                    s_pathToX32Clr2 = Environment.GetEnvironmentVariable("MSBUILDTASKHOSTLOCATION");
                    if (s_pathToX32Clr2 == null || !FileUtilities.FileExistsNoThrow(Path.Combine(s_pathToX32Clr2, toolName)))
                    {
                        s_pathToX32Clr2 = s_baseTaskHostPath;
                    }
                }

                toolPath = s_pathToX32Clr2;
            }
            else if ((hostContext & HandshakeOptions.X64) == HandshakeOptions.X64)
            {
                if (s_pathToX64Clr4 == null)
                {
                    s_pathToX64Clr4 = s_baseTaskHostPath64;
                }

                toolPath = s_pathToX64Clr4;
            }
            else
            {
                if (s_pathToX32Clr4 == null)
                {
                    s_pathToX32Clr4 = s_baseTaskHostPath;
                }

                toolPath = s_pathToX32Clr4;
            }

            if (toolName != null && toolPath != null)
            {
                return Path.Combine(toolPath, toolName);
            }

            return null;
        }

        /// <summary>
        /// Make sure a node in the requested context exists.
        /// </summary>
        internal bool AcquireAndSetUpHost(HandshakeOptions hostContext, INodePacketFactory factory, INodePacketHandler handler, TaskHostConfiguration configuration)
        {
            bool nodeContextExists = _nodeContexts.TryGetValue(hostContext, out var context);

            if (!nodeContextExists)
            {
                bool isRarService = (hostContext & HandshakeOptions.RarService) != 0;
                nodeContextExists = isRarService ?
                    CreateRarNode(hostContext, factory, handler, configuration) :
                    CreateNode(hostContext, factory, handler, configuration);
                if (nodeContextExists)
                {
                    // get just created node context
                    context = _nodeContexts[hostContext];
                }
            }

            if (nodeContextExists)
            {
                // TODO: consider concurrent dict for those too
                _nodeIdToPacketFactory[(int)hostContext] = factory;
                _nodeIdToPacketHandler[(int)hostContext] = handler;

                // Configure the node.
                context.SendData(configuration);
                return true;
            }

            return false;
        }

        /// <summary>
        /// Expected to be called when TaskHostTask is done with host of the given context.
        /// </summary>
        internal void DisconnectFromHost(HandshakeOptions hostContext)
        {
            ErrorUtilities.VerifyThrow(_nodeIdToPacketFactory.ContainsKey((int)hostContext) && _nodeIdToPacketHandler.ContainsKey((int)hostContext), "Why are we trying to disconnect from a context that we already disconnected from?  Did we call DisconnectFromHost twice?");

            _nodeIdToPacketFactory.Remove((int)hostContext);
            _nodeIdToPacketHandler.Remove((int)hostContext);
        }

        /// <summary>
        /// Instantiates a new MSBuild or MSBuildTaskHost process acting as a child node.
        /// </summary>
        internal bool CreateNode(HandshakeOptions hostContext, INodePacketFactory factory, INodePacketHandler handler, TaskHostConfiguration configuration)
        {
            ErrorUtilities.VerifyThrowArgumentNull(factory, nameof(factory));
            ErrorUtilities.VerifyThrow(!_nodeIdToPacketFactory.ContainsKey((int)hostContext), "We should not already have a factory for this context!  Did we forget to call DisconnectFromHost somewhere?");

            // TODO: hmmm, need to exclude RAR node here, also it looks like a bug as gen node can connect to already created node
            if (AvailableNodes == 0)
            {
                ErrorUtilities.ThrowInternalError("All allowable nodes already created ({0}).", _nodeContexts.Count);
                return false;
            }

            // Start the new process.  We pass in a node mode with a node number of 2, to indicate that we
            // want to start up an MSBuild task host node.
            string commandLineArgs = $" /nologo /nodemode:2 /nodereuse:{ComponentHost.BuildParameters.EnableNodeReuse} ";

            string msbuildLocation = GetMSBuildLocationFromHostContext(hostContext);

            // we couldn't even figure out the location we're trying to launch ... just go ahead and fail.
            if (msbuildLocation == null)
            {
                return false;
            }

            CommunicationsUtilities.Trace("For a host context of '{0}', spawning executable from {1}.", hostContext.ToString(), msbuildLocation);

            // Make it here.
            NodeContext context = GetNode
                                    (
                                        msbuildLocation,
                                        commandLineArgs,
                                        (int)hostContext,
                                        this,
                                        new Handshake(hostContext),
                                        NodeContextTerminated
                                    );

            if (context != null)
            {
                _nodeContexts[hostContext] = context;

                // Start the asynchronous read.
                context.BeginAsyncPacketRead();

                bool added = _activeNodes.TryAdd((int) hostContext, context);
                ErrorUtilities.VerifyThrow(added, "Internal error: node context for out of process task host of given node id already exist");

                _noNodesActiveEvent.Reset();

                return true;
            }

            return false;
        }

        /// <summary>
        /// Connect to or instantiate the RAR service node
        /// </summary>
        internal bool CreateRarNode(HandshakeOptions hostContext, INodePacketFactory factory, INodePacketHandler handler, TaskHostConfiguration configuration)
        {
            ErrorUtilities.VerifyThrowArgumentNull(factory, nameof(factory));
            ErrorUtilities.VerifyThrow(!_nodeIdToPacketFactory.ContainsKey((int)hostContext), "We should not already have a factory for this context! Did we forget to call DisconnectFromHost somewhere?");

            NodeContext context = GetRarNode
            (
                hostContext,
                this,
                new Handshake(hostContext),
                NodeContextTerminated
            );

            if (context != null)
            {
                bool added = _nodeContexts.TryAdd(hostContext, context);
                ErrorUtilities.VerifyThrow(added, "Internal error: node context for RAR node of given node id already exist in _nodeContexts");

                _nodeContexts[hostContext] = context;

                // Start the asynchronous read.
                context.BeginAsyncPacketRead();

                added = _activeNodes.TryAdd((int)hostContext, context);
                ErrorUtilities.VerifyThrow(added, "Internal error: node context for RAR node of given node id already exist in _activeNodes");

                _noNodesActiveEvent.Reset();

                return true;
            }

            return false;
        }

        /// <summary>
        /// Finds or creates a child process which can act as a node.
        /// </summary>
        /// <returns>The pipe stream representing the node.</returns>
        protected NodeContext GetRarNode(HandshakeOptions hostContext, INodePacketFactory factory, Handshake hostHandshake, NodeContextTerminateDelegate terminateNode)
        {
            int nodeId = (int) hostContext;

            // Attempt to connect to RAR service process by its pipe name
            string rarNodePipeName = RarNodePipeName(hostHandshake);

            Stream nodeStream = TryConnectToProcess(rarNodePipeName, 0 /* poll, don't wait for connections */, hostHandshake);
            if (nodeStream != null)
            {
                // Connection successful, use this node.
                CommunicationsUtilities.Trace("Successfully connected to existed RAR node {0} by its pipe name {1}", nodeId, rarNodePipeName);
                return new NodeContext(nodeId, -1, nodeStream, factory, terminateNode);
            }

            // Start the new process.  We pass in a node mode with a node number of 2, to indicate that we
            string commandLineArgs = $" /nologo /nodemode:3 /nodereuse:{ComponentHost.BuildParameters.EnableNodeReuse} /pipename:{rarNodePipeName} ";
            string msbuildLocation = GetMSBuildLocationFromHostContext(hostContext);

            // we couldn't even figure out the location we're trying to launch ... just go ahead and fail.
            if (msbuildLocation == null)
            {
                return null;
            }

            CommunicationsUtilities.Trace("For a RAR node of context '{0}, spawning executable from {1}.", hostContext.ToString(), msbuildLocation);

            return LaunchNodeProcess(msbuildLocation, commandLineArgs, nodeId, factory, hostHandshake, terminateNode, rarNodePipeName);
        }

        private static string RarNodePipeName(Handshake hostHandshake)
        {
            // TODO: consider using longer hash (sha) to lower conflict possibility
            return $"MSBuildRAR-{CommunicationsUtilities.GetHashCode(hostHandshake.ToString()):x}";
        }

        /// <summary>
        /// Method called when a context terminates.
        /// </summary>
        private void NodeContextTerminated(int nodeId)
        {
            _nodeContexts.TryRemove((HandshakeOptions)nodeId, out _);

            // May also be removed by unnatural termination, so don't assume it's there
            _activeNodes.TryRemove(nodeId, out _);

            if (_activeNodes.IsEmpty)
            {
                _noNodesActiveEvent.Set();
            }
        }
    }
}<|MERGE_RESOLUTION|>--- conflicted
+++ resolved
@@ -300,15 +300,9 @@
         /// <param name="packet">The packet.</param>
         public void PacketReceived(int nodeId, INodePacket packet)
         {
-<<<<<<< HEAD
-            if (_nodeIdToPacketHandler.ContainsKey(nodeId))
-            {
-                _nodeIdToPacketHandler[nodeId].PacketReceived(nodeId, packet);
-=======
-            if (_nodeIdToPacketHandler.TryGetValue(node, out INodePacketHandler packetHandler))
-            {
-                packetHandler.PacketReceived(node, packet);
->>>>>>> 073022eb
+            if (_nodeIdToPacketHandler.TryGetValue(nodeId, out INodePacketHandler packetHandler))
+            {
+                packetHandler.PacketReceived(nodeId, packet);
             }
             else
             {
