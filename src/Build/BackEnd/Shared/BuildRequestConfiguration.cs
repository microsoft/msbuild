--- conflicted
+++ resolved
@@ -476,12 +476,6 @@
                     projectLoadSettings |= ProjectLoadSettings.FailOnUnresolvedSdk;
                 }
 
-<<<<<<< HEAD
-                // Here - if we'll have in-execution analysis and it'll need DOM from Project,
-                //  this is the place for Project creation.
-
-=======
->>>>>>> 36714943
                 return new ProjectInstance(
                     ProjectFullPath,
                     globalProperties,
