// Licensed to the .NET Foundation under one or more agreements.
// The .NET Foundation licenses this file to you under the MIT license.

using System;
using Microsoft.Build.Framework;
using Microsoft.Build.Logging.TerminalLogger;
using Microsoft.Build.Shared;

namespace Microsoft.Build.Logging.SimpleErrorLogger
{
    /// <summary>
    /// This logger ignores all message-level output, writing errors and warnings to
    /// standard error, colored red and yellow respectively.
    ///
    /// It is currently used only when the user requests information about specific
    /// properties, items, or target results. In that case, we write the desired output
    /// to standard out, but we do not want it polluted with any other kinds of information.
    /// Users still might want diagnostic information if something goes wrong, so still
    /// output that as necessary.
    /// </summary>
    public sealed class SimpleErrorLogger : INodeLogger
    {
        private readonly bool acceptAnsiColorCodes;
        private readonly uint? originalConsoleMode;
        public SimpleErrorLogger()
        {
            (acceptAnsiColorCodes, _, originalConsoleMode) = NativeMethods.QueryIsScreenAndTryEnableAnsiColorCodes(NativeMethods.StreamHandleType.StdErr);
        }

        public bool HasLoggedErrors { get; private set; } = false;

        public LoggerVerbosity Verbosity
        {
            get => LoggerVerbosity.Minimal;
            set { }
        }

        public string Parameters
        {
            get => string.Empty;
            set { }
        }

        public void Initialize(IEventSource eventSource, int nodeCount)
        {
            eventSource.ErrorRaised += HandleErrorEvent;
            eventSource.WarningRaised += HandleWarningEvent;

            // This needs to happen so binary loggers can get evaluation properties and items
            if (eventSource is IEventSource4 eventSource4)
            {
                eventSource4.IncludeEvaluationPropertiesAndItems();
            }
        }

        private void HandleErrorEvent(object sender, BuildErrorEventArgs e)
        {
            HasLoggedErrors = true;
<<<<<<< HEAD
            Console.Error.Write(AnsiCodes.Colorize(
                EventArgsFormatting.FormatEventMessage(e, showProjectFile: true),
                TerminalColor.Red));
=======
            LogErrorEvent(EventArgsFormatting.FormatEventMessage(e, showProjectFile: true), "\x1b[31;1m");
>>>>>>> 1b84c9b5
        }

        private void HandleWarningEvent(object sender, BuildWarningEventArgs e)
        {
<<<<<<< HEAD
            Console.Error.Write(AnsiCodes.Colorize(
                EventArgsFormatting.FormatEventMessage(e, showProjectFile: true),
                TerminalColor.Yellow));
=======
            LogErrorEvent(EventArgsFormatting.FormatEventMessage(e, showProjectFile: true), "\x1b[33;1m");
        }

        private void LogErrorEvent(string s, string color)
        {
            if (acceptAnsiColorCodes)
            {
                Console.Error.Write(color);
                Console.Error.Write(s);
                Console.Error.WriteLine("\x1b[m");
            }
            else
            {
                Console.Error.Write(s);
            }
>>>>>>> 1b84c9b5
        }

        public void Initialize(IEventSource eventSource)
        {
            Initialize(eventSource, 1);
        }

        public void Shutdown()
        {
            NativeMethods.RestoreConsoleMode(originalConsoleMode, NativeMethods.StreamHandleType.StdErr);
        }
    }
}<|MERGE_RESOLUTION|>--- conflicted
+++ resolved
@@ -56,22 +56,11 @@
         private void HandleErrorEvent(object sender, BuildErrorEventArgs e)
         {
             HasLoggedErrors = true;
-<<<<<<< HEAD
-            Console.Error.Write(AnsiCodes.Colorize(
-                EventArgsFormatting.FormatEventMessage(e, showProjectFile: true),
-                TerminalColor.Red));
-=======
             LogErrorEvent(EventArgsFormatting.FormatEventMessage(e, showProjectFile: true), "\x1b[31;1m");
->>>>>>> 1b84c9b5
         }
 
         private void HandleWarningEvent(object sender, BuildWarningEventArgs e)
         {
-<<<<<<< HEAD
-            Console.Error.Write(AnsiCodes.Colorize(
-                EventArgsFormatting.FormatEventMessage(e, showProjectFile: true),
-                TerminalColor.Yellow));
-=======
             LogErrorEvent(EventArgsFormatting.FormatEventMessage(e, showProjectFile: true), "\x1b[33;1m");
         }
 
@@ -87,7 +76,6 @@
             {
                 Console.Error.Write(s);
             }
->>>>>>> 1b84c9b5
         }
 
         public void Initialize(IEventSource eventSource)
