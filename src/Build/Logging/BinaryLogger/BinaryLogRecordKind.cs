﻿// Licensed to the .NET Foundation under one or more agreements.
// The .NET Foundation licenses this file to you under the MIT license.

#nullable disable

namespace Microsoft.Build.Logging
{
    internal enum BinaryLogRecordKind
    {
        EndOfFile = 0,
        BuildStarted,
        BuildFinished,
        ProjectStarted,
        ProjectFinished,
        TargetStarted,
        TargetFinished,
        TaskStarted,
        TaskFinished,
        Error,
        Warning,
        Message,
        TaskCommandLine,
        CriticalBuildMessage,
        ProjectEvaluationStarted,
        ProjectEvaluationFinished,
        ProjectImported,
        ProjectImportArchive,
        TargetSkipped,
        PropertyReassignment,
        UninitializedPropertyRead,
        EnvironmentVariableRead,
        PropertyInitialValueSet,
        NameValueList,
        String,
        TaskParameter,
        ResponseFileUsed,
<<<<<<< HEAD
        AssemblyLoad,
=======
>>>>>>> 7cfb36cb
    }
}<|MERGE_RESOLUTION|>--- conflicted
+++ resolved
@@ -34,9 +34,6 @@
         String,
         TaskParameter,
         ResponseFileUsed,
-<<<<<<< HEAD
         AssemblyLoad,
-=======
->>>>>>> 7cfb36cb
     }
 }