﻿// Licensed to the .NET Foundation under one or more agreements.
// The .NET Foundation licenses this file to you under the MIT license.

using System;
using System.Collections.Generic;
using System.Collections.ObjectModel;
using System.Globalization;
using System.IO;
using System.Linq;
using System.Runtime.InteropServices;
using System.Security;
using System.Text;
using System.Text.Json;
using System.Text.RegularExpressions;
using System.Threading;
using System.Xml;
using Microsoft.Build.Framework;
using Microsoft.Build.Shared;
using Microsoft.Build.Shared.FileSystem;
using Microsoft.VisualStudio.SolutionPersistence;
using Microsoft.VisualStudio.SolutionPersistence.Model;
using Microsoft.VisualStudio.SolutionPersistence.Serializer;
using BuildEventFileInfo = Microsoft.Build.Shared.BuildEventFileInfo;
using ErrorUtilities = Microsoft.Build.Shared.ErrorUtilities;
using ExceptionUtilities = Microsoft.Build.Shared.ExceptionHandling;
using ProjectFileErrorUtilities = Microsoft.Build.Shared.ProjectFileErrorUtilities;
using ResourceUtilities = Microsoft.Build.Shared.ResourceUtilities;
using VisualStudioConstants = Microsoft.Build.Shared.VisualStudioConstants;

#nullable disable

namespace Microsoft.Build.Construction
{
    /// <remarks>
    /// This class contains the functionality to parse a solution file and return a corresponding
    /// MSBuild project file containing the projects and dependencies defined in the solution.
    /// </remarks>
    public sealed class SolutionFile
    {
        #region Solution specific constants

        // An example of a project line looks like this:
        //  Project("{FAE04EC0-301F-11D3-BF4B-00C04F79EFBC}") = "ClassLibrary1", "ClassLibrary1\ClassLibrary1.csproj", "{05A5AD00-71B5-4612-AF2F-9EA9121C4111}"
        private static readonly Lazy<Regex> s_crackProjectLine = new Lazy<Regex>(
            () => new Regex(
                "^" // Beginning of line
                + "Project\\(\"(?<PROJECTTYPEGUID>.*)\"\\)"
                + "\\s*=\\s*" // Any amount of whitespace plus "=" plus any amount of whitespace
                + "\"(?<PROJECTNAME>.*)\""
                + "\\s*,\\s*" // Any amount of whitespace plus "," plus any amount of whitespace
                + "\"(?<RELATIVEPATH>.*)\""
                + "\\s*,\\s*" // Any amount of whitespace plus "," plus any amount of whitespace
                + "\"(?<PROJECTGUID>.*)\""
                + "$", // End-of-line
                RegexOptions.Compiled));

        // An example of a property line looks like this:
        //      AspNetCompiler.VirtualPath = "/webprecompile"
        // Because website projects now include the target framework moniker as
        // one of their properties, <PROPERTYVALUE> may now have '=' in it.

        private static readonly Lazy<Regex> s_crackPropertyLine = new Lazy<Regex>(
            () => new Regex(
                "^" // Beginning of line
                + "(?<PROPERTYNAME>[^=]*)"
                + "\\s*=\\s*" // Any amount of whitespace plus "=" plus any amount of whitespace
                + "(?<PROPERTYVALUE>.*)"
                + "$", // End-of-line
                RegexOptions.Compiled));

        internal const int slnFileMinUpgradableVersion = 7; // Minimum version for MSBuild to give a nice message
        internal const int slnFileMinVersion = 9; // Minimum version for MSBuild to actually do anything useful
        internal const int slnFileMaxVersion = VisualStudioConstants.CurrentVisualStudioSolutionFileVersion;

        private const string vbProjectGuid = "{F184B08F-C81C-45F6-A57F-5ABD9991F28F}";
        private const string csProjectGuid = "{FAE04EC0-301F-11D3-BF4B-00C04F79EFBC}";
        private const string cpsProjectGuid = "{13B669BE-BB05-4DDF-9536-439F39A36129}";
        private const string cpsCsProjectGuid = "{9A19103F-16F7-4668-BE54-9A1E7A4F7556}";
        private const string cpsVbProjectGuid = "{778DAE3C-4631-46EA-AA77-85C1314464D9}";
        private const string cpsFsProjectGuid = "{6EC3EE1D-3C4E-46DD-8F32-0CC8E7565705}";
        private const string vjProjectGuid = "{E6FDF86B-F3D1-11D4-8576-0002A516ECE8}";
        private const string vcProjectGuid = "{8BC9CEB8-8B4A-11D0-8D11-00A0C91BC942}";
        private const string fsProjectGuid = "{F2A71F9B-5D33-465A-A702-920D77279786}";
        private const string dbProjectGuid = "{C8D11400-126E-41CD-887F-60BD40844F9E}";
        private const string wdProjectGuid = "{2CFEAB61-6A3B-4EB8-B523-560B4BEEF521}";
        private const string synProjectGuid = "{BBD0F5D1-1CC4-42FD-BA4C-A96779C64378}";
        private const string webProjectGuid = "{E24C65DC-7377-472B-9ABA-BC803B73C61A}";
        private const string solutionFolderGuid = "{2150E333-8FDC-42A3-9474-1A3956D46DE8}";
        private const string sharedProjectGuid = "{D954291E-2A0B-460D-934E-DC6B0785DB48}";

        private const char CommentStartChar = '#';
        #endregion
        #region Member data
        private string _solutionFile;                 // Could be absolute or relative path to the .SLN file.
        private string _solutionFilterFile;          // Could be absolute or relative path to the .SLNF file.
        private HashSet<string> _solutionFilter;     // The project files to include in loading the solution.
        private bool _parsingForConversionOnly;      // Are we parsing this solution to get project reference data during
                                                     // conversion, or in preparation for actually building the solution?

        // The list of projects in this SLN, keyed by the project GUID.
        private Dictionary<string, ProjectInSolution> _projectsByGuid;

        // The list of solution folders in this SLN, keyed by the folder's GUID.
        private Dictionary<string, ProjectInSolution> _solutionFoldersByGuid;

        // The list of projects in the SLN, in order of their appearance in the SLN.
        private List<ProjectInSolution> _projectsInOrder;

        // The list of solution configurations in the solution
        private Dictionary<string, SolutionConfigurationInSolution> _solutionConfigurationsByFullName;

        // cached default configuration name for GetDefaultConfigurationName
        private string _defaultConfigurationName;

        // cached default platform name for GetDefaultPlatformName
        private string _defaultPlatformName;

        // VisualStudionVersion specified in Dev12+ solutions
        private Version _currentVisualStudioVersion;
        private int _currentLineNumber;

        // TODO: Unify to NativeMethodsShared.OSUsesCaseSensitive paths
        // when possible.
        private static StringComparer _pathComparer = RuntimeInformation.IsOSPlatform(OSPlatform.Linux)
            ? StringComparer.Ordinal
            : StringComparer.OrdinalIgnoreCase;

        #endregion

        #region Constructors

        /// <summary>
        /// Constructor
        /// </summary>
        internal SolutionFile()
        {
        }

        #endregion

        #region Properties

        /// <summary>
        /// This property returns the list of warnings that were generated during solution parsing
        /// </summary>
        internal List<string> SolutionParserWarnings { get; } = new List<string>();

        /// <summary>
        /// This property returns the list of comments that were generated during the solution parsing
        /// </summary>
        internal List<string> SolutionParserComments { get; } = new List<string>();

        /// <summary>
        /// This property returns the list of error codes for warnings/errors that were generated during solution parsing.
        /// </summary>
        internal List<string> SolutionParserErrorCodes { get; } = new List<string>();

        /// <summary>
        /// Returns the actual major version of the parsed solution file.
        /// </summary>
        /// <remarks>This will return 0 for the new parser because Version is not available.</remarks>
        internal int Version { get; private set; }

        /// <summary>
        /// Returns Visual Studio major version.
        /// </summary>
        /// <remarks>This might not be available for the new parser and returns -1.</remarks>
        internal int VisualStudioVersion
        {
            get
            {
                if (_currentVisualStudioVersion != null)
                {
                    return _currentVisualStudioVersion.Major;
                }
                else
                {
                    return Version - 1;
                }
            }
        }

        /// <summary>
        /// Returns true if the solution contains any web projects
        /// </summary>
        internal bool ContainsWebProjects { get; private set; }

        /// <summary>
        /// Returns true if the solution contains any .wdproj projects.  Used to determine
        /// whether we need to load up any projects to examine dependencies.
        /// </summary>
        internal bool ContainsWebDeploymentProjects { get; private set; }

        internal bool UseNewParser => ShouldUseNewParser(_solutionFile);

        internal static bool ShouldUseNewParser(string solutionFile) => FileUtilities.IsSolutionXFilename(solutionFile);

        /// <summary>
        /// All projects in this solution, in the order they appeared in the solution file
        /// </summary>
        /// <remarks>Solution folders are no longer for the new parser.</remarks>
        public IReadOnlyList<ProjectInSolution> ProjectsInOrder => _projectsInOrder.AsReadOnly();

        /// <summary>
        /// The collection of projects in this solution, accessible by their guids as a
        /// string in "{XXXXXXXX-XXXX-XXXX-XXXX-XXXXXXXXXXXX}" form
        /// </summary>
        /// <remarks>Solution folders are no longer included for the new parser.</remarks>
        public IReadOnlyDictionary<string, ProjectInSolution> ProjectsByGuid => new ReadOnlyDictionary<string, ProjectInSolution>(_projectsByGuid);

        internal IReadOnlyDictionary<string, ProjectInSolution> SolutionFoldersByGuid => new ReadOnlyDictionary<string, ProjectInSolution>(_solutionFoldersByGuid);

        /// <summary>
        /// This is the read/write accessor for the solution file which we will parse.  This
        /// must be set before calling any other methods on this class.
        /// </summary>
        /// <value></value>
        internal string FullPath
        {
            get => _solutionFile;

            set
            {
                // Should already be canonicalized to a full path
                ErrorUtilities.VerifyThrowInternalRooted(value);
                // To reduce code duplication, this should be
                //   if (FileUtilities.IsSolutionFilterFilename(value))
                // But that's in Microsoft.Build.Framework and this codepath
                // is called from old versions of NuGet that can't resolve
                // Framework (see https://github.com/dotnet/msbuild/issues/5313).
                if (value.EndsWith(".slnf", StringComparison.OrdinalIgnoreCase))
                {
                    ParseSolutionFilter(value);
                }
                else
                {
                    _solutionFile = value;
                    _solutionFilter = null;

                    SolutionFileDirectory = Path.GetDirectoryName(_solutionFile);
                }
            }
        }

        internal string SolutionFileDirectory
        {
            get;
            // This setter is only used by the unit tests
            set;
        }

        /// <summary>
        /// For unit-testing only.
        /// </summary>
        /// <value></value>
        internal StreamReader SolutionReader { get; set; }

        /// <summary>
        /// The list of all full solution configurations (configuration + platform) in this solution
        /// </summary>
        public IReadOnlyList<SolutionConfigurationInSolution> SolutionConfigurations => _solutionConfigurationsByFullName.Values.ToList().AsReadOnly();

        #endregion

        #region Methods

        internal bool ProjectShouldBuild(string projectFile)
        {
            return _solutionFilter?.Contains(FileUtilities.FixFilePath(projectFile)) != false;
        }

        /// <summary>
        /// This method takes a path to a solution file, parses the projects and project dependencies
        /// in the solution file, and creates internal data structures representing the projects within
        /// the SLN.
        /// </summary>
        public static SolutionFile Parse(string solutionFile)
        {
            var solution = new SolutionFile { FullPath = solutionFile };

            if (solution.UseNewParser)
            {
                solution.ParseUsingNewParser();
            }
            else
            {
                // Parse the solution file using the old parser
                solution.ParseSolutionFile();
            }

            return solution;
        }

        /// <summary>
        /// Parses .sln, .slnx and .slnf files using Microsoft.VisualStudio.SolutionPersistence.
        /// </summary>
        internal void ParseUsingNewParser()
        {
            ISolutionSerializer serializer = SolutionSerializers.GetSerializerByMoniker(FullPath);

            if (serializer != null)
            {
                try
                {
                    SolutionModel solutionModel = serializer.OpenAsync(FullPath, CancellationToken.None).Result;
                    ReadSolutionModel(solutionModel);
                }
                catch (AggregateException aggregateException)
                {
                    ProjectFileErrorUtilities.ThrowInvalidProjectFile(
                            new BuildEventFileInfo(FullPath),
                            $"InvalidProjectFile",
                            string.Join(" ", aggregateException.InnerExceptions.Select(inner => inner.Message)));
                }
                catch (Exception ex)
                {
                    ProjectFileErrorUtilities.ThrowInvalidProjectFile(
                            new BuildEventFileInfo(FullPath),
                            $"InvalidProjectFile",
                            ex.ToString());
                }
            }
            else if (serializer == null)
            {
                ProjectFileErrorUtilities.ThrowInvalidProjectFile(
                    new BuildEventFileInfo(FullPath),
                    $"InvalidProjectFile",
                    $"No solution serializer was found for {FullPath}");
            }
        }

        /// <summary>
        /// Maps <see cref="SolutionModel"/> to <see cref="SolutionFile" />.
        /// </summary>
        /// <param name="solutionModel"></param>
        private void ReadSolutionModel(SolutionModel solutionModel)
        {
<<<<<<< HEAD
            ErrorUtilities.VerifyThrow(!string.IsNullOrEmpty(_solutionFile), "ReadSolutionModel() got a null solution file!");
=======
            ErrorUtilities.VerifyThrow(!string.IsNullOrEmpty(_solutionFile), "ParseSolutionFile() got a null or empty solution file.");
>>>>>>> 221fb65b
            ErrorUtilities.VerifyThrowInternalRooted(_solutionFile);

            _projectsByGuid = new Dictionary<string, ProjectInSolution>(StringComparer.OrdinalIgnoreCase);
            _solutionFoldersByGuid = new Dictionary<string, ProjectInSolution>(StringComparer.OrdinalIgnoreCase);
            _projectsInOrder = new List<ProjectInSolution>();
            ContainsWebProjects = false;
            Version = 0;
            _currentLineNumber = 0;
            _solutionConfigurationsByFullName = new Dictionary<string, SolutionConfigurationInSolution>();
            _defaultConfigurationName = null;
            _defaultPlatformName = null;

            _currentVisualStudioVersion = solutionModel.VisualStudioProperties.Version;

            ReadProjects(solutionModel);

            // We need to save the solution folders in order to cache the unique project names and check for duplicates.
            ReadSolutionFolders(solutionModel);

            if (_solutionFilter != null)
            {
                ValidateProjectsInSolutionFilter();
            }

            CacheUniqueProjectNamesAndCheckForDuplicates();
        }

        private void ReadProjects(SolutionModel solutionModel)
        {
            foreach (SolutionProjectModel projectModel in solutionModel.SolutionProjects)
            {
                var proj = new ProjectInSolution(this)
                {
                    ProjectName = GetProjectName(projectModel),
                    RelativePath = projectModel.FilePath,
                    ProjectGuid = ToProjectGuidFormat(projectModel.Id),
                };

                // If the project name is empty the new parser throws an error.

                // Validate project relative path
                ValidateProjectRelativePath(proj);

                SetProjectType(proj, ToProjectGuidFormat(projectModel.TypeId));

                SetProjectDependencies(proj, projectModel);

                SetWebsiteProperties(proj, projectModel);

                // Note: This is corresponds to GlobalSection(NestedProjects) section in sln files.
                if (projectModel.Parent != null)
                {
                    proj.ParentProjectGuid = ToProjectGuidFormat(projectModel.Parent.Id);
                }

                SetProjectConfigurations(proj, projectModel, solutionModel.BuildTypes, solutionModel.Platforms);

                // Add the project to the collection
                AddProjectToSolution(proj);

                // If the project is an etp project then parse the etp project file
                // to get the projects contained in it.
                if (IsEtpProjectFile(proj.RelativePath))
                {
                    ParseEtpProject(proj);
                }
            }
        }

        private string GetProjectName(SolutionProjectModel projectModel)
            => !string.IsNullOrEmpty(projectModel.DisplayName) ? projectModel.DisplayName : projectModel.ActualDisplayName;

        /// <summary>
        /// Returns a string from Guid in the format that the old MSBuild solution parser returned.
        /// </summary>
        private static string ToProjectGuidFormat(Guid id) => id.ToString("B").ToUpper();

        private void SetProjectDependencies(ProjectInSolution proj, SolutionProjectModel projectModel)
        {
            if (projectModel.Dependencies == null)
            {
                return;
            }

            foreach (var dependency in projectModel.Dependencies)
            {
                proj.AddDependency(ToProjectGuidFormat(dependency.Id));
            }
        }

        private void SetWebsiteProperties(ProjectInSolution proj, SolutionProjectModel projectModel)
        {
            SolutionPropertyBag websiteProperties = projectModel?.Properties.FirstOrDefault(p => p.Id == "WebsiteProperties");

            if (websiteProperties is null)
            {
                return;
            }

            foreach (var property in websiteProperties)
            {
                ParseAspNetCompilerProperty(proj, property.Key, property.Value);
            }
        }

        private void SetProjectConfigurations(
            ProjectInSolution proj,
            SolutionProjectModel projectModel,
            IReadOnlyList<string> buildTypes,
            IReadOnlyList<string> platforms)
        {
            foreach (string solutionBuildType in buildTypes)
            {
                foreach (string solutionPlatform in platforms)
                {
                    // isBuild represents Build.0. The "Build.0" entry tells us whether to build the project configuration in the given solution configuration
                    // _ argument represents Deploy.0 which we do not use in the old parser
                    (string projectBuildType, string projectPlatform, bool isBuild, bool _) = projectModel.GetProjectConfiguration(solutionBuildType, solutionPlatform);

                    if (projectBuildType == null || projectPlatform == null)
                    {
                        continue;
                    }

                    var projectConfiguration = new ProjectConfigurationInSolution(
                                projectBuildType,
                                projectPlatform,
                                isBuild);

                    string configurationName = SolutionConfigurationInSolution.ComputeFullName(solutionBuildType, solutionPlatform);

                    proj.SetProjectConfiguration(configurationName, projectConfiguration);

                    // There are no solution configurations in the new parser. Instead we collect them from each project's configurations.
                    AddSolutionConfiguration(solutionBuildType, solutionPlatform);
                }
            }
        }

        private void ReadSolutionFolders(SolutionModel solutionModel)
        {
            foreach (SolutionFolderModel solutionFolderModel in solutionModel.SolutionFolders)
            {
                var proj = new ProjectInSolution(this)
                {
                    ProjectName = GetSolutionFolderName(solutionFolderModel),
                    ProjectGuid = ToProjectGuidFormat(solutionFolderModel.Id),
                    ProjectType = SolutionProjectType.SolutionFolder,
                };

                // If the project name is empty the new parser throws an error. 

                if (solutionFolderModel.Parent != null)
                {
                    proj.ParentProjectGuid = ToProjectGuidFormat(solutionFolderModel.Parent.Id);
                }

                if (!string.IsNullOrEmpty(proj.ProjectGuid))
                {
                    _solutionFoldersByGuid[proj.ProjectGuid] = proj;
                }
            }
        }

        private string GetSolutionFolderName(SolutionFolderModel solutionFolderModel)
            => !string.IsNullOrEmpty(solutionFolderModel.Name) ? solutionFolderModel.Name : solutionFolderModel.ActualDisplayName;

        /// <summary>
        /// Returns "true" if it's a project that's expected to be buildable, or false if it's
        /// not (e.g. a solution folder)
        /// </summary>
        /// <param name="project">The project in the solution</param>
        /// <returns>Whether the project is expected to be buildable</returns>
        internal static bool IsBuildableProject(ProjectInSolution project)
        {
            return project.ProjectType != SolutionProjectType.SolutionFolder && project.ProjectConfigurations.Count > 0;
        }

        /// <summary>
        /// Given a solution file, parses the header and returns the major version numbers of the solution file
        /// and the visual studio.
        /// Throws InvalidProjectFileException if the solution header is invalid, or if the version is less than
        /// our minimum version.
        /// </summary>
        internal static void GetSolutionFileAndVisualStudioMajorVersions(string solutionFile, out int solutionVersion, out int visualStudioMajorVersion)
        {
            ErrorUtilities.VerifyThrow(!String.IsNullOrEmpty(solutionFile), "null solution file passed to GetSolutionFileMajorVersion!");
            ErrorUtilities.VerifyThrowInternalRooted(solutionFile);

            const string slnFileHeaderNoVersion = "Microsoft Visual Studio Solution File, Format Version ";
            const string slnFileVSVLinePrefix = "VisualStudioVersion";
            FileStream fileStream = null;
            StreamReader reader = null;
            bool validVersionFound = false;

            solutionVersion = 0;
            visualStudioMajorVersion = 0;

            try
            {
                // Open the file
                fileStream = File.OpenRead(solutionFile);
                reader = new StreamReader(fileStream, Encoding.GetEncoding(0)); // HIGHCHAR: If solution files have no byte-order marks, then assume ANSI rather than ASCII.

                // Read first 4 lines of the solution file.
                // The header is expected to be in line 1 or 2
                // VisualStudioVersion is expected to be in line 3 or 4.
                for (int i = 0; i < 4; i++)
                {
                    string line = reader.ReadLine();

                    if (line == null)
                    {
                        break;
                    }

                    if (line.Trim().StartsWith(slnFileHeaderNoVersion, StringComparison.Ordinal))
                    {
                        // Found it.  Validate the version.
                        string fileVersionFromHeader = line.Substring(slnFileHeaderNoVersion.Length);

                        if (!System.Version.TryParse(fileVersionFromHeader, out Version version))
                        {
                            ProjectFileErrorUtilities.ThrowInvalidProjectFile(
                                    "SubCategoryForSolutionParsingErrors",
                                    new BuildEventFileInfo(solutionFile),
                                    "SolutionParseVersionMismatchError",
                                    slnFileMinUpgradableVersion,
                                    slnFileMaxVersion);
                        }

                        solutionVersion = version.Major;

                        // Validate against our min & max
                        ProjectFileErrorUtilities.VerifyThrowInvalidProjectFile(
                                solutionVersion >= slnFileMinUpgradableVersion,
                                "SubCategoryForSolutionParsingErrors",
                                new BuildEventFileInfo(solutionFile),
                                "SolutionParseVersionMismatchError",
                                slnFileMinUpgradableVersion,
                                slnFileMaxVersion);

                        validVersionFound = true;
                    }
                    else if (line.Trim().StartsWith(slnFileVSVLinePrefix, StringComparison.Ordinal))
                    {
                        Version visualStudioVersion = ParseVisualStudioVersion(line);
                        if (visualStudioVersion != null)
                        {
                            visualStudioMajorVersion = visualStudioVersion.Major;
                        }
                    }
                }
            }
            finally
            {
                fileStream?.Dispose();
                reader?.Dispose();
            }

            if (validVersionFound)
            {
                return;
            }

            // Didn't find the header in lines 1-4, so the solution file is invalid.
            ProjectFileErrorUtilities.ThrowInvalidProjectFile(
                    "SubCategoryForSolutionParsingErrors",
                    new BuildEventFileInfo(solutionFile),
                    "SolutionParseNoHeaderError");
        }

        private void ParseSolutionFilter(string solutionFilterFile)
        {
            _solutionFilterFile = solutionFilterFile;
            try
            {
                _solutionFile = ParseSolutionFromSolutionFilter(solutionFilterFile, out JsonElement solution);
                if (!FileSystems.Default.FileExists(_solutionFile))
                {
                    ProjectFileErrorUtilities.ThrowInvalidProjectFile(
                        "SubCategoryForSolutionParsingErrors",
                        new BuildEventFileInfo(_solutionFile),
                        "SolutionFilterMissingSolutionError",
                        solutionFilterFile,
                        _solutionFile);
                }

                SolutionFileDirectory = Path.GetDirectoryName(_solutionFile);

                _solutionFilter = new HashSet<string>(_pathComparer);
                foreach (JsonElement project in solution.GetProperty("projects").EnumerateArray())
                {
                    _solutionFilter.Add(FileUtilities.FixFilePath(project.GetString()));
                }
            }
            catch (Exception e) when (e is JsonException || e is KeyNotFoundException || e is InvalidOperationException)
            {
                ProjectFileErrorUtilities.VerifyThrowInvalidProjectFile(
                    false, /* Just throw the exception */
                    "SubCategoryForSolutionParsingErrors",
                    new BuildEventFileInfo(solutionFilterFile),
                    e,
                    "SolutionFilterJsonParsingError",
                    solutionFilterFile);
            }
        }

        internal static string ParseSolutionFromSolutionFilter(string solutionFilterFile, out JsonElement solution)
        {
            try
            {
                // This is to align MSBuild with what VS permits in loading solution filter files. These are not in them by default but can be added manually.
                JsonDocumentOptions options = new JsonDocumentOptions() { AllowTrailingCommas = true, CommentHandling = JsonCommentHandling.Skip };
                JsonDocument text = JsonDocument.Parse(File.ReadAllText(solutionFilterFile), options);
                solution = text.RootElement.GetProperty("solution");
                return FileUtilities.GetFullPath(solution.GetProperty("path").GetString(), Path.GetDirectoryName(solutionFilterFile));
            }
            catch (Exception e) when (e is JsonException || e is KeyNotFoundException || e is InvalidOperationException)
            {
                ProjectFileErrorUtilities.VerifyThrowInvalidProjectFile(
                    false, /* Just throw the exception */
                    "SubCategoryForSolutionParsingErrors",
                    new BuildEventFileInfo(solutionFilterFile),
                    e,
                    "SolutionFilterJsonParsingError",
                    solutionFilterFile);
            }
            solution = new JsonElement();
            return string.Empty;
        }

        /// <summary>
        /// Adds a configuration to this solution
        /// </summary>
        internal void AddSolutionConfiguration(string configurationName, string platformName)
        {
            var solutionConfiguration = new SolutionConfigurationInSolution(configurationName, platformName);

            if (!_solutionConfigurationsByFullName.ContainsKey(solutionConfiguration.FullName))
            {
                _solutionConfigurationsByFullName[solutionConfiguration.FullName] = solutionConfiguration;
            }
        }

        /// <summary>
        /// Reads a line from the StreamReader, trimming leading and trailing whitespace.
        /// </summary>
        /// <returns></returns>
        private string ReadLine()
        {
            ErrorUtilities.VerifyThrow(SolutionReader != null, "ParseFileHeader(): reader is null!");

            string line = SolutionReader.ReadLine();
            _currentLineNumber++;

            return line?.Trim();
        }

        /// <summary>
        /// This method takes a path to a solution file, parses the projects and project dependencies
        /// in the solution file, and creates internal data structures representing the projects within
        /// the SLN.  Used for conversion, which means it allows situations that we refuse to actually build.
        /// </summary>
        internal void ParseSolutionFileForConversion()
        {
            _parsingForConversionOnly = true;
            ParseSolutionFile();
        }

        /// <summary>
        /// This method takes a path to a solution file, parses the projects and project dependencies
        /// in the solution file, and creates internal data structures representing the projects within
        /// the SLN.
        /// </summary>
        internal void ParseSolutionFile()
        {
            ErrorUtilities.VerifyThrow(!string.IsNullOrEmpty(_solutionFile), "ParseSolutionFile() got a null solution file!");
            ErrorUtilities.VerifyThrowInternalRooted(_solutionFile);

            FileStream fileStream = null;
            SolutionReader = null;

            try
            {
                // Open the file
                fileStream = File.OpenRead(_solutionFile);
                SolutionReader = new StreamReader(fileStream, Encoding.GetEncoding(0)); // HIGHCHAR: If solution files have no byte-order marks, then assume ANSI rather than ASCII.
                ParseSolution();
            }
            catch (Exception e) when (ExceptionUtilities.IsIoRelatedException(e))
            {
                ProjectFileErrorUtilities.ThrowInvalidProjectFile(new BuildEventFileInfo(_solutionFile), "InvalidProjectFile", e.Message);
            }
            finally
            {
                fileStream?.Dispose();
                SolutionReader?.Dispose();
            }
        }

        /// <summary>
        /// Parses the SLN file represented by the StreamReader in this.reader, and populates internal
        /// data structures based on the SLN file contents.
        /// </summary>
        internal void ParseSolution()
        {
            _projectsByGuid = new Dictionary<string, ProjectInSolution>(StringComparer.OrdinalIgnoreCase);
            _solutionFoldersByGuid = new Dictionary<string, ProjectInSolution>(StringComparer.OrdinalIgnoreCase);
            _projectsInOrder = new List<ProjectInSolution>();
            ContainsWebProjects = false;
            Version = 0;
            _currentLineNumber = 0;
            _solutionConfigurationsByFullName = new Dictionary<string, SolutionConfigurationInSolution>();
            _defaultConfigurationName = null;
            _defaultPlatformName = null;

            // the raw list of project configurations in solution configurations, to be processed after it's fully read in.
            Dictionary<string, string> rawProjectConfigurationsEntries = null;

            ParseFileHeader();

            string str;
            while ((str = ReadLine()) != null)
            {
                if (str.StartsWith("Project(", StringComparison.Ordinal))
                {
                    ParseProject(str);
                }
                else if (str.StartsWith("GlobalSection(NestedProjects)", StringComparison.Ordinal))
                {
                    ParseNestedProjects();
                }
                else if (str.StartsWith("GlobalSection(SolutionConfigurationPlatforms)", StringComparison.Ordinal))
                {
                    ParseSolutionConfigurations();
                }
                else if (str.StartsWith("GlobalSection(ProjectConfigurationPlatforms)", StringComparison.Ordinal))
                {
                    rawProjectConfigurationsEntries = ParseProjectConfigurations();
                }
                else if (str.StartsWith("VisualStudioVersion", StringComparison.Ordinal))
                {
                    _currentVisualStudioVersion = ParseVisualStudioVersion(str);
                }
                else
                {
                    // No other section types to process at this point, so just ignore the line
                    // and continue.
                }
            }

            if (_solutionFilter != null)
            {
                ValidateProjectsInSolutionFilter();
            }

            if (rawProjectConfigurationsEntries != null)
            {
                ProcessProjectConfigurationSection(rawProjectConfigurationsEntries);
            }

            CacheUniqueProjectNamesAndCheckForDuplicates();
        }

        private void CacheUniqueProjectNamesAndCheckForDuplicates()
        {
            // Cache the unique name of each project, and check that we don't have any duplicates.
            var projectsByUniqueName = new Dictionary<string, ProjectInSolution>(StringComparer.OrdinalIgnoreCase);
            var projectsByOriginalName = new HashSet<string>(StringComparer.OrdinalIgnoreCase);

            foreach (ProjectInSolution proj in _projectsInOrder)
            {
                // Find the unique name for the project. This method also caches the unique name,
                // so it doesn't have to be recomputed later.
                string uniqueName = proj.GetUniqueProjectName();

                if (proj.ProjectType == SolutionProjectType.WebProject)
                {
                    // Examine port information and determine if we need to disambiguate similarly-named projects with different ports.
                    if (Uri.TryCreate(proj.RelativePath, UriKind.Absolute, out Uri uri))
                    {
                        if (!uri.IsDefaultPort)
                        {
                            // If there are no other projects with the same name as this one, then we will keep this project's unique name, otherwise
                            // we will create a new unique name with the port added.
                            foreach (ProjectInSolution otherProj in _projectsInOrder)
                            {
                                if (ReferenceEquals(proj, otherProj))
                                {
                                    continue;
                                }

                                if (String.Equals(otherProj.ProjectName, proj.ProjectName, StringComparison.OrdinalIgnoreCase))
                                {
                                    uniqueName = $"{uniqueName}:{uri.Port}";
                                    proj.UpdateUniqueProjectName(uniqueName);
                                    break;
                                }
                            }
                        }
                    }
                }

                // Detect collision caused by unique name's normalization
                if (projectsByUniqueName.TryGetValue(uniqueName, out ProjectInSolution project))
                {
                    // Did normalization occur in the current project?
                    if (uniqueName != proj.ProjectName)
                    {
                        // Generates a new unique name
                        string tempUniqueName = $"{uniqueName}_{proj.GetProjectGuidWithoutCurlyBrackets()}";
                        proj.UpdateUniqueProjectName(tempUniqueName);
                        uniqueName = tempUniqueName;
                    }
                    // Did normalization occur in a previous project?
                    else if (uniqueName != project.ProjectName)
                    {
                        // Generates a new unique name
                        string tempUniqueName = $"{uniqueName}_{project.GetProjectGuidWithoutCurlyBrackets()}";
                        project.UpdateUniqueProjectName(tempUniqueName);

                        projectsByUniqueName.Remove(uniqueName);
                        projectsByUniqueName.Add(tempUniqueName, project);
                    }
                }

                bool uniqueNameExists = projectsByUniqueName.ContainsKey(uniqueName);

                // Add the unique name (if it does not exist) to the hash table
                if (!uniqueNameExists)
                {
                    projectsByUniqueName.Add(uniqueName, proj);
                }

                bool didntAlreadyExist = !uniqueNameExists && projectsByOriginalName.Add(proj.GetOriginalProjectName());

                ProjectFileErrorUtilities.VerifyThrowInvalidProjectFile(
                    didntAlreadyExist,
                    "SubCategoryForSolutionParsingErrors",
                    new BuildEventFileInfo(FullPath),
                    "SolutionParseDuplicateProject",
                    uniqueNameExists ? uniqueName : proj.ProjectName);
            }
        }

        private void ValidateProjectsInSolutionFilter()
        {
            HashSet<string> projectPaths = new HashSet<string>(_projectsInOrder.Count, _pathComparer);

            foreach (ProjectInSolution project in _projectsInOrder)
            {
                projectPaths.Add(FileUtilities.FixFilePath(project.RelativePath));
            }

            foreach (string project in _solutionFilter)
            {
                if (!projectPaths.Contains(project))
                {
                    ProjectFileErrorUtilities.ThrowInvalidProjectFile(
                        "SubCategoryForSolutionParsingErrors",
                        new BuildEventFileInfo(FileUtilities.GetFullPath(project, Path.GetDirectoryName(_solutionFile))),
                        "SolutionFilterFilterContainsProjectNotInSolution",
                        _solutionFilterFile,
                        project,
                        _solutionFile);
                }
            }
        }

        /// <summary>
        /// This method searches the first two lines of the solution file opened by the specified
        /// StreamReader for the solution file header.  An exception is thrown if it is not found.
        ///
        /// The solution file header looks like this:
        ///
        ///     Microsoft Visual Studio Solution File, Format Version 9.00
        ///
        /// </summary>
        private void ParseFileHeader()
        {
            ErrorUtilities.VerifyThrow(SolutionReader != null, "ParseFileHeader(): reader is null!");

            const string slnFileHeaderNoVersion = "Microsoft Visual Studio Solution File, Format Version ";

            // Read the file header.  This can be on either of the first two lines.
            for (int i = 1; i <= 2; i++)
            {
                string str = ReadLine();
                if (str == null)
                {
                    break;
                }

                if (str.StartsWith(slnFileHeaderNoVersion, StringComparison.Ordinal))
                {
                    // Found it.  Validate the version.
                    ValidateSolutionFileVersion(str.Substring(slnFileHeaderNoVersion.Length));
                    return;
                }
            }

            // Didn't find the header on either the first or second line, so the solution file
            // is invalid.
            ProjectFileErrorUtilities.VerifyThrowInvalidProjectFile(false, "SubCategoryForSolutionParsingErrors",
                new BuildEventFileInfo(FullPath), "SolutionParseNoHeaderError");
        }

        /// <summary>
        /// This method parses the Visual Studio version in Dev 12 solution files
        /// The version line looks like this:
        ///
        /// VisualStudioVersion = 12.0.20311.0 VSPRO_PLATFORM
        ///
        /// If such a line is found, the version is stored in this.currentVisualStudioVersion
        /// </summary>
        private static Version ParseVisualStudioVersion(string str)
        {
            Version currentVisualStudioVersion = null;
            char[] delimiterChars = { ' ', '=' };
            string[] words = str.Split(delimiterChars, StringSplitOptions.RemoveEmptyEntries);

            if (words.Length >= 2)
            {
                string versionStr = words[1];
                if (!System.Version.TryParse(versionStr, out currentVisualStudioVersion))
                {
                    currentVisualStudioVersion = null;
                }
            }

            return currentVisualStudioVersion;
        }
        /// <summary>
        /// This method extracts the whole part of the version number from the specified line
        /// containing the solution file format header, and throws an exception if the version number
        /// is outside of the valid range.
        ///
        /// The solution file header looks like this:
        ///
        ///     Microsoft Visual Studio Solution File, Format Version 9.00
        ///
        /// </summary>
        /// <param name="versionString"></param>
        private void ValidateSolutionFileVersion(string versionString)
        {
            ErrorUtilities.VerifyThrow(versionString != null, "ValidateSolutionFileVersion() got a null line!");

            if (!System.Version.TryParse(versionString, out Version version))
            {
                ProjectFileErrorUtilities.VerifyThrowInvalidProjectFile(false, "SubCategoryForSolutionParsingErrors",
                    new BuildEventFileInfo(FullPath, _currentLineNumber, 0), "SolutionParseVersionMismatchError",
                    slnFileMinUpgradableVersion, slnFileMaxVersion);
            }

            Version = version.Major;

            // Validate against our min & max
            ProjectFileErrorUtilities.VerifyThrowInvalidProjectFile(
                Version >= slnFileMinUpgradableVersion,
                "SubCategoryForSolutionParsingErrors",
                new BuildEventFileInfo(FullPath, _currentLineNumber, 0),
                "SolutionParseVersionMismatchError",
                slnFileMinUpgradableVersion, slnFileMaxVersion);
            // If the solution file version is greater than the maximum one we will create a comment rather than warn
            // as users such as blend opening a dev10 project cannot do anything about it.
            if (Version > slnFileMaxVersion)
            {
                SolutionParserComments.Add(ResourceUtilities.FormatResourceStringStripCodeAndKeyword("UnrecognizedSolutionComment", Version));
            }
        }

        /// <summary>
        ///
        /// This method processes a "Project" section in the solution file opened by the specified
        /// StreamReader, and returns a populated ProjectInSolution instance, if successful.
        /// An exception is thrown if the solution file is invalid.
        ///
        /// The format of the parts of a Project section that we care about is as follows:
        ///
        ///  Project("{Project type GUID}") = "Project name", "Relative path to project file", "{Project GUID}"
        ///      ProjectSection(ProjectDependencies) = postProject
        ///          {Parent project unique name} = {Parent project unique name}
        ///          ...
        ///      EndProjectSection
        ///  EndProject
        ///
        /// </summary>
        private void ParseProject(string firstLine)
        {
            ErrorUtilities.VerifyThrow(!string.IsNullOrEmpty(firstLine), "ParseProject() got a null firstLine!");
            ErrorUtilities.VerifyThrow(SolutionReader != null, "ParseProject() got a null reader!");

            var proj = new ProjectInSolution(this);

            // Extract the important information from the first line.
            ParseFirstProjectLine(firstLine, proj);

            // Search for project dependencies.  Keeping reading lines until we either 1.) reach
            // the end of the file, 2.) see "ProjectSection(ProjectDependencies)" at the beginning
            // of the line, or 3.) see "EndProject" at the beginning of the line.
            string line;
            while ((line = ReadLine()) != null)
            {
                // If we see an "EndProject", well ... that's the end of this project!
                if (line == "EndProject")
                {
                    break;
                }
                else if (line.StartsWith("ProjectSection(ProjectDependencies)", StringComparison.Ordinal))
                {
                    // We have a ProjectDependencies section.  Each subsequent line should identify
                    // a dependency.
                    line = ReadLine();
                    while ((line?.StartsWith("EndProjectSection", StringComparison.Ordinal) == false))
                    {
                        // This should be a dependency.  The GUID identifying the parent project should
                        // be both the property name and the property value.
                        Match match = s_crackPropertyLine.Value.Match(line);
                        ProjectFileErrorUtilities.VerifyThrowInvalidProjectFile(match.Success, "SubCategoryForSolutionParsingErrors",
                            new BuildEventFileInfo(FullPath, _currentLineNumber, 0), "SolutionParseProjectDepGuidError", proj.ProjectName);

                        string referenceGuid = match.Groups["PROPERTYNAME"].Value.Trim();
                        proj.AddDependency(referenceGuid);

                        line = ReadLine();
                    }
                }
                else if (line.StartsWith("ProjectSection(WebsiteProperties)", StringComparison.Ordinal))
                {
                    // We have a WebsiteProperties section.  This section is present only in Venus
                    // projects, and contains properties that we'll need in order to call the
                    // AspNetCompiler task.
                    line = ReadLine();
                    while ((line?.StartsWith("EndProjectSection", StringComparison.Ordinal) == false))
                    {
                        Match match = s_crackPropertyLine.Value.Match(line);
                        ProjectFileErrorUtilities.VerifyThrowInvalidProjectFile(match.Success, "SubCategoryForSolutionParsingErrors",
                            new BuildEventFileInfo(FullPath, _currentLineNumber, 0), "SolutionParseWebProjectPropertiesError", proj.ProjectName);

                        string propertyName = match.Groups["PROPERTYNAME"].Value.Trim();
                        string propertyValue = match.Groups["PROPERTYVALUE"].Value.Trim();

                        ParseAspNetCompilerProperty(proj, propertyName, propertyValue);

                        line = ReadLine();
                    }
                }
                else if (line.StartsWith("Project(", StringComparison.Ordinal))
                {
                    // Another Project spotted instead of EndProject for the current one - solution file is malformed
                    string warning = ResourceUtilities.FormatResourceStringStripCodeAndKeyword(out _, out _, "Shared.InvalidProjectFile",
                        _solutionFile, proj.ProjectName);
                    SolutionParserWarnings.Add(warning);

                    // The line with new project is already read and we can't go one line back - we have no choice but to recursively parse spotted project
                    ParseProject(line);

                    // We're not waiting for the EndProject for malformed project, so we carry on
                    break;
                }
            }

            ProjectFileErrorUtilities.VerifyThrowInvalidProjectFile(line != null, "SubCategoryForSolutionParsingErrors",
                new BuildEventFileInfo(FullPath), "SolutionParseProjectEofError", proj.ProjectName);

            // Add the project to the collection
            AddProjectToSolution(proj);
            // If the project is an etp project then parse the etp project file
            // to get the projects contained in it.
            if (IsEtpProjectFile(proj.RelativePath))
            {
                ParseEtpProject(proj);
            }
        } // ParseProject()

        /// <summary>
        /// This method will parse a .etp project recursively and
        /// add all the projects found to projects and projectsInOrder
        /// </summary>
        /// <param name="etpProj">ETP Project</param>
        internal void ParseEtpProject(ProjectInSolution etpProj)
        {
            var etpProjectDocument = new XmlDocument();
            // Get the full path to the .etp project file
            string fullPathToEtpProj = Path.Combine(SolutionFileDirectory, etpProj.RelativePath);
            string etpProjectRelativeDir = Path.GetDirectoryName(etpProj.RelativePath);
            try
            {
                /****************************************************************************
                * A Typical .etp project file will look like this
                *<?xml version="1.0"?>
                *<EFPROJECT>
                *    <GENERAL>
                *        <BANNER>Microsoft Visual Studio Application Template File</BANNER>
                *        <VERSION>1.00</VERSION>
                *        <Views>
                *            <ProjectExplorer>
                *                <File>ClassLibrary2\ClassLibrary2.csproj</File>
                *            </ProjectExplorer>
                *        </Views>
                *        <References>
                *            <Reference>
                *                <FILE>ClassLibrary2\ClassLibrary2.csproj</FILE>
                *                <GUIDPROJECTID>{73D0F4CE-D9D3-4E8B-81E4-B26FBF4CC2FE}</GUIDPROJECTID>
                *            </Reference>
                *        </References>
                *    </GENERAL>
                *</EFPROJECT>
                **********************************************************************************/
                // Make sure the XML reader ignores DTD processing
                var readerSettings = new XmlReaderSettings { DtdProcessing = DtdProcessing.Ignore, CloseInput = true };

                // Load the .etp project file thru the XML reader
                FileStream fs = File.OpenRead(fullPathToEtpProj);
                using (XmlReader xmlReader = XmlReader.Create(fs, readerSettings))
                {
                    etpProjectDocument.Load(xmlReader);
                }

                // We need to parse the .etp project file to get the names of projects contained
                // in the .etp Project. The projects are listed under /EFPROJECT/GENERAL/References/Reference node in the .etp project file.
                // The /EFPROJECT/GENERAL/Views/ProjectExplorer node will not necessarily contain
                // all the projects in the .etp project. Therefore, we need to look at
                // /EFPROJECT/GENERAL/References/Reference.
                // Find the /EFPROJECT/GENERAL/References/Reference node
                // Note that this is case sensitive
                XmlNodeList referenceNodes = etpProjectDocument.DocumentElement.SelectNodes("/EFPROJECT/GENERAL/References/Reference");
                // Do the right thing for each <REference> element
                foreach (XmlNode referenceNode in referenceNodes)
                {
                    // Get the relative path to the project file
                    string fileElementValue = referenceNode.SelectSingleNode("FILE").InnerText;
                    // If <FILE>  element is not present under <Reference> then we don't do anything.
                    if (fileElementValue != null)
                    {
                        // Create and populate a ProjectInSolution for the project
                        var proj = new ProjectInSolution(this)
                        {
                            RelativePath = Path.Combine(etpProjectRelativeDir, fileElementValue)
                        };

                        // Verify the relative path specified in the .etp proj file
                        ValidateProjectRelativePath(proj);
                        proj.ProjectType = SolutionProjectType.EtpSubProject;
                        proj.ProjectName = proj.RelativePath;
                        XmlNode projGuidNode = referenceNode.SelectSingleNode("GUIDPROJECTID");

                        // It is ok for a project to not have a guid inside an etp project.
                        // If a solution file contains a project without a guid it fails to
                        // load in Everett. But if an etp project contains a project without
                        // a guid it loads well in Everett and p2p references to/from this project
                        // are preserved. So we should make sure that we don’t error in this
                        // situation while upgrading.
                        proj.ProjectGuid = projGuidNode?.InnerText ?? String.Empty;

                        // Add the recently created proj to the collection of projects
                        AddProjectToSolution(proj);
                        // If the project is an etp project recurse
                        if (IsEtpProjectFile(fileElementValue))
                        {
                            ParseEtpProject(proj);
                        }
                    }
                }
            }
            // catch all sorts of exceptions - if we encounter any problems here, we just assume the .etp project file is not in the correct format

            // handle security errors
            catch (SecurityException e)
            {
                // Log a warning
                string warning = ResourceUtilities.FormatResourceStringStripCodeAndKeyword(out string errorCode, out _, "Shared.ProjectFileCouldNotBeLoaded",
                    etpProj.RelativePath, e.Message);
                SolutionParserWarnings.Add(warning);
                SolutionParserErrorCodes.Add(errorCode);
            }
            // handle errors in path resolution
            catch (NotSupportedException e)
            {
                // Log a warning
                string warning = ResourceUtilities.FormatResourceStringStripCodeAndKeyword(out string errorCode, out _, "Shared.ProjectFileCouldNotBeLoaded",
                    etpProj.RelativePath, e.Message);
                SolutionParserWarnings.Add(warning);
                SolutionParserErrorCodes.Add(errorCode);
            }
            // handle errors in loading project file
            catch (IOException e)
            {
                // Log a warning
                string warning = ResourceUtilities.FormatResourceStringStripCodeAndKeyword(out string errorCode, out _, "Shared.ProjectFileCouldNotBeLoaded",
                    etpProj.RelativePath, e.Message);
                SolutionParserWarnings.Add(warning);
                SolutionParserErrorCodes.Add(errorCode);
            }
            // handle errors in loading project file
            catch (UnauthorizedAccessException e)
            {
                // Log a warning
                string warning = ResourceUtilities.FormatResourceStringStripCodeAndKeyword(out string errorCode, out _, "Shared.ProjectFileCouldNotBeLoaded",
                    etpProj.RelativePath, e.Message);
                SolutionParserWarnings.Add(warning);
                SolutionParserErrorCodes.Add(errorCode);
            }
            // handle XML parsing errors
            catch (XmlException e)
            {
                // Log a warning
                string warning = ResourceUtilities.FormatResourceStringStripCodeAndKeyword(out string errorCode, out _, "Shared.InvalidProjectFile",
                   etpProj.RelativePath, e.Message);
                SolutionParserWarnings.Add(warning);
                SolutionParserErrorCodes.Add(errorCode);
            }
        }

        /// <summary>
        /// Adds a given project to the project collections of this class
        /// </summary>
        /// <param name="proj">proj</param>
        private void AddProjectToSolution(ProjectInSolution proj)
        {
            if (!String.IsNullOrEmpty(proj.ProjectGuid))
            {
                _projectsByGuid[proj.ProjectGuid] = proj;
            }
            _projectsInOrder.Add(proj);
        }

        /// <summary>
        /// Checks whether a given project has a .etp extension.
        /// </summary>
        /// <param name="projectFile"></param>
        private static bool IsEtpProjectFile(string projectFile)
        {
            return projectFile.EndsWith(".etp", StringComparison.OrdinalIgnoreCase);
        }

        /// <summary>
        /// Validate relative path of a project
        /// </summary>
        /// <param name="proj">proj</param>
        private void ValidateProjectRelativePath(ProjectInSolution proj)
        {
            // Verify the relative path is not null
            ErrorUtilities.VerifyThrow(proj.RelativePath != null, "Project relative path cannot be null.");

            // Verify the relative path does not contain invalid characters
            ProjectFileErrorUtilities.VerifyThrowInvalidProjectFile(proj.RelativePath.IndexOfAny(Path.GetInvalidPathChars()) == -1,
              "SubCategoryForSolutionParsingErrors",
              new BuildEventFileInfo(FullPath, _currentLineNumber, 0),
              "SolutionParseInvalidProjectFileNameCharacters",
              proj.ProjectName, proj.RelativePath);

            // Verify the relative path is not empty string
            ProjectFileErrorUtilities.VerifyThrowInvalidProjectFile(proj.RelativePath.Length > 0,
                  "SubCategoryForSolutionParsingErrors",
                  new BuildEventFileInfo(FullPath, _currentLineNumber, 0),
                  "SolutionParseInvalidProjectFileNameEmpty",
                  proj.ProjectName);
        }

        /// <summary>
        /// Takes a property name / value that comes from the SLN file for a Venus project, and
        /// stores it appropriately in our data structures.
        /// </summary>
        private static void ParseAspNetCompilerProperty(
            ProjectInSolution proj,
            string propertyName,
            string propertyValue)
        {
            // What we expect to find in the SLN file is something that looks like this:
            //
            // Project("{E24C65DC-7377-472B-9ABA-BC803B73C61A}") = "c:\...\myfirstwebsite\", "..\..\..\..\..\..\rajeev\temp\websites\myfirstwebsite", "{956CC04E-FD59-49A9-9099-96888CB6F366}"
            //     ProjectSection(WebsiteProperties) = preProject
            //       TargetFrameworkMoniker = ".NETFramework,Version%3Dv4.0"
            //       ProjectReferences = "{FD705688-88D1-4C22-9BFF-86235D89C2FC}|CSClassLibrary1.dll;{F0726D09-042B-4A7A-8A01-6BED2422BD5D}|VCClassLibrary1.dll;"
            //       Debug.AspNetCompiler.VirtualPath = "/publishfirst"
            //       Debug.AspNetCompiler.PhysicalPath = "..\..\..\..\..\..\rajeev\temp\websites\myfirstwebsite\"
            //       Debug.AspNetCompiler.TargetPath = "..\..\..\..\..\..\rajeev\temp\publishfirst\"
            //       Debug.AspNetCompiler.ForceOverwrite = "true"
            //       Debug.AspNetCompiler.Updateable = "true"
            //       Debug.AspNetCompiler.Enabled = "true"
            //       Debug.AspNetCompiler.Debug = "true"
            //       Debug.AspNetCompiler.KeyFile = ""
            //       Debug.AspNetCompiler.KeyContainer = ""
            //       Debug.AspNetCompiler.DelaySign = "true"
            //       Debug.AspNetCompiler.AllowPartiallyTrustedCallers = "true"
            //       Debug.AspNetCompiler.FixedNames = "true"
            //       Release.AspNetCompiler.VirtualPath = "/publishfirst"
            //       Release.AspNetCompiler.PhysicalPath = "..\..\..\..\..\..\rajeev\temp\websites\myfirstwebsite\"
            //       Release.AspNetCompiler.TargetPath = "..\..\..\..\..\..\rajeev\temp\publishfirst\"
            //       Release.AspNetCompiler.ForceOverwrite = "true"
            //       Release.AspNetCompiler.Updateable = "true"
            //       Release.AspNetCompiler.Enabled = "true"
            //       Release.AspNetCompiler.Debug = "false"
            //       Release.AspNetCompiler.KeyFile = ""
            //       Release.AspNetCompiler.KeyContainer = ""
            //       Release.AspNetCompiler.DelaySign = "true"
            //       Release.AspNetCompiler.AllowPartiallyTrustedCallers = "true"
            //       Release.AspNetCompiler.FixedNames = "true"
            //     EndProjectSection
            // EndProject
            //
            // This method is responsible for parsing each of the lines within the "WebsiteProperties" section.
            // The first component of each property name is actually the configuration for which that
            // property applies.

            int indexOfFirstDot = propertyName.IndexOf('.');
            if (indexOfFirstDot != -1)
            {
                // The portion before the first dot is the configuration name.
                string configurationName = propertyName.Substring(0, indexOfFirstDot);

                // The rest of it is the actual property name.
                string aspNetPropertyName = ((propertyName.Length - indexOfFirstDot) > 0) ? propertyName.Substring(indexOfFirstDot + 1, propertyName.Length - indexOfFirstDot - 1) : "";

                // And the part after the <equals> sign is the property value (which was parsed out for us prior
                // to calling this method).
                propertyValue = TrimQuotes(propertyValue);

                // Grab the parameters for this specific configuration if they exist.
                object aspNetCompilerParametersObject = proj.AspNetConfigurations[configurationName];
                AspNetCompilerParameters aspNetCompilerParameters;

                if (aspNetCompilerParametersObject == null)
                {
                    // If it didn't exist, create a new one.
                    aspNetCompilerParameters = new AspNetCompilerParameters
                    {
                        aspNetVirtualPath = String.Empty,
                        aspNetPhysicalPath = String.Empty,
                        aspNetTargetPath = String.Empty,
                        aspNetForce = String.Empty,
                        aspNetUpdateable = String.Empty,
                        aspNetDebug = String.Empty,
                        aspNetKeyFile = String.Empty,
                        aspNetKeyContainer = String.Empty,
                        aspNetDelaySign = String.Empty,
                        aspNetAPTCA = String.Empty,
                        aspNetFixedNames = String.Empty
                    };
                }
                else
                {
                    // Otherwise just unbox it.
                    aspNetCompilerParameters = (AspNetCompilerParameters)aspNetCompilerParametersObject;
                }

                // Update the appropriate field within the parameters struct.
                if (aspNetPropertyName == "AspNetCompiler.VirtualPath")
                {
                    aspNetCompilerParameters.aspNetVirtualPath = propertyValue;
                }
                else if (aspNetPropertyName == "AspNetCompiler.PhysicalPath")
                {
                    aspNetCompilerParameters.aspNetPhysicalPath = propertyValue;
                }
                else if (aspNetPropertyName == "AspNetCompiler.TargetPath")
                {
                    aspNetCompilerParameters.aspNetTargetPath = propertyValue;
                }
                else if (aspNetPropertyName == "AspNetCompiler.ForceOverwrite")
                {
                    aspNetCompilerParameters.aspNetForce = propertyValue;
                }
                else if (aspNetPropertyName == "AspNetCompiler.Updateable")
                {
                    aspNetCompilerParameters.aspNetUpdateable = propertyValue;
                }
                else if (aspNetPropertyName == "AspNetCompiler.Debug")
                {
                    aspNetCompilerParameters.aspNetDebug = propertyValue;
                }
                else if (aspNetPropertyName == "AspNetCompiler.KeyFile")
                {
                    aspNetCompilerParameters.aspNetKeyFile = propertyValue;
                }
                else if (aspNetPropertyName == "AspNetCompiler.KeyContainer")
                {
                    aspNetCompilerParameters.aspNetKeyContainer = propertyValue;
                }
                else if (aspNetPropertyName == "AspNetCompiler.DelaySign")
                {
                    aspNetCompilerParameters.aspNetDelaySign = propertyValue;
                }
                else if (aspNetPropertyName == "AspNetCompiler.AllowPartiallyTrustedCallers")
                {
                    aspNetCompilerParameters.aspNetAPTCA = propertyValue;
                }
                else if (aspNetPropertyName == "AspNetCompiler.FixedNames")
                {
                    aspNetCompilerParameters.aspNetFixedNames = propertyValue;
                }

                // Store the updated parameters struct back into the hashtable by configuration name.
                proj.AspNetConfigurations[configurationName] = aspNetCompilerParameters;
            }
            else
            {
                // ProjectReferences = "{FD705688-88D1-4C22-9BFF-86235D89C2FC}|CSClassLibrary1.dll;{F0726D09-042B-4A7A-8A01-6BED2422BD5D}|VCClassLibrary1.dll;"
                if (string.Equals(propertyName, "ProjectReferences", StringComparison.OrdinalIgnoreCase))
                {
                    string[] projectReferenceEntries = propertyValue.Split([';'], StringSplitOptions.RemoveEmptyEntries);

                    foreach (string projectReferenceEntry in projectReferenceEntries)
                    {
                        int indexOfBar = projectReferenceEntry.IndexOf('|');

                        // indexOfBar could be -1 if we had semicolons in the file names, so skip entries that
                        // don't contain a guid. File names may not contain the '|' character
                        if (indexOfBar != -1)
                        {
                            int indexOfOpeningBrace = projectReferenceEntry.IndexOf('{');
                            if (indexOfOpeningBrace != -1)
                            {
                                int indexOfClosingBrace = projectReferenceEntry.IndexOf('}', indexOfOpeningBrace);
                                if (indexOfClosingBrace != -1)
                                {
                                    string referencedProjectGuid = projectReferenceEntry.Substring(indexOfOpeningBrace,
                                        indexOfClosingBrace - indexOfOpeningBrace + 1);

                                    proj.AddDependency(referencedProjectGuid);
                                    proj.ProjectReferences.Add(referencedProjectGuid);
                                }
                            }
                        }
                    }
                }
                else if (String.Equals(propertyName, "TargetFrameworkMoniker", StringComparison.OrdinalIgnoreCase))
                {
                    // Website project need to back support 3.5 msbuild parser for the Blend (it is not move to .Net4.0 yet.)
                    // However, 3.5 version of Solution parser can't handle a equal sign in the value.
                    // The "=" in targetframeworkMoniker was escaped to "%3D" for Orcas
                    string targetFrameworkMoniker = TrimQuotes(propertyValue);
                    proj.TargetFrameworkMoniker = Shared.EscapingUtilities.UnescapeAll(targetFrameworkMoniker);
                }
            }
        }

        /// <summary>
        /// Strips a single pair of leading/trailing double-quotes from a string.
        /// </summary>
        private static string TrimQuotes(
            string property)
        {
            // If the incoming string starts and ends with a double-quote, strip the double-quotes.
            if (!string.IsNullOrEmpty(property) && (property[0] == '"') && (property[property.Length - 1] == '"'))
            {
                return property.Substring(1, property.Length - 2);
            }
            else
            {
                return property;
            }
        }

        /// <summary>
        /// Parse the first line of a Project section of a solution file. This line should look like:
        ///
        ///  Project("{Project type GUID}") = "Project name", "Relative path to project file", "{Project GUID}"
        ///
        /// </summary>
        /// <param name="firstLine"></param>
        /// <param name="proj"></param>
        internal void ParseFirstProjectLine(
            string firstLine,
            ProjectInSolution proj)
        {
            Match match = s_crackProjectLine.Value.Match(firstLine);
            ProjectFileErrorUtilities.VerifyThrowInvalidProjectFile(match.Success, "SubCategoryForSolutionParsingErrors",
                new BuildEventFileInfo(FullPath, _currentLineNumber, 0), "SolutionParseProjectError");

            string projectTypeGuid = match.Groups["PROJECTTYPEGUID"].Value.Trim();
            proj.ProjectName = match.Groups["PROJECTNAME"].Value.Trim();
            proj.RelativePath = match.Groups["RELATIVEPATH"].Value.Trim();
            proj.ProjectGuid = match.Groups["PROJECTGUID"].Value.Trim();

            // If the project name is empty (as in some bad solutions) set it to some generated generic value.
            // This allows us to at least generate reasonable target names etc. instead of crashing.
            if (String.IsNullOrEmpty(proj.ProjectName))
            {
                proj.ProjectName = "EmptyProjectName." + Guid.NewGuid();
            }

            // Validate project relative path
            ValidateProjectRelativePath(proj);

            SetProjectType(proj, projectTypeGuid);
        }

        private void SetProjectType(ProjectInSolution proj, string projectTypeGuid)
        {
            // Figure out what type of project this is.
            if ((String.Equals(projectTypeGuid, vbProjectGuid, StringComparison.OrdinalIgnoreCase)) ||
                (String.Equals(projectTypeGuid, csProjectGuid, StringComparison.OrdinalIgnoreCase)) ||
                (String.Equals(projectTypeGuid, cpsProjectGuid, StringComparison.OrdinalIgnoreCase)) ||
                (String.Equals(projectTypeGuid, cpsCsProjectGuid, StringComparison.OrdinalIgnoreCase)) ||
                (String.Equals(projectTypeGuid, cpsVbProjectGuid, StringComparison.OrdinalIgnoreCase)) ||
                (String.Equals(projectTypeGuid, cpsFsProjectGuid, StringComparison.OrdinalIgnoreCase)) ||
                (String.Equals(projectTypeGuid, fsProjectGuid, StringComparison.OrdinalIgnoreCase)) ||
                (String.Equals(projectTypeGuid, dbProjectGuid, StringComparison.OrdinalIgnoreCase)) ||
                (String.Equals(projectTypeGuid, vjProjectGuid, StringComparison.OrdinalIgnoreCase)) ||
                (String.Equals(projectTypeGuid, synProjectGuid, StringComparison.OrdinalIgnoreCase)))
            {
                proj.ProjectType = SolutionProjectType.KnownToBeMSBuildFormat;
            }
            else if (String.Equals(projectTypeGuid, sharedProjectGuid, StringComparison.OrdinalIgnoreCase))
            {
                proj.ProjectType = SolutionProjectType.SharedProject;
            }
            else if (String.Equals(projectTypeGuid, solutionFolderGuid, StringComparison.OrdinalIgnoreCase))
            {
                proj.ProjectType = SolutionProjectType.SolutionFolder;
            }
            // MSBuild format VC projects have the same project type guid as old style VC projects.
            // If it's not an old-style VC project, we'll assume it's MSBuild format
            else if (String.Equals(projectTypeGuid, vcProjectGuid, StringComparison.OrdinalIgnoreCase))
            {
                if (String.Equals(proj.Extension, ".vcproj", StringComparison.OrdinalIgnoreCase))
                {
                    if (!_parsingForConversionOnly)
                    {
                        ProjectFileErrorUtilities.ThrowInvalidProjectFile(new BuildEventFileInfo(FullPath), "ProjectUpgradeNeededToVcxProj", proj.RelativePath);
                    }
                    // otherwise, we're parsing this solution file because we want the P2P information during
                    // conversion, and it's perfectly valid for an unconverted solution file to still contain .vcprojs
                }
                else
                {
                    proj.ProjectType = SolutionProjectType.KnownToBeMSBuildFormat;
                }
            }
            else if (String.Equals(projectTypeGuid, webProjectGuid, StringComparison.OrdinalIgnoreCase))
            {
                proj.ProjectType = SolutionProjectType.WebProject;
                ContainsWebProjects = true;
            }
            else if (String.Equals(projectTypeGuid, wdProjectGuid, StringComparison.OrdinalIgnoreCase))
            {
                proj.ProjectType = SolutionProjectType.WebDeploymentProject;
                ContainsWebDeploymentProjects = true;
            }
            else
            {
                proj.ProjectType = SolutionProjectType.Unknown;
            }
        }

        /// <summary>
        /// Read nested projects section.
        /// This is required to find a unique name for each project's target
        /// </summary>
        internal void ParseNestedProjects()
        {
            do
            {
                string str = ReadLine();
                if ((str == null) || (str == "EndGlobalSection"))
                {
                    break;
                }

                // Ignore empty line or comment
                if (String.IsNullOrWhiteSpace(str) || str[0] == CommentStartChar)
                {
                    continue;
                }

                Match match = s_crackPropertyLine.Value.Match(str);
                ProjectFileErrorUtilities.VerifyThrowInvalidProjectFile(match.Success, "SubCategoryForSolutionParsingErrors",
                    new BuildEventFileInfo(FullPath, _currentLineNumber, 0), "SolutionParseNestedProjectError");

                string projectGuid = match.Groups["PROPERTYNAME"].Value.Trim();
                string parentProjectGuid = match.Groups["PROPERTYVALUE"].Value.Trim();

                if (!_projectsByGuid.TryGetValue(projectGuid, out ProjectInSolution proj))
                {
                    ProjectFileErrorUtilities.VerifyThrowInvalidProjectFile(proj != null, "SubCategoryForSolutionParsingErrors",
                       new BuildEventFileInfo(FullPath, _currentLineNumber, 0), "SolutionParseNestedProjectUndefinedError", projectGuid, parentProjectGuid);
                }

                proj.ParentProjectGuid = parentProjectGuid;
            } while (true);
        }

        /// <summary>
        /// Read solution configuration section.
        /// </summary>
        /// <remarks>
        /// A sample section:
        ///
        /// GlobalSection(SolutionConfigurationPlatforms) = preSolution
        ///     Debug|Any CPU = Debug|Any CPU
        ///     Release|Any CPU = Release|Any CPU
        /// EndGlobalSection
        /// </remarks>
        internal void ParseSolutionConfigurations()
        {
            var nameValueSeparators = '=';

            do
            {
                string str = ReadLine();

                if ((str == null) || (str == "EndGlobalSection"))
                {
                    break;
                }

                // Ignore empty line or comment
                if (String.IsNullOrWhiteSpace(str) || str[0] == CommentStartChar)
                {
                    continue;
                }

                string[] configurationNames = str.Split(nameValueSeparators);

                // There should be exactly one '=' character, separating two names.
                ProjectFileErrorUtilities.VerifyThrowInvalidProjectFile(configurationNames.Length == 2, "SubCategoryForSolutionParsingErrors",
                    new BuildEventFileInfo(FullPath, _currentLineNumber, 0), "SolutionParseInvalidSolutionConfigurationEntry", str);

                string fullConfigurationName = configurationNames[0].Trim();

                // Fixing bug 555577: Solution file can have description information, in which case we ignore.
                if (String.Equals(fullConfigurationName, "DESCRIPTION", StringComparison.OrdinalIgnoreCase))
                {
                    continue;
                }

                // Both names must be identical
                ProjectFileErrorUtilities.VerifyThrowInvalidProjectFile(fullConfigurationName == configurationNames[1].Trim(), "SubCategoryForSolutionParsingErrors",
                    new BuildEventFileInfo(FullPath, _currentLineNumber, 0), "SolutionParseInvalidSolutionConfigurationEntry", str);

                var (configuration, platform) = ParseConfigurationName(fullConfigurationName, FullPath, _currentLineNumber, str);

                AddSolutionConfiguration(configuration, platform);
            } while (true);
        }

        internal static (string Configuration, string Platform) ParseConfigurationName(string fullConfigurationName, string projectPath, int lineNumber, string containingString)
        {
            string[] configurationPlatformParts = fullConfigurationName.Split(SolutionConfigurationInSolution.ConfigurationPlatformSeparatorArray);

            ProjectFileErrorUtilities.VerifyThrowInvalidProjectFile(
                configurationPlatformParts.Length == 2,
                "SubCategoryForSolutionParsingErrors",
                new BuildEventFileInfo(projectPath, lineNumber, 0),
                "SolutionParseInvalidSolutionConfigurationEntry",
                containingString);

            return (configurationPlatformParts[0], configurationPlatformParts[1]);
        }

        /// <summary>
        /// Read project configurations in solution configurations section.
        /// </summary>
        /// <remarks>
        /// A sample (incomplete) section:
        ///
        /// GlobalSection(ProjectConfigurationPlatforms) = postSolution
        /// 	{6185CC21-BE89-448A-B3C0-D1C27112E595}.Debug|Any CPU.ActiveCfg = Debug|Any CPU
        /// 	{6185CC21-BE89-448A-B3C0-D1C27112E595}.Debug|Any CPU.Build.0 = Debug|Any CPU
        /// 	{6185CC21-BE89-448A-B3C0-D1C27112E595}.Debug|Mixed Platforms.ActiveCfg = Release|Any CPU
        /// 	{6185CC21-BE89-448A-B3C0-D1C27112E595}.Debug|Mixed Platforms.Build.0 = Release|Any CPU
        /// 	{6185CC21-BE89-448A-B3C0-D1C27112E595}.Debug|Win32.ActiveCfg = Debug|Any CPU
        /// 	{A6F99D27-47B9-4EA4-BFC9-25157CBDC281}.Release|Any CPU.ActiveCfg = Release|Win32
        /// 	{A6F99D27-47B9-4EA4-BFC9-25157CBDC281}.Release|Mixed Platforms.ActiveCfg = Release|Win32
        /// 	{A6F99D27-47B9-4EA4-BFC9-25157CBDC281}.Release|Mixed Platforms.Build.0 = Release|Win32
        /// 	{A6F99D27-47B9-4EA4-BFC9-25157CBDC281}.Release|Win32.ActiveCfg = Release|Win32
        /// 	{A6F99D27-47B9-4EA4-BFC9-25157CBDC281}.Release|Win32.Build.0 = Release|Win32
        /// EndGlobalSection
        /// </remarks>
        /// <returns>An unprocessed hashtable of entries in this section</returns>
        internal Dictionary<string, string> ParseProjectConfigurations()
        {
            var rawProjectConfigurationsEntries = new Dictionary<string, string>(StringComparer.OrdinalIgnoreCase);

            do
            {
                string str = ReadLine();

                if ((str == null) || (str == "EndGlobalSection"))
                {
                    break;
                }

                // Ignore empty line or comment
                if (String.IsNullOrWhiteSpace(str) || str[0] == CommentStartChar)
                {
                    continue;
                }

                string[] nameValue = str.Split('=');

                // There should be exactly one '=' character, separating the name and value.
                ProjectFileErrorUtilities.VerifyThrowInvalidProjectFile(nameValue.Length == 2, "SubCategoryForSolutionParsingErrors",
                    new BuildEventFileInfo(FullPath, _currentLineNumber, 0), "SolutionParseInvalidProjectSolutionConfigurationEntry", str);

                rawProjectConfigurationsEntries[nameValue[0].Trim()] = nameValue[1].Trim();
            } while (true);

            return rawProjectConfigurationsEntries;
        }

        /// <summary>
        /// Read the project configuration information for every project in the solution, using pre-cached
        /// solution section data.
        /// </summary>
        /// <param name="rawProjectConfigurationsEntries">Cached data from the project configuration section</param>
        internal void ProcessProjectConfigurationSection(Dictionary<string, string> rawProjectConfigurationsEntries)
        {
            // Instead of parsing the data line by line, we parse it project by project, constructing the
            // entry name (e.g. "{A6F99D27-47B9-4EA4-BFC9-25157CBDC281}.Release|Any CPU.ActiveCfg") and retrieving its
            // value from the raw data. The reason for this is that the IDE does it this way, and as the result
            // the '.' character is allowed in configuration names although it technically separates different
            // parts of the entry name string. This could lead to ambiguous results if we tried to parse
            // the entry name instead of constructing it and looking it up. Although it's pretty unlikely that
            // this would ever be a problem, it's safer to do it the same way VS IDE does it.
            foreach (ProjectInSolution project in _projectsInOrder)
            {
                // Solution folders don't have configurations
                if (project.ProjectType != SolutionProjectType.SolutionFolder)
                {
                    foreach (SolutionConfigurationInSolution solutionConfiguration in _solutionConfigurationsByFullName.Values)
                    {
                        // The "ActiveCfg" entry defines the active project configuration in the given solution configuration
                        // This entry must be present for every possible solution configuration/project combination.
                        string entryNameActiveConfig = string.Format(CultureInfo.InvariantCulture, "{0}.{1}.ActiveCfg",
                            project.ProjectGuid, solutionConfiguration.FullName);

                        // The "Build.0" entry tells us whether to build the project configuration in the given solution configuration.
                        // Technically, it specifies a configuration name of its own which seems to be a remnant of an initial,
                        // more flexible design of solution configurations (as well as the '.0' suffix - no higher values are ever used).
                        // The configuration name is not used, and the whole entry means "build the project configuration"
                        // if it's present in the solution file, and "don't build" if it's not.
                        string entryNameBuild = string.Format(CultureInfo.InvariantCulture, "{0}.{1}.Build.0",
                            project.ProjectGuid, solutionConfiguration.FullName);

                        if (rawProjectConfigurationsEntries.TryGetValue(entryNameActiveConfig, out string configurationPlatform))
                        {
                            string[] configurationPlatformParts = configurationPlatform.Split(SolutionConfigurationInSolution.ConfigurationPlatformSeparatorArray);

                            // Project configuration may not necessarily contain the platform part. Some project support only the configuration part.
                            ProjectFileErrorUtilities.VerifyThrowInvalidProjectFile(configurationPlatformParts.Length <= 2, "SubCategoryForSolutionParsingErrors",
                                new BuildEventFileInfo(FullPath), "SolutionParseInvalidProjectSolutionConfigurationEntry",
                                $"{entryNameActiveConfig} = {configurationPlatform}");

                            var projectConfiguration = new ProjectConfigurationInSolution(
                                configurationPlatformParts[0],
                                (configurationPlatformParts.Length > 1) ? configurationPlatformParts[1] : string.Empty,
                                rawProjectConfigurationsEntries.ContainsKey(entryNameBuild));

                            project.SetProjectConfiguration(solutionConfiguration.FullName, projectConfiguration);
                        }
                    }
                }
            }
        }

        /// <summary>
        /// Gets the default configuration name for this solution. Usually it's Debug, unless it's not present
        /// in which case it's the first configuration name we find.
        /// </summary>
        public string GetDefaultConfigurationName()
        {
            // Have we done this already? Return the cached name
            if (_defaultConfigurationName != null)
            {
                return _defaultConfigurationName;
            }

            _defaultConfigurationName = string.Empty;

            // Pick the Debug configuration as default if present
            foreach (SolutionConfigurationInSolution solutionConfiguration in SolutionConfigurations)
            {
                if (string.Equals(solutionConfiguration.ConfigurationName, "Debug", StringComparison.OrdinalIgnoreCase))
                {
                    _defaultConfigurationName = solutionConfiguration.ConfigurationName;
                    break;
                }
            }

            // Failing that, just pick the first configuration name as default
            if ((_defaultConfigurationName.Length == 0) && (SolutionConfigurations.Count > 0))
            {
                _defaultConfigurationName = SolutionConfigurations[0].ConfigurationName;
            }

            return _defaultConfigurationName;
        }

        /// <summary>
        /// Gets the default platform name for this solution. Usually it's Mixed Platforms, unless it's not present
        /// in which case it's the first platform name we find.
        /// </summary>
        public string GetDefaultPlatformName()
        {
            // Have we done this already? Return the cached name
            if (_defaultPlatformName != null)
            {
                return _defaultPlatformName;
            }

            _defaultPlatformName = string.Empty;

            // Pick the Mixed Platforms platform as default if present
            foreach (SolutionConfigurationInSolution solutionConfiguration in SolutionConfigurations)
            {
                if (string.Equals(solutionConfiguration.PlatformName, "Mixed Platforms", StringComparison.OrdinalIgnoreCase))
                {
                    _defaultPlatformName = solutionConfiguration.PlatformName;
                    break;
                }
                // We would like this to be chosen if Mixed platforms does not exist.
                else if (string.Equals(solutionConfiguration.PlatformName, "Any CPU", StringComparison.OrdinalIgnoreCase))
                {
                    _defaultPlatformName = solutionConfiguration.PlatformName;
                }
            }

            // Failing that, just pick the first platform name as default
            if ((_defaultPlatformName.Length == 0) && (SolutionConfigurations.Count > 0))
            {
                _defaultPlatformName = SolutionConfigurations[0].PlatformName;
            }

            return _defaultPlatformName;
        }

        /// <summary>
        /// This method takes a string representing one of the project's unique names (guid), and
        /// returns the corresponding "friendly" name for this project.
        /// </summary>
        /// <param name="projectGuid"></param>
        /// <returns></returns>
        internal string GetProjectUniqueNameByGuid(string projectGuid)
        {
            if (_projectsByGuid.TryGetValue(projectGuid, out ProjectInSolution proj))
            {
                return proj.GetUniqueProjectName();
            }

            return null;
        }

        /// <summary>
        /// This method takes a string representing one of the project's unique names (guid), and
        /// returns the corresponding relative path to this project.
        /// </summary>
        /// <param name="projectGuid"></param>
        /// <returns></returns>
        internal string GetProjectRelativePathByGuid(string projectGuid)
        {
            if (_projectsByGuid.TryGetValue(projectGuid, out ProjectInSolution proj))
            {
                return proj.RelativePath;
            }

            return null;
        }

        #endregion
    } // class SolutionFile
} // namespace Microsoft.Build.Construction<|MERGE_RESOLUTION|>--- conflicted
+++ resolved
@@ -335,11 +335,7 @@
         /// <param name="solutionModel"></param>
         private void ReadSolutionModel(SolutionModel solutionModel)
         {
-<<<<<<< HEAD
-            ErrorUtilities.VerifyThrow(!string.IsNullOrEmpty(_solutionFile), "ReadSolutionModel() got a null solution file!");
-=======
-            ErrorUtilities.VerifyThrow(!string.IsNullOrEmpty(_solutionFile), "ParseSolutionFile() got a null or empty solution file.");
->>>>>>> 221fb65b
+            ErrorUtilities.VerifyThrow(!string.IsNullOrEmpty(_solutionFile), "ReadSolutionModel() got a null or empty solution file.");
             ErrorUtilities.VerifyThrowInternalRooted(_solutionFile);
 
             _projectsByGuid = new Dictionary<string, ProjectInSolution>(StringComparer.OrdinalIgnoreCase);
