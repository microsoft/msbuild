--- conflicted
+++ resolved
@@ -193,31 +193,19 @@
 
         internal bool UseNewParser => ShouldUseNewParser(_solutionFile);
 
-<<<<<<< HEAD
         internal static bool ShouldUseNewParser(string solutionFile) => FileUtilities.IsSolutionXFilename(solutionFile) || ChangeWaves.AreFeaturesEnabled(ChangeWaves.Wave17_13);
-=======
-        internal static bool ShouldUseNewParser(string solutionFile) => FileUtilities.IsSolutionXFilename(solutionFile);
->>>>>>> adb43949
 
         /// <summary>
         /// All projects in this solution, in the order they appeared in the solution file
         /// </summary>
-<<<<<<< HEAD
-        /// <remarks>Solution folders are no longer for the new parser.</remarks>
-=======
         /// <remarks>For the new parser, solution folders are no longer included.</remarks>
->>>>>>> adb43949
         public IReadOnlyList<ProjectInSolution> ProjectsInOrder => _projectsInOrder.AsReadOnly();
 
         /// <summary>
         /// The collection of projects in this solution, accessible by their guids as a
         /// string in "{XXXXXXXX-XXXX-XXXX-XXXX-XXXXXXXXXXXX}" form
         /// </summary>
-<<<<<<< HEAD
-        /// <remarks>Solution folders are no longer included for the new parser.</remarks>
-=======
         /// <remarks>For the new parser, solution folders are no longer included.</remarks>
->>>>>>> adb43949
         public IReadOnlyDictionary<string, ProjectInSolution> ProjectsByGuid => new ReadOnlyDictionary<string, ProjectInSolution>(_projectsByGuid);
 
         internal IReadOnlyDictionary<string, ProjectInSolution> SolutionFoldersByGuid => new ReadOnlyDictionary<string, ProjectInSolution>(_solutionFoldersByGuid);
@@ -340,10 +328,6 @@
 
         /// <summary>
         /// Maps <see cref="SolutionModel"/> to <see cref="SolutionFile" />.
-<<<<<<< HEAD
-=======
-        /// <see cref="SolutionModel"/> is a result of parsing solution using the new parser.
->>>>>>> adb43949
         /// </summary>
         /// <param name="solutionModel"></param>
         private void ReadSolutionModel(SolutionModel solutionModel)
@@ -486,7 +470,6 @@
                     AddSolutionConfiguration(solutionBuildType, solutionPlatform);
                 }
             }
-<<<<<<< HEAD
         }
 
         private void ReadSolutionFolders(SolutionModel solutionModel)
@@ -514,35 +497,6 @@
             }
         }
 
-=======
-        }
-
-        private void ReadSolutionFolders(SolutionModel solutionModel)
-        {
-            foreach (SolutionFolderModel solutionFolderModel in solutionModel.SolutionFolders)
-            {
-                var proj = new ProjectInSolution(this)
-                {
-                    ProjectName = GetSolutionFolderName(solutionFolderModel),
-                    ProjectGuid = ToProjectGuidFormat(solutionFolderModel.Id),
-                    ProjectType = SolutionProjectType.SolutionFolder,
-                };
-
-                // If the project name is empty the new parser throws an error. 
-
-                if (solutionFolderModel.Parent != null)
-                {
-                    proj.ParentProjectGuid = ToProjectGuidFormat(solutionFolderModel.Parent.Id);
-                }
-
-                if (!string.IsNullOrEmpty(proj.ProjectGuid))
-                {
-                    _solutionFoldersByGuid[proj.ProjectGuid] = proj;
-                }
-            }
-        }
-
->>>>>>> adb43949
         private string GetSolutionFolderName(SolutionFolderModel solutionFolderModel)
             => !string.IsNullOrEmpty(solutionFolderModel.Name) ? solutionFolderModel.Name : solutionFolderModel.ActualDisplayName;
 
