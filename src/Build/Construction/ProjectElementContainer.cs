--- conflicted
+++ resolved
@@ -352,11 +352,7 @@
         public virtual void DeepCopyFrom(ProjectElementContainer element)
         {
             ErrorUtilities.VerifyThrowArgumentNull(element, nameof(element));
-<<<<<<< HEAD
-            ErrorUtilities.VerifyThrowArgument(GetType().IsEquivalentTo(element.GetType()), "UnrecognizedElement");
-=======
             ErrorUtilities.VerifyThrowArgument(GetType().IsEquivalentTo(element.GetType()), "CannotCopyFromElementOfThatType");
->>>>>>> af9824d6
 
             if (this == element)
             {
