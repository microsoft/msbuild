--- conflicted
+++ resolved
@@ -253,11 +253,7 @@
         /// If a list is emptied, removes the list from the enclosing collection
         /// so it can be garbage collected.
         /// </remarks>
-<<<<<<< HEAD
         public bool Remove(T projectItem)
-=======
-        internal bool Remove(T projectItem)
->>>>>>> 7f5b7a94
         {
             lock (_itemLists)
             {
