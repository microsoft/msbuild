﻿// Licensed to the .NET Foundation under one or more agreements.
// The .NET Foundation licenses this file to you under the MIT license.

using System;
using System.Collections.Generic;
using System.Collections.Immutable;
using System.Diagnostics;
using System.IO;
using Microsoft.Build.Experimental.BuildCheck.Infrastructure;
using Microsoft.Build.Construction;
using Microsoft.Build.Experimental.BuildCheck;
using Microsoft.Build.Shared;

namespace Microsoft.Build.Experimental.BuildCheck.Analyzers;

internal sealed class SharedOutputPathAnalyzer : BuildAnalyzer
{
    private const string RuleId = "BC0101";
    public static BuildAnalyzerRule SupportedRule = new BuildAnalyzerRule(RuleId, "ConflictingOutputPath",
        "Two projects should not share their OutputPath nor IntermediateOutputPath locations",
        "Projects {0} and {1} have conflicting output paths: {2}.",
<<<<<<< HEAD
        new BuildAnalyzerConfiguration() { RuleId = RuleId, Severity = BuildAnalyzerResultSeverity.Warning, IsEnabled = true });
=======
        new BuildAnalyzerConfiguration() { Severity = BuildAnalyzerResultSeverity.Warning });
>>>>>>> 8b03742a

    public override string FriendlyName => "MSBuild.SharedOutputPathAnalyzer";

    public override IReadOnlyList<BuildAnalyzerRule> SupportedRules { get; } = [SupportedRule];

    public override void Initialize(ConfigurationContext configurationContext)
    {
        /* This is it - no custom configuration */
    }

    public override void RegisterActions(IBuildCheckRegistrationContext registrationContext)
    {
        registrationContext.RegisterEvaluatedPropertiesAction(EvaluatedPropertiesAction);
    }

    private readonly Dictionary<string, string> _projectsPerOutputPath = new(StringComparer.CurrentCultureIgnoreCase);
    private readonly HashSet<string> _projects = new(StringComparer.CurrentCultureIgnoreCase);

    private void EvaluatedPropertiesAction(BuildCheckDataContext<EvaluatedPropertiesAnalysisData> context)
    {
        if (!_projects.Add(context.Data.ProjectFilePath))
        {
            return;
        }

        string? binPath, objPath;
        context.Data.EvaluatedProperties.TryGetPathValue("OutputPath", out binPath);
        context.Data.EvaluatedProperties.TryGetPathValue("IntermediateOutputPath", out objPath);

        string? absoluteBinPath = CheckAndAddFullOutputPath(binPath, context);
        // Check objPath only if it is different from binPath
        if (
            !string.IsNullOrEmpty(objPath) && !string.IsNullOrEmpty(absoluteBinPath) &&
            !objPath.Equals(binPath, StringComparison.CurrentCultureIgnoreCase)
            && !objPath.Equals(absoluteBinPath, StringComparison.CurrentCultureIgnoreCase)
        )
        {
            CheckAndAddFullOutputPath(objPath, context);
        }
    }

    private string? CheckAndAddFullOutputPath(string? path, BuildCheckDataContext<EvaluatedPropertiesAnalysisData> context)
    {
        if (string.IsNullOrEmpty(path))
        {
            return path;
        }

        string projectPath = context.Data.ProjectFilePath;

        if (!Path.IsPathRooted(path))
        {
            path = Path.Combine(Path.GetDirectoryName(projectPath)!, path);
        }

        // Normalize the path to avoid false negatives due to different path representations.
        path = Path.GetFullPath(path);

        if (_projectsPerOutputPath.TryGetValue(path!, out string? conflictingProject))
        {
            context.ReportResult(BuildCheckResult.Create(
                SupportedRule,
                // Populating precise location tracked via https://github.com/orgs/dotnet/projects/373/views/1?pane=issue&itemId=58661732
                ElementLocation.EmptyLocation,
                Path.GetFileName(projectPath),
                Path.GetFileName(conflictingProject),
                path!));
        }
        else
        {
            _projectsPerOutputPath[path!] = projectPath;
        }

        return path;
    }
}<|MERGE_RESOLUTION|>--- conflicted
+++ resolved
@@ -19,11 +19,7 @@
     public static BuildAnalyzerRule SupportedRule = new BuildAnalyzerRule(RuleId, "ConflictingOutputPath",
         "Two projects should not share their OutputPath nor IntermediateOutputPath locations",
         "Projects {0} and {1} have conflicting output paths: {2}.",
-<<<<<<< HEAD
-        new BuildAnalyzerConfiguration() { RuleId = RuleId, Severity = BuildAnalyzerResultSeverity.Warning, IsEnabled = true });
-=======
-        new BuildAnalyzerConfiguration() { Severity = BuildAnalyzerResultSeverity.Warning });
->>>>>>> 8b03742a
+        new BuildAnalyzerConfiguration() { RuleId = RuleId, Severity = BuildAnalyzerResultSeverity.Warning });
 
     public override string FriendlyName => "MSBuild.SharedOutputPathAnalyzer";
 
