--- conflicted
+++ resolved
@@ -77,39 +77,24 @@
 
     internal void RunEvaluatedPropertiesActions(
         EvaluatedPropertiesAnalysisData evaluatedPropertiesAnalysisData,
-<<<<<<< HEAD
-        LoggingContext loggingContext,
-        Action<BuildAnalyzerWrapper, LoggingContext, BuildAnalyzerConfigurationEffective[], BuildCheckResult>
-=======
         IAnalysisContext analysisContext,
         Action<BuildAnalyzerWrapper, IAnalysisContext, BuildAnalyzerConfigurationInternal[], BuildCheckResult>
->>>>>>> 8b03742a
             resultHandler)
         => RunRegisteredActions(_globalCallbacks.EvaluatedPropertiesActions, evaluatedPropertiesAnalysisData,
             analysisContext, resultHandler);
 
     internal void RunParsedItemsActions(
         ParsedItemsAnalysisData parsedItemsAnalysisData,
-<<<<<<< HEAD
-        LoggingContext loggingContext,
-        Action<BuildAnalyzerWrapper, LoggingContext, BuildAnalyzerConfigurationEffective[], BuildCheckResult>
-=======
         IAnalysisContext analysisContext,
         Action<BuildAnalyzerWrapper, IAnalysisContext, BuildAnalyzerConfigurationInternal[], BuildCheckResult>
->>>>>>> 8b03742a
             resultHandler)
         => RunRegisteredActions(_globalCallbacks.ParsedItemsActions, parsedItemsAnalysisData,
             analysisContext, resultHandler);
 
     internal void RunTaskInvocationActions(
         TaskInvocationAnalysisData taskInvocationAnalysisData,
-<<<<<<< HEAD
-        LoggingContext loggingContext,
-        Action<BuildAnalyzerWrapper, LoggingContext, BuildAnalyzerConfigurationEffective[], BuildCheckResult>
-=======
         IAnalysisContext analysisContext,
         Action<BuildAnalyzerWrapper, IAnalysisContext, BuildAnalyzerConfigurationInternal[], BuildCheckResult>
->>>>>>> 8b03742a
             resultHandler)
         => RunRegisteredActions(_globalCallbacks.TaskInvocationActions, taskInvocationAnalysisData,
             analysisContext, resultHandler);
@@ -117,13 +102,8 @@
     private void RunRegisteredActions<T>(
         List<(BuildAnalyzerWrapper, Action<BuildCheckDataContext<T>>)> registeredCallbacks,
         T analysisData,
-<<<<<<< HEAD
-        LoggingContext loggingContext,
-        Action<BuildAnalyzerWrapper, LoggingContext, BuildAnalyzerConfigurationEffective[], BuildCheckResult> resultHandler)
-=======
         IAnalysisContext analysisContext,
         Action<BuildAnalyzerWrapper, IAnalysisContext, BuildAnalyzerConfigurationInternal[], BuildCheckResult> resultHandler)
->>>>>>> 8b03742a
     where T : AnalysisData
     {
         string projectFullPath = analysisData.ProjectFilePath;
@@ -133,13 +113,8 @@
             // Tracing - https://github.com/dotnet/msbuild/issues/9629 - we might want to account this entire block
             //  to the relevant analyzer (with only the currently accounted part as being the 'core-execution' subspan)
 
-<<<<<<< HEAD
-                BuildAnalyzerConfigurationEffective? commonConfig = analyzerCallback.Item1.CommonConfig;
-                BuildAnalyzerConfigurationEffective[] configPerRule;
-=======
             BuildAnalyzerConfigurationInternal? commonConfig = analyzerCallback.Item1.CommonConfig;
             BuildAnalyzerConfigurationInternal[] configPerRule;
->>>>>>> 8b03742a
 
             if (commonConfig != null)
             {
