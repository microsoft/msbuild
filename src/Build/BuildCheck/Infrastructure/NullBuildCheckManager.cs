--- conflicted
+++ resolved
@@ -95,12 +95,10 @@
 
     public void ProcessPropertyWrite(PropertyWriteInfo propertyWriteInfo, CheckLoggingContext buildEventContext)
     { }
-<<<<<<< HEAD
-	
-    public void ProcessEnvironmentVariableReadEventArgs(IAnalysisContext analysisContext, EnvironmentVariableReadEventArgs projectEvaluationEventArgs)
-=======
 
     public void ProcessEnvironmentVariableReadEventArgs(ICheckContext checkContext, EnvironmentVariableReadEventArgs projectEvaluationEventArgs)
->>>>>>> 81571b8d
+    { }
+
+    public void ProcessIntrinsicTasksExecutionFinishedEventArgs(IAnalysisContext analysisContext, ProjectIntrinsicTasksExecutionFinishedEventArgs projectIntrinsicTasksExecutionFinishedEventArgs)
     { }
 }