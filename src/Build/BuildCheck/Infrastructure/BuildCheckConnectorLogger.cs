--- conflicted
+++ resolved
@@ -96,7 +96,6 @@
 
         LoggingContext loggingContext = loggingContextFactory.CreateLoggingContext(buildEventContext);
 
-<<<<<<< HEAD
         if (_areStatsEnabled)
         {
             _statsAnalyzers.Merge(buildCheckManager.CreateAnalyzerTracingStats()!, (span1, span2) => span1 + span2);
@@ -142,10 +141,6 @@
         string rows = string.Join(rowSeparator, rowData.Select(a => $"{a.Key} | {a.Value}"));
 
         return $"{header}{rows}{Environment.NewLine}";
-=======
-        // Tracing: https://github.com/dotnet/msbuild/issues/9629
-        loggingContext.LogCommentFromText(MessageImportance.High, msg);
->>>>>>> 25b5f75d
     }
 
     public void Shutdown()
