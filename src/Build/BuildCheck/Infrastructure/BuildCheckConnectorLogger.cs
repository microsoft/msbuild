﻿// Licensed to the .NET Foundation under one or more agreements.
// The .NET Foundation licenses this file to you under the MIT license.

using System;
using System.Collections.Generic;
using System.Linq;
using Microsoft.Build.BackEnd.Logging;
using Microsoft.Build.BuildCheck.Acquisition;
<<<<<<< HEAD
using Microsoft.Build.BuildCheck.Logging;
using Microsoft.Build.BuildCheck.Utilities;
=======
>>>>>>> d4b9bd83
using Microsoft.Build.Experimental.BuildCheck;
using Microsoft.Build.Framework;
using static Microsoft.Build.BuildCheck.Infrastructure.BuildCheckManagerProvider;

namespace Microsoft.Build.BuildCheck.Infrastructure;
<<<<<<< HEAD
internal sealed class BuildCheckConnectorLogger(
    IBuildAnalysisLoggingContextFactory loggingContextFactory, 
    IBuildCheckManager buildCheckManager,
    bool areStatsEnabled)
    : ILogger
=======

internal sealed class BuildCheckConnectorLogger : ILogger
>>>>>>> d4b9bd83
{
    private readonly Dictionary<Type, Action<BuildEventArgs>> _eventHandlers;
    private readonly IBuildCheckManager _buildCheckManager;
    private readonly IBuildAnalysisLoggingContextFactory _loggingContextFactory;

    internal BuildCheckConnectorLogger(
        IBuildAnalysisLoggingContextFactory loggingContextFactory,
        IBuildCheckManager buildCheckManager)
    {
        _buildCheckManager = buildCheckManager;
        _loggingContextFactory = loggingContextFactory;
        _eventHandlers = GetBuildEventHandlers();
    }

    public LoggerVerbosity Verbosity { get; set; }

    public string? Parameters { get; set; }

    private bool _areStatsEnabled = areStatsEnabled;

    public void Initialize(IEventSource eventSource)
    {
        eventSource.AnyEventRaised += EventSource_AnyEventRaised;
        eventSource.BuildFinished += EventSource_BuildFinished;

        if (eventSource is IEventSource4 eventSource4)
        {
            eventSource4.IncludeEvaluationPropertiesAndItems();
        }
    }

    public void Shutdown()
    {
    }

    private void HandleProjectEvaluationFinishedEvent(ProjectEvaluationFinishedEventArgs eventArgs)
    {
        if (!IsMetaProjFile(eventArgs.ProjectFile))
        {
            _buildCheckManager.ProcessEvaluationFinishedEventArgs(
                _loggingContextFactory.CreateLoggingContext(eventArgs.BuildEventContext!),
                eventArgs);

            _buildCheckManager.EndProjectEvaluation(BuildCheckDataSource.EventArgs, eventArgs.BuildEventContext!);
        }
    }

    private void HandleProjectEvaluationStartedEvent(ProjectEvaluationStartedEventArgs eventArgs)
    {
        if (!IsMetaProjFile(eventArgs.ProjectFile))
        {
            _buildCheckManager.StartProjectEvaluation(BuildCheckDataSource.EventArgs, eventArgs.BuildEventContext!, eventArgs.ProjectFile!);
        }
    }

    private bool IsMetaProjFile(string? projectFile) => !string.IsNullOrEmpty(projectFile) && projectFile!.EndsWith(".metaproj", StringComparison.OrdinalIgnoreCase);

    private void EventSource_AnyEventRaised(object sender, BuildEventArgs e)
    {
        if (_eventHandlers.TryGetValue(e.GetType(), out Action<BuildEventArgs>? handler))
        {
<<<<<<< HEAD
            if (buildCheckBuildEventArgs is BuildCheckTracingEventArgs tracingEventArgs)
            {
                if (!tracingEventArgs.IsAggregatedGlobalReport)
                {
                    _stats.Merge(tracingEventArgs.TracingData, (span1, span2) => span1 + span2);
                }
            }
            else if (buildCheckBuildEventArgs is BuildCheckAcquisitionEventArgs acquisitionEventArgs)
            {
                buildCheckManager.ProcessAnalyzerAcquisition(acquisitionEventArgs.ToAnalyzerAcquisitionData());
            }
=======
            handler(e);
>>>>>>> d4b9bd83
        }
    }

    private readonly Dictionary<string, TimeSpan> _stats = new Dictionary<string, TimeSpan>();

    private void EventSource_BuildFinished(object sender, BuildFinishedEventArgs e)
    {
<<<<<<< HEAD
        BuildEventContext buildEventContext = e.BuildEventContext ?? new BuildEventContext(
            BuildEventContext.InvalidNodeId, BuildEventContext.InvalidTargetId,
            BuildEventContext.InvalidProjectContextId, BuildEventContext.InvalidTaskId);
=======
        _stats.Merge(_buildCheckManager.CreateTracingStats(), (span1, span2) => span1 + span2);
        string msg = string.Join(Environment.NewLine, _stats.Select(a => a.Key + ": " + a.Value));

        BuildEventContext buildEventContext = e.BuildEventContext
            ?? new BuildEventContext(
                BuildEventContext.InvalidNodeId,
                BuildEventContext.InvalidTargetId,
                BuildEventContext.InvalidProjectContextId,
                BuildEventContext.InvalidTaskId);
>>>>>>> d4b9bd83

        LoggingContext loggingContext = _loggingContextFactory.CreateLoggingContext(buildEventContext);

        _stats.Merge(buildCheckManager.CreateAnalyzerTracingStats()!, (span1, span2) => span1 + span2);
        LogAnalyzerStats(loggingContext);
    }
    
    private void LogAnalyzerStats(LoggingContext loggingContext)
    {
        Dictionary<string, TimeSpan> infraStats = new Dictionary<string, TimeSpan>();
        Dictionary<string, TimeSpan> analyzerStats = new Dictionary<string, TimeSpan>();

        foreach (var stat in _stats)
        {
            if (stat.Key.StartsWith(BuildCheckConstants.infraStatPrefix))
            {
                string newKey = stat.Key.Replace(BuildCheckConstants.infraStatPrefix, string.Empty);
                infraStats[newKey] = stat.Value;
            }
            else
            {
                analyzerStats[stat.Key] = stat.Value;
            }
        }

        BuildCheckTracingEventArgs statEvent = new BuildCheckTracingEventArgs(_stats, true)
        { BuildEventContext = loggingContext.BuildEventContext };

        loggingContext.LogBuildEvent(statEvent);

        MessageImportance importance = _areStatsEnabled ? MessageImportance.High : MessageImportance.Low;
        loggingContext.LogCommentFromText(importance, $"BuildCheck run times{Environment.NewLine}");
        string infraData = BuildCsvString("Infrastructure run times", infraStats);
        loggingContext.LogCommentFromText(importance, infraData);
        string analyzerData = BuildCsvString("Analyzer run times", analyzerStats);
        loggingContext.LogCommentFromText(importance, analyzerData);
    }

    private string BuildCsvString(string title, Dictionary<string, TimeSpan> rowData)
    {
        return title + Environment.NewLine + String.Join(Environment.NewLine, rowData.Select(a => $"{a.Key},{a.Value}")) + Environment.NewLine;
    }

    private Dictionary<Type, Action<BuildEventArgs>> GetBuildEventHandlers() => new()
    {
        { typeof(ProjectEvaluationFinishedEventArgs), (BuildEventArgs e) => HandleProjectEvaluationFinishedEvent((ProjectEvaluationFinishedEventArgs) e) },
        { typeof(ProjectEvaluationStartedEventArgs), (BuildEventArgs e) => HandleProjectEvaluationStartedEvent((ProjectEvaluationStartedEventArgs) e) },
        { typeof(ProjectStartedEventArgs), (BuildEventArgs e) => _buildCheckManager.StartProjectRequest(BuildCheckDataSource.EventArgs, e.BuildEventContext!) },
        { typeof(ProjectFinishedEventArgs), (BuildEventArgs e) => _buildCheckManager.EndProjectRequest(BuildCheckDataSource.EventArgs, e.BuildEventContext!) },
        { typeof(BuildCheckTracingEventArgs), (BuildEventArgs e) => _stats.Merge(((BuildCheckTracingEventArgs)e).TracingData, (span1, span2) => span1 + span2) },
        { typeof(BuildCheckAcquisitionEventArgs), (BuildEventArgs e) => _buildCheckManager.ProcessAnalyzerAcquisition(((BuildCheckAcquisitionEventArgs)e).ToAnalyzerAcquisitionData(), e.BuildEventContext!) },
    };
}<|MERGE_RESOLUTION|>--- conflicted
+++ resolved
@@ -6,26 +6,13 @@
 using System.Linq;
 using Microsoft.Build.BackEnd.Logging;
 using Microsoft.Build.BuildCheck.Acquisition;
-<<<<<<< HEAD
-using Microsoft.Build.BuildCheck.Logging;
-using Microsoft.Build.BuildCheck.Utilities;
-=======
->>>>>>> d4b9bd83
 using Microsoft.Build.Experimental.BuildCheck;
 using Microsoft.Build.Framework;
 using static Microsoft.Build.BuildCheck.Infrastructure.BuildCheckManagerProvider;
 
 namespace Microsoft.Build.BuildCheck.Infrastructure;
-<<<<<<< HEAD
-internal sealed class BuildCheckConnectorLogger(
-    IBuildAnalysisLoggingContextFactory loggingContextFactory, 
-    IBuildCheckManager buildCheckManager,
-    bool areStatsEnabled)
-    : ILogger
-=======
 
 internal sealed class BuildCheckConnectorLogger : ILogger
->>>>>>> d4b9bd83
 {
     private readonly Dictionary<Type, Action<BuildEventArgs>> _eventHandlers;
     private readonly IBuildCheckManager _buildCheckManager;
@@ -87,21 +74,7 @@
     {
         if (_eventHandlers.TryGetValue(e.GetType(), out Action<BuildEventArgs>? handler))
         {
-<<<<<<< HEAD
-            if (buildCheckBuildEventArgs is BuildCheckTracingEventArgs tracingEventArgs)
-            {
-                if (!tracingEventArgs.IsAggregatedGlobalReport)
-                {
-                    _stats.Merge(tracingEventArgs.TracingData, (span1, span2) => span1 + span2);
-                }
-            }
-            else if (buildCheckBuildEventArgs is BuildCheckAcquisitionEventArgs acquisitionEventArgs)
-            {
-                buildCheckManager.ProcessAnalyzerAcquisition(acquisitionEventArgs.ToAnalyzerAcquisitionData());
-            }
-=======
             handler(e);
->>>>>>> d4b9bd83
         }
     }
 
@@ -109,21 +82,12 @@
 
     private void EventSource_BuildFinished(object sender, BuildFinishedEventArgs e)
     {
-<<<<<<< HEAD
-        BuildEventContext buildEventContext = e.BuildEventContext ?? new BuildEventContext(
-            BuildEventContext.InvalidNodeId, BuildEventContext.InvalidTargetId,
-            BuildEventContext.InvalidProjectContextId, BuildEventContext.InvalidTaskId);
-=======
-        _stats.Merge(_buildCheckManager.CreateTracingStats(), (span1, span2) => span1 + span2);
-        string msg = string.Join(Environment.NewLine, _stats.Select(a => a.Key + ": " + a.Value));
-
         BuildEventContext buildEventContext = e.BuildEventContext
             ?? new BuildEventContext(
                 BuildEventContext.InvalidNodeId,
                 BuildEventContext.InvalidTargetId,
                 BuildEventContext.InvalidProjectContextId,
                 BuildEventContext.InvalidTaskId);
->>>>>>> d4b9bd83
 
         LoggingContext loggingContext = _loggingContextFactory.CreateLoggingContext(buildEventContext);
 
