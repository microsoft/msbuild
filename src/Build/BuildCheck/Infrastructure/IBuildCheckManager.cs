﻿// Licensed to the .NET Foundation under one or more agreements.
// The .NET Foundation licenses this file to you under the MIT license.

using System;
using System.Collections.Generic;
using Microsoft.Build.BackEnd.Logging;
using Microsoft.Build.Experimental.BuildCheck.Acquisition;
using Microsoft.Build.Framework;

namespace Microsoft.Build.Experimental.BuildCheck;

/// <summary>
/// Enumerates the different data sources used in build check operations.
/// </summary>
internal enum BuildCheckDataSource
{
    /// <summary>
    /// The data source is based on event arguments.
    /// </summary>
    EventArgs,

    /// <summary>
    /// The data source is based on build execution.
    /// </summary>
    BuildExecution,

    /// <summary>
    /// Represents the total number of values in the enum, used for indexing purposes.
    /// </summary>
    ValuesCount = BuildExecution + 1,
}

/// <summary>
/// The central manager for the BuildCheck - this is the integration point with MSBuild infrastructure.
/// </summary>
internal interface IBuildCheckManager
{
    void ProcessEvaluationFinishedEventArgs(
        IAnalysisContext analysisContext,
        ProjectEvaluationFinishedEventArgs projectEvaluationFinishedEventArgs);

    void ProcessTaskStartedEventArgs(
        IAnalysisContext analysisContext,
        TaskStartedEventArgs taskStartedEventArgs);

    void ProcessTaskFinishedEventArgs(
        IAnalysisContext analysisContext,
        TaskFinishedEventArgs taskFinishedEventArgs);

    void ProcessTaskParameterEventArgs(
        IAnalysisContext analysisContext,
        TaskParameterEventArgs taskParameterEventArgs);

    void SetDataSource(BuildCheckDataSource buildCheckDataSource);

    void ProcessAnalyzerAcquisition(AnalyzerAcquisitionData acquisitionData, IAnalysisContext analysisContext);

    Dictionary<string, TimeSpan> CreateAnalyzerTracingStats();

    void FinalizeProcessing(LoggingContext loggingContext);

    // All those to be called from RequestBuilder,
    //  but as well from the ConnectorLogger - as even if interleaved, it gives the info
    //  to manager about what analyzers need to be materialized and configuration fetched.
    // No unloading of analyzers is yet considered - once loaded it stays for whole build.
<<<<<<< HEAD
    void StartProjectEvaluation(BuildCheckDataSource buildCheckDataSource, BuildEventContext buildEventContext, string projectFullPath);

=======
>>>>>>> 9616ea31
    void StartProjectEvaluation(BuildCheckDataSource buildCheckDataSource, IAnalysisContext analysisContext, string projectFullPath);

    void EndProjectEvaluation(BuildCheckDataSource buildCheckDataSource, BuildEventContext buildEventContext);

    void StartProjectRequest(BuildCheckDataSource buildCheckDataSource, BuildEventContext buildEventContext);

<<<<<<< HEAD
    void EndProjectRequest(BuildCheckDataSource buildCheckDataSource, BuildEventContext buildEventContext, string projectFullPath);
=======
    void EndProjectRequest(BuildCheckDataSource buildCheckDataSource, IAnalysisContext analysisContext, string projectFullPath);
>>>>>>> 9616ea31

    void Shutdown();
}<|MERGE_RESOLUTION|>--- conflicted
+++ resolved
@@ -63,22 +63,13 @@
     //  but as well from the ConnectorLogger - as even if interleaved, it gives the info
     //  to manager about what analyzers need to be materialized and configuration fetched.
     // No unloading of analyzers is yet considered - once loaded it stays for whole build.
-<<<<<<< HEAD
-    void StartProjectEvaluation(BuildCheckDataSource buildCheckDataSource, BuildEventContext buildEventContext, string projectFullPath);
-
-=======
->>>>>>> 9616ea31
     void StartProjectEvaluation(BuildCheckDataSource buildCheckDataSource, IAnalysisContext analysisContext, string projectFullPath);
 
     void EndProjectEvaluation(BuildCheckDataSource buildCheckDataSource, BuildEventContext buildEventContext);
 
     void StartProjectRequest(BuildCheckDataSource buildCheckDataSource, BuildEventContext buildEventContext);
 
-<<<<<<< HEAD
-    void EndProjectRequest(BuildCheckDataSource buildCheckDataSource, BuildEventContext buildEventContext, string projectFullPath);
-=======
     void EndProjectRequest(BuildCheckDataSource buildCheckDataSource, IAnalysisContext analysisContext, string projectFullPath);
->>>>>>> 9616ea31
 
     void Shutdown();
 }