﻿// Licensed to the .NET Foundation under one or more agreements.
// The .NET Foundation licenses this file to you under the MIT license.

using System;
using System.Collections.Concurrent;
using System.Collections.Generic;
using System.Linq;
using System.Threading;
using System.Diagnostics;
using Microsoft.Build.BackEnd;
using Microsoft.Build.BackEnd.Logging;
using Microsoft.Build.Experimental.BuildCheck;
using Microsoft.Build.Experimental.BuildCheck.Acquisition;
using Microsoft.Build.Experimental.BuildCheck.Checks;
using Microsoft.Build.Framework;
using Microsoft.Build.Shared;
using Microsoft.Build.Evaluation;
using Microsoft.Build.BuildCheck.Infrastructure;

namespace Microsoft.Build.Experimental.BuildCheck.Infrastructure;

internal delegate BuildExecutionCheck BuildExecutionCheckFactory();
internal delegate BuildExecutionCheckWrapper BuildExecutionCheckWrapperFactory(ConfigurationContext configurationContext);

/// <summary>
/// The central manager for the BuildCheck - this is the integration point with MSBuild infrastructure.
/// </summary>
internal sealed class BuildCheckManagerProvider : IBuildCheckManagerProvider
{
    private static IBuildCheckManager? s_globalInstance;

    internal static IBuildCheckManager GlobalInstance => s_globalInstance ?? throw new InvalidOperationException("BuildCheckManagerProvider not initialized");

    public IBuildCheckManager Instance => GlobalInstance;

    public IBuildEngineDataRouter BuildEngineDataRouter => (IBuildEngineDataRouter)GlobalInstance;

    public static IBuildEngineDataRouter? GlobalBuildEngineDataRouter => (IBuildEngineDataRouter?)s_globalInstance;

    internal static IBuildComponent CreateComponent(BuildComponentType type)
    {
        ErrorUtilities.VerifyThrow(type == BuildComponentType.BuildCheckManagerProvider, "Cannot create components of type {0}", type);
        return new BuildCheckManagerProvider();
    }

    public void InitializeComponent(IBuildComponentHost host)
    {
        ErrorUtilities.VerifyThrow(host != null, "BuildComponentHost was null");

        if (s_globalInstance == null)
        {
            IBuildCheckManager instance;
            if (host!.BuildParameters.IsBuildCheckEnabled)
            {
                instance = new BuildCheckManager();
            }
            else
            {
                instance = new NullBuildCheckManager();
            }

            // We are fine with the possibility of double creation here - as the construction is cheap
            //  and without side effects and the actual backing field is effectively immutable after the first assignment.
            Interlocked.CompareExchange(ref s_globalInstance, instance, null);
        }
    }

    public void ShutdownComponent() => GlobalInstance.Shutdown();

    internal sealed class BuildCheckManager : IBuildCheckManager, IBuildEngineDataRouter
    {
        private readonly TracingReporter _tracingReporter = new TracingReporter();
        private readonly IConfigurationProvider _configurationProvider = new ConfigurationProvider();
        private readonly BuildCheckCentralContext _buildCheckCentralContext;
        private readonly List<BuildExecutionCheckFactoryContext> _checkRegistry;
        private readonly bool[] _enabledDataSources = new bool[(int)BuildCheckDataSource.ValuesCount];
        private readonly BuildEventsProcessor _buildEventsProcessor;
        private readonly IBuildCheckAcquisitionModule _acquisitionModule;

        internal BuildCheckManager()
        {
            _checkRegistry = new List<BuildExecutionCheckFactoryContext>();
            _acquisitionModule = new BuildCheckAcquisitionModule();
            _buildCheckCentralContext = new(_configurationProvider);
            _buildEventsProcessor = new(_buildCheckCentralContext);
        }

        private bool IsInProcNode => _enabledDataSources[(int)BuildCheckDataSource.EventArgs] &&
                                     _enabledDataSources[(int)BuildCheckDataSource.BuildExecution];

        /// <summary>
        /// Notifies the manager that the data source will be used -
        ///   so it should register the built-in checks for the source if it hasn't been done yet.
        /// </summary>
        /// <param name="buildCheckDataSource"></param>
        public void SetDataSource(BuildCheckDataSource buildCheckDataSource)
        {
            Stopwatch stopwatch = Stopwatch.StartNew();
            if (!_enabledDataSources[(int)buildCheckDataSource])
            {
                _enabledDataSources[(int)buildCheckDataSource] = true;
                RegisterBuiltInChecks(buildCheckDataSource);
            } 
            stopwatch.Stop();
            _tracingReporter.AddSetDataSourceStats(stopwatch.Elapsed);
        }

        public void ProcessCheckAcquisition(
            CheckAcquisitionData acquisitionData,
            ICheckContext checkContext)
        {
            Stopwatch stopwatch = Stopwatch.StartNew();
            if (IsInProcNode)
            {
                var checkFactories = _acquisitionModule.CreateBuildExecutionCheckFactories(acquisitionData, checkContext);
                if (checkFactories.Count != 0)
                {
<<<<<<< HEAD
                    RegisterCustomCheck(BuildCheckDataSource.EventArgs, checkFactories, checkContext);
=======
                    RegisterCustomAnalyzer(acquisitionData.ProjectPath, BuildCheckDataSource.EventArgs, analyzersFactories, analysisContext);
>>>>>>> ecabc58f
                }
                else
                {
                    checkContext.DispatchAsComment(MessageImportance.Normal, "CustomCheckFailedAcquisition", acquisitionData.AssemblyPath);
                }
            }
            else
            {
                BuildCheckAcquisitionEventArgs eventArgs = acquisitionData.ToBuildEventArgs();
                eventArgs.BuildEventContext = checkContext.BuildEventContext!;

                checkContext.DispatchBuildEvent(eventArgs);
            }

            stopwatch.Stop();
            _tracingReporter.AddAcquisitionStats(stopwatch.Elapsed);
        }

        private static T Construct<T>() where T : new() => new();

        private static readonly (string[] ruleIds, bool defaultEnablement, BuildExecutionCheckFactory factory)[][] s_builtInFactoriesPerDataSource =
        [
            // BuildCheckDataSource.EventArgs
            [
                ([SharedOutputPathCheck.SupportedRule.Id], SharedOutputPathCheck.SupportedRule.DefaultConfiguration.IsEnabled ?? false, Construct<SharedOutputPathCheck>),
                ([DoubleWritesCheck.SupportedRule.Id], DoubleWritesCheck.SupportedRule.DefaultConfiguration.IsEnabled ?? false, Construct<DoubleWritesCheck>),
                ([NoEnvironmentVariablePropertyCheck.SupportedRule.Id], NoEnvironmentVariablePropertyCheck.SupportedRule.DefaultConfiguration.IsEnabled ?? false, Construct<NoEnvironmentVariablePropertyCheck>)
            ],
            // BuildCheckDataSource.Execution
            []
        ];

        /// <summary>
        /// For tests only. TODO: Remove when check acquisition is done.
        /// </summary>
        internal static (string[] ruleIds, bool defaultEnablement, BuildExecutionCheckFactory factory)[][]? s_testFactoriesPerDataSource;

        private void RegisterBuiltInChecks(BuildCheckDataSource buildCheckDataSource)
        {
            _checkRegistry.AddRange(
                s_builtInFactoriesPerDataSource[(int)buildCheckDataSource]
                    .Select(v => new BuildExecutionCheckFactoryContext(v.factory, v.ruleIds, v.defaultEnablement)));

            if (s_testFactoriesPerDataSource is not null)
            {
                _checkRegistry.AddRange(
                    s_testFactoriesPerDataSource[(int)buildCheckDataSource]
                        .Select(v => new BuildExecutionCheckFactoryContext(v.factory, v.ruleIds, v.defaultEnablement)));
            }
        }

        /// <summary>
<<<<<<< HEAD
        /// To be used by acquisition module.
        /// Registers the custom checks, the construction of checks is deferred until the first using project is encountered.
        /// </summary>
        internal void RegisterCustomChecks(
            BuildCheckDataSource buildCheckDataSource,
            IEnumerable<BuildExecutionCheckFactory> factories,
            string[] ruleIds,
            bool defaultEnablement,
            ICheckContext checkContext)
        {
            if (_enabledDataSources[(int)buildCheckDataSource])
            {
                foreach (BuildExecutionCheckFactory factory in factories)
                {
                    _checkRegistry.Add(new BuildExecutionCheckFactoryContext(factory, ruleIds, defaultEnablement));

                    var instance = factory();
                    checkContext.DispatchAsComment(MessageImportance.Normal, "CustomCheckSuccessfulAcquisition", instance.FriendlyName);
                }
            }
        }

        /// <summary>
=======
>>>>>>> ecabc58f
        /// To be used by acquisition module
        /// Registers the custom check, the construction of check is needed during registration.
        /// </summary>
        /// <param name="projectPath">The project path is used for the correct .editorconfig resolution.</param>
        /// <param name="buildCheckDataSource">Represents different data sources used in build check operations.</param>
<<<<<<< HEAD
        /// <param name="factories">A collection of build check factories for rules instantiation.</param>
        /// <param name="checkContext">The logging context of the build event.</param>
        internal void RegisterCustomCheck(
=======
        /// <param name="factories">A collection of build analyzer factories for rules instantiation.</param>
        /// <param name="analysisContext">The logging context of the build event.</param>
        internal void RegisterCustomAnalyzer(
            string projectPath,
>>>>>>> ecabc58f
            BuildCheckDataSource buildCheckDataSource,
            IEnumerable<BuildExecutionCheckFactory> factories,
            ICheckContext checkContext)
        {
            if (_enabledDataSources[(int)buildCheckDataSource])
            {
                foreach (var factory in factories)
                {
                    var instance = factory();
<<<<<<< HEAD
                    _checkRegistry.Add(new BuildExecutionCheckFactoryContext(
                        factory,
                        instance.SupportedRules.Select(r => r.Id).ToArray(),
                        instance.SupportedRules.Any(r => r.DefaultConfiguration.IsEnabled == true)));
                    checkContext.DispatchAsComment(MessageImportance.Normal, "CustomCheckSuccessfulAcquisition", instance.FriendlyName);
=======
                    var analyzerFactoryContext = new BuildAnalyzerFactoryContext(
                        factory,
                        instance.SupportedRules.Select(r => r.Id).ToArray(),
                        instance.SupportedRules.Any(r => r.DefaultConfiguration.IsEnabled == true));

                    if (analyzerFactoryContext != null)
                    {
                        _analyzersRegistry.Add(analyzerFactoryContext);
                        SetupSingleAnalyzer(analyzerFactoryContext, projectPath);
                        analysisContext.DispatchAsComment(MessageImportance.Normal, "CustomAnalyzerSuccessfulAcquisition", instance.FriendlyName);
                    }
>>>>>>> ecabc58f
                }
            }
        }

        private void SetupSingleCheck(BuildExecutionCheckFactoryContext checkFactoryContext, string projectFullPath)
        {
            // For custom checks - it should run only on projects where referenced
            // (otherwise error out - https://github.com/orgs/dotnet/projects/373/views/1?pane=issue&itemId=57849480)
            // on others it should work similarly as disabling them.
            // Disabled check should not only post-filter results - it shouldn't even see the data 
            BuildExecutionCheckWrapper wrapper;
            BuildExecutionCheckConfigurationEffective[] configurations;
            if (checkFactoryContext.MaterializedCheck == null)
            {
                BuildExecutionCheckConfiguration[] userConfigs =
                    _configurationProvider.GetUserConfigurations(projectFullPath, checkFactoryContext.RuleIds);

                if (userConfigs.All(c => !(c.IsEnabled ?? checkFactoryContext.IsEnabledByDefault)))
                {
                    // the check was not yet instantiated nor mounted - so nothing to do here now.
                    return;
                }

                CustomConfigurationData[] customConfigData =
                    _configurationProvider.GetCustomConfigurations(projectFullPath, checkFactoryContext.RuleIds);

                BuildExecutionCheck uninitializedCheck = checkFactoryContext.Factory();
                configurations = _configurationProvider.GetMergedConfigurations(userConfigs, uninitializedCheck);

                ConfigurationContext configurationContext = ConfigurationContext.FromDataEnumeration(customConfigData, configurations);

                wrapper = checkFactoryContext.Initialize(uninitializedCheck, configurationContext);
                checkFactoryContext.MaterializedCheck = wrapper;
                BuildExecutionCheck check = wrapper.BuildExecutionCheck;

                // This is to facilitate possible perf improvement for custom checks - as we might want to
                //  avoid loading the assembly and type just to check if it's supported.
                // If we expose a way to declare the enablement status and rule ids during registration (e.g. via
                //  optional arguments of the intrinsic property function) - we can then avoid loading it.
                // But once loaded - we should verify that the declared enablement status and rule ids match the actual ones.
                if (
                    check.SupportedRules.Count != checkFactoryContext.RuleIds.Length
                    ||
                    !check.SupportedRules.Select(r => r.Id)
                        .SequenceEqual(checkFactoryContext.RuleIds, StringComparer.CurrentCultureIgnoreCase)
                )
                {
                    throw new BuildCheckConfigurationException(
                        $"The check '{check.FriendlyName}' exposes rules '{check.SupportedRules.Select(r => r.Id).ToCsvString()}', but different rules were declared during registration: '{checkFactoryContext.RuleIds.ToCsvString()}'");
                }

                // technically all checks rules could be disabled, but that would mean
                // that the provided 'IsEnabledByDefault' value wasn't correct - the only
                // price to be paid in that case is slight performance cost.

                // Create the wrapper and register to central context
                wrapper.StartNewProject(projectFullPath, configurations);
                var wrappedContext = new BuildCheckRegistrationContext(wrapper, _buildCheckCentralContext);
                check.RegisterActions(wrappedContext);
            }
            else
            {
                wrapper = checkFactoryContext.MaterializedCheck;

                configurations = _configurationProvider.GetMergedConfigurations(projectFullPath, wrapper.BuildExecutionCheck);

                _configurationProvider.CheckCustomConfigurationDataValidity(projectFullPath,
                    checkFactoryContext.RuleIds[0]);

                // Update the wrapper
                wrapper.StartNewProject(projectFullPath, configurations);
            }

            if (configurations.GroupBy(c => c.EvaluationCheckScope).Count() > 1)
            {
                throw new BuildCheckConfigurationException(
                    string.Format("All rules for a single check should have the same EvaluationCheckScope for a single project (violating rules: [{0}], project: {1})",
                        checkFactoryContext.RuleIds.ToCsvString(),
                        projectFullPath));
            }
        }

        private void SetupChecksForNewProject(string projectFullPath, ICheckContext checkContext)
        {
            // Only add checks here
            // On an execution node - we might remove and dispose the checks once project is done

            // If it's already constructed - just control the custom settings do not differ
            Stopwatch stopwatch = Stopwatch.StartNew();
            List<BuildExecutionCheckFactoryContext> checksToRemove = new();
            foreach (BuildExecutionCheckFactoryContext checkFactoryContext in _checkRegistry)
            {
                try
                {
                    SetupSingleCheck(checkFactoryContext, projectFullPath);
                }
                catch (BuildCheckConfigurationException e)
                {
                    checkContext.DispatchAsErrorFromText(
                        null,
                        null,
                        null,
                        new BuildEventFileInfo(projectFullPath),
                        e.Message);
                    checksToRemove.Add(checkFactoryContext);
                }
            }

            checksToRemove.ForEach(c =>
            {
                _checkRegistry.Remove(c);
                checkContext.DispatchAsCommentFromText(MessageImportance.High, $"Dismounting check '{c.FriendlyName}'");
            });
            foreach (var checkToRemove in checksToRemove.Select(a => a.MaterializedCheck).Where(a => a != null))
            {
                _buildCheckCentralContext.DeregisterCheck(checkToRemove!);
                _tracingReporter.AddCheckStats(checkToRemove!.BuildExecutionCheck.FriendlyName, checkToRemove.Elapsed);
                checkToRemove.BuildExecutionCheck.Dispose();
            }

            stopwatch.Stop();
            _tracingReporter.AddNewProjectStats(stopwatch.Elapsed);
        }

        public void ProcessEvaluationFinishedEventArgs(
            ICheckContext checkContext,
            ProjectEvaluationFinishedEventArgs evaluationFinishedEventArgs)
            => _buildEventsProcessor
                .ProcessEvaluationFinishedEventArgs(checkContext, evaluationFinishedEventArgs);

        public void ProcessEnvironmentVariableReadEventArgs(ICheckContext checkContext, EnvironmentVariableReadEventArgs projectEvaluationEventArgs)
        {
            if (projectEvaluationEventArgs is EnvironmentVariableReadEventArgs evr)
            {
                _buildEventsProcessor.ProcessEnvironmentVariableReadEventArgs(
                    evr.EnvironmentVariableName,
                    evr.Message ?? string.Empty,
                    evr.File,
                    evr.LineNumber,
                    evr.ColumnNumber);
            }
        }

        public void ProcessTaskStartedEventArgs(
            ICheckContext checkContext,
            TaskStartedEventArgs taskStartedEventArgs)
            => _buildEventsProcessor
                .ProcessTaskStartedEventArgs(checkContext, taskStartedEventArgs);

        public void ProcessTaskFinishedEventArgs(
            ICheckContext checkContext,
            TaskFinishedEventArgs taskFinishedEventArgs)
            => _buildEventsProcessor
                .ProcessTaskFinishedEventArgs(checkContext, taskFinishedEventArgs);

        public void ProcessTaskParameterEventArgs(
            ICheckContext checkContext,
            TaskParameterEventArgs taskParameterEventArgs)
            => _buildEventsProcessor
                .ProcessTaskParameterEventArgs(checkContext, taskParameterEventArgs);

        public Dictionary<string, TimeSpan> CreateCheckTracingStats()
        {
            foreach (BuildExecutionCheckFactoryContext checkFactoryContext in _checkRegistry)
            {
                if (checkFactoryContext.MaterializedCheck != null)
                {
                    _tracingReporter.AddCheckStats(checkFactoryContext.FriendlyName, checkFactoryContext.MaterializedCheck.Elapsed);
                    checkFactoryContext.MaterializedCheck.ClearStats();
                }
            }

            _tracingReporter.AddCheckInfraStats();
            return _tracingReporter.TracingStats;
        }

        public void FinalizeProcessing(LoggingContext loggingContext)
        {
            if (IsInProcNode)
            {
                // We do not want to send tracing stats from in-proc node
                return;
            }

            var checkEventStats = CreateCheckTracingStats();

            BuildCheckTracingEventArgs checkEventArg =
                new(checkEventStats) { BuildEventContext = loggingContext.BuildEventContext };
            loggingContext.LogBuildEvent(checkEventArg);
        }

        private readonly ConcurrentDictionary<int, string> _projectsByContextId = new();
        /// <summary>
        /// This method fetches the project full path from the context id.
        /// This is needed because the full path is needed for configuration and later for fetching configured checks
        ///  (future version might optimize by using the ProjectContextId directly for fetching the checks).
        /// </summary>
        /// <param name="buildEventContext"></param>
        /// <returns></returns>
        private string GetProjectFullPath(BuildEventContext buildEventContext)
        {
            const string defaultProjectFullPath = "Unknown_Project";

            if (_projectsByContextId.TryGetValue(buildEventContext.ProjectContextId, out string? projectFullPath))
            {
                return projectFullPath;
            }
            else if (buildEventContext.ProjectContextId == BuildEventContext.InvalidProjectContextId &&
                     _projectsByContextId.Count == 1)
            {
                // The coalescing is for a rare possibility of a race where other thread removed the item (between the if check and fetch here).
                // We currently do not support multiple projects in parallel in a single node anyway.
                return _projectsByContextId.FirstOrDefault().Value ?? defaultProjectFullPath;
            }

            return defaultProjectFullPath;
        }

        public void StartProjectEvaluation(
            BuildCheckDataSource buildCheckDataSource,
            ICheckContext checkContext,
            string projectFullPath)
        {
            if (buildCheckDataSource == BuildCheckDataSource.EventArgs && IsInProcNode)
            {
                // Skipping this event - as it was already handled by the in-proc node.
                // This is because in-proc node has the BuildEventArgs source and BuildExecution source
                //  both in a single manager. The project started is first encountered by the execution before the EventArg is sent
                return;
            }

            SetupChecksForNewProject(projectFullPath, checkContext);
            _projectsByContextId[checkContext.BuildEventContext.ProjectContextId] = projectFullPath;
        }

        /*
         *
         * Following methods are for future use (should we decide to approach in-execution check)
         *
         */


        public void EndProjectEvaluation(BuildCheckDataSource buildCheckDataSource, BuildEventContext buildEventContext)
        {
        }

        public void StartProjectRequest(BuildCheckDataSource buildCheckDataSource, BuildEventContext buildEventContext, string projectFullPath)
        {
            // There can be multiple ProjectStarted-ProjectFinished per single configuration project build (each request for different target)
            _projectsByContextId[buildEventContext.ProjectContextId] = projectFullPath;
        }

        public void EndProjectRequest(
            BuildCheckDataSource buildCheckDataSource,
            ICheckContext checkContext,
            string projectFullPath)
        {
            _buildEventsProcessor.ProcessProjectDone(checkContext, projectFullPath);
            _projectsByContextId.TryRemove(checkContext.BuildEventContext.ProjectContextId, out _);
        }

        public void ProcessPropertyRead(PropertyReadInfo propertyReadInfo, CheckLoggingContext checkContext)
        {
            if (!_buildCheckCentralContext.HasPropertyReadActions)
            {
                return;
            }

            PropertyReadData propertyReadData = new(
                GetProjectFullPath(checkContext.BuildEventContext),
                checkContext.BuildEventContext.ProjectInstanceId,
                propertyReadInfo);
            _buildEventsProcessor.ProcessPropertyRead(propertyReadData, checkContext);
        }

        public void ProcessPropertyWrite(PropertyWriteInfo propertyWriteInfo, CheckLoggingContext checkContext)
        {
            if (!_buildCheckCentralContext.HasPropertyWriteActions)
            {
                return;
            }

            PropertyWriteData propertyWriteData = new(
                GetProjectFullPath(checkContext.BuildEventContext),
                checkContext.BuildEventContext.ProjectInstanceId,
                propertyWriteInfo);
            _buildEventsProcessor.ProcessPropertyWrite(propertyWriteData, checkContext);
        }

        public void Shutdown()
        { /* Too late here for any communication to the main node or for logging anything */ }

        private class BuildExecutionCheckFactoryContext(
            BuildExecutionCheckFactory factory,
            string[] ruleIds,
            bool isEnabledByDefault)
        {
            public BuildExecutionCheck Factory()
            {
                BuildExecutionCheck ba = factory();
                return ba;
            }

            public BuildExecutionCheckWrapper Initialize(BuildExecutionCheck ba, ConfigurationContext configContext)
            {
                ba.Initialize(configContext);
                return new BuildExecutionCheckWrapper(ba);
            }

            public BuildExecutionCheckWrapper? MaterializedCheck { get; set; }

            public string[] RuleIds { get; init; } = ruleIds;

            public bool IsEnabledByDefault { get; init; } = isEnabledByDefault;

            public string FriendlyName => MaterializedCheck?.BuildExecutionCheck.FriendlyName ?? factory().FriendlyName;
        }
    }
}<|MERGE_RESOLUTION|>--- conflicted
+++ resolved
@@ -115,11 +115,7 @@
                 var checkFactories = _acquisitionModule.CreateBuildExecutionCheckFactories(acquisitionData, checkContext);
                 if (checkFactories.Count != 0)
                 {
-<<<<<<< HEAD
-                    RegisterCustomCheck(BuildCheckDataSource.EventArgs, checkFactories, checkContext);
-=======
                     RegisterCustomAnalyzer(acquisitionData.ProjectPath, BuildCheckDataSource.EventArgs, analyzersFactories, analysisContext);
->>>>>>> ecabc58f
                 }
                 else
                 {
@@ -172,47 +168,15 @@
         }
 
         /// <summary>
-<<<<<<< HEAD
-        /// To be used by acquisition module.
-        /// Registers the custom checks, the construction of checks is deferred until the first using project is encountered.
-        /// </summary>
-        internal void RegisterCustomChecks(
-            BuildCheckDataSource buildCheckDataSource,
-            IEnumerable<BuildExecutionCheckFactory> factories,
-            string[] ruleIds,
-            bool defaultEnablement,
-            ICheckContext checkContext)
-        {
-            if (_enabledDataSources[(int)buildCheckDataSource])
-            {
-                foreach (BuildExecutionCheckFactory factory in factories)
-                {
-                    _checkRegistry.Add(new BuildExecutionCheckFactoryContext(factory, ruleIds, defaultEnablement));
-
-                    var instance = factory();
-                    checkContext.DispatchAsComment(MessageImportance.Normal, "CustomCheckSuccessfulAcquisition", instance.FriendlyName);
-                }
-            }
-        }
-
-        /// <summary>
-=======
->>>>>>> ecabc58f
         /// To be used by acquisition module
         /// Registers the custom check, the construction of check is needed during registration.
         /// </summary>
         /// <param name="projectPath">The project path is used for the correct .editorconfig resolution.</param>
         /// <param name="buildCheckDataSource">Represents different data sources used in build check operations.</param>
-<<<<<<< HEAD
-        /// <param name="factories">A collection of build check factories for rules instantiation.</param>
-        /// <param name="checkContext">The logging context of the build event.</param>
-        internal void RegisterCustomCheck(
-=======
         /// <param name="factories">A collection of build analyzer factories for rules instantiation.</param>
         /// <param name="analysisContext">The logging context of the build event.</param>
         internal void RegisterCustomAnalyzer(
             string projectPath,
->>>>>>> ecabc58f
             BuildCheckDataSource buildCheckDataSource,
             IEnumerable<BuildExecutionCheckFactory> factories,
             ICheckContext checkContext)
@@ -222,13 +186,6 @@
                 foreach (var factory in factories)
                 {
                     var instance = factory();
-<<<<<<< HEAD
-                    _checkRegistry.Add(new BuildExecutionCheckFactoryContext(
-                        factory,
-                        instance.SupportedRules.Select(r => r.Id).ToArray(),
-                        instance.SupportedRules.Any(r => r.DefaultConfiguration.IsEnabled == true)));
-                    checkContext.DispatchAsComment(MessageImportance.Normal, "CustomCheckSuccessfulAcquisition", instance.FriendlyName);
-=======
                     var analyzerFactoryContext = new BuildAnalyzerFactoryContext(
                         factory,
                         instance.SupportedRules.Select(r => r.Id).ToArray(),
@@ -240,7 +197,6 @@
                         SetupSingleAnalyzer(analyzerFactoryContext, projectPath);
                         analysisContext.DispatchAsComment(MessageImportance.Normal, "CustomAnalyzerSuccessfulAcquisition", instance.FriendlyName);
                     }
->>>>>>> ecabc58f
                 }
             }
         }
