﻿// Licensed to the .NET Foundation under one or more agreements.
// The .NET Foundation licenses this file to you under the MIT license.

using System;
using System.Collections.Concurrent;
using System.Collections.Generic;
using System.Linq;
using System.Threading;
using System.Diagnostics;
using Microsoft.Build.BackEnd;
using Microsoft.Build.BackEnd.Logging;
using Microsoft.Build.Experimental.BuildCheck;
using Microsoft.Build.Experimental.BuildCheck.Acquisition;
using Microsoft.Build.Experimental.BuildCheck.Checks;
using Microsoft.Build.Framework;
using Microsoft.Build.Shared;
using Microsoft.Build.Evaluation;
using Microsoft.Build.BuildCheck.Infrastructure;

namespace Microsoft.Build.Experimental.BuildCheck.Infrastructure;

internal delegate BuildExecutionCheck BuildExecutionCheckFactory();
internal delegate BuildExecutionCheckWrapper BuildExecutionCheckWrapperFactory(ConfigurationContext configurationContext);

/// <summary>
/// The central manager for the BuildCheck - this is the integration point with MSBuild infrastructure.
/// </summary>
internal sealed class BuildCheckManagerProvider : IBuildCheckManagerProvider
{
    private static IBuildCheckManager? s_globalInstance;

    internal static IBuildCheckManager GlobalInstance => s_globalInstance ?? throw new InvalidOperationException("BuildCheckManagerProvider not initialized");

    public IBuildCheckManager Instance => GlobalInstance;

    public IBuildEngineDataRouter BuildEngineDataRouter => (IBuildEngineDataRouter)GlobalInstance;

    public static IBuildEngineDataRouter? GlobalBuildEngineDataRouter => (IBuildEngineDataRouter?)s_globalInstance;

    internal static IBuildComponent CreateComponent(BuildComponentType type)
    {
        ErrorUtilities.VerifyThrow(type == BuildComponentType.BuildCheckManagerProvider, "Cannot create components of type {0}", type);
        return new BuildCheckManagerProvider();
    }

    public void InitializeComponent(IBuildComponentHost host)
    {
        ErrorUtilities.VerifyThrow(host != null, "BuildComponentHost was null");

        if (s_globalInstance == null)
        {
            IBuildCheckManager instance;
            if (host!.BuildParameters.IsBuildCheckEnabled)
            {
                instance = new BuildCheckManager();
            }
            else
            {
                instance = new NullBuildCheckManager();
            }

            // We are fine with the possibility of double creation here - as the construction is cheap
            //  and without side effects and the actual backing field is effectively immutable after the first assignment.
            Interlocked.CompareExchange(ref s_globalInstance, instance, null);
        }
    }

    public void ShutdownComponent() => GlobalInstance.Shutdown();

    internal sealed class BuildCheckManager : IBuildCheckManager, IBuildEngineDataRouter
    {
        private readonly TracingReporter _tracingReporter = new TracingReporter();
        private readonly IConfigurationProvider _configurationProvider = new ConfigurationProvider();
        private readonly BuildCheckCentralContext _buildCheckCentralContext;
        private readonly List<BuildExecutionCheckFactoryContext> _checkRegistry;
        private readonly bool[] _enabledDataSources = new bool[(int)BuildCheckDataSource.ValuesCount];
        private readonly BuildEventsProcessor _buildEventsProcessor;
        private readonly IBuildCheckAcquisitionModule _acquisitionModule;

        internal BuildCheckManager()
        {
            _checkRegistry = new List<BuildExecutionCheckFactoryContext>();
            _acquisitionModule = new BuildCheckAcquisitionModule();
            _buildCheckCentralContext = new(_configurationProvider);
            _buildEventsProcessor = new(_buildCheckCentralContext);
        }

        private bool IsInProcNode => _enabledDataSources[(int)BuildCheckDataSource.EventArgs] &&
                                     _enabledDataSources[(int)BuildCheckDataSource.BuildExecution];

        /// <summary>
        /// Notifies the manager that the data source will be used -
        ///   so it should register the built-in checks for the source if it hasn't been done yet.
        /// </summary>
        /// <param name="buildCheckDataSource"></param>
        public void SetDataSource(BuildCheckDataSource buildCheckDataSource)
        {
            Stopwatch stopwatch = Stopwatch.StartNew();
            if (!_enabledDataSources[(int)buildCheckDataSource])
            {
                _enabledDataSources[(int)buildCheckDataSource] = true;
                RegisterBuiltInChecks(buildCheckDataSource);
            } 
            stopwatch.Stop();
            _tracingReporter.AddSetDataSourceStats(stopwatch.Elapsed);
        }

        public void ProcessCheckAcquisition(
            CheckAcquisitionData acquisitionData,
            ICheckContext checkContext)
        {
            Stopwatch stopwatch = Stopwatch.StartNew();
            if (IsInProcNode)
            {
                var checksFactories = _acquisitionModule.CreateBuildExecutionCheckFactories(acquisitionData, checkContext);
                if (checksFactories.Count != 0)
                {
                    RegisterCustomCheck(acquisitionData.ProjectPath, BuildCheckDataSource.EventArgs, checksFactories, checkContext);
                }
                else
                {
                    checkContext.DispatchAsComment(MessageImportance.Normal, "CustomCheckFailedAcquisition", acquisitionData.AssemblyPath);
                }
            }
            else
            {
                BuildCheckAcquisitionEventArgs eventArgs = acquisitionData.ToBuildEventArgs();
                eventArgs.BuildEventContext = checkContext.BuildEventContext!;

                checkContext.DispatchBuildEvent(eventArgs);
            }

            stopwatch.Stop();
            _tracingReporter.AddAcquisitionStats(stopwatch.Elapsed);
        }

        private static T Construct<T>() where T : new() => new();

        private static readonly (string[] ruleIds, bool defaultEnablement, BuildExecutionCheckFactory factory)[][] s_builtInFactoriesPerDataSource =
        [

            // BuildCheckDataSource.EventArgs
            [
                ([SharedOutputPathCheck.SupportedRule.Id], SharedOutputPathCheck.SupportedRule.DefaultConfiguration.IsEnabled ?? false, Construct<SharedOutputPathCheck>),
                ([DoubleWritesCheck.SupportedRule.Id], DoubleWritesCheck.SupportedRule.DefaultConfiguration.IsEnabled ?? false, Construct<DoubleWritesCheck>),
                ([NoEnvironmentVariablePropertyCheck.SupportedRule.Id], NoEnvironmentVariablePropertyCheck.SupportedRule.DefaultConfiguration.IsEnabled ?? false, Construct<NoEnvironmentVariablePropertyCheck>)
            ],

            // BuildCheckDataSource.Execution
            []
        ];

        /// <summary>
        /// For tests only. TODO: Remove when check acquisition is done.
        /// </summary>
        internal static (string[] ruleIds, bool defaultEnablement, BuildExecutionCheckFactory factory)[][]? s_testFactoriesPerDataSource;

        private void RegisterBuiltInChecks(BuildCheckDataSource buildCheckDataSource)
        {
            _checkRegistry.AddRange(
                s_builtInFactoriesPerDataSource[(int)buildCheckDataSource]
                    .Select(v => new BuildExecutionCheckFactoryContext(v.factory, v.ruleIds, v.defaultEnablement)));

            if (s_testFactoriesPerDataSource is not null)
            {
                _checkRegistry.AddRange(
                    s_testFactoriesPerDataSource[(int)buildCheckDataSource]
                        .Select(v => new BuildExecutionCheckFactoryContext(v.factory, v.ruleIds, v.defaultEnablement)));
            }
        }

        /// <summary>
        /// To be used by acquisition module
        /// Registers the custom check, the construction of check is needed during registration.
        /// </summary>
        /// <param name="projectPath">The project path is used for the correct .editorconfig resolution.</param>
        /// <param name="buildCheckDataSource">Represents different data sources used in build check operations.</param>
        /// <param name="factories">A collection of build check factories for rules instantiation.</param>
        /// <param name="checkContext">The logging context of the build event.</param>
        internal void RegisterCustomCheck(
            string projectPath,
            BuildCheckDataSource buildCheckDataSource,
            IEnumerable<BuildExecutionCheckFactory> factories,
            ICheckContext checkContext)
        {
            if (_enabledDataSources[(int)buildCheckDataSource])
            {
                foreach (var factory in factories)
                {
                    var instance = factory();
                    var checkFactoryContext = new BuildExecutionCheckFactoryContext(
                        factory,
                        instance.SupportedRules.Select(r => r.Id).ToArray(),
                        instance.SupportedRules.Any(r => r.DefaultConfiguration.IsEnabled == true));

                    if (checkFactoryContext != null)
                    {
                        _checkRegistry.Add(checkFactoryContext);
                        SetupSingleCheck(checkFactoryContext, projectPath);
                        checkContext.DispatchAsComment(MessageImportance.Normal, "CustomCheckSuccessfulAcquisition", instance.FriendlyName);
                    }
                }
            }
        }

        private void SetupSingleCheck(BuildExecutionCheckFactoryContext checkFactoryContext, string projectFullPath)
        {
            // For custom checks - it should run only on projects where referenced
            // (otherwise error out - https://github.com/orgs/dotnet/projects/373/views/1?pane=issue&itemId=57849480)
            // on others it should work similarly as disabling them.
            // Disabled check should not only post-filter results - it shouldn't even see the data 
            BuildExecutionCheckWrapper wrapper;
            BuildExecutionCheckConfigurationEffective[] configurations;
            if (checkFactoryContext.MaterializedCheck == null)
            {
                BuildExecutionCheckConfiguration[] userConfigs =
                    _configurationProvider.GetUserConfigurations(projectFullPath, checkFactoryContext.RuleIds);

                if (userConfigs.All(c => !(c.IsEnabled ?? checkFactoryContext.IsEnabledByDefault)))
                {
                    // the check was not yet instantiated nor mounted - so nothing to do here now.
                    return;
                }

                CustomConfigurationData[] customConfigData =
                    _configurationProvider.GetCustomConfigurations(projectFullPath, checkFactoryContext.RuleIds);

                BuildExecutionCheck uninitializedCheck = checkFactoryContext.Factory();
                configurations = _configurationProvider.GetMergedConfigurations(userConfigs, uninitializedCheck);

                ConfigurationContext configurationContext = ConfigurationContext.FromDataEnumeration(customConfigData, configurations);

                wrapper = checkFactoryContext.Initialize(uninitializedCheck, configurationContext);
                checkFactoryContext.MaterializedCheck = wrapper;
                BuildExecutionCheck check = wrapper.BuildExecutionCheck;

                // This is to facilitate possible perf improvement for custom checks - as we might want to
                //  avoid loading the assembly and type just to check if it's supported.
                // If we expose a way to declare the enablement status and rule ids during registration (e.g. via
                //  optional arguments of the intrinsic property function) - we can then avoid loading it.
                // But once loaded - we should verify that the declared enablement status and rule ids match the actual ones.
                if (
                    check.SupportedRules.Count != checkFactoryContext.RuleIds.Length
                    ||
                    !check.SupportedRules.Select(r => r.Id)
                        .SequenceEqual(checkFactoryContext.RuleIds, StringComparer.CurrentCultureIgnoreCase)
                )
                {
                    throw new BuildCheckConfigurationException(
                        $"The check '{check.FriendlyName}' exposes rules '{check.SupportedRules.Select(r => r.Id).ToCsvString()}', but different rules were declared during registration: '{checkFactoryContext.RuleIds.ToCsvString()}'");
                }

                // technically all checks rules could be disabled, but that would mean
                // that the provided 'IsEnabledByDefault' value wasn't correct - the only
                // price to be paid in that case is slight performance cost.

                // Create the wrapper and register to central context
                wrapper.StartNewProject(projectFullPath, configurations);
                var wrappedContext = new BuildCheckRegistrationContext(wrapper, _buildCheckCentralContext);
                check.RegisterActions(wrappedContext);
            }
            else
            {
                wrapper = checkFactoryContext.MaterializedCheck;

                configurations = _configurationProvider.GetMergedConfigurations(projectFullPath, wrapper.BuildExecutionCheck);

                _configurationProvider.CheckCustomConfigurationDataValidity(projectFullPath,
                    checkFactoryContext.RuleIds[0]);

                // Update the wrapper
                wrapper.StartNewProject(projectFullPath, configurations);
            }

            if (configurations.GroupBy(c => c.EvaluationCheckScope).Count() > 1)
            {
                throw new BuildCheckConfigurationException(
                    string.Format("All rules for a single check should have the same EvaluationCheckScope for a single project (violating rules: [{0}], project: {1})",
                        checkFactoryContext.RuleIds.ToCsvString(),
                        projectFullPath));
            }
        }

        private void SetupChecksForNewProject(string projectFullPath, ICheckContext checkContext)
        {
            // Only add checks here
            // On an execution node - we might remove and dispose the checks once project is done

            // If it's already constructed - just control the custom settings do not differ
            Stopwatch stopwatch = Stopwatch.StartNew();
            List<BuildExecutionCheckFactoryContext> checksToRemove = new();
            foreach (BuildExecutionCheckFactoryContext checkFactoryContext in _checkRegistry)
            {
                try
                {
                    SetupSingleCheck(checkFactoryContext, projectFullPath);
                }
                catch (BuildCheckConfigurationException e)
                {
                    checkContext.DispatchAsErrorFromText(
                        null,
                        null,
                        null,
                        new BuildEventFileInfo(projectFullPath),
                        e.Message);
                    checksToRemove.Add(checkFactoryContext);
                }
            }

            checksToRemove.ForEach(c =>
            {
                _checkRegistry.Remove(c);
                checkContext.DispatchAsCommentFromText(MessageImportance.High, $"Dismounting check '{c.FriendlyName}'");
            });
            foreach (var checkToRemove in checksToRemove.Select(a => a.MaterializedCheck).Where(a => a != null))
            {
                _buildCheckCentralContext.DeregisterCheck(checkToRemove!);
                _tracingReporter.AddCheckStats(checkToRemove!.BuildExecutionCheck.FriendlyName, checkToRemove.Elapsed);
                checkToRemove.BuildExecutionCheck.Dispose();
            }

            stopwatch.Stop();
            _tracingReporter.AddNewProjectStats(stopwatch.Elapsed);
        }

        public void ProcessEvaluationFinishedEventArgs(
            ICheckContext checkContext,
            ProjectEvaluationFinishedEventArgs evaluationFinishedEventArgs)
<<<<<<< HEAD
            => _buildEventsProcessor
                .ProcessEvaluationFinishedEventArgs(checkContext, evaluationFinishedEventArgs);
=======
        {
            Dictionary<string, string>? propertiesLookup = null;
            // The FileClassifier is normally initialized by executing build requests.
            // However, if we are running in a main node that has no execution nodes - we need to initialize it here (from events).
            if (!IsInProcNode)
            {
                propertiesLookup =
                    BuildEventsProcessor.ExtractPropertiesLookup(evaluationFinishedEventArgs);
                Func<string, string?> getPropertyValue = p =>
                    propertiesLookup.TryGetValue(p, out string? value) ? value : null;

                FileClassifier.Shared.RegisterFrameworkLocations(getPropertyValue);
                FileClassifier.Shared.RegisterKnownImmutableLocations(getPropertyValue);
            }

            _buildEventsProcessor
                .ProcessEvaluationFinishedEventArgs(analysisContext, evaluationFinishedEventArgs, propertiesLookup);
        }
>>>>>>> 6bc91d5e

        public void ProcessEnvironmentVariableReadEventArgs(ICheckContext checkContext, EnvironmentVariableReadEventArgs projectEvaluationEventArgs)
        {
            if (projectEvaluationEventArgs is EnvironmentVariableReadEventArgs evr)
            {
                _buildEventsProcessor.ProcessEnvironmentVariableReadEventArgs(
                    evr.EnvironmentVariableName,
                    evr.Message ?? string.Empty,
                    evr.File,
                    evr.LineNumber,
                    evr.ColumnNumber);
            }
        }

        public void ProcessTaskStartedEventArgs(
            ICheckContext checkContext,
            TaskStartedEventArgs taskStartedEventArgs)
            => _buildEventsProcessor
                .ProcessTaskStartedEventArgs(checkContext, taskStartedEventArgs);

        public void ProcessTaskFinishedEventArgs(
            ICheckContext checkContext,
            TaskFinishedEventArgs taskFinishedEventArgs)
            => _buildEventsProcessor
                .ProcessTaskFinishedEventArgs(checkContext, taskFinishedEventArgs);

        public void ProcessTaskParameterEventArgs(
            ICheckContext checkContext,
            TaskParameterEventArgs taskParameterEventArgs)
            => _buildEventsProcessor
                .ProcessTaskParameterEventArgs(checkContext, taskParameterEventArgs);

        public Dictionary<string, TimeSpan> CreateCheckTracingStats()
        {
            foreach (BuildExecutionCheckFactoryContext checkFactoryContext in _checkRegistry)
            {
                if (checkFactoryContext.MaterializedCheck != null)
                {
                    _tracingReporter.AddCheckStats(checkFactoryContext.FriendlyName, checkFactoryContext.MaterializedCheck.Elapsed);
                    checkFactoryContext.MaterializedCheck.ClearStats();
                }
            }

            _tracingReporter.AddCheckInfraStats();
            return _tracingReporter.TracingStats;
        }

        public void FinalizeProcessing(LoggingContext loggingContext)
        {
            if (IsInProcNode)
            {
                // We do not want to send tracing stats from in-proc node
                return;
            }

            var checkEventStats = CreateCheckTracingStats();

            BuildCheckTracingEventArgs checkEventArg =
                new(checkEventStats) { BuildEventContext = loggingContext.BuildEventContext };
            loggingContext.LogBuildEvent(checkEventArg);
        }

        private readonly ConcurrentDictionary<int, string> _projectsByContextId = new();
        /// <summary>
        /// This method fetches the project full path from the context id.
        /// This is needed because the full path is needed for configuration and later for fetching configured checks
        ///  (future version might optimize by using the ProjectContextId directly for fetching the checks).
        /// </summary>
        /// <param name="buildEventContext"></param>
        /// <returns></returns>
        private string GetProjectFullPath(BuildEventContext buildEventContext)
        {
            const string defaultProjectFullPath = "Unknown_Project";

            if (_projectsByContextId.TryGetValue(buildEventContext.ProjectContextId, out string? projectFullPath))
            {
                return projectFullPath;
            }
            else if (buildEventContext.ProjectContextId == BuildEventContext.InvalidProjectContextId &&
                     _projectsByContextId.Count == 1)
            {
                // The coalescing is for a rare possibility of a race where other thread removed the item (between the if check and fetch here).
                // We currently do not support multiple projects in parallel in a single node anyway.
                return _projectsByContextId.FirstOrDefault().Value ?? defaultProjectFullPath;
            }

            return defaultProjectFullPath;
        }

        public void StartProjectEvaluation(
            BuildCheckDataSource buildCheckDataSource,
            ICheckContext checkContext,
            string projectFullPath)
        {
            if (buildCheckDataSource == BuildCheckDataSource.EventArgs && IsInProcNode)
            {
                // Skipping this event - as it was already handled by the in-proc node.
                // This is because in-proc node has the BuildEventArgs source and BuildExecution source
                //  both in a single manager. The project started is first encountered by the execution before the EventArg is sent
                return;
            }

            SetupChecksForNewProject(projectFullPath, checkContext);
            _projectsByContextId[checkContext.BuildEventContext.ProjectContextId] = projectFullPath;
        }

        /*
         *
         * Following methods are for future use (should we decide to approach in-execution check)
         *
         */


        public void EndProjectEvaluation(BuildCheckDataSource buildCheckDataSource, BuildEventContext buildEventContext)
        {
        }

        public void StartProjectRequest(BuildCheckDataSource buildCheckDataSource, BuildEventContext buildEventContext, string projectFullPath)
        {
            // There can be multiple ProjectStarted-ProjectFinished per single configuration project build (each request for different target)
            _projectsByContextId[buildEventContext.ProjectContextId] = projectFullPath;
        }

        public void EndProjectRequest(
            BuildCheckDataSource buildCheckDataSource,
            ICheckContext checkContext,
            string projectFullPath)
        {
            _buildEventsProcessor.ProcessProjectDone(checkContext, projectFullPath);
            _projectsByContextId.TryRemove(checkContext.BuildEventContext.ProjectContextId, out _);
        }

        public void ProcessPropertyRead(PropertyReadInfo propertyReadInfo, CheckLoggingContext checkContext)
        {
            if (!_buildCheckCentralContext.HasPropertyReadActions)
            {
                return;
            }

            PropertyReadData propertyReadData = new(
                GetProjectFullPath(checkContext.BuildEventContext),
                checkContext.BuildEventContext.ProjectInstanceId,
                propertyReadInfo);
            _buildEventsProcessor.ProcessPropertyRead(propertyReadData, checkContext);
        }

        public void ProcessPropertyWrite(PropertyWriteInfo propertyWriteInfo, CheckLoggingContext checkContext)
        {
            if (!_buildCheckCentralContext.HasPropertyWriteActions)
            {
                return;
            }

            PropertyWriteData propertyWriteData = new(
                GetProjectFullPath(checkContext.BuildEventContext),
                checkContext.BuildEventContext.ProjectInstanceId,
                propertyWriteInfo);
            _buildEventsProcessor.ProcessPropertyWrite(propertyWriteData, checkContext);
        }

        public void Shutdown()
        { /* Too late here for any communication to the main node or for logging anything */ }

        private class BuildExecutionCheckFactoryContext(
            BuildExecutionCheckFactory factory,
            string[] ruleIds,
            bool isEnabledByDefault)
        {
            public BuildExecutionCheck Factory()
            {
                BuildExecutionCheck ba = factory();
                return ba;
            }

            public BuildExecutionCheckWrapper Initialize(BuildExecutionCheck ba, ConfigurationContext configContext)
            {
                ba.Initialize(configContext);
                return new BuildExecutionCheckWrapper(ba);
            }

            public BuildExecutionCheckWrapper? MaterializedCheck { get; set; }

            public string[] RuleIds { get; init; } = ruleIds;

            public bool IsEnabledByDefault { get; init; } = isEnabledByDefault;

            public string FriendlyName => MaterializedCheck?.BuildExecutionCheck.FriendlyName ?? factory().FriendlyName;
        }
    }
}<|MERGE_RESOLUTION|>--- conflicted
+++ resolved
@@ -326,10 +326,6 @@
         public void ProcessEvaluationFinishedEventArgs(
             ICheckContext checkContext,
             ProjectEvaluationFinishedEventArgs evaluationFinishedEventArgs)
-<<<<<<< HEAD
-            => _buildEventsProcessor
-                .ProcessEvaluationFinishedEventArgs(checkContext, evaluationFinishedEventArgs);
-=======
         {
             Dictionary<string, string>? propertiesLookup = null;
             // The FileClassifier is normally initialized by executing build requests.
@@ -348,7 +344,6 @@
             _buildEventsProcessor
                 .ProcessEvaluationFinishedEventArgs(analysisContext, evaluationFinishedEventArgs, propertiesLookup);
         }
->>>>>>> 6bc91d5e
 
         public void ProcessEnvironmentVariableReadEventArgs(ICheckContext checkContext, EnvironmentVariableReadEventArgs projectEvaluationEventArgs)
         {
