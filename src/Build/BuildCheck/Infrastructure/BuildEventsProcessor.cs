﻿// Licensed to the .NET Foundation under one or more agreements.
// The .NET Foundation licenses this file to you under the MIT license.

using System;
using System.Collections.Generic;
using System.Linq;
using Microsoft.Build.Construction;
using Microsoft.Build.Evaluation;
using Microsoft.Build.Framework;
using Microsoft.Build.Shared;

namespace Microsoft.Build.Experimental.BuildCheck.Infrastructure;

internal class BuildEventsProcessor(BuildCheckCentralContext buildCheckCentralContext)
{
    /// <summary>
    /// Represents a task currently being executed.
    /// </summary>
    /// <remarks>
    /// <see cref="TaskParameters"/> is stored in its own field typed as a mutable dictionary because <see cref="CheckData"/>
    /// is immutable.
    /// </remarks>
    private struct ExecutingTaskData
    {
        public TaskInvocationCheckData CheckData;
        public Dictionary<string, TaskInvocationCheckData.TaskParameter> TaskParameters;
    }

    /// <summary>
    /// Uniquely identifies a task.
    /// </summary>
    private record struct TaskKey(int ProjectContextId, int TargetId, int TaskId)
    {
        public TaskKey(BuildEventContext context)
            : this(context.ProjectContextId, context.TargetId, context.TaskId)
        { }
    }

    private readonly SimpleProjectRootElementCache _cache = new SimpleProjectRootElementCache();
    private readonly BuildCheckCentralContext _buildCheckCentralContext = buildCheckCentralContext;

    /// <summary>
    /// Keeps track of in-flight tasks. Keyed by task ID as passed in <see cref="BuildEventContext.TaskId"/>.
    /// </summary>
    private readonly Dictionary<TaskKey, ExecutingTaskData> _tasksBeingExecuted = [];

    internal static Dictionary<string, string> ExtractPropertiesLookup(ProjectEvaluationFinishedEventArgs evaluationFinishedEventArgs)
    {
        Dictionary<string, string> propertiesLookup = new Dictionary<string, string>();
        Internal.Utilities.EnumerateProperties(evaluationFinishedEventArgs.Properties, propertiesLookup,
            static (dict, kvp) => dict.Add(kvp.Key, kvp.Value));

        return propertiesLookup;
    }

    // This requires MSBUILDLOGPROPERTIESANDITEMSAFTEREVALUATION set to 1
    internal void ProcessEvaluationFinishedEventArgs(
        ICheckContext checkContext,
        ProjectEvaluationFinishedEventArgs evaluationFinishedEventArgs,
        Dictionary<string, string>? propertiesLookup)
    {
        if (_buildCheckCentralContext.HasEvaluatedPropertiesActions)
        {
            propertiesLookup ??= ExtractPropertiesLookup(evaluationFinishedEventArgs);

            EvaluatedPropertiesCheckData checkData =
                new(evaluationFinishedEventArgs.ProjectFile!,
                    evaluationFinishedEventArgs.BuildEventContext?.ProjectInstanceId,
                    propertiesLookup!);

            _buildCheckCentralContext.RunEvaluatedPropertiesActions(checkData, checkContext, ReportResult);
        }

        if (_buildCheckCentralContext.HasParsedItemsActions)
        {
            ProjectRootElement xml = ProjectRootElement.OpenProjectOrSolution(
                evaluationFinishedEventArgs.ProjectFile!, /*unused*/
                null, /*unused*/null, _cache, false /*Not explicitly loaded - unused*/);

            ParsedItemsCheckData itemsCheckData = new(
                evaluationFinishedEventArgs.ProjectFile!,
                evaluationFinishedEventArgs.BuildEventContext?.ProjectInstanceId,
                new ItemsHolder(xml.Items, xml.ItemGroups));

            _buildCheckCentralContext.RunParsedItemsActions(itemsCheckData, checkContext, ReportResult);
        }
    }

    /// <summary>
    /// The method collects events associated with the used environment variables in projects.
    /// </summary>
    internal void ProcessEnvironmentVariableReadEventArgs(ICheckContext checkContext, string projectPath, string envVarKey, string envVarValue, IElementLocation elementLocation)
    {
        EnvironmentVariableCheckData checkData = new(projectPath, checkContext.BuildEventContext?.ProjectInstanceId, envVarKey, envVarValue, elementLocation);

        _buildCheckCentralContext.RunEnvironmentVariableActions(checkData, checkContext, ReportResult);
    }

    internal void ProcessBuildDone(ICheckContext checkContext)
    {
        if (!_buildCheckCentralContext.HasBuildFinishedActions)
        {
            // No analyzer is interested in the event -> nothing to do.
            return;
        }

        _buildCheckCentralContext.RunBuildFinishedActions(new BuildFinishedCheckData(), checkContext, ReportResult);
    }

    internal void ProcessTaskStartedEventArgs(
        ICheckContext checkContext,
        TaskStartedEventArgs taskStartedEventArgs)
    {
        if (!_buildCheckCentralContext.HasTaskInvocationActions)
        {
            // No check is interested in task invocation actions -> nothing to do.
            return;
        }

        if (taskStartedEventArgs.BuildEventContext is not null)
        {
            ElementLocation invocationLocation = ElementLocation.Create(
                taskStartedEventArgs.TaskFile,
                taskStartedEventArgs.LineNumber,
                taskStartedEventArgs.ColumnNumber);

            // Add a new entry to _tasksBeingExecuted. TaskParameters are initialized empty and will be recorded
            // based on TaskParameterEventArgs we receive later.
            Dictionary<string, TaskInvocationCheckData.TaskParameter> taskParameters = new();

            ExecutingTaskData taskData = new()
            {
                TaskParameters = taskParameters,
                CheckData = new(
                    projectFilePath: taskStartedEventArgs.ProjectFile!,
                    projectConfigurationId: taskStartedEventArgs.BuildEventContext.ProjectInstanceId,
                    taskInvocationLocation: invocationLocation,
                    taskName: taskStartedEventArgs.TaskName,
                    taskAssemblyLocation: taskStartedEventArgs.TaskAssemblyLocation,
                    parameters: taskParameters),
            };

            _tasksBeingExecuted.Add(new TaskKey(taskStartedEventArgs.BuildEventContext), taskData);
        }
    }

    internal void ProcessTaskFinishedEventArgs(
        ICheckContext checkContext,
        TaskFinishedEventArgs taskFinishedEventArgs)
    {
        if (!_buildCheckCentralContext.HasTaskInvocationActions)
        {
            // No check is interested in task invocation actions -> nothing to do.
            return;
        }

        if (taskFinishedEventArgs?.BuildEventContext is not null)
        {
            TaskKey taskKey = new TaskKey(taskFinishedEventArgs.BuildEventContext);
            if (_tasksBeingExecuted.TryGetValue(taskKey, out ExecutingTaskData taskData))
            {
                // All task parameters have been recorded by now so remove the task from the dictionary and fire the registered build check actions.
                _tasksBeingExecuted.Remove(taskKey);
                _buildCheckCentralContext.RunTaskInvocationActions(taskData.CheckData, checkContext, ReportResult);
            }
        }
    }

    internal void ProcessTaskParameterEventArgs(
        ICheckContext checkContext,
        TaskParameterEventArgs taskParameterEventArgs)
    {
        if (!_buildCheckCentralContext.HasTaskInvocationActions)
        {
            // No check is interested in task invocation actions -> nothing to do.
            return;
        }

        bool isOutput;
        switch (taskParameterEventArgs.Kind)
        {
            case TaskParameterMessageKind.TaskInput: isOutput = false; break;
            case TaskParameterMessageKind.TaskOutput: isOutput = true; break;
            default: return;
        }

        if (taskParameterEventArgs.BuildEventContext is not null &&
            _tasksBeingExecuted.TryGetValue(new TaskKey(taskParameterEventArgs.BuildEventContext), out ExecutingTaskData taskData))
        {
            // Add the parameter name and value to the matching entry in _tasksBeingExecuted. Parameters come typed as IList
            // but it's more natural to pass them as scalar values so we unwrap one-element lists.
            string parameterName = taskParameterEventArgs.ParameterName;
            object? parameterValue = taskParameterEventArgs.Items?.Count switch
            {
                1 => taskParameterEventArgs.Items[0],
                _ => taskParameterEventArgs.Items,
            };

            taskData.TaskParameters[parameterName] = new TaskInvocationCheckData.TaskParameter(parameterValue, isOutput);
        }
    }

    public void ProcessPropertyRead(PropertyReadData propertyReadData, CheckLoggingContext checkContext)
        => _buildCheckCentralContext.RunPropertyReadActions(
                propertyReadData,
                checkContext,
                ReportResult);

    public void ProcessPropertyWrite(PropertyWriteData propertyWriteData, CheckLoggingContext checkContext)
        => _buildCheckCentralContext.RunPropertyWriteActions(
                propertyWriteData,
                checkContext,
                ReportResult);

    public void ProcessProjectDone(ICheckContext checkContext, string projectFullPath)
        => _buildCheckCentralContext.RunProjectProcessingDoneActions(
                new ProjectRequestProcessingDoneData(projectFullPath, checkContext.BuildEventContext.ProjectInstanceId),
                checkContext,
                ReportResult);

    private static void ReportResult(
        CheckWrapper checkWrapper,
        ICheckContext checkContext,
        CheckConfigurationEffective[] configPerRule,
        BuildCheckResult result)
    {
        if (!checkWrapper.Check.SupportedRules.Contains(result.CheckRule))
        {
            checkContext.DispatchAsErrorFromText(null, null, null,
                BuildEventFileInfo.Empty,
                $"The check '{checkWrapper.Check.FriendlyName}' reported a result for a rule '{result.CheckRule.Id}' that it does not support.");
            return;
        }

        CheckConfigurationEffective config = configPerRule.Length == 1
            ? configPerRule[0]
            : configPerRule.First(r =>
                r.RuleId.Equals(result.CheckRule.Id, StringComparison.CurrentCultureIgnoreCase));

        if (!config.IsEnabled)
        {
            return;
        }

<<<<<<< HEAD
        // Add the diagnostic to the check wrapper for telemetry purposes.
        checkWrapper.AddDiagnostic(config);

        BuildEventArgs eventArgs = result.ToEventArgs(config.Severity);

        eventArgs.BuildEventContext = checkContext.BuildEventContext;

        checkContext.DispatchBuildEvent(eventArgs);
=======
        checkWrapper.ReportResult(result, checkContext, config);
>>>>>>> 8500d97a
    }
}<|MERGE_RESOLUTION|>--- conflicted
+++ resolved
@@ -242,17 +242,8 @@
             return;
         }
 
-<<<<<<< HEAD
-        // Add the diagnostic to the check wrapper for telemetry purposes.
+		// Add the diagnostic to the check wrapper for telemetry purposes.
         checkWrapper.AddDiagnostic(config);
-
-        BuildEventArgs eventArgs = result.ToEventArgs(config.Severity);
-
-        eventArgs.BuildEventContext = checkContext.BuildEventContext;
-
-        checkContext.DispatchBuildEvent(eventArgs);
-=======
         checkWrapper.ReportResult(result, checkContext, config);
->>>>>>> 8500d97a
     }
 }