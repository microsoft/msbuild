﻿// Licensed to the .NET Foundation under one or more agreements.
// The .NET Foundation licenses this file to you under the MIT license.

using System;
using System.Collections.Generic;
using System.Linq;
using Microsoft.Build.Construction;
using Microsoft.Build.Evaluation;
using Microsoft.Build.Framework;
using Microsoft.Build.Shared;

namespace Microsoft.Build.Experimental.BuildCheck.Infrastructure;

internal class BuildEventsProcessor(BuildCheckCentralContext buildCheckCentralContext)
{
    /// <summary>
    /// Represents a task currently being executed.
    /// </summary>
    /// <remarks>
    /// <see cref="TaskParameters"/> is stored in its own field typed as a mutable dictionary because <see cref="AnalysisData"/>
    /// is immutable.
    /// </remarks>
    private struct ExecutingTaskData
    {
        public TaskInvocationAnalysisData AnalysisData;
        public Dictionary<string, TaskInvocationAnalysisData.TaskParameter> TaskParameters;
    }

    /// <summary>
    /// Uniquely identifies a task.
    /// </summary>
    private record struct TaskKey(int ProjectContextId, int TargetId, int TaskId)
    {
        public TaskKey(BuildEventContext context)
            : this(context.ProjectContextId, context.TargetId, context.TaskId)
        { }
    }

    private readonly SimpleProjectRootElementCache _cache = new SimpleProjectRootElementCache();
    private readonly BuildCheckCentralContext _buildCheckCentralContext = buildCheckCentralContext;
    private Dictionary<string, (string EnvVarValue, string File, int Line, int Column)> _evaluatedEnvironmentVariables = new Dictionary<string, (string EnvVarValue, string File, int Line, int Column)>();

    /// <summary>
    /// Keeps track of in-flight tasks. Keyed by task ID as passed in <see cref="BuildEventContext.TaskId"/>.
    /// </summary>
    private readonly Dictionary<TaskKey, ExecutingTaskData> _tasksBeingExecuted = [];

    // This requires MSBUILDLOGPROPERTIESANDITEMSAFTEREVALUATION set to 1
    internal void ProcessEvaluationFinishedEventArgs(
        IAnalysisContext analysisContext,
        ProjectEvaluationFinishedEventArgs evaluationFinishedEventArgs)
    {
        Dictionary<string, string> propertiesLookup = new Dictionary<string, string>();
        Internal.Utilities.EnumerateProperties(evaluationFinishedEventArgs.Properties, propertiesLookup,
            static (dict, kvp) => dict.Add(kvp.Key, kvp.Value));

        EvaluatedPropertiesAnalysisData analysisData =
            new(evaluationFinishedEventArgs.ProjectFile!, propertiesLookup, _evaluatedEnvironmentVariables);

        _buildCheckCentralContext.RunEvaluatedPropertiesActions(analysisData, analysisContext, ReportResult);

        if (_buildCheckCentralContext.HasParsedItemsActions)
        {
            ProjectRootElement xml = ProjectRootElement.OpenProjectOrSolution(
                evaluationFinishedEventArgs.ProjectFile!, /*unused*/
                null, /*unused*/null, _cache, false /*Not explicitly loaded - unused*/);

            ParsedItemsAnalysisData itemsAnalysisData = new(evaluationFinishedEventArgs.ProjectFile!,
                new ItemsHolder(xml.Items, xml.ItemGroups));

            _buildCheckCentralContext.RunParsedItemsActions(itemsAnalysisData, analysisContext, ReportResult);
        }
    }

    /// <summary>
    /// The method collects events associated with the used environment variables in projects.
    /// </summary>
    internal void ProcessEnvironmentVariableReadEventArgs(string envVarName, string envVarValue, string file, int line, int column)
    {
        if (!_evaluatedEnvironmentVariables.ContainsKey(envVarName))
        {
            _evaluatedEnvironmentVariables.Add(envVarName, (envVarValue, file, line, column));
        }
    }

    internal void ProcessTaskStartedEventArgs(
        IAnalysisContext analysisContext,
        TaskStartedEventArgs taskStartedEventArgs)
    {
        if (!_buildCheckCentralContext.HasTaskInvocationActions)
        {
            // No analyzer is interested in task invocation actions -> nothing to do.
            return;
        }

        if (taskStartedEventArgs.BuildEventContext is not null)
        {
            ElementLocation invocationLocation = ElementLocation.Create(
                taskStartedEventArgs.TaskFile,
                taskStartedEventArgs.LineNumber,
                taskStartedEventArgs.ColumnNumber);

            // Add a new entry to _tasksBeingExecuted. TaskParameters are initialized empty and will be recorded
            // based on TaskParameterEventArgs we receive later.
            Dictionary<string, TaskInvocationAnalysisData.TaskParameter> taskParameters = new();

            ExecutingTaskData taskData = new()
            {
                TaskParameters = taskParameters,
                AnalysisData = new(
                    projectFilePath: taskStartedEventArgs.ProjectFile!,
                    taskInvocationLocation: invocationLocation,
                    taskName: taskStartedEventArgs.TaskName,
                    taskAssemblyLocation: taskStartedEventArgs.TaskAssemblyLocation,
                    parameters: taskParameters),
            };

            _tasksBeingExecuted.Add(new TaskKey(taskStartedEventArgs.BuildEventContext), taskData);
        }
    }

    internal void ProcessTaskFinishedEventArgs(
        IAnalysisContext analysisContext,
        TaskFinishedEventArgs taskFinishedEventArgs)
    {
        if (!_buildCheckCentralContext.HasTaskInvocationActions)
        {
            // No analyzer is interested in task invocation actions -> nothing to do.
            return;
        }

        if (taskFinishedEventArgs?.BuildEventContext is not null)
        {
            TaskKey taskKey = new TaskKey(taskFinishedEventArgs.BuildEventContext);
            if (_tasksBeingExecuted.TryGetValue(taskKey, out ExecutingTaskData taskData))
            {
                // All task parameters have been recorded by now so remove the task from the dictionary and fire the registered build check actions.
                _tasksBeingExecuted.Remove(taskKey);
                _buildCheckCentralContext.RunTaskInvocationActions(taskData.AnalysisData, analysisContext, ReportResult);
            }
        }
    }

    internal void ProcessTaskParameterEventArgs(
        IAnalysisContext analysisContext,
        TaskParameterEventArgs taskParameterEventArgs)
    {
        if (!_buildCheckCentralContext.HasTaskInvocationActions)
        {
            // No analyzer is interested in task invocation actions -> nothing to do.
            return;
        }

        bool isOutput;
        switch (taskParameterEventArgs.Kind)
        {
            case TaskParameterMessageKind.TaskInput: isOutput = false; break;
            case TaskParameterMessageKind.TaskOutput: isOutput = true; break;
            default: return;
        }

        if (taskParameterEventArgs.BuildEventContext is not null &&
            _tasksBeingExecuted.TryGetValue(new TaskKey(taskParameterEventArgs.BuildEventContext), out ExecutingTaskData taskData))
        {
            // Add the parameter name and value to the matching entry in _tasksBeingExecuted. Parameters come typed as IList
            // but it's more natural to pass them as scalar values so we unwrap one-element lists.
            string parameterName = taskParameterEventArgs.ParameterName;
            object? parameterValue = taskParameterEventArgs.Items?.Count switch
            {
                1 => taskParameterEventArgs.Items[0],
                _ => taskParameterEventArgs.Items,
            };

            taskData.TaskParameters[parameterName] = new TaskInvocationAnalysisData.TaskParameter(parameterValue, isOutput);
        }
    }

    private static void ReportResult(
        BuildAnalyzerWrapper analyzerWrapper,
<<<<<<< HEAD
        LoggingContext loggingContext,
        BuildAnalyzerConfigurationEffective[] configPerRule,
=======
        IAnalysisContext analysisContext,
        BuildAnalyzerConfigurationInternal[] configPerRule,
>>>>>>> 8b03742a
        BuildCheckResult result)
    {
        if (!analyzerWrapper.BuildAnalyzer.SupportedRules.Contains(result.BuildAnalyzerRule))
        {
            analysisContext.DispatchAsErrorFromText(null, null, null,
                BuildEventFileInfo.Empty,
                $"The analyzer '{analyzerWrapper.BuildAnalyzer.FriendlyName}' reported a result for a rule '{result.BuildAnalyzerRule.Id}' that it does not support.");
            return;
        }

        BuildAnalyzerConfigurationEffective config = configPerRule.Length == 1
            ? configPerRule[0]
            : configPerRule.First(r =>
                r.RuleId.Equals(result.BuildAnalyzerRule.Id, StringComparison.CurrentCultureIgnoreCase));

        if (!config.IsEnabled)
        {
            return;
        }

        BuildEventArgs eventArgs = result.ToEventArgs(config.Severity);

        // TODO: This is a workaround for https://github.com/dotnet/msbuild/issues/10176
        // eventArgs.BuildEventContext = loggingContext.BuildEventContext;
        eventArgs.BuildEventContext = BuildEventContext.Invalid;

        analysisContext.DispatchBuildEvent(eventArgs);
    }
}<|MERGE_RESOLUTION|>--- conflicted
+++ resolved
@@ -177,13 +177,8 @@
 
     private static void ReportResult(
         BuildAnalyzerWrapper analyzerWrapper,
-<<<<<<< HEAD
-        LoggingContext loggingContext,
-        BuildAnalyzerConfigurationEffective[] configPerRule,
-=======
         IAnalysisContext analysisContext,
         BuildAnalyzerConfigurationInternal[] configPerRule,
->>>>>>> 8b03742a
         BuildCheckResult result)
     {
         if (!analyzerWrapper.BuildAnalyzer.SupportedRules.Contains(result.BuildAnalyzerRule))
