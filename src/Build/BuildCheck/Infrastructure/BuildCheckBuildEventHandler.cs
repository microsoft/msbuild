--- conflicted
+++ resolved
@@ -119,13 +119,9 @@
 
     private void HandleBuildFinishedEvent(BuildFinishedEventArgs eventArgs)
     {
-<<<<<<< HEAD
         _buildCheckManager.ProcessBuildFinished(_analyzerContextFactory.CreateAnalysisContext(eventArgs.BuildEventContext!));
 
-        _stats.Merge(_buildCheckManager.CreateAnalyzerTracingStats(), (span1, span2) => span1 + span2);
-=======
         _stats.Merge(_buildCheckManager.CreateCheckTracingStats(), (span1, span2) => span1 + span2);
->>>>>>> e838bbe0
 
         LogCheckStats(_checkContextFactory.CreateCheckContext(GetBuildEventContext(eventArgs)));
     }
