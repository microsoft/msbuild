﻿// Licensed to the .NET Foundation under one or more agreements.
// The .NET Foundation licenses this file to you under the MIT license.

using System;
using System.Collections.Generic;
using System.Linq;
using System.Text;
using System.Threading.Tasks;
using Microsoft.Build.BackEnd.Logging;
using Microsoft.Build.Experimental.BuildCheck.Infrastructure;
using Microsoft.Build.Experimental;
using Microsoft.Build.Framework;
using System.IO;

namespace Microsoft.Build.Experimental.BuildCheck;

/// <summary>
/// Base for a data passed from infrastructure to build analyzers.
/// </summary>
/// <param name="projectFilePath">Currently built project.</param>
public abstract class AnalysisData(string projectFilePath)
{
    private string? _projectFileDirectory;

    /// <summary>
    /// Full path to the project file being built.
    /// </summary>
    public string ProjectFilePath { get; } = projectFilePath;

    /// <summary>
    /// Directory path of the file being built (the containing directory of <see cref="ProjectFilePath"/>).
    /// </summary>
    public string ProjectFileDirectory =>
        _projectFileDirectory ??= Path.GetDirectoryName(ProjectFilePath)!;
}

/// <summary>
/// Data passed from infrastructure to build analyzers.
/// </summary>
/// <typeparam name="T">The type of the actual data for analysis.</typeparam>
public class BuildCheckDataContext<T> where T : AnalysisData
{
    private readonly BuildAnalyzerWrapper _analyzerWrapper;
<<<<<<< HEAD
    private readonly LoggingContext _loggingContext;
    private readonly BuildAnalyzerConfigurationEffective[] _configPerRule;
    private readonly Action<BuildAnalyzerWrapper, LoggingContext, BuildAnalyzerConfigurationEffective[], BuildCheckResult> _resultHandler;

    internal BuildCheckDataContext(
        BuildAnalyzerWrapper analyzerWrapper,
        LoggingContext loggingContext,
        BuildAnalyzerConfigurationEffective[] configPerRule,
        Action<BuildAnalyzerWrapper, LoggingContext, BuildAnalyzerConfigurationEffective[], BuildCheckResult> resultHandler,
=======
    private readonly IAnalysisContext _analysisContext;
    private readonly BuildAnalyzerConfigurationInternal[] _configPerRule;
    private readonly Action<BuildAnalyzerWrapper, IAnalysisContext, BuildAnalyzerConfigurationInternal[], BuildCheckResult> _resultHandler;

    internal BuildCheckDataContext(
        BuildAnalyzerWrapper analyzerWrapper,
        IAnalysisContext loggingContext,
        BuildAnalyzerConfigurationInternal[] configPerRule,
        Action<BuildAnalyzerWrapper, IAnalysisContext, BuildAnalyzerConfigurationInternal[], BuildCheckResult> resultHandler,
>>>>>>> 8b03742a
        T data)
    {
        _analyzerWrapper = analyzerWrapper;
        _analysisContext = loggingContext;
        _configPerRule = configPerRule;
        _resultHandler = resultHandler;
        Data = data;
    }

    /// <summary>
    /// Method for reporting the result of the build analyzer rule.
    /// </summary>
    /// <param name="result"></param>
    public void ReportResult(BuildCheckResult result)
        => _resultHandler(_analyzerWrapper, _analysisContext, _configPerRule, result);

    /// <summary>
    /// Data to be analyzed.
    /// </summary>
    public T Data { get; }
}<|MERGE_RESOLUTION|>--- conflicted
+++ resolved
@@ -41,17 +41,6 @@
 public class BuildCheckDataContext<T> where T : AnalysisData
 {
     private readonly BuildAnalyzerWrapper _analyzerWrapper;
-<<<<<<< HEAD
-    private readonly LoggingContext _loggingContext;
-    private readonly BuildAnalyzerConfigurationEffective[] _configPerRule;
-    private readonly Action<BuildAnalyzerWrapper, LoggingContext, BuildAnalyzerConfigurationEffective[], BuildCheckResult> _resultHandler;
-
-    internal BuildCheckDataContext(
-        BuildAnalyzerWrapper analyzerWrapper,
-        LoggingContext loggingContext,
-        BuildAnalyzerConfigurationEffective[] configPerRule,
-        Action<BuildAnalyzerWrapper, LoggingContext, BuildAnalyzerConfigurationEffective[], BuildCheckResult> resultHandler,
-=======
     private readonly IAnalysisContext _analysisContext;
     private readonly BuildAnalyzerConfigurationInternal[] _configPerRule;
     private readonly Action<BuildAnalyzerWrapper, IAnalysisContext, BuildAnalyzerConfigurationInternal[], BuildCheckResult> _resultHandler;
@@ -61,7 +50,6 @@
         IAnalysisContext loggingContext,
         BuildAnalyzerConfigurationInternal[] configPerRule,
         Action<BuildAnalyzerWrapper, IAnalysisContext, BuildAnalyzerConfigurationInternal[], BuildCheckResult> resultHandler,
->>>>>>> 8b03742a
         T data)
     {
         _analyzerWrapper = analyzerWrapper;
