--- conflicted
+++ resolved
@@ -172,14 +172,9 @@
                     }
                 }
 
-<<<<<<< HEAD
-                // Note: Dynamic platform resolution is not enabled for sln-based builds.
-                else if (string.IsNullOrEmpty(projectReferenceItem.GetMetadataValue(SetPlatformMetadataName)) && enableDynamicPlatformResolution)
-=======
                 // Note: Dynamic platform resolution is not enabled for sln-based builds,
                 // unless the project isn't known to the solution.
                 if (enableDynamicPlatformResolution && !configurationDefined && !projectReferenceItem.HasMetadata(SetPlatformMetadataName))
->>>>>>> fd4d0e5c
                 {
                     string requesterPlatform = requesterInstance.GetPropertyValue("Platform");
                     string requesterPlatformLookupTable = requesterInstance.GetPropertyValue("PlatformLookupTable");
