--- conflicted
+++ resolved
@@ -82,13 +82,6 @@
     <Compile Include="..\Shared\IConstrainedEqualityComparer.cs">
       <Link>IConstrainedEqualityComparer.cs</Link>
     </Compile>
-<<<<<<< HEAD
-    <Compile Include="..\Shared\Pair.cs">
-      <Link>SharedUtilities\Pair.cs</Link>
-=======
-    <Compile Include="..\Shared\NGen.cs">
-      <Link>SharedUtilities\NGen.cs</Link>
->>>>>>> a9341111
     </Compile>
     <Compile Include="..\Shared\PropertyParser.cs">
       <Link>BackEnd\Components\RequestBuilder\IntrinsicTasks\PropertyParser.cs</Link>
