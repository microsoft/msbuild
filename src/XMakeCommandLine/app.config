--- conflicted
+++ resolved
@@ -51,35 +51,17 @@
     <!-- To define one or more new toolsets, add an 'msbuildToolsets' element in this file. -->
     <msbuildToolsets default="15.0">
       <toolset toolsVersion="15.0">
-<<<<<<< HEAD
         <property name="MSBuildRootWorkaround704" value="$([MSBuild]::GetCurrentExecutableDirectory())" />
         <!-- See https://github.com/Microsoft/msbuild/issues/704 -->
         <property name="MSBuildToolsPath" value="." />
         <property name="MSBuildToolsPath32" value="$(MSBuildToolsPath)" />
         <property name="MSBuildToolsPath64" value="$(MSBuildToolsPath)\amd64" />
-=======
-        <property name="MSBuildToolsPath" value="$([MSBuild]::GetCurrentToolsDirectory())" />
-        <property name="MSBuildToolsPath32" value="$([MSBuild]::GetToolsDirectory32())" />
-        <property name="MSBuildToolsPath64" value="$([MSBuild]::GetToolsDirectory64())" />
-        <property name="MSBuildSDKsPath" value="$([MSBuild]::GetMSBuildSDKsPath())" />
-        <property name="FrameworkSDKRoot" value="$(Registry:HKEY_LOCAL_MACHINE\SOFTWARE\Microsoft\Microsoft SDKs\NETFXSDK\4.6.1@InstallationFolder)" />
->>>>>>> f0d6d0e9
+
         <property name="MSBuildRuntimeVersion" value="4.0.30319" />
 
-<<<<<<< HEAD
         <property name="TargetFrameworkRootPathSearchPathsOSX" value="/Library/Frameworks/Mono.framework/External/xbuild-frameworks/" />
-=======
         <property name="RoslynTargetsPath" value="$([MSBuild]::GetToolsDirectory32())\Roslyn" />
 
-        <!-- VC Specific Paths -->
-        <property name="VCTargetsPath" value="$([MSBuild]::ValueOrDefault('$(VCTargetsPath)','$(VsInstallRoot)\Common7\IDE\VC\VCTargets\'))" />
-        <property name="VCTargetsPath14" value="$([MSBuild]::ValueOrDefault('$(VCTargetsPath14)','$([MSBuild]::GetProgramFiles32())\MSBuild\Microsoft.Cpp\v4.0\V140\'))" />
-        <property name="VCTargetsPath12" value="$([MSBuild]::ValueOrDefault('$(VCTargetsPath12)','$([MSBuild]::GetProgramFiles32())\MSBuild\Microsoft.Cpp\v4.0\V120\'))" />
-        <property name="VCTargetsPath11" value="$([MSBuild]::ValueOrDefault('$(VCTargetsPath11)','$([MSBuild]::GetProgramFiles32())\MSBuild\Microsoft.Cpp\v4.0\V110\'))" />
-        <property name="VCTargetsPath10" value="$([MSBuild]::ValueOrDefault('$(VCTargetsPath10)','$([MSBuild]::GetProgramFiles32())\MSBuild\Microsoft.Cpp\v4.0\'))" />
-        <property name="AndroidTargetsPath" value="$(MSBuildExtensionsPath32)\Microsoft\MDD\Android\V150\" />
-        <property name="iOSTargetsPath" value="$(MSBuildExtensionsPath32)\Microsoft\MDD\iOS\V150\" />
->>>>>>> f0d6d0e9
         <projectImportSearchPaths>
           <searchPaths os="windows">
             <property name="MSBuildExtensionsPath" value="$(MSBuildProgramFiles32)\MSBuild"/>
