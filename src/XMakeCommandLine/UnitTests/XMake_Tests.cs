﻿// Copyright (c) Microsoft. All rights reserved.
// Licensed under the MIT license. See LICENSE file in the project root for full license information.

using System;
using System.Collections;
using System.Collections.Generic;
using System.Diagnostics;
using System.Globalization;
using System.IO;
using System.Reflection;
using System.Text;
using System.Threading;

using Microsoft.Build.CommandLine;
using Microsoft.Build.Framework;
using Microsoft.Build.Shared;
using Microsoft.Build.Utilities;
using NUnit.Framework;
using Microsoft.Build.Evaluation;

namespace Microsoft.Build.UnitTests
{
    [TestFixture]
    public class XMakeAppTests
    {
        [Test]
        public void GatherCommandLineSwitchesTwoProperties()
        {
            CommandLineSwitches switches = new CommandLineSwitches();

            ArrayList arguments = new ArrayList();
            arguments.AddRange(new string[] { "/p:a=b", "/p:c=d" });

            MSBuildApp.GatherCommandLineSwitches(arguments, switches);

            string[] parameters = switches[CommandLineSwitches.ParameterizedSwitch.Property];
            Assert.AreEqual("a=b", parameters[0]);
            Assert.AreEqual("c=d", parameters[1]);
        }

#if !MONO
        [Test]
        public void GatherCommandLineSwitchesMaxCpuCountWithArgument()
        {
            CommandLineSwitches switches = new CommandLineSwitches();

            ArrayList arguments = new ArrayList();
            arguments.AddRange(new string[] { "/m:2" });

            MSBuildApp.GatherCommandLineSwitches(arguments, switches);

            string[] parameters = switches[CommandLineSwitches.ParameterizedSwitch.MaxCPUCount];
            Assert.AreEqual("2", parameters[0]);
            Assert.AreEqual(1, parameters.Length);

            Assert.AreEqual(false, switches.HaveErrors());
        }

        [Test]
        public void GatherCommandLineSwitchesMaxCpuCountWithoutArgument()
        {
            CommandLineSwitches switches = new CommandLineSwitches();

            ArrayList arguments = new ArrayList();
            arguments.AddRange(new string[] { "/m:3", "/m" });

            MSBuildApp.GatherCommandLineSwitches(arguments, switches);

            string[] parameters = switches[CommandLineSwitches.ParameterizedSwitch.MaxCPUCount];
            Assert.AreEqual(Convert.ToString(Environment.ProcessorCount), parameters[1]);
            Assert.AreEqual(2, parameters.Length);

            Assert.AreEqual(false, switches.HaveErrors());
        }

        /// <summary>
        ///  /m: should be an error, unlike /m:1 and /m
        /// </summary>
        [Test]
        public void GatherCommandLineSwitchesMaxCpuCountWithoutArgumentButWithColon()
        {
            CommandLineSwitches switches = new CommandLineSwitches();

            ArrayList arguments = new ArrayList();
            arguments.AddRange(new string[] { "/m:" });

            MSBuildApp.GatherCommandLineSwitches(arguments, switches);

            string[] parameters = switches[CommandLineSwitches.ParameterizedSwitch.MaxCPUCount];
            Assert.AreEqual(0, parameters.Length);

            Assert.IsTrue(switches.HaveErrors());
        }
#endif

        /*
         * Quoting Rules:
         * 
         * A string is considered quoted if it is enclosed in double-quotes. A double-quote can be escaped with a backslash, or it
         * is automatically escaped if it is the last character in an explicitly terminated quoted string. A backslash itself can
         * be escaped with another backslash IFF it precedes a double-quote, otherwise it is interpreted literally.
         * 
         * e.g.
         *      abc"cde"xyz         --> "cde" is quoted
         *      abc"xyz             --> "xyz" is quoted (the terminal double-quote is assumed)
         *      abc"xyz"            --> "xyz" is quoted (the terminal double-quote is explicit)
         * 
         *      abc\"cde"xyz        --> "xyz" is quoted (the terminal double-quote is assumed)
         *      abc\\"cde"xyz       --> "cde" is quoted
         *      abc\\\"cde"xyz      --> "xyz" is quoted (the terminal double-quote is assumed)
         * 
         *      abc"""xyz           --> """ is quoted
         *      abc""""xyz          --> """ and "xyz" are quoted (the terminal double-quote is assumed)
         *      abc"""""xyz         --> """ is quoted
         *      abc""""""xyz        --> """ and """ are quoted
         *      abc"cde""xyz        --> "cde"" is quoted
         *      abc"xyz""           --> "xyz"" is quoted (the terminal double-quote is explicit)
         * 
         *      abc""xyz            --> nothing is quoted
         *      abc""cde""xyz       --> nothing is quoted
         */

        [Test]
        public void SplitUnquotedTest()
        {
            ArrayList sa;
            int emptySplits;

            // nothing quoted
            sa = QuotingUtilities.SplitUnquoted("abcdxyz");
            Assert.AreEqual(1, sa.Count);
            Assert.AreEqual("abcdxyz", sa[0]);

            // nothing quoted
            sa = QuotingUtilities.SplitUnquoted("abcc dxyz");
            Assert.AreEqual(2, sa.Count);
            Assert.AreEqual("abcc", sa[0]);
            Assert.AreEqual("dxyz", sa[1]);

            // nothing quoted
            sa = QuotingUtilities.SplitUnquoted("abcc;dxyz", ';');
            Assert.AreEqual(2, sa.Count);
            Assert.AreEqual("abcc", sa[0]);
            Assert.AreEqual("dxyz", sa[1]);

            // nothing quoted
            sa = QuotingUtilities.SplitUnquoted("abc,c;dxyz", ';', ',');
            Assert.AreEqual(3, sa.Count);
            Assert.AreEqual("abc", sa[0]);
            Assert.AreEqual("c", sa[1]);
            Assert.AreEqual("dxyz", sa[2]);

            // nothing quoted
            sa = QuotingUtilities.SplitUnquoted("abc,c;dxyz", 2, false, false, out emptySplits, ';', ',');
            Assert.AreEqual(0, emptySplits);
            Assert.AreEqual(2, sa.Count);
            Assert.AreEqual("abc", sa[0]);
            Assert.AreEqual("c;dxyz", sa[1]);

            // nothing quoted
            sa = QuotingUtilities.SplitUnquoted("abc,,;dxyz", int.MaxValue, false, false, out emptySplits, ';', ',');
            Assert.AreEqual(2, emptySplits);
            Assert.AreEqual(2, sa.Count);
            Assert.AreEqual("abc", sa[0]);
            Assert.AreEqual("dxyz", sa[1]);

            // nothing quoted
            sa = QuotingUtilities.SplitUnquoted("abc,,;dxyz", int.MaxValue, true, false, out emptySplits, ';', ',');
            Assert.AreEqual(0, emptySplits);
            Assert.AreEqual(4, sa.Count);
            Assert.AreEqual("abc", sa[0]);
            Assert.AreEqual(String.Empty, sa[1]);
            Assert.AreEqual(String.Empty, sa[2]);
            Assert.AreEqual("dxyz", sa[3]);

            // "c d" is quoted
            sa = QuotingUtilities.SplitUnquoted("abc\"c d\"xyz");
            Assert.AreEqual(1, sa.Count);
            Assert.AreEqual("abc\"c d\"xyz", sa[0]);

            // "x z" is quoted (the terminal double-quote is assumed)
            sa = QuotingUtilities.SplitUnquoted("abc\"x z");
            Assert.AreEqual(1, sa.Count);
            Assert.AreEqual("abc\"x z", sa[0]);

            // "x z" is quoted (the terminal double-quote is explicit)
            sa = QuotingUtilities.SplitUnquoted("abc\"x z\"");
            Assert.AreEqual(1, sa.Count);
            Assert.AreEqual("abc\"x z\"", sa[0]);

            // "x z" is quoted (the terminal double-quote is assumed)
            sa = QuotingUtilities.SplitUnquoted("abc\\\"cde\"x z");
            Assert.AreEqual(1, sa.Count);
            Assert.AreEqual("abc\\\"cde\"x z", sa[0]);

            // "x z" is quoted (the terminal double-quote is assumed)
            // "c e" is not quoted
            sa = QuotingUtilities.SplitUnquoted("abc\\\"c e\"x z");
            Assert.AreEqual(2, sa.Count);
            Assert.AreEqual("abc\\\"c", sa[0]);
            Assert.AreEqual("e\"x z", sa[1]);

            // "c e" is quoted
            sa = QuotingUtilities.SplitUnquoted("abc\\\\\"c e\"xyz");
            Assert.AreEqual(1, sa.Count);
            Assert.AreEqual("abc\\\\\"c e\"xyz", sa[0]);

            // "c e" is quoted
            // "x z" is not quoted
            sa = QuotingUtilities.SplitUnquoted("abc\\\\\"c e\"x z");
            Assert.AreEqual(2, sa.Count);
            Assert.AreEqual("abc\\\\\"c e\"x", sa[0]);
            Assert.AreEqual("z", sa[1]);

            // "x z" is quoted (the terminal double-quote is assumed)
            sa = QuotingUtilities.SplitUnquoted("abc\\\\\\\"cde\"x z");
            Assert.AreEqual(1, sa.Count);
            Assert.AreEqual("abc\\\\\\\"cde\"x z", sa[0]);

            // "xyz" is quoted (the terminal double-quote is assumed)
            // "c e" is not quoted
            sa = QuotingUtilities.SplitUnquoted("abc\\\\\\\"c e\"x z");
            Assert.AreEqual(2, sa.Count);
            Assert.AreEqual("abc\\\\\\\"c", sa[0]);
            Assert.AreEqual("e\"x z", sa[1]);

            // """ is quoted
            sa = QuotingUtilities.SplitUnquoted("abc\"\"\"xyz");
            Assert.AreEqual(1, sa.Count);
            Assert.AreEqual("abc\"\"\"xyz", sa[0]);

            // " "" is quoted
            sa = QuotingUtilities.SplitUnquoted("abc\" \"\"xyz");
            Assert.AreEqual(1, sa.Count);
            Assert.AreEqual("abc\" \"\"xyz", sa[0]);

            // "x z" is quoted (the terminal double-quote is assumed)
            sa = QuotingUtilities.SplitUnquoted("abc\"\" \"x z");
            Assert.AreEqual(2, sa.Count);
            Assert.AreEqual("abc\"\"", sa[0]);
            Assert.AreEqual("\"x z", sa[1]);

            // " "" and "xyz" are quoted (the terminal double-quote is assumed)
            sa = QuotingUtilities.SplitUnquoted("abc\" \"\"\"x z");
            Assert.AreEqual(1, sa.Count);
            Assert.AreEqual("abc\" \"\"\"x z", sa[0]);

            // """ is quoted
            sa = QuotingUtilities.SplitUnquoted("abc\"\"\"\"\"xyz");
            Assert.AreEqual(1, sa.Count);
            Assert.AreEqual("abc\"\"\"\"\"xyz", sa[0]);

            // """ is quoted
            // "x z" is not quoted
            sa = QuotingUtilities.SplitUnquoted("abc\"\"\"\"\"x z");
            Assert.AreEqual(2, sa.Count);
            Assert.AreEqual("abc\"\"\"\"\"x", sa[0]);
            Assert.AreEqual("z", sa[1]);

            // " "" is quoted
            sa = QuotingUtilities.SplitUnquoted("abc\" \"\"\"\"xyz");
            Assert.AreEqual(1, sa.Count);
            Assert.AreEqual("abc\" \"\"\"\"xyz", sa[0]);

            // """ and """ are quoted
            sa = QuotingUtilities.SplitUnquoted("abc\"\"\"\"\"\"xyz");
            Assert.AreEqual(1, sa.Count);
            Assert.AreEqual("abc\"\"\"\"\"\"xyz", sa[0]);

            // " "" and " "" are quoted
            sa = QuotingUtilities.SplitUnquoted("abc\" \"\"\" \"\"xyz");
            Assert.AreEqual(1, sa.Count);
            Assert.AreEqual("abc\" \"\"\" \"\"xyz", sa[0]);

            // """ and """ are quoted
            sa = QuotingUtilities.SplitUnquoted("abc\"\"\" \"\"\"xyz");
            Assert.AreEqual(2, sa.Count);
            Assert.AreEqual("abc\"\"\"", sa[0]);
            Assert.AreEqual("\"\"\"xyz", sa[1]);

            // """ and """ are quoted
            sa = QuotingUtilities.SplitUnquoted("abc\"\"\" \"\"\"x z");
            Assert.AreEqual(3, sa.Count);
            Assert.AreEqual("abc\"\"\"", sa[0]);
            Assert.AreEqual("\"\"\"x", sa[1]);
            Assert.AreEqual("z", sa[2]);

            // "c e"" is quoted
            sa = QuotingUtilities.SplitUnquoted("abc\"c e\"\"xyz");
            Assert.AreEqual(1, sa.Count);
            Assert.AreEqual("abc\"c e\"\"xyz", sa[0]);

            // "c e"" is quoted
            // "x z" is not quoted
            sa = QuotingUtilities.SplitUnquoted("abc\"c e\"\"x z");
            Assert.AreEqual(2, sa.Count);
            Assert.AreEqual("abc\"c e\"\"x", sa[0]);
            Assert.AreEqual("z", sa[1]);

            // nothing is quoted
            sa = QuotingUtilities.SplitUnquoted("a c\"\"x z");
            Assert.AreEqual(3, sa.Count);
            Assert.AreEqual("a", sa[0]);
            Assert.AreEqual("c\"\"x", sa[1]);
            Assert.AreEqual("z", sa[2]);

            // nothing is quoted
            sa = QuotingUtilities.SplitUnquoted("a c\"\"c e\"\"x z");
            Assert.AreEqual(4, sa.Count);
            Assert.AreEqual("a", sa[0]);
            Assert.AreEqual("c\"\"c", sa[1]);
            Assert.AreEqual("e\"\"x", sa[2]);
            Assert.AreEqual("z", sa[3]);
        }

        [Test]
        public void UnquoteTest()
        {
            int doubleQuotesRemoved;

            // "cde" is quoted
            Assert.AreEqual("abccdexyz", QuotingUtilities.Unquote("abc\"cde\"xyz", out doubleQuotesRemoved));
            Assert.AreEqual(2, doubleQuotesRemoved);

            // "xyz" is quoted (the terminal double-quote is assumed)
            Assert.AreEqual("abcxyz", QuotingUtilities.Unquote("abc\"xyz", out doubleQuotesRemoved));
            Assert.AreEqual(1, doubleQuotesRemoved);

            // "xyz" is quoted (the terminal double-quote is explicit)
            Assert.AreEqual("abcxyz", QuotingUtilities.Unquote("abc\"xyz\"", out doubleQuotesRemoved));
            Assert.AreEqual(2, doubleQuotesRemoved);

            // "xyz" is quoted (the terminal double-quote is assumed)
            Assert.AreEqual("abc\"cdexyz", QuotingUtilities.Unquote("abc\\\"cde\"xyz", out doubleQuotesRemoved));
            Assert.AreEqual(1, doubleQuotesRemoved);

            // "cde" is quoted
            Assert.AreEqual("abc\\cdexyz", QuotingUtilities.Unquote("abc\\\\\"cde\"xyz", out doubleQuotesRemoved));
            Assert.AreEqual(2, doubleQuotesRemoved);

            // "xyz" is quoted (the terminal double-quote is assumed)
            Assert.AreEqual("abc\\\"cdexyz", QuotingUtilities.Unquote("abc\\\\\\\"cde\"xyz", out doubleQuotesRemoved));
            Assert.AreEqual(1, doubleQuotesRemoved);

            // """ is quoted
            Assert.AreEqual("abc\"xyz", QuotingUtilities.Unquote("abc\"\"\"xyz", out doubleQuotesRemoved));
            Assert.AreEqual(2, doubleQuotesRemoved);

            // """ and "xyz" are quoted (the terminal double-quote is assumed)
            Assert.AreEqual("abc\"xyz", QuotingUtilities.Unquote("abc\"\"\"\"xyz", out doubleQuotesRemoved));
            Assert.AreEqual(3, doubleQuotesRemoved);

            // """ is quoted
            Assert.AreEqual("abc\"xyz", QuotingUtilities.Unquote("abc\"\"\"\"\"xyz", out doubleQuotesRemoved));
            Assert.AreEqual(4, doubleQuotesRemoved);

            // """ and """ are quoted
            Assert.AreEqual("abc\"\"xyz", QuotingUtilities.Unquote("abc\"\"\"\"\"\"xyz", out doubleQuotesRemoved));
            Assert.AreEqual(4, doubleQuotesRemoved);

            // "cde"" is quoted
            Assert.AreEqual("abccde\"xyz", QuotingUtilities.Unquote("abc\"cde\"\"xyz", out doubleQuotesRemoved));
            Assert.AreEqual(2, doubleQuotesRemoved);

            // "xyz"" is quoted (the terminal double-quote is explicit)
            Assert.AreEqual("abcxyz\"", QuotingUtilities.Unquote("abc\"xyz\"\"", out doubleQuotesRemoved));
            Assert.AreEqual(2, doubleQuotesRemoved);

            // nothing is quoted
            Assert.AreEqual("abcxyz", QuotingUtilities.Unquote("abc\"\"xyz", out doubleQuotesRemoved));
            Assert.AreEqual(2, doubleQuotesRemoved);

            // nothing is quoted
            Assert.AreEqual("abccdexyz", QuotingUtilities.Unquote("abc\"\"cde\"\"xyz", out doubleQuotesRemoved));
            Assert.AreEqual(4, doubleQuotesRemoved);
        }

        [Test]
        public void ExtractSwitchParametersTest()
        {
            string commandLineArg = "\"/p:foo=\"bar";
            int doubleQuotesRemovedFromArg;
            string unquotedCommandLineArg = QuotingUtilities.Unquote(commandLineArg, out doubleQuotesRemovedFromArg);
            Assert.AreEqual(":\"foo=\"bar", MSBuildApp.ExtractSwitchParameters(commandLineArg, unquotedCommandLineArg, doubleQuotesRemovedFromArg, "p", unquotedCommandLineArg.IndexOf(':')));
            Assert.AreEqual(2, doubleQuotesRemovedFromArg);

            commandLineArg = "\"/p:foo=bar\"";
            unquotedCommandLineArg = QuotingUtilities.Unquote(commandLineArg, out doubleQuotesRemovedFromArg);
            Assert.AreEqual(":foo=bar", MSBuildApp.ExtractSwitchParameters(commandLineArg, unquotedCommandLineArg, doubleQuotesRemovedFromArg, "p", unquotedCommandLineArg.IndexOf(':')));
            Assert.AreEqual(2, doubleQuotesRemovedFromArg);

            commandLineArg = "/p:foo=bar";
            unquotedCommandLineArg = QuotingUtilities.Unquote(commandLineArg, out doubleQuotesRemovedFromArg);
            Assert.AreEqual(":foo=bar", MSBuildApp.ExtractSwitchParameters(commandLineArg, unquotedCommandLineArg, doubleQuotesRemovedFromArg, "p", unquotedCommandLineArg.IndexOf(':')));
            Assert.AreEqual(0, doubleQuotesRemovedFromArg);

            commandLineArg = "\"\"/p:foo=bar\"";
            unquotedCommandLineArg = QuotingUtilities.Unquote(commandLineArg, out doubleQuotesRemovedFromArg);
            Assert.AreEqual(":foo=bar\"", MSBuildApp.ExtractSwitchParameters(commandLineArg, unquotedCommandLineArg, doubleQuotesRemovedFromArg, "p", unquotedCommandLineArg.IndexOf(':')));
            Assert.AreEqual(3, doubleQuotesRemovedFromArg);

            // this test is totally unreal -- we'd never attempt to extract switch parameters if the leading character is not a
            // switch indicator (either '-' or '/') -- here the leading character is a double-quote
            commandLineArg = "\"\"\"/p:foo=bar\"";
            unquotedCommandLineArg = QuotingUtilities.Unquote(commandLineArg, out doubleQuotesRemovedFromArg);
            Assert.AreEqual(":foo=bar\"", MSBuildApp.ExtractSwitchParameters(commandLineArg, unquotedCommandLineArg, doubleQuotesRemovedFromArg, "/p", unquotedCommandLineArg.IndexOf(':')));
            Assert.AreEqual(3, doubleQuotesRemovedFromArg);

            commandLineArg = "\"/pr\"operty\":foo=bar";
            unquotedCommandLineArg = QuotingUtilities.Unquote(commandLineArg, out doubleQuotesRemovedFromArg);
            Assert.AreEqual(":foo=bar", MSBuildApp.ExtractSwitchParameters(commandLineArg, unquotedCommandLineArg, doubleQuotesRemovedFromArg, "property", unquotedCommandLineArg.IndexOf(':')));
            Assert.AreEqual(3, doubleQuotesRemovedFromArg);

            commandLineArg = "\"/pr\"op\"\"erty\":foo=bar\"";
            unquotedCommandLineArg = QuotingUtilities.Unquote(commandLineArg, out doubleQuotesRemovedFromArg);
            Assert.AreEqual(":foo=bar", MSBuildApp.ExtractSwitchParameters(commandLineArg, unquotedCommandLineArg, doubleQuotesRemovedFromArg, "property", unquotedCommandLineArg.IndexOf(':')));
            Assert.AreEqual(6, doubleQuotesRemovedFromArg);

            commandLineArg = "/p:\"foo foo\"=\"bar bar\";\"baz=onga\"";
            unquotedCommandLineArg = QuotingUtilities.Unquote(commandLineArg, out doubleQuotesRemovedFromArg);
            Assert.AreEqual(":\"foo foo\"=\"bar bar\";\"baz=onga\"", MSBuildApp.ExtractSwitchParameters(commandLineArg, unquotedCommandLineArg, doubleQuotesRemovedFromArg, "p", unquotedCommandLineArg.IndexOf(':')));
            Assert.AreEqual(6, doubleQuotesRemovedFromArg);
        }

        [Test]
        public void Help()
        {
            Assert.AreEqual(MSBuildApp.ExitType.Success,
                MSBuildApp.Execute(@"c:\bin\msbuild.exe -? "));
        }

        [Test]
        public void ErrorCommandLine()
        {
            Assert.AreEqual(MSBuildApp.ExitType.SwitchError,
                MSBuildApp.Execute(@"c:\bin\msbuild.exe -junk"));

            Assert.AreEqual(MSBuildApp.ExitType.SwitchError,
                MSBuildApp.Execute(@"msbuild.exe -t"));

            Assert.AreEqual(MSBuildApp.ExitType.InitializationError,
                MSBuildApp.Execute(@"msbuild.exe @bogus.rsp"));
        }

        [Test]
        public void ValidVerbosities()
        {
            Assert.AreEqual(LoggerVerbosity.Quiet, MSBuildApp.ProcessVerbositySwitch("Q"));
            Assert.AreEqual(LoggerVerbosity.Quiet, MSBuildApp.ProcessVerbositySwitch("quiet"));
            Assert.AreEqual(LoggerVerbosity.Minimal, MSBuildApp.ProcessVerbositySwitch("m"));
            Assert.AreEqual(LoggerVerbosity.Minimal, MSBuildApp.ProcessVerbositySwitch("minimal"));
            Assert.AreEqual(LoggerVerbosity.Normal, MSBuildApp.ProcessVerbositySwitch("N"));
            Assert.AreEqual(LoggerVerbosity.Normal, MSBuildApp.ProcessVerbositySwitch("normal"));
            Assert.AreEqual(LoggerVerbosity.Detailed, MSBuildApp.ProcessVerbositySwitch("d"));
            Assert.AreEqual(LoggerVerbosity.Detailed, MSBuildApp.ProcessVerbositySwitch("detailed"));
            Assert.AreEqual(LoggerVerbosity.Diagnostic, MSBuildApp.ProcessVerbositySwitch("diag"));
            Assert.AreEqual(LoggerVerbosity.Diagnostic, MSBuildApp.ProcessVerbositySwitch("DIAGNOSTIC"));
        }

        [Test]
        [ExpectedException(typeof(CommandLineSwitchException))]
        public void InvalidVerbosity()
        {
            MSBuildApp.ProcessVerbositySwitch("loquacious");
        }

        [Test]
        public void ValidMaxCPUCountSwitch()
        {
            Assert.AreEqual(1, MSBuildApp.ProcessMaxCPUCountSwitch(new string[] { "1" }));
            Assert.AreEqual(2, MSBuildApp.ProcessMaxCPUCountSwitch(new string[] { "2" }));
            Assert.AreEqual(3, MSBuildApp.ProcessMaxCPUCountSwitch(new string[] { "3" }));
            Assert.AreEqual(4, MSBuildApp.ProcessMaxCPUCountSwitch(new string[] { "4" }));
            Assert.AreEqual(8, MSBuildApp.ProcessMaxCPUCountSwitch(new string[] { "8" }));
            Assert.AreEqual(63, MSBuildApp.ProcessMaxCPUCountSwitch(new string[] { "63" }));

            // Should pick last value
            Assert.AreEqual(4, MSBuildApp.ProcessMaxCPUCountSwitch(new string[] { "8", "4" }));
        }

        [Test]
        [ExpectedException(typeof(CommandLineSwitchException))]
        public void InvalidMaxCPUCountSwitch1()
        {
            MSBuildApp.ProcessMaxCPUCountSwitch(new string[] { "-1" });
        }

        [Test]
        [ExpectedException(typeof(CommandLineSwitchException))]
        public void InvalidMaxCPUCountSwitch2()
        {
            MSBuildApp.ProcessMaxCPUCountSwitch(new string[] { "0" });
        }

        [Test]
        [ExpectedException(typeof(CommandLineSwitchException))]
        public void InvalidMaxCPUCountSwitch3()
        {
            // Too big
            MSBuildApp.ProcessMaxCPUCountSwitch(new string[] { "foo" });
        }

        [Test]
        [ExpectedException(typeof(CommandLineSwitchException))]
        public void InvalidMaxCPUCountSwitch4()
        {
            MSBuildApp.ProcessMaxCPUCountSwitch(new string[] { "1025" });
        }

        /// <summary>
        /// Regression test for bug where the MSBuild.exe command-line app
        /// would sometimes set the UI culture to just "en" which is considered a "neutral" UI 
        /// culture, which didn't allow for certain kinds of string formatting/parsing.
        /// </summary>
        /// <remarks>
        /// fr-FR, de-DE, and fr-CA are guaranteed to be available on all BVTs, so we must use one of these
        /// </remarks>
        [Test]
        public void SetConsoleUICulture()
        {
            Thread thisThread = Thread.CurrentThread;

            // Save the current UI culture, so we can restore it at the end of this unit test.
            CultureInfo originalUICulture = thisThread.CurrentUICulture;

            thisThread.CurrentUICulture = new CultureInfo("fr-FR");
            MSBuildApp.SetConsoleUI();

            // Make sure this doesn't throw an exception.
            string bar = String.Format(CultureInfo.CurrentUICulture, "{0}", (int)1);

            // Restore the current UI culture back to the way it was at the beginning of this unit test.
            thisThread.CurrentUICulture = originalUICulture;
        }

        /// <summary>
        /// Invalid configuration file should not dump stack.
        /// </summary>
        [Test]
        [Ignore]
        // Ignore: Test requires installed toolset.
        public void ConfigurationInvalid()
        {
            string startDirectory = null;
            string newPathToMSBuildExe = null;
            string newPathToMSBuildPdb = null;
            string pathToConfigFile = null;
            string pathToProjectFile = null;
            string output = null;
            string oldValueForMSBuildOldOM = null;

            try
            {
                oldValueForMSBuildOldOM = Environment.GetEnvironmentVariable("MSBuildOldOM");
                Environment.SetEnvironmentVariable("MSBuildOldOM", "");

                Random rand = new Random();
                startDirectory = Path.Combine(Path.GetTempPath(), Convert.ToString(rand.NextDouble()));
                Directory.CreateDirectory(startDirectory);

                string pathToMSBuildExe = ToolLocationHelper.GetPathToBuildToolsFile("msbuild.exe", ToolLocationHelper.CurrentToolsVersion);
                newPathToMSBuildExe = Path.Combine(startDirectory, "msbuild.exe");
                File.Copy(pathToMSBuildExe, newPathToMSBuildExe);

                string pathToMSBuildPdb = ToolLocationHelper.GetPathToBuildToolsFile("msbuild.pdb", ToolLocationHelper.CurrentToolsVersion);
                newPathToMSBuildPdb = Path.Combine(startDirectory, "msbuild.pdb");
                if (File.Exists(pathToMSBuildPdb))
                {
                    File.Copy(pathToMSBuildPdb, newPathToMSBuildPdb);
                }

                pathToConfigFile = Path.Combine(startDirectory, "msbuild.exe.config");
                string configContent = @"<?xml version =""1.0""?>
                                            <configuration>
                                                <configSections>
                                                    <section name=""msbuildToolsets"" type=""Microsoft.Build.Evaluation.ToolsetConfigurationSection, Microsoft.Build, Version=4.0.0.0, Culture=neutral, PublicKeyToken=b03f5f7f11d50a3a"" />
                                                    <foo/>
                                                </configSections>
                                                <startup>
                                                    <supportedRuntime version=""v4.0""/>
                                                </startup>
                                                <foo/>
                                                <msbuildToolsets default=""X"">
                                                <foo/>
                                                    <toolset toolsVersion=""X""> 
                                                        <foo/>
                                                    <property name=""MSBuildBinPath"" value=""Y""/>
                                                    <foo/>
                                                    </toolset>
                                                <foo/>
                                                </msbuildToolsets>
                                                <foo/>
                                            </configuration>";
                File.WriteAllText(pathToConfigFile, configContent);

                pathToProjectFile = Path.Combine(startDirectory, "foo.proj");
                string projectString =
                   "<?xml version='1.0' encoding='utf-8'?>" +
                    "<Project xmlns='http://schemas.microsoft.com/developer/msbuild/2003' ToolsVersion='X'>" +
                    "<Target Name='t'></Target>" +
                    "</Project>";
                File.WriteAllText(pathToProjectFile, projectString);

                output = RunProcessAndGetOutput(newPathToMSBuildExe, "\"" + pathToProjectFile + "\"", expectSuccess: false);
            }
            catch (Exception ex)
            {
                Console.WriteLine(ex.ToString());
                throw;
            }
            finally
            {
                if (output != null)
                {
                    Console.WriteLine(output);
                }

                try
                {
                    // Process does not let go its lock on the exe file until about 1 millisecond after 
                    // p.WaitForExit() returns. Do I know why? No I don't.
                    RobustDelete(pathToConfigFile);
                    RobustDelete(newPathToMSBuildExe);
                    RobustDelete(newPathToMSBuildPdb);
                    RobustDelete(pathToProjectFile);
                    RobustDelete(startDirectory);
                }
                finally
                {
                    Environment.SetEnvironmentVariable("MSBuildOldOM", oldValueForMSBuildOldOM);
                }
            }

            // If there's a space in the %TEMP% path, the config file is read in the static constructor by the URI class and we catch there;
            // if there's not, we will catch when we try to read the toolsets. Either is fine; we just want to not crash.
            Assert.IsTrue(output.Contains("MSB1043") || output.Contains("MSB4136"));
        }

        /// <summary>
        /// Try hard to delete a file or directory specified
        /// </summary>
        private void RobustDelete(string path)
        {
            if (path != null)
            {
                for (int i = 0; i < 10; i++)
                {
                    try
                    {
                        if (Directory.Exists(path))
                        {
                            Directory.Delete(path, true /*and files*/);
                        }
                        else if (File.Exists(path))
                        {
                            File.SetAttributes(path, File.GetAttributes(path) & ~FileAttributes.ReadOnly); // make writeable
                            File.Delete(path);
                        }
                    }
                    catch (UnauthorizedAccessException)
                    {
                        Thread.Sleep(10);
                        break;
                    }
                }
            }
        }

        /// <summary>
        /// Run the process and get stdout and stderr
        /// </summary>
        private string RunProcessAndGetOutput(string process, string parameters, bool expectSuccess = true)
        {
            ProcessStartInfo psi = new ProcessStartInfo(process);
            psi.CreateNoWindow = true;
            psi.RedirectStandardInput = true;
            psi.RedirectStandardOutput = true;
            psi.RedirectStandardError = true;
            psi.UseShellExecute = false;
            psi.Arguments = parameters;
            string output = String.Empty;
            int exitCode = 1;
            Process p = new Process();
            p.EnableRaisingEvents = true;
            p.StartInfo = psi;

            p.OutputDataReceived += delegate (object sender, DataReceivedEventArgs args)
            {
                if (args != null)
                {
                    output += args.Data + "\r\n";
                }
            };

            p.ErrorDataReceived += delegate (object sender, DataReceivedEventArgs args)
            {
                if (args != null)
                {
                    output += args.Data + "\r\n";
                }
            };

            Console.WriteLine("Executing [{0} {1}]", process, parameters);

            p.Start();
            p.BeginOutputReadLine();
            p.BeginErrorReadLine();
            p.StandardInput.Close();
            p.WaitForExit();

            exitCode = p.ExitCode;
            p.Close();

            Console.WriteLine("==== OUTPUT ====");
            Console.WriteLine(output);
            Console.WriteLine("==============");

            Assert.AreEqual(expectSuccess, (exitCode == 0));

            return output;
        }

        /// <summary>
        /// Tests that the environment gets passed on to the node during build.
        /// </summary>
        [Test]
        public void TestEnvironment()
        {
            string projectString = ObjectModelHelpers.CleanupFileContents(
                   @"<?xml version=""1.0"" encoding=""utf-8""?>
                    <Project ToolsVersion=""msbuilddefaulttoolsversion"" xmlns=""msbuildnamespace"">
                    <Target Name=""t""><Error Text='Error' Condition=""'$(MyEnvVariable)' == ''""/></Target>
                    </Project>");
            string tempdir = Path.GetTempPath();
            string projectFileName = tempdir + "\\msbEnvironmenttest.proj";
            string quotedProjectFileName = "\"" + projectFileName + "\"";

            try
            {
                Environment.SetEnvironmentVariable("MyEnvVariable", "1");
                using (StreamWriter sw = new StreamWriter(projectFileName))
                {
                    sw.WriteLine(projectString);
                }
                //Should pass
                Assert.AreEqual(MSBuildApp.ExitType.Success, MSBuildApp.Execute(@"c:\bin\msbuild.exe " + quotedProjectFileName));
            }
            finally
            {
                Environment.SetEnvironmentVariable("MyEnvVariable", null);
                File.Delete(projectFileName);
            }
        }

<<<<<<< HEAD
        [Test]
        [Ignore]
        // Ignore: Test requires installed toolset.
=======
        [TestMethod]
>>>>>>> 6b736604
        public void MSBuildEngineLogger()
        {
            string projectString =
                   "<?xml version=\"1.0\" encoding=\"utf-8\"?>" +
                    "<Project ToolsVersion=\"4.0\" xmlns=\"http://schemas.microsoft.com/developer/msbuild/2003\">" +
                    "<Target Name=\"t\"><Message Text=\"Hello\"/></Target>" +
                    "</Project>";
            string tempdir = Path.GetTempPath();
            string projectFileName = tempdir + "\\msbLoggertest.proj";
            string quotedProjectFileName = "\"" + projectFileName + "\"";

            try
            {
                using (StreamWriter sw = new StreamWriter(projectFileName))
                {
                    sw.WriteLine(projectString);
                }
                //Should pass
                Assert.AreEqual(MSBuildApp.ExitType.Success,
                    MSBuildApp.Execute(@"c:\bin\msbuild.exe /logger:FileLogger,""Microsoft.Build, Version=4.0.0.0, Culture=neutral, PublicKeyToken=b03f5f7f11d50a3a"" " + quotedProjectFileName));

                //Should fail as we are not changing existing lines
                Assert.AreEqual(MSBuildApp.ExitType.InitializationError,
                        MSBuildApp.Execute(@"c:\bin\msbuild.exe /logger:FileLogger,Microsoft.Build,Version=11111 " + quotedProjectFileName));
            }
            finally
            {
                File.Delete(projectFileName);
            }
        }

        private string _pathToMSBuildExe = Path.Combine(Environment.CurrentDirectory, "MSBuild.exe");
        private string _pathToArbitraryBogusFile = Path.Combine(Environment.GetFolderPath(Environment.SpecialFolder.System), "notepad.exe"); // OK on 64 bit as well

        /// <summary>
        /// Basic case
        /// </summary>
        [Test]
        public void GetCommandLine()
        {
            string output = RunProcessAndGetOutput(_pathToMSBuildExe, "\"" + _pathToArbitraryBogusFile + "\"" + " /v:diag", expectSuccess: false);

            Assert.IsTrue(output.Contains(_pathToMSBuildExe + " /v:diag " + _pathToArbitraryBogusFile));
        }

        /// <summary>
        /// Quoted path
        /// </summary>
        [Test]
        public void GetCommandLineQuotedExe()
        {
            string quotedPathToMSBuildExe = "\"" + _pathToMSBuildExe + "\"";
            string output = RunProcessAndGetOutput(quotedPathToMSBuildExe, "\"" + _pathToArbitraryBogusFile + "\"" + " /v:diag", expectSuccess: false);

            Assert.IsTrue(output.Contains(_pathToMSBuildExe + " /v:diag " + _pathToArbitraryBogusFile));
        }

        /// <summary>
        /// On path
        /// </summary>
        [Test]
        public void GetCommandLineQuotedExeOnPath()
        {
            string output = null;
            string current = Environment.CurrentDirectory;

            try
            {
                Environment.CurrentDirectory = Path.GetDirectoryName(_pathToMSBuildExe);

                output = RunProcessAndGetOutput("msbuild.exe", "\"" + _pathToArbitraryBogusFile + "\"" + " /v:diag", expectSuccess: false);
            }
            finally
            {
                Environment.CurrentDirectory = current;
            }

            Assert.IsTrue(output.IndexOf(_pathToMSBuildExe + " /v:diag " + _pathToArbitraryBogusFile, StringComparison.OrdinalIgnoreCase) >= 0);
        }

        /// <summary>
        /// Any msbuild.rsp in the directory of the specified project/solution should be read, and should
        /// take priority over any other response files.
        /// </summary>
<<<<<<< HEAD
        [Test]
=======
        [TestMethod]
>>>>>>> 6b736604
        public void ResponseFileInProjectDirectoryFoundImplicitly()
        {
            string directory = Path.Combine(Path.GetTempPath(), Guid.NewGuid().ToString("N"));
            string projectPath = Path.Combine(directory, "my.proj");
            string rspPath = Path.Combine(directory, "msbuild.rsp");

            string currentDirectory = Environment.CurrentDirectory;

            try
            {
                Directory.CreateDirectory(directory);

                string content = ObjectModelHelpers.CleanupFileContents("<Project ToolsVersion='msbuilddefaulttoolsversion' xmlns='msbuildnamespace'><Target Name='t'><Warning Text='[A=$(A)]'/></Target></Project>");
                File.WriteAllText(projectPath, content);

                string rspContent = "/p:A=1";
                File.WriteAllText(rspPath, rspContent);

                // Find the project in the current directory
                Directory.SetCurrentDirectory(directory);
                string output = RunProcessAndGetOutput(_pathToMSBuildExe, String.Empty);
                Assert.IsTrue(output.Contains("[A=1]"));
            }
            finally
            {
                Directory.SetCurrentDirectory(currentDirectory);
                File.Delete(projectPath);
                File.Delete(rspPath);
                Directory.Delete(directory);
            }
        }

        /// <summary>
        /// Any msbuild.rsp in the directory of the specified project/solution should be read, and should
        /// take priority over any other response files.
        /// </summary>
        [Test]
        public void ResponseFileInProjectDirectoryExplicit()
        {
            string directory = Path.Combine(Path.GetTempPath(), Guid.NewGuid().ToString("N"));
            string projectPath = Path.Combine(directory, "my.proj");
            string rspPath = Path.Combine(directory, "msbuild.rsp");

            try
            {
                Directory.CreateDirectory(directory);

                string content = ObjectModelHelpers.CleanupFileContents("<Project ToolsVersion='msbuilddefaulttoolsversion' xmlns='msbuildnamespace'><Target Name='t'><Warning Text='[A=$(A)]'/></Target></Project>");
                File.WriteAllText(projectPath, content);

                string rspContent = "/p:A=1";
                File.WriteAllText(rspPath, rspContent);

                string output = RunProcessAndGetOutput(_pathToMSBuildExe, "\"" + projectPath + "\"");
                Assert.IsTrue(output.Contains("[A=1]"));
            }
            finally
            {
                File.Delete(projectPath);
                File.Delete(rspPath);
                Directory.Delete(directory);
            }
        }

        /// <summary>
        /// Any msbuild.rsp in the directory of the specified project/solution should be read, and not any random .rsp
        /// </summary>
        [Test]
        public void ResponseFileInProjectDirectoryRandomName()
        {
            string directory = Path.Combine(Path.GetTempPath(), Guid.NewGuid().ToString("N"));
            string projectPath = Path.Combine(directory, "my.proj");
            string rspPath = Path.Combine(directory, "foo.rsp");

            try
            {
                Directory.CreateDirectory(directory);

                string content = ObjectModelHelpers.CleanupFileContents("<Project ToolsVersion='msbuilddefaulttoolsversion' xmlns='msbuildnamespace'><Target Name='t'><Warning Text='[A=$(A)]'/></Target></Project>");
                File.WriteAllText(projectPath, content);

                string rspContent = "/p:A=1";
                File.WriteAllText(rspPath, rspContent);

                string output = RunProcessAndGetOutput(_pathToMSBuildExe, "\"" + projectPath + "\"");
                Assert.IsTrue(output.Contains("[A=]"));
            }
            finally
            {
                File.Delete(projectPath);
                File.Delete(rspPath);
                Directory.Delete(directory);
            }
        }

        /// <summary>
        /// Any msbuild.rsp in the directory of the specified project/solution should be read, 
        /// but lower precedence than the actual command line
        /// </summary>
        [Test]
        public void ResponseFileInProjectDirectoryCommandLineWins()
        {
            string directory = Path.Combine(Path.GetTempPath(), Guid.NewGuid().ToString("N"));
            string projectPath = Path.Combine(directory, "my.proj");
            string rspPath = Path.Combine(directory, "msbuild.rsp");

            try
            {
                Directory.CreateDirectory(directory);

                string content = ObjectModelHelpers.CleanupFileContents("<Project ToolsVersion='msbuilddefaulttoolsversion' xmlns='msbuildnamespace'><Target Name='t'><Warning Text='[A=$(A)]'/></Target></Project>");
                File.WriteAllText(projectPath, content);

                string rspContent = "/p:A=1";
                File.WriteAllText(rspPath, rspContent);

                string output = RunProcessAndGetOutput(_pathToMSBuildExe, "\"" + projectPath + "\"" + " /p:A=2");
                Assert.IsTrue(output.Contains("[A=2]"));
            }
            finally
            {
                File.Delete(projectPath);
                File.Delete(rspPath);
                Directory.Delete(directory);
            }
        }

        /// <summary>
        /// Any msbuild.rsp in the directory of the specified project/solution should be read, 
        /// but lower precedence than the actual command line and higher than the msbuild.rsp next to msbuild.exe
        /// </summary>
        [Test]
        [Ignore]
        // Ignore: Test requires installed toolset.
        public void ResponseFileInProjectDirectoryWinsOverMainMSBuildRsp()
        {
            string directory = Path.Combine(Path.GetTempPath(), Guid.NewGuid().ToString("N"));
            string projectPath = Path.Combine(directory, "my.proj");
            string rspPath = Path.Combine(directory, "msbuild.rsp");

            string exeDirectory = Path.Combine(Path.GetTempPath(), Guid.NewGuid().ToString("N"));
            string exePath = Path.Combine(exeDirectory, "msbuild.exe");
            string mainRspPath = Path.Combine(exeDirectory, "msbuild.rsp");

            try
            {
                Directory.CreateDirectory(directory);
                Directory.CreateDirectory(exeDirectory);

                File.Copy(_pathToMSBuildExe, exePath);

                File.WriteAllText(mainRspPath, "/p:A=0");

                string content = ObjectModelHelpers.CleanupFileContents("<Project ToolsVersion='msbuilddefaulttoolsversion' xmlns='msbuildnamespace'><Target Name='t'><Warning Text='[A=$(A)]'/></Target></Project>");
                File.WriteAllText(projectPath, content);

                File.WriteAllText(rspPath, "/p:A=1");

                string output = RunProcessAndGetOutput(exePath, "\"" + projectPath + "\"");
                Assert.IsTrue(output.Contains("[A=1]"));
            }
            finally
            {
                File.Delete(projectPath);
                File.Delete(rspPath);
                Directory.Delete(directory);

                File.Delete(exePath);
                File.Delete(mainRspPath);
                Directory.Delete(exeDirectory);
            }
        }

        /// <summary>
        /// Any msbuild.rsp in the directory of the specified project/solution should be read, 
        /// but not if it's the same as the msbuild.exe directory
        /// </summary>
        [Test]
        [Ignore]
        // Ignore: Test requires installed toolset.
        public void ProjectDirectoryIsMSBuildExeDirectory()
        {
            string directory = Path.Combine(Path.GetTempPath(), Guid.NewGuid().ToString("N"));
            string projectPath = Path.Combine(directory, "my.proj");
            string rspPath = Path.Combine(directory, "msbuild.rsp");
            string exePath = Path.Combine(directory, "msbuild.exe");

            try
            {
                Directory.CreateDirectory(directory);

                File.Copy(_pathToMSBuildExe, exePath);

                string content = ObjectModelHelpers.CleanupFileContents("<Project ToolsVersion='msbuilddefaulttoolsversion' xmlns='msbuildnamespace'><Target Name='t'><Warning Text='[A=$(A)]'/></Target></Project>");
                File.WriteAllText(projectPath, content);

                File.WriteAllText(rspPath, "/p:A=1");

                string output = RunProcessAndGetOutput(exePath, "\"" + projectPath + "\"");
                Assert.IsTrue(output.Contains("[A=1]"));
            }
            finally
            {
                File.Delete(projectPath);
                File.Delete(rspPath);
                File.Delete(exePath);
                Directory.Delete(directory);
            }
        }

        /// <summary>
        /// Any msbuild.rsp in the directory of the specified project/solution with /noautoresponse in, is an error
        /// </summary>
        [Test]
        public void ResponseFileInProjectDirectoryItselfWithNoAutoResponseSwitch()
        {
            string directory = Path.Combine(Path.GetTempPath(), Guid.NewGuid().ToString("N"));
            string projectPath = Path.Combine(directory, "my.proj");
            string rspPath = Path.Combine(directory, "msbuild.rsp");

            try
            {
                Directory.CreateDirectory(directory);

                string content = ObjectModelHelpers.CleanupFileContents("<Project ToolsVersion='msbuilddefaulttoolsversion' xmlns='msbuildnamespace'><Target Name='t'><Warning Text='[A=$(A)]'/></Target></Project>");
                File.WriteAllText(projectPath, content);

                string rspContent = "/p:A=1 /noautoresponse";
                File.WriteAllText(rspPath, rspContent);

                string output = RunProcessAndGetOutput(_pathToMSBuildExe, "\"" + projectPath + "\"", expectSuccess: false);
                Assert.IsTrue(output.Contains("MSB1027")); // msbuild.rsp cannot have /noautoresponse in it
            }
            finally
            {
                File.Delete(projectPath);
                File.Delete(rspPath);
                Directory.Delete(directory);
            }
        }

        /// <summary>
        /// Any msbuild.rsp in the directory of the specified project/solution should be ignored if cmd line has /noautoresponse
        /// </summary>
        [Test]
        public void ResponseFileInProjectDirectoryButCommandLineNoAutoResponseSwitch()
        {
            string directory = Path.Combine(Path.GetTempPath(), Guid.NewGuid().ToString("N"));
            string projectPath = Path.Combine(directory, "my.proj");
            string rspPath = Path.Combine(directory, "msbuild.rsp");

            try
            {
                Directory.CreateDirectory(directory);

                string content = ObjectModelHelpers.CleanupFileContents("<Project ToolsVersion='msbuilddefaulttoolsversion' xmlns='msbuildnamespace'><Target Name='t'><Warning Text='[A=$(A)]'/></Target></Project>");
                File.WriteAllText(projectPath, content);

                string rspContent = "/p:A=1 /noautoresponse";
                File.WriteAllText(rspPath, rspContent);

                string output = RunProcessAndGetOutput(_pathToMSBuildExe, "\"" + projectPath + "\" /noautoresponse", expectSuccess: true);
                Assert.IsTrue(output.Contains("[A=]"));
            }
            finally
            {
                File.Delete(projectPath);
                File.Delete(rspPath);
                Directory.Delete(directory);
            }
        }

        /// <summary>
        /// Any msbuild.rsp in the directory of the specified project/solution should be read, and should
        /// take priority over any other response files. Sanity test when there isn't one.
        /// </summary>
        [Test]
        public void ResponseFileInProjectDirectoryNullCase()
        {
            string directory = Path.Combine(Path.GetTempPath(), Guid.NewGuid().ToString("N"));
            string projectPath = Path.Combine(directory, "my.proj");

            try
            {
                Directory.CreateDirectory(directory);

                string content = ObjectModelHelpers.CleanupFileContents("<Project ToolsVersion='msbuilddefaulttoolsversion' xmlns='msbuildnamespace'><Target Name='t'><Warning Text='[A=$(A)]'/></Target></Project>");
                File.WriteAllText(projectPath, content);

                string output = RunProcessAndGetOutput(_pathToMSBuildExe, "\"" + projectPath + "\"");
                Assert.IsTrue(output.Contains("[A=]"));
            }
            finally
            {
                File.Delete(projectPath);
                Directory.Delete(directory);
            }
        }

        #region IgnoreProjectExtensionTests

        /// <summary>
        /// Test the case where the extension is a valid extension but is not a project
        /// file extension. In this case no files should be ignored
        /// </summary>
        [Test]
        public void TestProcessProjectSwitchOneProjNotFoundExtension()
        {
            string[] projects = new string[] { "my.proj" };
            string[] extensionsToIgnore = new string[] { ".phantomextension" };
            IgnoreProjectExtensionsHelper projectHelper = new IgnoreProjectExtensionsHelper(projects);
            Assert.IsTrue(String.Compare("my.proj", MSBuildApp.ProcessProjectSwitch(new string[0] { }, extensionsToIgnore, projectHelper.GetFiles), StringComparison.OrdinalIgnoreCase) == 0, "Expected my.proj to be only project found");
        }

        /// <summary>
        /// Test the case where two identical extensions are asked to be ignored
        /// </summary>
        [Test]
        public void TestTwoIdenticalExtensionsToIgnore()
        {
            string[] projects = new string[] { "my.proj" };
            string[] extensionsToIgnore = new string[] { ".phantomextension", ".phantomextension" };
            IgnoreProjectExtensionsHelper projectHelper = new IgnoreProjectExtensionsHelper(projects);
            Assert.IsTrue(String.Compare("my.proj", MSBuildApp.ProcessProjectSwitch(new string[0] { }, extensionsToIgnore, projectHelper.GetFiles), StringComparison.OrdinalIgnoreCase) == 0, "Expected my.proj to be only project found");
        }
        /// <summary>
        /// Pass a null and an empty list of project extensions to ignore, this simulates the switch not being set on the commandline
        /// </summary>
        [Test]
        public void TestProcessProjectSwitchNullandEmptyProjectsToIgnore()
        {
            string[] projects = new string[] { "my.proj" };
            string[] extensionsToIgnore = (string[])null;
            IgnoreProjectExtensionsHelper projectHelper = new IgnoreProjectExtensionsHelper(projects);
            Assert.IsTrue(String.Compare("my.proj", MSBuildApp.ProcessProjectSwitch(new string[0] { }, extensionsToIgnore, projectHelper.GetFiles), StringComparison.OrdinalIgnoreCase) == 0, "Expected my.proj to be only project found");

            extensionsToIgnore = new string[] { };
            Assert.IsTrue(String.Compare("my.proj", MSBuildApp.ProcessProjectSwitch(new string[0] { }, extensionsToIgnore, projectHelper.GetFiles), StringComparison.OrdinalIgnoreCase) == 0, "Expected my.proj to be only project found");
        }

        /// <summary>
        /// Pass in one extension and a null value
        /// </summary>
        [Test]
        [ExpectedException(typeof(InitializationException))]
        public void TestProcessProjectSwitchNullInList()
        {
            string[] projects = new string[] { "my.proj" };
            string[] extensionsToIgnore = new string[] { ".phantomextension", null };
            IgnoreProjectExtensionsHelper projectHelper = new IgnoreProjectExtensionsHelper(projects);
            Assert.IsTrue(String.Compare("my.proj", MSBuildApp.ProcessProjectSwitch(new string[0] { }, extensionsToIgnore, projectHelper.GetFiles), StringComparison.OrdinalIgnoreCase) == 0, "Expected my.proj to be only project found");
        }

        /// <summary>
        /// Pass in one extension and an empty string
        /// </summary>
        [Test]
        [ExpectedException(typeof(InitializationException))]
        public void TestProcessProjectSwitchEmptyInList()
        {
            string[] projects = new string[] { "my.proj" };
            string[] extensionsToIgnore = new string[] { ".phantomextension", string.Empty };
            IgnoreProjectExtensionsHelper projectHelper = new IgnoreProjectExtensionsHelper(projects);
            Assert.IsTrue(String.Compare("my.proj", MSBuildApp.ProcessProjectSwitch(new string[0] { }, extensionsToIgnore, projectHelper.GetFiles), StringComparison.OrdinalIgnoreCase) == 0, "Expected my.proj to be only project found");
        }

        /// <summary>
        /// If only a dot is specified then the extension is invalid
        /// </summary>
        [Test]
        [ExpectedException(typeof(InitializationException))]
        public void TestProcessProjectSwitchExtensionWithoutDot()
        {
            string[] projects = new string[] { "my.proj" };
            string[] extensionsToIgnore = new string[] { "phantomextension" };
            IgnoreProjectExtensionsHelper projectHelper = new IgnoreProjectExtensionsHelper(projects);
            Assert.IsTrue(String.Compare("my.proj", MSBuildApp.ProcessProjectSwitch(new string[0] { }, extensionsToIgnore, projectHelper.GetFiles), StringComparison.OrdinalIgnoreCase) == 0);
        }

        /// <summary>
        /// Put some junk into the extension, in this case there should be an exception
        /// </summary>
        [Test]
        [ExpectedException(typeof(InitializationException))]
        public void TestProcessProjectSwitchMalformed()
        {
            string[] projects = new string[] { "my.proj" };
            string[] extensionsToIgnore = new string[] { ".C:\\boocatmoo.a" };
            IgnoreProjectExtensionsHelper projectHelper = new IgnoreProjectExtensionsHelper(projects);
            Assert.IsTrue(String.Compare("my.proj", MSBuildApp.ProcessProjectSwitch(new string[0] { }, extensionsToIgnore, projectHelper.GetFiles), StringComparison.OrdinalIgnoreCase) == 0, "Expected my.proj to be only project found");
        }

        /// <summary>
        /// Test what happens if there are no project or solution files in the directory
        /// </summary>
        [Test]
        [ExpectedException(typeof(InitializationException))]
        public void TestProcessProjectSwitchWildcards()
        {
            string[] projects = new string[] { "my.proj" };
            string[] extensionsToIgnore = new string[] { ".proj*", ".nativeproj?" };
            IgnoreProjectExtensionsHelper projectHelper = new IgnoreProjectExtensionsHelper(projects);
            MSBuildApp.ProcessProjectSwitch(new string[0] { }, extensionsToIgnore, projectHelper.GetFiles);
            // Should not get here
            Assert.Fail();
        }

        [Test]
        public void TestProcessProjectSwitch()
        {
            string[] projects = new string[] { "test.nativeproj", "test.vcproj" };
            string[] extensionsToIgnore = new string[] { ".phantomextension", ".vcproj" };
            IgnoreProjectExtensionsHelper projectHelper = new IgnoreProjectExtensionsHelper(projects);
            Assert.IsTrue(String.Compare("test.nativeproj", MSBuildApp.ProcessProjectSwitch(new string[0] { }, extensionsToIgnore, projectHelper.GetFiles), StringComparison.OrdinalIgnoreCase) == 0, "Expected test.nativeproj to be only project found");

            projects = new string[] { "test.nativeproj", "test.vcproj", "test.proj" };
            extensionsToIgnore = new string[] { ".phantomextension", ".vcproj" };
            projectHelper = new IgnoreProjectExtensionsHelper(projects);
            Assert.IsTrue(String.Compare("test.proj", MSBuildApp.ProcessProjectSwitch(new string[0] { }, extensionsToIgnore, projectHelper.GetFiles), StringComparison.OrdinalIgnoreCase) == 0, "Expected test.proj to be only project found");

            projects = new string[] { "test.nativeproj", "test.vcproj" };
            extensionsToIgnore = new string[] { ".vcproj" };
            projectHelper = new IgnoreProjectExtensionsHelper(projects);
            Assert.IsTrue(String.Compare("test.nativeproj", MSBuildApp.ProcessProjectSwitch(new string[0] { }, extensionsToIgnore, projectHelper.GetFiles), StringComparison.OrdinalIgnoreCase) == 0, "Expected test.nativeproj to be only project found");

            projects = new string[] { "test.proj", "test.sln" };
            extensionsToIgnore = new string[] { ".vcproj" };
            projectHelper = new IgnoreProjectExtensionsHelper(projects);
            Assert.IsTrue(String.Compare("test.sln", MSBuildApp.ProcessProjectSwitch(new string[0] { }, extensionsToIgnore, projectHelper.GetFiles), StringComparison.OrdinalIgnoreCase) == 0, "Expected test.sln to be only solution found");

            projects = new string[] { "test.proj", "test.sln", "test.proj~", "test.sln~" };
            extensionsToIgnore = new string[] { };
            projectHelper = new IgnoreProjectExtensionsHelper(projects);
            Assert.IsTrue(String.Compare("test.sln", MSBuildApp.ProcessProjectSwitch(new string[0] { }, extensionsToIgnore, projectHelper.GetFiles), StringComparison.OrdinalIgnoreCase) == 0, "Expected test.sln to be only solution found");

            projects = new string[] { "test.proj" };
            extensionsToIgnore = new string[] { };
            projectHelper = new IgnoreProjectExtensionsHelper(projects);
            Assert.IsTrue(String.Compare("test.proj", MSBuildApp.ProcessProjectSwitch(new string[0] { }, extensionsToIgnore, projectHelper.GetFiles), StringComparison.OrdinalIgnoreCase) == 0, "Expected test.proj to be only project found");

            projects = new string[] { "test.proj", "test.proj~" };
            extensionsToIgnore = new string[] { };
            projectHelper = new IgnoreProjectExtensionsHelper(projects);
            Assert.IsTrue(String.Compare("test.proj", MSBuildApp.ProcessProjectSwitch(new string[0] { }, extensionsToIgnore, projectHelper.GetFiles), StringComparison.OrdinalIgnoreCase) == 0, "Expected test.proj to be only project found");

            projects = new string[] { "test.sln" };
            extensionsToIgnore = new string[] { };
            projectHelper = new IgnoreProjectExtensionsHelper(projects);
            Assert.IsTrue(String.Compare("test.sln", MSBuildApp.ProcessProjectSwitch(new string[0] { }, extensionsToIgnore, projectHelper.GetFiles), StringComparison.OrdinalIgnoreCase) == 0, "Expected test.sln to be only solution found");

            projects = new string[] { "test.sln", "test.sln~" };
            extensionsToIgnore = new string[] { };
            projectHelper = new IgnoreProjectExtensionsHelper(projects);
            Assert.IsTrue(String.Compare("test.sln", MSBuildApp.ProcessProjectSwitch(new string[0] { }, extensionsToIgnore, projectHelper.GetFiles), StringComparison.OrdinalIgnoreCase) == 0, "Expected test.sln to be only solution found");


            projects = new string[] { "test.sln~", "test.sln" };
            extensionsToIgnore = new string[] { };
            projectHelper = new IgnoreProjectExtensionsHelper(projects);
            Assert.IsTrue(String.Compare("test.sln", MSBuildApp.ProcessProjectSwitch(new string[0] { }, extensionsToIgnore, projectHelper.GetFiles), StringComparison.OrdinalIgnoreCase) == 0, "Expected test.sln to be only solution found");
        }


        /// <summary>
        /// Ignore .sln and .vcproj files to replicate Building_DF_LKG functionality
        /// </summary>
        [Test]
        public void TestProcessProjectSwitchReplicateBuildingDFLKG()
        {
            string[] projects = new string[] { "test.proj", "test.sln", "Foo.vcproj" };
            string[] extensionsToIgnore = { ".sln", ".vcproj" };
            IgnoreProjectExtensionsHelper projectHelper = new IgnoreProjectExtensionsHelper(projects);
            Assert.IsTrue(String.Compare("test.proj", MSBuildApp.ProcessProjectSwitch(new string[0] { }, extensionsToIgnore, projectHelper.GetFiles), StringComparison.OrdinalIgnoreCase) == 0, "Expected test.proj to be only project found");
        }


        /// <summary>
        /// Test the case where we remove all of the project extensions that exist in the directory
        /// </summary>
        [Test]
        [ExpectedException(typeof(InitializationException))]
        public void TestProcessProjectSwitchRemovedAllprojects()
        {
            string[] projects;
            string[] extensionsToIgnore = null;
            projects = new string[] { "test.nativeproj", "test.vcproj" };
            extensionsToIgnore = new string[] { ".nativeproj", ".vcproj" };
            IgnoreProjectExtensionsHelper projectHelper = new IgnoreProjectExtensionsHelper(projects);
            MSBuildApp.ProcessProjectSwitch(new string[0] { }, extensionsToIgnore, projectHelper.GetFiles);
            Assert.Fail();
        }

        /// <summary>
        /// Test the case where there is a solution and a project in the same directory but they have different names
        /// </summary>
        [Test]
        [ExpectedException(typeof(InitializationException))]
        public void TestProcessProjectSwitchSlnProjDifferentNames()
        {
            string[] projects = new string[] { "test.proj", "Different.sln" };
            string[] extensionsToIgnore = null;
            IgnoreProjectExtensionsHelper projectHelper = new IgnoreProjectExtensionsHelper(projects);
            MSBuildApp.ProcessProjectSwitch(new string[0] { }, extensionsToIgnore, projectHelper.GetFiles);
            // Should not get here
            Assert.Fail();
        }

        /// <summary>
        /// Test the case where we have two proj files in the same directory
        /// </summary>
        [Test]
        [ExpectedException(typeof(InitializationException))]
        public void TestProcessProjectSwitchTwoProj()
        {
            string[] projects = new string[] { "test.proj", "Different.proj" };
            string[] extensionsToIgnore = null;
            IgnoreProjectExtensionsHelper projectHelper = new IgnoreProjectExtensionsHelper(projects);
            MSBuildApp.ProcessProjectSwitch(new string[0] { }, extensionsToIgnore, projectHelper.GetFiles);

            // Should not get here
            Assert.Fail();
        }

        /// <summary>
        /// Test the case where we have two native project files in the same directory
        /// </summary>
        [Test]
        [ExpectedException(typeof(InitializationException))]
        public void TestProcessProjectSwitchTwoNative()
        {
            string[] projects = new string[] { "test.nativeproj", "Different.nativeproj" };
            string[] extensionsToIgnore = null;
            IgnoreProjectExtensionsHelper projectHelper = new IgnoreProjectExtensionsHelper(projects);
            MSBuildApp.ProcessProjectSwitch(new string[0] { }, extensionsToIgnore, projectHelper.GetFiles);

            // Should not get here
            Assert.Fail();
        }

        /// <summary>
        /// Test when there are two solutions in the smae directory
        /// </summary>
        [Test]
        [ExpectedException(typeof(InitializationException))]
        public void TestProcessProjectSwitchTwoSolutions()
        {
            string[] projects = new string[] { "test.sln", "Different.sln" };
            string[] extensionsToIgnore = null;
            IgnoreProjectExtensionsHelper projectHelper = new IgnoreProjectExtensionsHelper(projects);
            MSBuildApp.ProcessProjectSwitch(new string[0] { }, extensionsToIgnore, projectHelper.GetFiles);
            // Should not get here
            Assert.Fail();
        }

        /// <summary>
        /// Check the case where there are more than two projects in the directory and one is a proj file
        /// </summary>
        [Test]
        [ExpectedException(typeof(InitializationException))]
        public void TestProcessProjectSwitchMoreThenTwoProj()
        {
            string[] projects = new string[] { "test.nativeproj", "Different.csproj", "Another.proj" };
            string[] extensionsToIgnore = null;
            IgnoreProjectExtensionsHelper projectHelper = new IgnoreProjectExtensionsHelper(projects);
            MSBuildApp.ProcessProjectSwitch(new string[0] { }, extensionsToIgnore, projectHelper.GetFiles);
            // Should not get here
            Assert.Fail();
        }

        /// <summary>
        /// Test what happens if there are no project or solution files in the directory
        /// </summary>
        [Test]
        [ExpectedException(typeof(InitializationException))]
        public void TestProcessProjectSwitchNoProjectOrSolution()
        {
            string[] projects = new string[] { };
            string[] extensionsToIgnore = null;
            IgnoreProjectExtensionsHelper projectHelper = new IgnoreProjectExtensionsHelper(projects);
            MSBuildApp.ProcessProjectSwitch(new string[0] { }, extensionsToIgnore, projectHelper.GetFiles);
            // Should not get here
            Assert.Fail();
        }

        /// <summary>
        /// Helper class to simulate directory work for ignore project extensions
        /// </summary>
        internal class IgnoreProjectExtensionsHelper
        {
            private List<string> _directoryFileNameList;

            /// <summary>
            /// Takes in a list of file names to simulate as being in a directory
            /// </summary>
            /// <param name="filesInDirectory"></param>
            internal IgnoreProjectExtensionsHelper(string[] filesInDirectory)
            {
                _directoryFileNameList = new List<string>();
                foreach (string file in filesInDirectory)
                {
                    _directoryFileNameList.Add(file);
                }
            }

            /// <summary>
            /// Mocks System.IO.GetFiles. Takes in known search patterns and returns files which
            /// are provided through the constructor
            /// </summary>
            /// <param name="path">not used</param>
            /// <param name="searchPattern">Pattern of files to return</param>
            /// <returns></returns>
            internal string[] GetFiles(string path, string searchPattern)
            {
                List<string> fileNamesToReturn = new List<string>();
                foreach (string file in _directoryFileNameList)
                {
                    if (String.Compare(searchPattern, "*.sln", StringComparison.OrdinalIgnoreCase) == 0)
                    {
                        if (String.Compare(Path.GetExtension(file), ".sln", StringComparison.OrdinalIgnoreCase) == 0)
                        {
                            fileNamesToReturn.Add(file);
                        }
                    }
                    else if (String.Compare(searchPattern, "*.*proj", StringComparison.OrdinalIgnoreCase) == 0)
                    {
                        if (Path.GetExtension(file).Contains("proj"))
                        {
                            fileNamesToReturn.Add(file);
                        }
                    }
                }
                return fileNamesToReturn.ToArray();
            }
        }
        #endregion

        #region ProcessFileLoggerSwitches
        /// <summary>
        /// Test the case where no file logger switches are given, should be no file loggers attached
        /// </summary>
        [Test]
        public void TestProcessFileLoggerSwitch1()
        {
            bool distributedFileLogger = false;
            string[] fileLoggerParameters = null;
            List<DistributedLoggerRecord> distributedLoggerRecords = new List<DistributedLoggerRecord>();

            ArrayList loggers = new ArrayList();
            MSBuildApp.ProcessDistributedFileLogger
                       (
                           distributedFileLogger,
                           fileLoggerParameters,
                           distributedLoggerRecords,
                           loggers,
                           2
                       );
            Assert.IsTrue(distributedLoggerRecords.Count == 0, "Expected no distributed loggers to be attached");
            Assert.IsTrue(loggers.Count == 0, "Expected no central loggers to be attached");
        }

        /// <summary>
        /// Test the case where a central logger and distributed logger are attached
        /// </summary>
        [Test]
        public void TestProcessFileLoggerSwitch2()
        {
            bool distributedFileLogger = true;
            string[] fileLoggerParameters = null;
            List<DistributedLoggerRecord> distributedLoggerRecords = new List<DistributedLoggerRecord>();

            ArrayList loggers = new ArrayList();
            MSBuildApp.ProcessDistributedFileLogger
                       (
                           distributedFileLogger,
                           fileLoggerParameters,
                           distributedLoggerRecords,
                           loggers,
                           2
                       );
            Assert.IsTrue(distributedLoggerRecords.Count == 1, "Expected one distributed loggers to be attached");
            Assert.IsTrue(loggers.Count == 0, "Expected no central loggers to be attached");
        }

        /// <summary>
        /// Test the case where a central file logger is attached but no distributed logger
        /// </summary>
        [Test]
        public void TestProcessFileLoggerSwitch3()
        {
            bool distributedFileLogger = false;
            string[] fileLoggerParameters = null;
            List<DistributedLoggerRecord> distributedLoggerRecords = new List<DistributedLoggerRecord>();

            ArrayList loggers = new ArrayList();
            MSBuildApp.ProcessDistributedFileLogger
                       (
                           distributedFileLogger,
                           fileLoggerParameters,
                           distributedLoggerRecords,
                           loggers,
                           2
                       );
            Assert.IsTrue(distributedLoggerRecords.Count == 0, "Expected no distributed loggers to be attached");
            Assert.IsTrue(loggers.Count == 0, "Expected a central loggers to be attached");

            // add a set of parameters and make sure the logger has those parameters
            distributedLoggerRecords = new List<DistributedLoggerRecord>();

            loggers = new ArrayList();
            fileLoggerParameters = new string[1] { "Parameter" };
            MSBuildApp.ProcessDistributedFileLogger
                       (
                           distributedFileLogger,
                           fileLoggerParameters,
                           distributedLoggerRecords,
                           loggers,
                           2
                       );
            Assert.IsTrue(distributedLoggerRecords.Count == 0, "Expected no distributed loggers to be attached");
            Assert.IsTrue(loggers.Count == 0, "Expected no central loggers to be attached");

            distributedLoggerRecords = new List<DistributedLoggerRecord>();

            loggers = new ArrayList();
            fileLoggerParameters = new string[2] { "Parameter1", "Parameter" };
            MSBuildApp.ProcessDistributedFileLogger
                       (
                           distributedFileLogger,
                           fileLoggerParameters,
                           distributedLoggerRecords,
                           loggers,
                           2
                       );
            Assert.IsTrue(distributedLoggerRecords.Count == 0, "Expected no distributed loggers to be attached");
            Assert.IsTrue(loggers.Count == 0, "Expected no central loggers to be attached");
        }

        /// <summary>
        /// Test the case where a distributed file logger is attached but no central logger
        /// </summary>
        [Test]
        public void TestProcessFileLoggerSwitch4()
        {
            bool distributedFileLogger = true;
            string[] fileLoggerParameters = null;
            List<DistributedLoggerRecord> distributedLoggerRecords = new List<DistributedLoggerRecord>();

            ArrayList loggers = new ArrayList();
            MSBuildApp.ProcessDistributedFileLogger
                       (
                           distributedFileLogger,
                           fileLoggerParameters,
                           distributedLoggerRecords,
                           loggers,
                           2
                       );
            Assert.IsTrue(loggers.Count == 0, "Expected no central loggers to be attached");
            Assert.IsTrue(distributedLoggerRecords.Count == 1, "Expected a distributed logger to be attached");
            Assert.IsTrue(string.Compare(((DistributedLoggerRecord)distributedLoggerRecords[0]).ForwardingLoggerDescription.LoggerSwitchParameters, "logFile=" + Path.Combine(Environment.CurrentDirectory, "MSBuild.log"), StringComparison.OrdinalIgnoreCase) == 0, "Expected parameter in logger to match parameter passed in");

            // Not add a set of parameters and make sure the logger has those parameters
            distributedLoggerRecords = new List<DistributedLoggerRecord>();

            loggers = new ArrayList();
            fileLoggerParameters = new string[1] { "verbosity=Normal;" };
            MSBuildApp.ProcessDistributedFileLogger
                       (
                           distributedFileLogger,
                           fileLoggerParameters,
                           distributedLoggerRecords,
                           loggers,
                           2
                       );
            Assert.IsTrue(loggers.Count == 0, "Expected no central loggers to be attached");
            Assert.IsTrue(distributedLoggerRecords.Count == 1, "Expected a distributed logger to be attached");
            Assert.IsTrue(string.Compare(((DistributedLoggerRecord)distributedLoggerRecords[0]).ForwardingLoggerDescription.LoggerSwitchParameters, fileLoggerParameters[0] + ";logFile=" + Path.Combine(Environment.CurrentDirectory, "MSBuild.log"), StringComparison.OrdinalIgnoreCase) == 0, "Expected parameter in logger to match parameter passed in");

            // Not add a set of parameters and make sure the logger has those parameters
            distributedLoggerRecords = new List<DistributedLoggerRecord>();

            loggers = new ArrayList();
            fileLoggerParameters = new string[2] { "verbosity=Normal", "" };
            MSBuildApp.ProcessDistributedFileLogger
                       (
                           distributedFileLogger,
                           fileLoggerParameters,
                           distributedLoggerRecords,
                           loggers,
                           2
                       );
            Assert.IsTrue(loggers.Count == 0, "Expected no central loggers to be attached");
            Assert.IsTrue(distributedLoggerRecords.Count == 1, "Expected a distributed logger to be attached");
            Assert.IsTrue(string.Compare(((DistributedLoggerRecord)distributedLoggerRecords[0]).ForwardingLoggerDescription.LoggerSwitchParameters, fileLoggerParameters[0] + ";logFile=" + Path.Combine(Environment.CurrentDirectory, "MSBuild.log"), StringComparison.OrdinalIgnoreCase) == 0, "Expected parameter in logger to match parameter passed in");

            // Not add a set of parameters and make sure the logger has those parameters
            distributedLoggerRecords = new List<DistributedLoggerRecord>();

            loggers = new ArrayList();
            fileLoggerParameters = new string[2] { "", "Parameter1" };
            MSBuildApp.ProcessDistributedFileLogger
                       (
                           distributedFileLogger,
                           fileLoggerParameters,
                           distributedLoggerRecords,
                           loggers,
                           2
                       );
            Assert.IsTrue(loggers.Count == 0, "Expected no central loggers to be attached");
            Assert.IsTrue(distributedLoggerRecords.Count == 1, "Expected a distributed logger to be attached");
            Assert.IsTrue(string.Compare(((DistributedLoggerRecord)distributedLoggerRecords[0]).ForwardingLoggerDescription.LoggerSwitchParameters, ";Parameter1;logFile=" + Path.Combine(Environment.CurrentDirectory, "MSBuild.log"), StringComparison.OrdinalIgnoreCase) == 0, "Expected parameter in logger to match parameter passed in");


            // Not add a set of parameters and make sure the logger has those parameters
            distributedLoggerRecords = new List<DistributedLoggerRecord>();

            loggers = new ArrayList();
            fileLoggerParameters = new string[2] { "Parameter1", "verbosity=Normal;logfile=c:\\temp\\cat.log" };
            MSBuildApp.ProcessDistributedFileLogger
                       (
                           distributedFileLogger,
                           fileLoggerParameters,
                           distributedLoggerRecords,
                           loggers,
                           2
                       );
            Assert.IsTrue(loggers.Count == 0, "Expected no central loggers to be attached");
            Assert.IsTrue(distributedLoggerRecords.Count == 1, "Expected a distributed logger to be attached");
            Assert.IsTrue(string.Compare(((DistributedLoggerRecord)distributedLoggerRecords[0]).ForwardingLoggerDescription.LoggerSwitchParameters, fileLoggerParameters[0] + ";" + fileLoggerParameters[1], StringComparison.OrdinalIgnoreCase) == 0, "Expected parameter in logger to match parameter passed in");

            distributedLoggerRecords = new List<DistributedLoggerRecord>();
            loggers = new ArrayList();
            fileLoggerParameters = new string[2] { "Parameter1", "verbosity=Normal;logfile=..\\cat.log;Parameter1" };
            MSBuildApp.ProcessDistributedFileLogger
                       (
                           distributedFileLogger,
                           fileLoggerParameters,
                           distributedLoggerRecords,
                           loggers,
                           2
                       );
            Assert.IsTrue(loggers.Count == 0, "Expected no central loggers to be attached");
            Assert.IsTrue(distributedLoggerRecords.Count == 1, "Expected a distributed logger to be attached");
            Assert.IsTrue(string.Compare(((DistributedLoggerRecord)distributedLoggerRecords[0]).ForwardingLoggerDescription.LoggerSwitchParameters, "Parameter1;verbosity=Normal;logFile=" + Path.Combine(Environment.CurrentDirectory, "..\\cat.log;Parameter1"), StringComparison.OrdinalIgnoreCase) == 0, "Expected parameter in logger to match parameter passed in");

            loggers = new ArrayList();
            distributedLoggerRecords = new List<DistributedLoggerRecord>();
            fileLoggerParameters = new string[6] { "Parameter1", ";Parameter;", "", ";", ";Parameter", "Parameter;" };
            MSBuildApp.ProcessDistributedFileLogger
                       (
                           distributedFileLogger,
                           fileLoggerParameters,
                           distributedLoggerRecords,
                           loggers,
                           2
                       );
            Console.WriteLine(((DistributedLoggerRecord)distributedLoggerRecords[0]).ForwardingLoggerDescription.LoggerSwitchParameters);
            Assert.IsTrue(string.Compare(((DistributedLoggerRecord)distributedLoggerRecords[0]).ForwardingLoggerDescription.LoggerSwitchParameters, "Parameter1;Parameter;;;Parameter;Parameter;logFile=" + Path.Combine(Environment.CurrentDirectory, "msbuild.log"), StringComparison.OrdinalIgnoreCase) == 0, "Expected parameter in logger to match parameter passed in");
        }

        /// <summary>
        /// Verify when in single proc mode the file logger enables mp logging and does not show eventId
        /// </summary>
        [Test]
        public void TestProcessFileLoggerSwitch5()
        {
            bool distributedFileLogger = false;
            string[] fileLoggerParameters = null;
            List<DistributedLoggerRecord> distributedLoggerRecords = new List<DistributedLoggerRecord>();

            ArrayList loggers = new ArrayList();
            MSBuildApp.ProcessDistributedFileLogger
                       (
                           distributedFileLogger,
                           fileLoggerParameters,
                           distributedLoggerRecords,
                           loggers,
                           1
                       );
            Assert.IsTrue(distributedLoggerRecords.Count == 0, "Expected no distributed loggers to be attached");
            Assert.IsTrue(loggers.Count == 0, "Expected no central loggers to be attached");
        }
        #endregion

        #region ProcessConsoleLoggerSwitches
        [Test]
        public void ProcessConsoleLoggerSwitches()
        {
            ArrayList loggers = new ArrayList();
            LoggerVerbosity verbosity = LoggerVerbosity.Normal;
            List<DistributedLoggerRecord> distributedLoggerRecords = new List<DistributedLoggerRecord>(); ;
            string[] consoleLoggerParameters = new string[6] { "Parameter1", ";Parameter;", "", ";", ";Parameter", "Parameter;" };

            MSBuildApp.ProcessConsoleLoggerSwitch
                       (
                           true,
                           consoleLoggerParameters,
                           distributedLoggerRecords,
                           verbosity,
                           1,
                           loggers
                       );
            Assert.IsTrue(loggers.Count == 0, "Expected no central loggers to be attached");
            Assert.IsTrue(distributedLoggerRecords.Count == 0, "Expected no distributed loggers to be attached");

            MSBuildApp.ProcessConsoleLoggerSwitch
                       (
                           false,
                           consoleLoggerParameters,
                           distributedLoggerRecords,
                           verbosity,
                           1,
                           loggers
                       );
            Assert.IsTrue(loggers.Count == 1, "Expected a central loggers to be attached");
            Assert.IsTrue(string.Compare(((ILogger)loggers[0]).Parameters, "EnableMPLogging;SHOWPROJECTFILE=TRUE;Parameter1;Parameter;;;parameter;Parameter", StringComparison.OrdinalIgnoreCase) == 0, "Expected parameter in logger to match parameters passed in");

            MSBuildApp.ProcessConsoleLoggerSwitch
                       (
                          false,
                          consoleLoggerParameters,
                          distributedLoggerRecords,
                          verbosity,
                          2,
                          loggers
                      );
            Assert.IsTrue(loggers.Count == 1, "Expected a central loggers to be attached");
            Assert.IsTrue(distributedLoggerRecords.Count == 1, "Expected a distributed logger to be attached");
            DistributedLoggerRecord distributedLogger = ((DistributedLoggerRecord)distributedLoggerRecords[0]);
            Assert.IsTrue(string.Compare(distributedLogger.CentralLogger.Parameters, "SHOWPROJECTFILE=TRUE;Parameter1;Parameter;;;parameter;Parameter", StringComparison.OrdinalIgnoreCase) == 0, "Expected parameter in logger to match parameters passed in");
            Assert.IsTrue(string.Compare(distributedLogger.ForwardingLoggerDescription.LoggerSwitchParameters, "SHOWPROJECTFILE=TRUE;Parameter1;Parameter;;;Parameter;Parameter", StringComparison.OrdinalIgnoreCase) == 0, "Expected parameter in logger to match parameter passed in");
        }
        #endregion
    }
}<|MERGE_RESOLUTION|>--- conflicted
+++ resolved
@@ -752,13 +752,7 @@
             }
         }
 
-<<<<<<< HEAD
-        [Test]
-        [Ignore]
-        // Ignore: Test requires installed toolset.
-=======
-        [TestMethod]
->>>>>>> 6b736604
+        [Test]
         public void MSBuildEngineLogger()
         {
             string projectString =
@@ -843,11 +837,7 @@
         /// Any msbuild.rsp in the directory of the specified project/solution should be read, and should
         /// take priority over any other response files.
         /// </summary>
-<<<<<<< HEAD
-        [Test]
-=======
-        [TestMethod]
->>>>>>> 6b736604
+        [Test]
         public void ResponseFileInProjectDirectoryFoundImplicitly()
         {
             string directory = Path.Combine(Path.GetTempPath(), Guid.NewGuid().ToString("N"));
