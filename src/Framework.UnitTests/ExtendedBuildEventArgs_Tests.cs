﻿// Licensed to the .NET Foundation under one or more agreements.
// The .NET Foundation licenses this file to you under the MIT license.

using System;
using System.Collections.Generic;
using System.IO;
using FluentAssertions;
using Xunit;

namespace Microsoft.Build.Framework.UnitTests;

public class ExtendedBuildEventArgs_Tests
{
    [InlineData(true)]
    [InlineData(false)]
    [Theory]
    public void ExtendedCustomBuildEventArgs_SerializationDeserialization(bool withOptionalData)
    {
        ExtendedCustomBuildEventArgs arg = new(
            type: "TypeOfExtendedCustom",
            message: withOptionalData ? "a message with args {0} {1}" : null,
            helpKeyword: withOptionalData ? "MSBT123" : null,
            senderName: withOptionalData ? $"UnitTest {Guid.NewGuid()}" : null,
            eventTimestamp: withOptionalData ? DateTime.Parse("3/1/2017 11:11:56 AM") : DateTime.Now,
            messageArgs: withOptionalData ? new object[] { "arg0val", "arg1val" } : null)
<<<<<<< HEAD
        {
            ExtendedData = withOptionalData ? "{'long-json':'mostly-strings'}" : null,
            ExtendedMetadata = withOptionalData ? new Dictionary<string, string?> { { "m1", "v1" }, { "m2", "v2" } } : null,
            BuildEventContext = withOptionalData ? new BuildEventContext(1, 2, 3, 4, 5, 6, 7) : null,
        };
=======
            {
                ExtendedData = withOptionalData ? /*lang=json*/ "{'long-json':'mostly-strings'}" : null,
                ExtendedMetadata = withOptionalData ? new Dictionary<string, string?> { {"m1", "v1" }, { "m2", "v2" } } : null,
                BuildEventContext = withOptionalData ? new BuildEventContext(1, 2, 3, 4, 5, 6, 7) : null,
            };
>>>>>>> 34460a4f

        using MemoryStream stream = new MemoryStream();
        using BinaryWriter bw = new BinaryWriter(stream);
        arg.WriteToStream(bw);

        stream.Position = 0;
        using BinaryReader br = new BinaryReader(stream);
        ExtendedCustomBuildEventArgs argDeserialized = new();
        argDeserialized.CreateFromStream(br, 80);

        argDeserialized.Should().BeEquivalentTo(arg);
    }

    [InlineData(true)]
    [InlineData(false)]
    [Theory]
    public void ExtendedErrorEventArgs_SerializationDeserialization(bool withOptionalData)
    {
        ExtendedBuildErrorEventArgs arg = new(
            type: "TypeOfExtendedCustom",
            subcategory: withOptionalData ? "sub-type" : null,
            code: withOptionalData ? "a-code" : null,
            file: withOptionalData ? ".\\dev\\my.csproj" : null,
            lineNumber: withOptionalData ? 1 : default,
            columnNumber: withOptionalData ? 2 : default,
            endLineNumber: withOptionalData ? 3 : default,
            endColumnNumber: withOptionalData ? 4 : default,
            message: withOptionalData ? "a message with args {0} {1}" : null,
            helpKeyword: withOptionalData ? "MSBT123" : null,
            senderName: withOptionalData ? $"UnitTest {Guid.NewGuid()}" : null,
            helpLink: withOptionalData ? "(001)2234456" : null,
            eventTimestamp: withOptionalData ? DateTime.Parse("3/1/2017 11:11:56 AM") : DateTime.Now,
            messageArgs: withOptionalData ? new object[] { "arg0val", "arg1val" } : null)
        {
            ExtendedData = withOptionalData ? /*lang=json*/ "{'long-json':'mostly-strings'}" : null,
            ExtendedMetadata = withOptionalData ? new Dictionary<string, string?> { { "m1", "v1" }, { "m2", "v2" } } : null,
            BuildEventContext = withOptionalData ? new BuildEventContext(1, 2, 3, 4, 5, 6, 7) : null,
        };

        using MemoryStream stream = new MemoryStream();
        using BinaryWriter bw = new BinaryWriter(stream);
        arg.WriteToStream(bw);

        stream.Position = 0;
        using BinaryReader br = new BinaryReader(stream);
        ExtendedBuildErrorEventArgs argDeserialized = new();
        argDeserialized.CreateFromStream(br, 80);

        argDeserialized.Should().BeEquivalentTo(arg);
    }


    [InlineData(true)]
    [InlineData(false)]
    [Theory]
    public void ExtendedWarningEventArgs_SerializationDeserialization(bool withOptionalData)
    {
        ExtendedBuildWarningEventArgs arg = new(
            type: "TypeOfExtendedCustom",
            subcategory: withOptionalData ? "sub-type" : null,
            code: withOptionalData ? "a-code" : null,
            file: withOptionalData ? ".\\dev\\my.csproj" : null,
            lineNumber: withOptionalData ? 1 : default,
            columnNumber: withOptionalData ? 2 : default,
            endLineNumber: withOptionalData ? 3 : default,
            endColumnNumber: withOptionalData ? 4 : default,
            message: withOptionalData ? "a message with args {0} {1}" : null,
            helpKeyword: withOptionalData ? "MSBT123" : null,
            senderName: withOptionalData ? $"UnitTest {Guid.NewGuid()}" : null,
            helpLink: withOptionalData ? "(001)2234456" : null,
            eventTimestamp: withOptionalData ? DateTime.Parse("3/1/2017 11:11:56 AM") : DateTime.Now,
            messageArgs: withOptionalData ? new object[] { "arg0val", "arg1val" } : null)
        {
            ExtendedData = withOptionalData ? /*lang=json*/ "{'long-json':'mostly-strings'}" : null,
            ExtendedMetadata = withOptionalData ? new Dictionary<string, string?> { { "m1", "v1" }, { "m2", "v2" } } : null,
            BuildEventContext = withOptionalData ? new BuildEventContext(1, 2, 3, 4, 5, 6, 7) : null,
        };

        using MemoryStream stream = new MemoryStream();
        using BinaryWriter bw = new BinaryWriter(stream);
        arg.WriteToStream(bw);

        stream.Position = 0;
        using BinaryReader br = new BinaryReader(stream);
        ExtendedBuildWarningEventArgs argDeserialized = new();
        argDeserialized.CreateFromStream(br, 80);

        argDeserialized.Should().BeEquivalentTo(arg);
    }

    [InlineData(true)]
    [InlineData(false)]
    [Theory]
    public void ExtendedMessageEventArgs_SerializationDeserialization(bool withOptionalData)
    {
        ExtendedBuildMessageEventArgs arg = new(
            type: "TypeOfExtendedCustom",
            subcategory: withOptionalData ? "sub-type" : null,
            code: withOptionalData ? "a-code" : null,
            file: withOptionalData ? ".\\dev\\my.csproj" : null,
            lineNumber: withOptionalData ? 1 : default,
            columnNumber: withOptionalData ? 2 : default,
            endLineNumber: withOptionalData ? 3 : default,
            endColumnNumber: withOptionalData ? 4 : default,
            message: withOptionalData ? "a message with args {0} {1}" : null,
            helpKeyword: withOptionalData ? "MSBT123" : null,
            senderName: withOptionalData ? $"UnitTest {Guid.NewGuid()}" : null,
            importance: withOptionalData ? MessageImportance.Normal : default,
            eventTimestamp: withOptionalData ? DateTime.Parse("3/1/2017 11:11:56 AM") : DateTime.Now,
            messageArgs: withOptionalData ? new object[] { "arg0val", "arg1val" } : null)
        {
            ExtendedData = withOptionalData ? /*lang=json*/ "{'long-json':'mostly-strings'}" : null,
            ExtendedMetadata = withOptionalData ? new Dictionary<string, string?> { { "m1", "v1" }, { "m2", "v2" } } : null,
            BuildEventContext = withOptionalData ? new BuildEventContext(1, 2, 3, 4, 5, 6, 7) : null,
        };

        using MemoryStream stream = new MemoryStream();
        using BinaryWriter bw = new BinaryWriter(stream);
        arg.WriteToStream(bw);

        stream.Position = 0;
        using BinaryReader br = new BinaryReader(stream);
        ExtendedBuildMessageEventArgs argDeserialized = new();
        argDeserialized.CreateFromStream(br, 80);

        argDeserialized.Should().BeEquivalentTo(arg);
    }

    [InlineData(true)]
    [InlineData(false)]
    [Theory]
    public void ExtendedCriticalMessageEventArgs_SerializationDeserialization(bool withOptionalData)
    {
        ExtendedCriticalBuildMessageEventArgs arg = new(
            type: "TypeOfExtendedCustom",
            subcategory: withOptionalData ? "sub-type" : null,
            code: withOptionalData ? "a-code" : null,
            file: withOptionalData ? ".\\dev\\my.csproj" : null,
            lineNumber: withOptionalData ? 1 : default,
            columnNumber: withOptionalData ? 2 : default,
            endLineNumber: withOptionalData ? 3 : default,
            endColumnNumber: withOptionalData ? 4 : default,
            message: withOptionalData ? "a message with args {0} {1}" : null,
            helpKeyword: withOptionalData ? "MSBT123" : null,
            senderName: withOptionalData ? $"UnitTest {Guid.NewGuid()}" : null,
            eventTimestamp: withOptionalData ? DateTime.Parse("3/1/2017 11:11:56 AM") : DateTime.Now,
            messageArgs: withOptionalData ? new object[] { "arg0val", "arg1val" } : null)
        {
            ExtendedData = withOptionalData ? /*lang=json*/ "{'long-json':'mostly-strings'}" : null,
            ExtendedMetadata = withOptionalData ? new Dictionary<string, string?> { { "m1", "v1" }, { "m2", "v2" } } : null,
            BuildEventContext = withOptionalData ? new BuildEventContext(1, 2, 3, 4, 5, 6, 7) : null,
        };

        using MemoryStream stream = new MemoryStream();
        using BinaryWriter bw = new BinaryWriter(stream);
        arg.WriteToStream(bw);

        stream.Position = 0;
        using BinaryReader br = new BinaryReader(stream);
        ExtendedBuildMessageEventArgs argDeserialized = new();
        argDeserialized.CreateFromStream(br, 80);

        argDeserialized.Should().BeEquivalentTo(arg);
    }

    [Fact]
    public void ExtendedCustomBuildEventArgs_Ctors()
    {
        var ea = new ExtendedCustomBuildEventArgs();
        ea = new ExtendedCustomBuildEventArgs("type");
        ea = new ExtendedCustomBuildEventArgs("type", "Message {0}", "Help", "sender");
        ea = new ExtendedCustomBuildEventArgs("type", "Message {0}", "Help", "sender", DateTime.Now);
        ea = new ExtendedCustomBuildEventArgs("type", "Message {0}", "Help", "sender", DateTime.Now, "arg1");
        ea = new ExtendedCustomBuildEventArgs("type");
        ea = new ExtendedCustomBuildEventArgs("type", null, null, null);
        ea = new ExtendedCustomBuildEventArgs("type", null, null, null, default(DateTime));
        ea = new ExtendedCustomBuildEventArgs("type", null, null, null, default(DateTime), null);
    }

    [Fact]
    public void ExtendedBuildErrorEventArgs_Ctors()
    {
        var ea = new ExtendedBuildErrorEventArgs();
        ea = new ExtendedBuildErrorEventArgs("type", "Subcategory", "Code", "File", 1, 2, 3, 4, "Message", "HelpKeyword", "sender");
        ea = new ExtendedBuildErrorEventArgs("type", "Subcategory", "Code", "File", 1, 2, 3, 4, "Message", "HelpKeyword", "sender", DateTime.Now);
        ea = new ExtendedBuildErrorEventArgs("type", "Subcategory", "Code", "File", 1, 2, 3, 4, "{0}", "HelpKeyword", "sender", DateTime.Now, "Message");
        ea = new ExtendedBuildErrorEventArgs("type", "Subcategory", "Code", "File", 1, 2, 3, 4, "{0}", "HelpKeyword", "sender", "HelpLink", DateTime.Now, "Message");
        ea = new ExtendedBuildErrorEventArgs("type", null, null, null, 1, 2, 3, 4, null, null, null);
        ea = new ExtendedBuildErrorEventArgs("type", null, null, null, 1, 2, 3, 4, null, null, null, DateTime.Now);
        ea = new ExtendedBuildErrorEventArgs("type", null, null, null, 1, 2, 3, 4, null, null, null, null, DateTime.Now, null);
    }

    [Fact]
    public void ExtendedBuildWarningEventArgs_Ctors()
    {
        var ea = new ExtendedBuildWarningEventArgs();
        ea = new ExtendedBuildWarningEventArgs("type", "Subcategory", "Code", "File", 1, 2, 3, 4, "Message", "HelpKeyword", "sender");
        ea = new ExtendedBuildWarningEventArgs("type", "Subcategory", "Code", "File", 1, 2, 3, 4, "Message", "HelpKeyword", "sender", DateTime.Now);
        ea = new ExtendedBuildWarningEventArgs("type", "Subcategory", "Code", "File", 1, 2, 3, 4, "{0}", "HelpKeyword", "sender", DateTime.Now, "Message");
        ea = new ExtendedBuildWarningEventArgs("type", "Subcategory", "Code", "File", 1, 2, 3, 4, "{0}", "HelpKeyword", "sender", "HelpLink", DateTime.Now, "Message");
        ea = new ExtendedBuildWarningEventArgs("type", null, null, null, 1, 2, 3, 4, null, null, null);
        ea = new ExtendedBuildWarningEventArgs("type", null, null, null, 1, 2, 3, 4, null, null, null, DateTime.Now);
        ea = new ExtendedBuildWarningEventArgs("type", null, null, null, 1, 2, 3, 4, null, null, null, null, DateTime.Now, null);
    }

    [Fact]
    public void ExtendedBuildMessageEventArgs_Ctors()
    {
        var ea = new ExtendedBuildMessageEventArgs();
        ea = new ExtendedBuildMessageEventArgs("type");
        ea = new ExtendedBuildMessageEventArgs("type", "Message", "HelpKeyword", "sender", MessageImportance.High);
        ea = new ExtendedBuildMessageEventArgs("type", "Message", "HelpKeyword", "sender", MessageImportance.High, DateTime.Now);
        ea = new ExtendedBuildMessageEventArgs("type", "Message", "HelpKeyword", "sender", MessageImportance.High, DateTime.Now, "arg1");
        ea = new ExtendedBuildMessageEventArgs("type", "Subcategory", "Code", "File", 1, 2, 3, 4, "Message", "HelpKeyword", "sender", MessageImportance.High);
        ea = new ExtendedBuildMessageEventArgs("type", "Subcategory", "Code", "File", 1, 2, 3, 4, "Message", "HelpKeyword", "sender", MessageImportance.High, DateTime.Now);
        ea = new ExtendedBuildMessageEventArgs("type", "Subcategory", "Code", "File", 1, 2, 3, 4, "{0}", "HelpKeyword", "sender", MessageImportance.High, DateTime.Now, "Message");
        ea = new ExtendedBuildMessageEventArgs("type");
        ea = new ExtendedBuildMessageEventArgs("type", null, null, null, default);
        ea = new ExtendedBuildMessageEventArgs("type", null, null, null, default, DateTime.Now);
        ea = new ExtendedBuildMessageEventArgs("type", null, null, null, default, default, null);
        ea = new ExtendedBuildMessageEventArgs("type", null, null, null, 1, 2, 3, 4, null, null, null, default);
        ea = new ExtendedBuildMessageEventArgs("type", null, null, null, 1, 2, 3, 4, null, null, null, default, DateTime.Now);
        ea = new ExtendedBuildMessageEventArgs("type", null, null, null, 1, 2, 3, 4, null, null, null, default, DateTime.Now, null);
    }

    [Fact]
    public void ExtendedCriticalBuildMessageEventArgs_Ctors()
    {
        var ea = new ExtendedCriticalBuildMessageEventArgs();
        ea = new ExtendedCriticalBuildMessageEventArgs("type");
        ea = new ExtendedCriticalBuildMessageEventArgs("type", "Subcategory", "Code", "File", 1, 2, 3, 4, "Message", "HelpKeyword", "sender");
        ea = new ExtendedCriticalBuildMessageEventArgs("type", "Subcategory", "Code", "File", 1, 2, 3, 4, "Message", "HelpKeyword", "sender", DateTime.Now);
        ea = new ExtendedCriticalBuildMessageEventArgs("type", "Subcategory", "Code", "File", 1, 2, 3, 4, "{0}", "HelpKeyword", "sender", DateTime.Now, "arg1", "arg2");
    }
}<|MERGE_RESOLUTION|>--- conflicted
+++ resolved
@@ -23,19 +23,11 @@
             senderName: withOptionalData ? $"UnitTest {Guid.NewGuid()}" : null,
             eventTimestamp: withOptionalData ? DateTime.Parse("3/1/2017 11:11:56 AM") : DateTime.Now,
             messageArgs: withOptionalData ? new object[] { "arg0val", "arg1val" } : null)
-<<<<<<< HEAD
-        {
-            ExtendedData = withOptionalData ? "{'long-json':'mostly-strings'}" : null,
-            ExtendedMetadata = withOptionalData ? new Dictionary<string, string?> { { "m1", "v1" }, { "m2", "v2" } } : null,
-            BuildEventContext = withOptionalData ? new BuildEventContext(1, 2, 3, 4, 5, 6, 7) : null,
-        };
-=======
-            {
-                ExtendedData = withOptionalData ? /*lang=json*/ "{'long-json':'mostly-strings'}" : null,
-                ExtendedMetadata = withOptionalData ? new Dictionary<string, string?> { {"m1", "v1" }, { "m2", "v2" } } : null,
-                BuildEventContext = withOptionalData ? new BuildEventContext(1, 2, 3, 4, 5, 6, 7) : null,
-            };
->>>>>>> 34460a4f
+        {
+            ExtendedData = withOptionalData ? /*lang=json*/ "{'long-json':'mostly-strings'}" : null,
+            ExtendedMetadata = withOptionalData ? new Dictionary<string, string?> { { "m1", "v1" }, { "m2", "v2" } } : null,
+            BuildEventContext = withOptionalData ? new BuildEventContext(1, 2, 3, 4, 5, 6, 7) : null,
+        };
 
         using MemoryStream stream = new MemoryStream();
         using BinaryWriter bw = new BinaryWriter(stream);
