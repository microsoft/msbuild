--- conflicted
+++ resolved
@@ -29,13 +29,8 @@
             stream.Position = 0;
             using BinaryReader br = new BinaryReader(stream);
             AssemblyLoadBuildEventArgs argDeserialized = new();
-<<<<<<< HEAD
-            argDeserialized.CreateFromStream(br, int.MaxValue /*latest*/);
-=======
             int packetVersion = (Environment.Version.Major * 10) + Environment.Version.Minor;
             argDeserialized.CreateFromStream(br, packetVersion);
->>>>>>> 265f3419
-
             argDeserialized.LoadingInitiator.ShouldBe(loadingInitiator);
             argDeserialized.AssemblyName.ShouldBe(assemblyName);
             argDeserialized.AssemblyPath.ShouldBe(assemblyPath);
