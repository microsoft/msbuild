// Licensed to the .NET Foundation under one or more agreements.
// The .NET Foundation licenses this file to you under the MIT license.

using System;
using System.Collections.Concurrent;
using System.Collections.Generic;
using System.IO;
using System.Runtime.InteropServices;
using System.Threading;
using System.Threading.Tasks.Dataflow;
using Microsoft.Build.Eventing;
using Microsoft.Build.Framework;
using Microsoft.Build.Shared;
using Microsoft.Build.Shared.FileSystem;
using Microsoft.Build.Utilities;

#nullable disable

namespace Microsoft.Build.Tasks
{
    /// <summary>
    /// A task that copies files.
    /// </summary>
    public class Copy : TaskExtension, IIncrementalTask, ICancelableTask
    {
        internal const string AlwaysRetryEnvVar = "MSBUILDALWAYSRETRY";
        internal const string AlwaysOverwriteReadOnlyFilesEnvVar = "MSBUILDALWAYSOVERWRITEREADONLYFILES";

        // Default parallelism determined empirically - times below are in seconds spent in the Copy task building this repo
        // with "build -skiptests -rebuild -configuration Release /ds" (with hack to build.ps1 to disable creating selfhost
        // build for non-selfhost first build; implies first running build in repo to pull packages and create selfhost)
        // and comparing the task timings from the default and selfhost binlogs with different settings for this parallelism
        // number (via env var override). >=3 samples averaged for each number.
        //
        //                            Parallelism: | 1     2     3     4     5     6     8     MaxInt
        // ----------------------------------------+-------------------------------------------------
        // 2-core (4 hyperthreaded) M.2 SSD laptop | 22.3  17.5  13.4  12.6  13.1  9.52  11.3  10.9
        // 12-core (24 HT) SATA2 SSD 2012 desktop  | 15.1  10.2  9.57  7.29  7.64  7.41  7.67  7.79
        // 12-core (24 HT) 1TB spinny disk         | 22.7  15.03 11.1  9.23  11.7  11.1  9.27  11.1
        //
        // However note that since we are relying on synchronous File.Copy() - which will hold threadpool
        // threads at the advantage of performing file copies more quickly in the kernel - we must avoid
        // taking up the whole threadpool esp. when hosted in Visual Studio. IOW we use a specific number
        // instead of int.MaxValue.
        private static readonly int DefaultCopyParallelism = NativeMethodsShared.GetLogicalCoreCount() > 4 ? 6 : 4;

        /// <summary>
        /// Constructor.
        /// </summary>
        public Copy()
        {
            RetryDelayMilliseconds = RetryDelayMillisecondsDefault;

            if (DidNotCopyBecauseOfFileMatch == null)
            {
                CreatesDirectory = Log.GetResourceMessage("Copy.CreatesDirectory");
                DidNotCopyBecauseOfFileMatch = Log.GetResourceMessage("Copy.DidNotCopyBecauseOfFileMatch");
                FileComment = Log.GetResourceMessage("Copy.FileComment");
                HardLinkComment = Log.GetResourceMessage("Copy.HardLinkComment");
                RetryingAsFileCopy = Log.GetResourceMessage("Copy.RetryingAsFileCopy");
                RetryingAsSymbolicLink = Log.GetResourceMessage("Copy.RetryingAsSymbolicLink");
                RemovingReadOnlyAttribute = Log.GetResourceMessage("Copy.RemovingReadOnlyAttribute");
                SymbolicLinkComment = Log.GetResourceMessage("Copy.SymbolicLinkComment");
            }
        }

        private static string CreatesDirectory;
        private static string DidNotCopyBecauseOfFileMatch;
        private static string FileComment;
        private static string HardLinkComment;
        private static string RetryingAsFileCopy;
        private static string RetryingAsSymbolicLink;
        private static string RemovingReadOnlyAttribute;
        private static string SymbolicLinkComment;

        #region Properties

        private readonly CancellationTokenSource _cancellationTokenSource = new CancellationTokenSource();

        // Bool is just a placeholder, we're mainly interested in a threadsafe key set.
        private readonly ConcurrentDictionary<string, bool> _directoriesKnownToExist = new ConcurrentDictionary<string, bool>(StringComparer.OrdinalIgnoreCase);

        /// <summary>
        /// Force the copy to retry even when it hits ERROR_ACCESS_DENIED -- normally we wouldn't retry in this case since 
        /// normally there's no point, but occasionally things get into a bad state temporarily, and retrying does actually 
        /// succeed.  So keeping around a secret environment variable to allow forcing that behavior if necessary.  
        /// </summary>
        private static bool s_alwaysRetryCopy = Environment.GetEnvironmentVariable(AlwaysRetryEnvVar) != null;

        /// <summary>
        /// Global flag to force on UseSymboliclinksIfPossible since Microsoft.Common.targets doesn't expose the functionality.
        /// </summary>
        private static readonly bool s_forceSymlinks = Environment.GetEnvironmentVariable("MSBuildUseSymboliclinksIfPossible") != null;

        private static readonly int s_parallelism = GetParallelismFromEnvironment();

        /// <summary>
        /// Default milliseconds to wait between necessary retries
        /// </summary>
        private const int RetryDelayMillisecondsDefault = 1000;

        [Required]
        public ITaskItem[] SourceFiles { get; set; }

        public ITaskItem DestinationFolder { get; set; }

        /// <summary>
        /// Gets or sets the number of times to attempt to copy, if all previous attempts failed.
        /// Warning: using retries may mask a synchronization problem in your build process.
        /// </summary>
        public int Retries { get; set; } = 10;

        /// <summary>
        /// Gets or sets the delay, in milliseconds, between any necessary retries.
        /// Defaults to <see cref="RetryDelayMillisecondsDefault">RetryDelayMillisecondsDefault</see>
        /// </summary>
        public int RetryDelayMilliseconds { get; set; }

        /// <summary>
        /// Gets or sets a value that indicates whether to use hard links for the copied files
        /// rather than copy the files, if it's possible to do so.
        /// </summary>
        public bool UseHardlinksIfPossible { get; set; }

        /// <summary>
        /// Gets or sets a value that indicates whether to create symbolic links for the copied files
        /// rather than copy the files, if it's possible to do so.
        /// </summary>
        public bool UseSymboliclinksIfPossible { get; set; } = s_forceSymlinks;

        /// <summary>
        /// Fail if unable to create a symbolic or hard link instead of falling back to copy
        /// </summary>
        public bool ErrorIfLinkFails { get; set; }

        public bool SkipUnchangedFiles { get; set; }

        [Output]
        public ITaskItem[] DestinationFiles { get; set; }

        /// <summary>
        /// The subset of files that were successfully copied.
        /// </summary>
        [Output]
        public ITaskItem[] CopiedFiles { get; private set; }

        [Output]
        public bool WroteAtLeastOneFile { get; private set; }

        /// <summary>
        /// Gets or sets a value that indicates whether to overwrite files in the destination
        /// that have the read-only attribute set.
        /// </summary>
        public bool OverwriteReadOnlyFiles { get; set; }

        public bool FailIfNotIncremental { get; set; }

        #endregion

        /// <summary>
        /// Stop and return (in an undefined state) as soon as possible.
        /// </summary>
        public void Cancel()
        {
            _cancellationTokenSource.Cancel();
        }

        #region ITask Members

        /// <summary>
        /// Method compares two files and returns true if their size and timestamp are identical.
        /// </summary>
        /// <param name="sourceFile">The source file</param>
        /// <param name="destinationFile">The destination file</param>
        private static bool IsMatchingSizeAndTimeStamp(
            FileState sourceFile,
            FileState destinationFile)
        {
            // If the destination doesn't exist, then it is not a matching file.
            if (!destinationFile.FileExists)
            {
                return false;
            }

            if (sourceFile.LastWriteTimeUtcFast != destinationFile.LastWriteTimeUtcFast)
            {
                return false;
            }

            if (sourceFile.Length != destinationFile.Length)
            {
                return false;
            }

            return true;
        }

        /// <summary>
        /// INTERNAL FOR UNIT-TESTING ONLY
        /// 
        /// We've got several environment variables that we read into statics since we don't expect them to ever
        /// reasonably change, but we need some way of refreshing their values so that we can modify them for
        /// unit testing purposes.
        /// </summary>
        internal static void RefreshInternalEnvironmentValues()
        {
            s_alwaysRetryCopy = Environment.GetEnvironmentVariable(AlwaysRetryEnvVar) != null;
        }

        /// <summary>
        /// If MSBUILDALWAYSRETRY is set, also log useful diagnostic information -- as 
        /// a warning, so it's easily visible. 
        /// </summary>
        private void LogDiagnostic(string message, params object[] messageArgs)
        {
            if (s_alwaysRetryCopy)
            {
                Log.LogWarning(message, messageArgs);
            }
        }

        /// <summary>
        /// Copy one file from source to destination. Create the target directory if necessary and 
        /// leave the file read-write.
        /// </summary>
        /// <returns>Return true to indicate success, return false to indicate failure and NO retry, return NULL to indicate retry.</returns>
        private bool? CopyFileWithLogging(
            FileState sourceFileState,
            FileState destinationFileState,
            string sourceFileFullPath,
            string destinationFileFullPath)
        {
            bool destinationFileExists = false;

            if (destinationFileState.DirectoryExists)
            {
                Log.LogErrorWithCodeFromResources("Copy.DestinationIsDirectory", sourceFileState.Name, destinationFileState.Name);
                return false;
            }

            if (sourceFileState.DirectoryExists)
            {
                // If the source file passed in is actually a directory instead of a file, log a nice
                // error telling the user so.  Otherwise, .NET Framework's File.Copy method will throw
                // an UnauthorizedAccessException saying "access is denied", which is not very useful
                // to the user.
                Log.LogErrorWithCodeFromResources("Copy.SourceIsDirectory", sourceFileState.Name);
                return false;
            }

            if (!sourceFileState.FileExists)
            {
                Log.LogErrorWithCodeFromResources("Copy.SourceFileNotFound", sourceFileState.Name);
                return false;
            }

            string destinationFolder = Path.GetDirectoryName(destinationFileState.Name);

            if (!string.IsNullOrEmpty(destinationFolder) && !_directoriesKnownToExist.ContainsKey(destinationFolder))
            {
                if (!FileSystems.Default.DirectoryExists(destinationFolder))
                {
                    if (FailIfNotIncremental)
                    {
                        Log.LogError(CreatesDirectory, destinationFolder);
                        return false;
                    }
                    else
                    {
                        Log.LogMessage(MessageImportance.Normal, CreatesDirectory, destinationFolder);
                        Directory.CreateDirectory(destinationFolder);
                    }
                }

                // It's very common for a lot of files to be copied to the same folder. 
                // Eg., "c:\foo\a"->"c:\bar\a", "c:\foo\b"->"c:\bar\b" and so forth.
                // We don't want to check whether this folder exists for every single file we copy. So store which we've checked.
                _directoriesKnownToExist.TryAdd(destinationFolder, true);
            }

            if (FailIfNotIncremental)
            {
                Log.LogError(FileComment, sourceFileFullPath, destinationFileFullPath);
                return false;
            }

            if (OverwriteReadOnlyFiles)
            {
                MakeFileWriteable(destinationFileState, true);
                destinationFileExists = destinationFileState.FileExists;
            }

            bool symbolicLinkCreated = false;
            bool hardLinkCreated = false;
            string errorMessage = string.Empty;

            // Create hard links if UseHardlinksIfPossible is true
            if (UseHardlinksIfPossible)
            {
                TryCopyViaLink(HardLinkComment, MessageImportance.Normal, sourceFileState, destinationFileState, ref destinationFileExists, out hardLinkCreated, ref errorMessage, (source, destination, errMessage) => NativeMethods.MakeHardLink(destination, source, ref errorMessage, Log));
                if (!hardLinkCreated)
                {
                    if (UseSymboliclinksIfPossible)
                    {
                        // This is a message for fallback to SymbolicLinks if HardLinks fail when UseHardlinksIfPossible and UseSymboliclinksIfPossible are true
                        Log.LogMessage(MessageImportance.Normal, RetryingAsSymbolicLink, sourceFileFullPath, destinationFileFullPath, errorMessage);
                    }
                    else
                    {
                        Log.LogMessage(MessageImportance.Normal, RetryingAsFileCopy, sourceFileFullPath, destinationFileFullPath, errorMessage);
                    }
                }
            }

            // Create symbolic link if UseSymboliclinksIfPossible is true and hard link is not created
            if (!hardLinkCreated && UseSymboliclinksIfPossible)
            {
                TryCopyViaLink(SymbolicLinkComment, MessageImportance.Normal, sourceFileState, destinationFileState, ref destinationFileExists, out symbolicLinkCreated, ref errorMessage, (source, destination, errMessage) => NativeMethodsShared.MakeSymbolicLink(destination, source, ref errorMessage));
                if (!NativeMethodsShared.IsWindows)
                {
                    errorMessage = Log.FormatResourceString("Copy.NonWindowsLinkErrorMessage", "symlink()", errorMessage);
                }
                if (!symbolicLinkCreated)
                {
<<<<<<< HEAD
                    if (!NativeMethodsShared.IsWindows)
                    {
                        errorMessage = Log.FormatResourceString("Copy.NonWindowsLinkErrorMessage", "symlink()", errorMessage);
                    }

                    Log.LogMessage(MessageImportance.Normal, RetryingAsFileCopy, sourceFileFullPath, destinationFileFullPath, errorMessage);
=======
                    Log.LogMessage(MessageImportance.Normal, RetryingAsFileCopy, sourceFileState.Name, destinationFileState.Name, errorMessage);
>>>>>>> 6882ab9d
                }
            }

            if (ErrorIfLinkFails && !hardLinkCreated && !symbolicLinkCreated)
            {
                Log.LogErrorWithCodeFromResources("Copy.LinkFailed", sourceFileFullPath, destinationFileFullPath);
                return false;
            }

            // If the link was not created (either because the user didn't want one, or because it couldn't be created)
            // then let's copy the file
            if (!hardLinkCreated && !symbolicLinkCreated)
            {
                // Do not log a fake command line as well, as it's superfluous, and also potentially expensive
                Log.LogMessage(MessageImportance.Normal, FileComment, sourceFileFullPath, destinationFileFullPath);

                File.Copy(sourceFileState.Name, destinationFileState.Name, true);
            }

            // Files were successfully copied or linked. Those are equivalent here.
            WroteAtLeastOneFile = true;

            destinationFileState.Reset();

            // If the destinationFile file exists, then make sure it's read-write.
            // The File.Copy command copies attributes, but our copy needs to
            // leave the file writeable.
            if (sourceFileState.IsReadOnly)
            {
                MakeFileWriteable(destinationFileState, false);
            }

            return true;
        }

        private void TryCopyViaLink(string linkComment, MessageImportance messageImportance, FileState sourceFileState, FileState destinationFileState, ref bool destinationFileExists, out bool linkCreated, ref string errorMessage, Func<string, string, string, bool> createLink)
        {
            // Do not log a fake command line as well, as it's superfluous, and also potentially expensive
            Log.LogMessage(MessageImportance.Normal, linkComment, sourceFileState.Name, destinationFileState.Name);

            if (!OverwriteReadOnlyFiles)
            {
                destinationFileExists = destinationFileState.FileExists;
            }

            // CreateHardLink and CreateSymbolicLink cannot overwrite an existing file or link
            // so we need to delete the existing entry before we create the hard or symbolic link.
            if (destinationFileExists)
            {
                FileUtilities.DeleteNoThrow(destinationFileState.Name);
            }

            linkCreated = createLink(sourceFileState.Name, destinationFileState.Name, errorMessage);
        }

        /// <summary>
        /// Ensure the read-only attribute on the specified file is off, so
        /// the file is writeable.
        /// </summary>
        private void MakeFileWriteable(FileState file, bool logActivity)
        {
            if (file.FileExists)
            {
                if (file.IsReadOnly)
                {
                    if (logActivity)
                    {
                        Log.LogMessage(MessageImportance.Low, RemovingReadOnlyAttribute, file.Name);
                    }

                    File.SetAttributes(file.Name, FileAttributes.Normal);
                    file.Reset();
                }
            }
        }

        /// <summary>
        /// Copy the files.
        /// </summary>
        /// <param name="copyFile">Delegate used to copy the files.</param>
        /// <param name="parallelism">
        /// Thread parallelism allowed during copies. 1 uses the original algorithm, >1 uses newer algorithm.
        /// </param>
        internal bool Execute(
            CopyFileWithState copyFile,
            int parallelism)
        {
            // If there are no source files then just return success.
            if (SourceFiles == null || SourceFiles.Length == 0)
            {
                DestinationFiles = Array.Empty<ITaskItem>();
                CopiedFiles = Array.Empty<ITaskItem>();
                return true;
            }

            if (!(ValidateInputs() && InitializeDestinationFiles()))
            {
                return false;
            }

            // Environment variable stomps on user-requested value if it's set. 
            if (Environment.GetEnvironmentVariable(AlwaysOverwriteReadOnlyFilesEnvVar) != null)
            {
                OverwriteReadOnlyFiles = true;
            }

            // Track successfully copied subset.
            List<ITaskItem> destinationFilesSuccessfullyCopied;

            // Use single-threaded code path when requested or when there is only copy to make
            // (no need to create all the parallel infrastructure for that case).
            bool success = parallelism == 1 || DestinationFiles.Length == 1
                ? CopySingleThreaded(copyFile, out destinationFilesSuccessfullyCopied)
                : CopyParallel(copyFile, parallelism, out destinationFilesSuccessfullyCopied);

            // copiedFiles contains only the copies that were successful.
            CopiedFiles = destinationFilesSuccessfullyCopied.ToArray();

            return success && !_cancellationTokenSource.IsCancellationRequested;
        }

        /// <summary>
        /// Original copy code that performs single-threaded copies.
        /// Used for single-file copies and when parallelism is 1.
        /// </summary>
        private bool CopySingleThreaded(
            CopyFileWithState copyFile,
            out List<ITaskItem> destinationFilesSuccessfullyCopied)
        {
            bool success = true;
            destinationFilesSuccessfullyCopied = new List<ITaskItem>(DestinationFiles.Length);

            // Set of files we actually copied and the location from which they were originally copied.  The purpose
            // of this collection is to let us skip copying duplicate files.  We will only copy the file if it 
            // either has never been copied to this destination before (key doesn't exist) or if we have copied it but
            // from a different location (value is different.)
            // { dest -> source }
            var filesActuallyCopied = new Dictionary<string, string>(
                DestinationFiles.Length, // Set length to common case of 1:1 source->dest.
                StringComparer.OrdinalIgnoreCase);

            // Now that we have a list of destinationFolder files, copy from source to destinationFolder.
            for (int i = 0; i < SourceFiles.Length && !_cancellationTokenSource.IsCancellationRequested; ++i)
            {
                bool copyComplete = false;
                string destPath = DestinationFiles[i].ItemSpec;
                MSBuildEventSource.Log.CopyUpToDateStart(destPath);
                if (filesActuallyCopied.TryGetValue(destPath, out string originalSource))
                {
                    if (String.Equals(originalSource, SourceFiles[i].ItemSpec, StringComparison.OrdinalIgnoreCase))
                    {
                        // Already copied from this location, don't copy again.
                        copyComplete = true;
                    }
                }

                if (!copyComplete)
                {
                    if (DoCopyIfNecessary(new FileState(SourceFiles[i].ItemSpec), new FileState(DestinationFiles[i].ItemSpec), copyFile))
                    {
                        filesActuallyCopied[destPath] = SourceFiles[i].ItemSpec;
                        copyComplete = true;
                    }
                    else
                    {
                        success = false;
                    }
                }
                else
                {
                    MSBuildEventSource.Log.CopyUpToDateStop(destPath, true);
                }

                if (copyComplete)
                {
                    SourceFiles[i].CopyMetadataTo(DestinationFiles[i]);
                    destinationFilesSuccessfullyCopied.Add(DestinationFiles[i]);
                }
            }

            return success;
        }

        /// <summary>
        /// Parallelize I/O with the same semantics as the single-threaded copy method above.
        /// ResolveAssemblyReferences tends to generate longer and longer lists of files to send
        /// to CopyTask as we get further and further down the dependency graph.
        /// The OS can handle a lot of parallel I/O so let's minimize wall clock time to get
        /// it all done.
        /// </summary>
        private bool CopyParallel(
            CopyFileWithState copyFile,
            int parallelism,
            out List<ITaskItem> destinationFilesSuccessfullyCopied)
        {
            bool success = true;

            // We must supply the same semantics as the single-threaded version above:
            //
            // - For copy operations in the list that have the same destination, we must
            //   provide for in-order copy attempts that allow re-copying different files
            //   and avoiding copies for later files that match SkipUnchangedFiles semantics.
            //   We must also add a destination file copy item for each attempt.
            // - The order of entries in destinationFilesSuccessfullyCopied must match
            //   the order of entries passed in, along with copied metadata.
            // - Metadata must not be copied to destination item if the copy operation failed.
            //
            // We split the work into different Tasks:
            //
            // - Entries with unique destination file paths each get their own parallel operation.
            // - Each subset of copies into the same destination get their own Task to run
            //   the single-threaded logic in order.
            //
            // At the end we reassemble the result list in the same order as was passed in.

            // Map: Destination path -> indexes in SourceFiles/DestinationItems array indices (ordered low->high).
            var partitionsByDestination = new Dictionary<string, List<int>>(
                DestinationFiles.Length, // Set length to common case of 1:1 source->dest.
                StringComparer.OrdinalIgnoreCase);

            for (int i = 0; i < SourceFiles.Length && !_cancellationTokenSource.IsCancellationRequested; ++i)
            {
                ITaskItem destItem = DestinationFiles[i];
                string destPath = destItem.ItemSpec;
                if (!partitionsByDestination.TryGetValue(destPath, out List<int> sourceIndices))
                {
                    // Use 1 for list length - common case is for no destination overlap.
                    sourceIndices = new List<int>(1);
                    partitionsByDestination[destPath] = sourceIndices;
                }
                sourceIndices.Add(i);
            }

            // Lockless flags updated from each thread - each needs to be a processor word for atomicity.
            var successFlags = new IntPtr[DestinationFiles.Length];
            var actionBlockOptions = new ExecutionDataflowBlockOptions
            {
                MaxDegreeOfParallelism = parallelism,
                CancellationToken = _cancellationTokenSource.Token
            };
            var partitionCopyActionBlock = new ActionBlock<List<int>>(
                async (List<int> partition) =>
                {
                    // Break from synchronous thread context of caller to get onto thread pool thread.
                    await System.Threading.Tasks.Task.Yield();

                    for (int partitionIndex = 0; partitionIndex < partition.Count && !_cancellationTokenSource.IsCancellationRequested; partitionIndex++)
                    {
                        int fileIndex = partition[partitionIndex];
                        ITaskItem sourceItem = SourceFiles[fileIndex];
                        ITaskItem destItem = DestinationFiles[fileIndex];
                        string sourcePath = sourceItem.ItemSpec;

                        // Check if we just copied from this location to the destination, don't copy again.
                        MSBuildEventSource.Log.CopyUpToDateStart(destItem.ItemSpec);
                        bool copyComplete = partitionIndex > 0 &&
                                            String.Equals(
                                                sourcePath,
                                                SourceFiles[partition[partitionIndex - 1]].ItemSpec,
                                                StringComparison.OrdinalIgnoreCase);

                        if (!copyComplete)
                        {
                            if (DoCopyIfNecessary(
                                new FileState(sourceItem.ItemSpec),
                                new FileState(destItem.ItemSpec),
                                copyFile))
                            {
                                copyComplete = true;
                            }
                            else
                            {
                                // Thread race to set outer variable but they race to set the same (false) value.
                                success = false;
                            }
                        }
                        else
                        {
                            MSBuildEventSource.Log.CopyUpToDateStop(destItem.ItemSpec, true);
                        }

                        if (copyComplete)
                        {
                            sourceItem.CopyMetadataTo(destItem);
                            successFlags[fileIndex] = (IntPtr)1;
                        }
                    }
                },
                actionBlockOptions);

            foreach (List<int> partition in partitionsByDestination.Values)
            {
                bool partitionAccepted = partitionCopyActionBlock.Post(partition);
                if (_cancellationTokenSource.IsCancellationRequested)
                {
                    break;
                }
                else if (!partitionAccepted)
                {
                    // Retail assert...
                    ErrorUtilities.ThrowInternalError("Failed posting a file copy to an ActionBlock. Should not happen with block at max int capacity.");
                }
            }

            partitionCopyActionBlock.Complete();
            partitionCopyActionBlock.Completion.GetAwaiter().GetResult();

            // Assemble an in-order list of destination items that succeeded.
            destinationFilesSuccessfullyCopied = new List<ITaskItem>(DestinationFiles.Length);
            for (int i = 0; i < successFlags.Length; i++)
            {
                if (successFlags[i] != (IntPtr)0)
                {
                    destinationFilesSuccessfullyCopied.Add(DestinationFiles[i]);
                }
            }

            return success;
        }

        /// <summary>
        /// Verify that the inputs are correct.
        /// </summary>
        /// <returns>False on an error, implying that the overall copy operation should be aborted.</returns>
        private bool ValidateInputs()
        {
            if (Retries < 0)
            {
                Log.LogErrorWithCodeFromResources("Copy.InvalidRetryCount", Retries);
                return false;
            }

            if (RetryDelayMilliseconds < 0)
            {
                Log.LogErrorWithCodeFromResources("Copy.InvalidRetryDelay", RetryDelayMilliseconds);
                return false;
            }

            // There must be a destinationFolder (either files or directory).
            if (DestinationFiles == null && DestinationFolder == null)
            {
                Log.LogErrorWithCodeFromResources("Copy.NeedsDestination", "DestinationFiles", "DestinationFolder");
                return false;
            }

            // There can't be two kinds of destination.
            if (DestinationFiles != null && DestinationFolder != null)
            {
                Log.LogErrorWithCodeFromResources("Copy.ExactlyOneTypeOfDestination", "DestinationFiles", "DestinationFolder");
                return false;
            }

            // If the caller passed in DestinationFiles, then its length must match SourceFiles.
            if (DestinationFiles != null && DestinationFiles.Length != SourceFiles.Length)
            {
                Log.LogErrorWithCodeFromResources("General.TwoVectorsMustHaveSameLength", DestinationFiles.Length, SourceFiles.Length, "DestinationFiles", "SourceFiles");
                return false;
            }


            if (ErrorIfLinkFails && !UseHardlinksIfPossible && !UseSymboliclinksIfPossible)
            {
                Log.LogErrorWithCodeFromResources("Copy.ErrorIfLinkFailsSetWithoutLinkOption");
                return false;
            }

            return true;
        }

        /// <summary>
        /// Set up our list of destination files.
        /// </summary>
        /// <returns>False if an error occurred, implying aborting the overall copy operation.</returns>
        private bool InitializeDestinationFiles()
        {
            if (DestinationFiles == null)
            {
                // If the caller passed in DestinationFolder, convert it to DestinationFiles
                DestinationFiles = new ITaskItem[SourceFiles.Length];

                for (int i = 0; i < SourceFiles.Length; ++i)
                {
                    // Build the correct path.
                    string destinationFile;
                    try
                    {
                        destinationFile = Path.Combine(DestinationFolder.ItemSpec, Path.GetFileName(SourceFiles[i].ItemSpec));
                    }
                    catch (ArgumentException e)
                    {
                        Log.LogErrorWithCodeFromResources("Copy.Error", SourceFiles[i].ItemSpec, DestinationFolder.ItemSpec, e.Message);
                        // Clear the outputs.
                        DestinationFiles = Array.Empty<ITaskItem>();
                        return false;
                    }

                    // Initialize the destinationFolder item.
                    // ItemSpec is unescaped, and the TaskItem constructor expects an escaped input, so we need to 
                    // make sure to re-escape it here. 
                    DestinationFiles[i] = new TaskItem(EscapingUtilities.Escape(destinationFile));

                    // Copy meta-data from source to destinationFolder.
                    SourceFiles[i].CopyMetadataTo(DestinationFiles[i]);
                }
            }

            return true;
        }

        /// <summary>
        /// Copy source to destination, unless SkipUnchangedFiles is true and they are equivalent.
        /// </summary>
        /// <returns>True if the file was copied or, on SkipUnchangedFiles, the file was equivalent.</returns>
        private bool DoCopyIfNecessary(FileState sourceFileState, FileState destinationFileState, CopyFileWithState copyFile)
        {
            bool success = true;

            try
            {
                if (SkipUnchangedFiles && IsMatchingSizeAndTimeStamp(sourceFileState, destinationFileState))
                {
                    // If we got here, then the file's time and size match AND
                    // the user set the SkipUnchangedFiles flag which means we
                    // should skip matching files.
                    Log.LogMessage(
                        MessageImportance.Low,
                        DidNotCopyBecauseOfFileMatch,
                        sourceFileState.Name,
                        destinationFileState.Name,
                        "SkipUnchangedFiles",
                        "true");
                    MSBuildEventSource.Log.CopyUpToDateStop(destinationFileState.Name, true);
                }
                else if (!PathsAreIdentical(
                             sourceFileState.Name,
                             destinationFileState.Name,
                             out string sourceFileFullPath,
                             out string destinationFileFullPath))
                {
                    MSBuildEventSource.Log.CopyUpToDateStop(destinationFileState.Name, false);

                    if (FailIfNotIncremental)
                    {
                        Log.LogError(FileComment, sourceFileState.Name, destinationFileState.Name);
                        success = false;
                    }
                    else
                    {
                        success = DoCopyWithRetries(sourceFileState, destinationFileState, sourceFileFullPath, destinationFileFullPath, copyFile);
                    }
                }
                else
                {
                    MSBuildEventSource.Log.CopyUpToDateStop(destinationFileState.Name, true);
                }
            }
            catch (OperationCanceledException)
            {
                success = false;
            }
            catch (PathTooLongException e)
            {
                Log.LogErrorWithCodeFromResources("Copy.Error", sourceFileState.Name, destinationFileState.Name, e.Message);
                success = false;
            }
            catch (Exception e) when (ExceptionHandling.IsIoRelatedException(e))
            {
                Log.LogErrorWithCodeFromResources("Copy.Error", sourceFileState.Name, destinationFileState.Name, e.Message);
                success = false;
            }

            return success;
        }

        /// <summary>
        /// Copy one file with the appropriate number of retries if it fails.
        /// </summary>
        private bool DoCopyWithRetries(FileState sourceFileState, FileState destinationFileState, string sourceFileFullPath, string destinationFileFullPath, CopyFileWithState copyFile)
        {
            int retries = 0;

            while (!_cancellationTokenSource.IsCancellationRequested)
            {
                try
                {
                    bool? result = copyFile(sourceFileState, destinationFileState, sourceFileFullPath, destinationFileFullPath);
                    if (result.HasValue)
                    {
                        return result.Value;
                    }
                }
                catch (OperationCanceledException)
                {
                    break;
                }
                catch (Exception e) when (ExceptionHandling.IsIoRelatedException(e))
                {
                    switch (e)
                    {
                        case ArgumentException: // Invalid chars
                        case NotSupportedException: // Colon in the middle of the path
                        case PathTooLongException:
                            throw;
                        case UnauthorizedAccessException:
                        case IOException: // Not clear why we can get one and not the other
                            int code = Marshal.GetHRForException(e);

                            LogDiagnostic("Got {0} copying {1} to {2} and HR is {3}", e.ToString(), sourceFileState.Name, destinationFileState.Name, code);
                            if (code == NativeMethods.ERROR_ACCESS_DENIED)
                            {
                                // ERROR_ACCESS_DENIED can either mean there's an ACL preventing us, or the file has the readonly bit set.
                                // In either case, that's likely not a race, and retrying won't help.
                                // Retrying is mainly for ERROR_SHARING_VIOLATION, where someone else is using the file right now.
                                // However, there is a limited set of circumstances where a copy failure will show up as access denied due 
                                // to a failure to reset the readonly bit properly, in which case retrying will succeed.  This seems to be 
                                // a pretty edge scenario, but since some of our internal builds appear to be hitting it, provide a secret
                                // environment variable to allow overriding the default behavior and forcing retries in this circumstance as well. 
                                if (!s_alwaysRetryCopy)
                                {
                                    throw;
                                }
                                else
                                {
                                    LogDiagnostic("Retrying on ERROR_ACCESS_DENIED because MSBUILDALWAYSRETRY = 1");
                                }
                            }

                            if (e is UnauthorizedAccessException)
                            {
                                break;
                            }

                            if (DestinationFolder != null && FileSystems.Default.FileExists(DestinationFolder.ItemSpec))
                            {
                                // We failed to create the DestinationFolder because it's an existing file. No sense retrying.
                                // We don't check for this case upstream because it'd be another hit to the filesystem.
                                throw;
                            }

                            break;
                    }

                    if (retries < Retries)
                    {
                        retries++;
                        Log.LogWarningWithCodeFromResources("Copy.Retrying", sourceFileState.Name,
                            destinationFileState.Name, retries, RetryDelayMilliseconds, e.Message,
                            GetLockedFileMessage(destinationFileState.Name));

                        // if we have to retry for some reason, wipe the state -- it may not be correct anymore. 
                        destinationFileState.Reset();

                        Thread.Sleep(RetryDelayMilliseconds);
                        continue;
                    }
                    else if (Retries > 0)
                    {
                        // Exception message is logged in caller
                        Log.LogErrorWithCodeFromResources("Copy.ExceededRetries", sourceFileState.Name,
                            destinationFileState.Name, Retries, GetLockedFileMessage(destinationFileState.Name));
                        throw;
                    }
                    else
                    {
                        throw;
                    }
                }

                if (retries < Retries)
                {
                    retries++;
                    Log.LogWarningWithCodeFromResources("Copy.Retrying", sourceFileState.Name,
                        destinationFileState.Name, retries, RetryDelayMilliseconds, String.Empty /* no details */,
                        GetLockedFileMessage(destinationFileState.Name));

                    // if we have to retry for some reason, wipe the state -- it may not be correct anymore. 
                    destinationFileState.Reset();

                    Thread.Sleep(RetryDelayMilliseconds);
                }
                else if (Retries > 0)
                {
                    Log.LogErrorWithCodeFromResources("Copy.ExceededRetries", sourceFileState.Name,
                        destinationFileState.Name, Retries, GetLockedFileMessage(destinationFileState.Name));
                    return false;
                }
                else
                {
                    return false;
                }
            }

            // Canceling
            return false;
        }

        /// <summary>
        /// Try to get a message to inform the user which processes have a lock on a given file.
        /// </summary>
        private static string GetLockedFileMessage(string file)
        {
            string message = string.Empty;

            try
            {
                if (NativeMethodsShared.IsWindows && ChangeWaves.AreFeaturesEnabled(ChangeWaves.Wave17_4))
                {
                    var processes = LockCheck.GetProcessesLockingFile(file);
                    message = !string.IsNullOrEmpty(processes)
                        ? ResourceUtilities.FormatResourceStringIgnoreCodeAndKeyword("Copy.FileLocked", processes)
                        : String.Empty;
                }
            }
            catch (Exception)
            {
                // Never throw if we can't get the processes locking the file.
            }

            return message;
        }

        /// <summary>
        /// Standard entry point.
        /// </summary>
        /// <returns></returns>
        public override bool Execute()
        {
            return Execute(CopyFileWithLogging, s_parallelism);
        }

        #endregion

        /// <summary>
        /// Compares two paths to see if they refer to the same file. We can't solve the general
        /// canonicalization problem, so we just compare strings on the full paths.
        /// </summary>
        private static bool PathsAreIdentical(string source, string destination, out string sourceFileFullPath, out string destinationFileFullPath)
        {
            // If the source and destination strings are identical, we will not do the copy or even log the full path,
            // so we can lie here about whether the paths are full paths.
            if (String.Equals(source, destination, FileUtilities.PathComparison))
            {
                sourceFileFullPath = source;
                destinationFileFullPath = destination;
                return true;
            }

            sourceFileFullPath = Path.GetFullPath(source);
            destinationFileFullPath = Path.GetFullPath(destination);
            return String.Equals(sourceFileFullPath, destinationFileFullPath, FileUtilities.PathComparison);
        }

        private static int GetParallelismFromEnvironment()
        {
            int parallelism = Traits.Instance.CopyTaskParallelism;
            if (parallelism < 0)
            {
                parallelism = DefaultCopyParallelism;
            }
            else if (parallelism == 0)
            {
                parallelism = int.MaxValue;
            }
            return parallelism;
        }
    }
}<|MERGE_RESOLUTION|>--- conflicted
+++ resolved
@@ -316,22 +316,14 @@
             if (!hardLinkCreated && UseSymboliclinksIfPossible)
             {
                 TryCopyViaLink(SymbolicLinkComment, MessageImportance.Normal, sourceFileState, destinationFileState, ref destinationFileExists, out symbolicLinkCreated, ref errorMessage, (source, destination, errMessage) => NativeMethodsShared.MakeSymbolicLink(destination, source, ref errorMessage));
-                if (!NativeMethodsShared.IsWindows)
-                {
-                    errorMessage = Log.FormatResourceString("Copy.NonWindowsLinkErrorMessage", "symlink()", errorMessage);
-                }
                 if (!symbolicLinkCreated)
                 {
-<<<<<<< HEAD
                     if (!NativeMethodsShared.IsWindows)
                     {
                         errorMessage = Log.FormatResourceString("Copy.NonWindowsLinkErrorMessage", "symlink()", errorMessage);
                     }
 
                     Log.LogMessage(MessageImportance.Normal, RetryingAsFileCopy, sourceFileFullPath, destinationFileFullPath, errorMessage);
-=======
-                    Log.LogMessage(MessageImportance.Normal, RetryingAsFileCopy, sourceFileState.Name, destinationFileState.Name, errorMessage);
->>>>>>> 6882ab9d
                 }
             }
 
