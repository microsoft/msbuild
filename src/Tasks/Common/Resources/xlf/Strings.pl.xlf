﻿<?xml version="1.0" encoding="utf-8"?>
<xliff xmlns="urn:oasis:names:tc:xliff:document:1.2" xmlns:xsi="http://www.w3.org/2001/XMLSchema-instance" version="1.2" xsi:schemaLocation="urn:oasis:names:tc:xliff:document:1.2 xliff-core-1.2-transitional.xsd">
  <file datatype="xml" source-language="en" target-language="pl" original="../Strings.resx">
    <body>
      <trans-unit id="AddResourceWithNonIntegerResource">
        <source>NETSDK1076: AddResource can only be used with integer resource types.</source>
        <target state="new">NETSDK1076: AddResource can only be used with integer resource types.</target>
        <note>{StrBegin="NETSDK1076: "}</note>
      </trans-unit>
      <trans-unit id="AotNotSupported">
        <source>NETSDK1196: The SDK does not support ahead-of-time compilation. Set the PublishAot property to false.</source>
        <target state="new">NETSDK1196: The SDK does not support ahead-of-time compilation. Set the PublishAot property to false.</target>
        <note>{StrBegin="NETSDK1196: "}</note>
      </trans-unit>
      <trans-unit id="AotUnsupportedHostRuntimeIdentifier">
        <source>NETSDK1204: Ahead-of-time compilation is not supported on the current platform '{0}'.</source>
        <target state="new">NETSDK1204: Ahead-of-time compilation is not supported on the current platform '{0}'.</target>
        <note>{StrBegin="NETSDK1204: "}</note>
      </trans-unit>
      <trans-unit id="AotUnsupportedTargetFramework">
        <source>NETSDK1183: Ahead-of-time compilation is not supported for the target framework.</source>
        <target state="new">NETSDK1183: Ahead-of-time compilation is not supported for the target framework.</target>
        <note>{StrBegin="NETSDK1183: "}</note>
      </trans-unit>
      <trans-unit id="AotUnsupportedTargetRuntimeIdentifier">
        <source>NETSDK1203: Ahead-of-time compilation is not supported for the target runtime identifier '{0}'.</source>
        <target state="new">NETSDK1203: Ahead-of-time compilation is not supported for the target runtime identifier '{0}'.</target>
        <note>{StrBegin="NETSDK1203: "}</note>
      </trans-unit>
      <trans-unit id="AppConfigRequiresRootConfiguration">
        <source>NETSDK1070: The application configuration file must have root configuration element.</source>
        <target state="new">NETSDK1070: The application configuration file must have root configuration element.</target>
        <note>{StrBegin="NETSDK1070: "}</note>
      </trans-unit>
      <trans-unit id="AppHostCreationFailedWithRetry">
        <source>NETSDK1113: Failed to create apphost (attempt {0} out of {1}): {2}</source>
        <target state="new">NETSDK1113: Failed to create apphost (attempt {0} out of {1}): {2}</target>
        <note>{StrBegin="NETSDK1113: "}</note>
      </trans-unit>
      <trans-unit id="AppHostCustomizationRequiresWindowsHostWarning">
        <source>NETSDK1074: The application host executable will not be customized because adding resources requires that the build be performed on Windows (excluding Nano Server).</source>
        <target state="new">NETSDK1074: The application host executable will not be customized because adding resources requires that the build be performed on Windows (excluding Nano Server).</target>
        <note>{StrBegin="NETSDK1074: "}</note>
      </trans-unit>
      <trans-unit id="AppHostHasBeenModified">
        <source>NETSDK1029: Unable to use '{0}' as application host executable as it does not contain the expected placeholder byte sequence '{1}' that would mark where the application name would be written.</source>
        <target state="new">NETSDK1029: Unable to use '{0}' as application host executable as it does not contain the expected placeholder byte sequence '{1}' that would mark where the application name would be written.</target>
        <note>{StrBegin="NETSDK1029: "}</note>
      </trans-unit>
      <trans-unit id="AppHostNotWindows">
        <source>NETSDK1078: Unable to use '{0}' as application host executable because it's not a Windows PE file.</source>
        <target state="new">NETSDK1078: Unable to use '{0}' as application host executable because it's not a Windows PE file.</target>
        <note>{StrBegin="NETSDK1078: "}</note>
      </trans-unit>
      <trans-unit id="AppHostNotWindowsCLI">
        <source>NETSDK1072: Unable to use '{0}' as application host executable because it's not a Windows executable for the CUI (Console) subsystem.</source>
        <target state="new">NETSDK1072: Unable to use '{0}' as application host executable because it's not a Windows executable for the CUI (Console) subsystem.</target>
        <note>{StrBegin="NETSDK1072: "}</note>
      </trans-unit>
      <trans-unit id="AppHostSigningFailed">
        <source>NETSDK1177: Failed to sign apphost with error code {1}: {0}</source>
        <target state="new">NETSDK1177: Failed to sign apphost with error code {1}: {0}</target>
        <note>{StrBegin="NETSDK1177: "}</note>
      </trans-unit>
      <trans-unit id="ArtifactsPathCannotBeSetInProject">
        <source>NETSDK1199: The ArtifactsPath and UseArtifactsOutput properties cannot be set in a project file, due to MSBuild ordering constraints. They must be set in a Directory.Build.props file or from the command line. See https://aka.ms/netsdk1199 for more information.</source>
        <target state="new">NETSDK1199: The ArtifactsPath and UseArtifactsOutput properties cannot be set in a project file, due to MSBuild ordering constraints. They must be set in a Directory.Build.props file or from the command line. See https://aka.ms/netsdk1199 for more information.</target>
        <note>{StrBegin="NETSDK1199: "}</note>
      </trans-unit>
      <trans-unit id="AspNetCoreAllNotSupported">
        <source>NETSDK1079: The Microsoft.AspNetCore.All package is not supported when targeting .NET Core 3.0 or higher.  A FrameworkReference to Microsoft.AspNetCore.App should be used instead, and will be implicitly included by Microsoft.NET.Sdk.Web.</source>
        <target state="new">NETSDK1079: The Microsoft.AspNetCore.All package is not supported when targeting .NET Core 3.0 or higher.  A FrameworkReference to Microsoft.AspNetCore.App should be used instead, and will be implicitly included by Microsoft.NET.Sdk.Web.</target>
        <note>{StrBegin="NETSDK1079: "}</note>
      </trans-unit>
      <trans-unit id="AspNetCoreUsesFrameworkReference">
        <source>NETSDK1080: A PackageReference to Microsoft.AspNetCore.App is not necessary when targeting .NET Core 3.0 or higher. If Microsoft.NET.Sdk.Web is used, the shared framework will be referenced automatically. Otherwise, the PackageReference should be replaced with a FrameworkReference.</source>
        <target state="new">NETSDK1080: A PackageReference to Microsoft.AspNetCore.App is not necessary when targeting .NET Core 3.0 or higher. If Microsoft.NET.Sdk.Web is used, the shared framework will be referenced automatically. Otherwise, the PackageReference should be replaced with a FrameworkReference.</target>
        <note>{StrBegin="NETSDK1080: "}</note>
      </trans-unit>
      <trans-unit id="AssetPreprocessorMustBeConfigured">
        <source>NETSDK1017: Asset preprocessor must be configured before assets are processed.</source>
        <target state="new">NETSDK1017: Asset preprocessor must be configured before assets are processed.</target>
        <note>{StrBegin="NETSDK1017: "}</note>
      </trans-unit>
      <trans-unit id="AssetsFileMissingRuntimeIdentifier">
        <source>NETSDK1047: Assets file '{0}' doesn't have a target for '{1}'. Ensure that restore has run and that you have included '{2}' in the TargetFrameworks for your project. You may also need to include '{3}' in your project's RuntimeIdentifiers.</source>
        <target state="new">NETSDK1047: Assets file '{0}' doesn't have a target for '{1}'. Ensure that restore has run and that you have included '{2}' in the TargetFrameworks for your project. You may also need to include '{3}' in your project's RuntimeIdentifiers.</target>
        <note>{StrBegin="NETSDK1047: "}</note>
      </trans-unit>
      <trans-unit id="AssetsFileMissingTarget">
        <source>NETSDK1005: Assets file '{0}' doesn't have a target for '{1}'. Ensure that restore has run and that you have included '{2}' in the TargetFrameworks for your project.</source>
        <target state="new">NETSDK1005: Assets file '{0}' doesn't have a target for '{1}'. Ensure that restore has run and that you have included '{2}' in the TargetFrameworks for your project.</target>
        <note>{StrBegin="NETSDK1005: "}</note>
      </trans-unit>
      <trans-unit id="AssetsFileNotFound">
        <source>NETSDK1004: Assets file '{0}' not found. Run a NuGet package restore to generate this file.</source>
        <target state="new">NETSDK1004: Assets file '{0}' not found. Run a NuGet package restore to generate this file.</target>
        <note>{StrBegin="NETSDK1004: "}</note>
      </trans-unit>
      <trans-unit id="AssetsFileNotSet">
        <source>NETSDK1063: The path to the project assets file was not set. Run a NuGet package restore to generate this file.</source>
        <target state="new">NETSDK1063: The path to the project assets file was not set. Run a NuGet package restore to generate this file.</target>
        <note>{StrBegin="NETSDK1063: "}</note>
      </trans-unit>
      <trans-unit id="AssetsFilePathNotRooted">
        <source>NETSDK1006: Assets file path '{0}' is not rooted. Only full paths are supported.</source>
        <target state="new">NETSDK1006: Assets file path '{0}' is not rooted. Only full paths are supported.</target>
        <note>{StrBegin="NETSDK1006: "}</note>
      </trans-unit>
      <trans-unit id="AtLeastOneTargetFrameworkMustBeSpecified">
        <source>NETSDK1001: At least one possible target framework must be specified.</source>
        <target state="new">NETSDK1001: At least one possible target framework must be specified.</target>
        <note>{StrBegin="NETSDK1001: "}</note>
      </trans-unit>
<<<<<<< HEAD
      <trans-unit id="CanOnlyHaveSingleFileWithNetCoreApp">
        <source>NETSDK1125: Publishing to a single-file is only supported for netcoreapp target.</source>
        <target state="new">NETSDK1125: Publishing to a single-file is only supported for netcoreapp target.</target>
        <note>{StrBegin="NETSDK1125: "}</note>
      </trans-unit>
      <trans-unit id="CannotDirectlyReferenceMicrosoftNetCompilersToolsetFramework">
        <source>NETSDK1080: The Microsoft.Net.Compilers.Toolset.Framework package should not be set directly. Set the property 'BuildWithNetFrameworkHostedCompiler' to 'true' instead if you need it.</source>
        <target state="new">NETSDK1080: The Microsoft.Net.Compilers.Toolset.Framework package should not be set directly. Set the property 'BuildWithNetFrameworkHostedCompiler' to 'true' instead if you need it.</target>
        <note>{StrBegin="NETSDK1080: "}{Locked="Microsoft.Net.Compilers.Toolset.Framework"}{Locked="BuildWithNetFrameworkHostedCompiler"}</note>
=======
      <trans-unit id="CannotDirectlyReferenceMicrosoftNetCompilersToolsetFramework">
        <source>NETSDK1205: The Microsoft.Net.Compilers.Toolset.Framework package should not be set directly. Set the property 'BuildWithNetFrameworkHostedCompiler' to 'true' instead if you need it.</source>
        <target state="new">NETSDK1205: The Microsoft.Net.Compilers.Toolset.Framework package should not be set directly. Set the property 'BuildWithNetFrameworkHostedCompiler' to 'true' instead if you need it.</target>
        <note>{StrBegin="NETSDK1205: "}{Locked="Microsoft.Net.Compilers.Toolset.Framework"}{Locked="BuildWithNetFrameworkHostedCompiler"}</note>
>>>>>>> c665ebe7
      </trans-unit>
      <trans-unit id="CannotEmbedClsidMapIntoComhost">
        <source>NETSDK1092: The CLSIDMap cannot be embedded on the COM host because adding resources requires that the build be performed on Windows (excluding Nano Server).</source>
        <target state="new">NETSDK1092: The CLSIDMap cannot be embedded on the COM host because adding resources requires that the build be performed on Windows (excluding Nano Server).</target>
        <note>{StrBegin="NETSDK1092: "}</note>
      </trans-unit>
      <trans-unit id="CannotFindApphostForRid">
        <source>NETSDK1065: Cannot find app host for {0}. {0} could be an invalid runtime identifier (RID). For more information about RID, see https://aka.ms/rid-catalog.</source>
        <target state="new">NETSDK1065: Cannot find app host for {0}. {0} could be an invalid runtime identifier (RID). For more information about RID, see https://aka.ms/rid-catalog.</target>
        <note>{StrBegin="NETSDK1065: "}</note>
      </trans-unit>
      <trans-unit id="CannotFindComhost">
        <source>NETSDK1091: Unable to find a .NET Core COM host. The .NET Core COM host is only available on .NET Core 3.0 or higher when targeting Windows.</source>
        <target state="new">NETSDK1091: Unable to find a .NET Core COM host. The .NET Core COM host is only available on .NET Core 3.0 or higher when targeting Windows.</target>
        <note>{StrBegin="NETSDK1091: "}</note>
      </trans-unit>
      <trans-unit id="CannotFindIjwhost">
        <source>NETSDK1114: Unable to find a .NET Core IJW host. The .NET Core IJW host is only available on .NET Core 3.1 or higher when targeting Windows.</source>
        <target state="new">NETSDK1114: Unable to find a .NET Core IJW host. The .NET Core IJW host is only available on .NET Core 3.1 or higher when targeting Windows.</target>
        <note>{StrBegin="NETSDK1114: "}</note>
      </trans-unit>
      <trans-unit id="CannotFindProjectInfo">
        <source>NETSDK1007: Cannot find project info for '{0}'. This can indicate a missing project reference.</source>
        <target state="new">NETSDK1007: Cannot find project info for '{0}'. This can indicate a missing project reference.</target>
        <note>{StrBegin="NETSDK1007: "}</note>
      </trans-unit>
      <trans-unit id="CannotHaveRuntimeIdentifierPlatformMismatchPlatformTarget">
        <source>NETSDK1032: The RuntimeIdentifier platform '{0}' and the PlatformTarget '{1}' must be compatible.</source>
        <target state="new">NETSDK1032: The RuntimeIdentifier platform '{0}' and the PlatformTarget '{1}' must be compatible.</target>
        <note>{StrBegin="NETSDK1032: "}</note>
      </trans-unit>
      <trans-unit id="CannotHaveSelfContainedWithoutRuntimeIdentifier">
        <source>NETSDK1031: It is not supported to build or publish a self-contained application without specifying a RuntimeIdentifier. You must either specify a RuntimeIdentifier or set SelfContained to false.</source>
        <target state="new">NETSDK1031: It is not supported to build or publish a self-contained application without specifying a RuntimeIdentifier. You must either specify a RuntimeIdentifier or set SelfContained to false.</target>
        <note>{StrBegin="NETSDK1031: "}</note>
      </trans-unit>
      <trans-unit id="CannotHaveSingleFileWithoutAppHost">
        <source>NETSDK1098: Applications published to a single-file are required to use the application host. You must either set PublishSingleFile to false or set UseAppHost to true.</source>
        <target state="new">NETSDK1098: Applications published to a single-file are required to use the application host. You must either set PublishSingleFile to false or set UseAppHost to true.</target>
        <note>{StrBegin="NETSDK1098: "}</note>
      </trans-unit>
      <trans-unit id="CannotHaveSingleFileWithoutExecutable">
        <source>NETSDK1099: Publishing to a single-file is only supported for executable applications.</source>
        <target state="new">NETSDK1099: Publishing to a single-file is only supported for executable applications.</target>
        <note>{StrBegin="NETSDK1099: "}</note>
      </trans-unit>
      <trans-unit id="CannotHaveSingleFileWithoutRuntimeIdentifier">
        <source>NETSDK1097: It is not supported to publish an application to a single-file without specifying a RuntimeIdentifier. You must either specify a RuntimeIdentifier or set PublishSingleFile to false.</source>
        <target state="new">NETSDK1097: It is not supported to publish an application to a single-file without specifying a RuntimeIdentifier. You must either specify a RuntimeIdentifier or set PublishSingleFile to false.</target>
        <note>{StrBegin="NETSDK1097: "}</note>
      </trans-unit>
      <trans-unit id="CannotHaveSolutionLevelOutputPath">
        <source>NETSDK1194: The "--output" option isn't supported when building a solution. Specifying a solution-level output path results in all projects copying outputs to the same directory, which can lead to inconsistent builds.</source>
        <target state="new">NETSDK1194: The "--output" option isn't supported when building a solution. Specifying a solution-level output path results in all projects copying outputs to the same directory, which can lead to inconsistent builds.</target>
        <note>{StrBegin="NETSDK1194: "}{Locked="--output"}</note>
      </trans-unit>
      <trans-unit id="CannotHaveSolutionLevelRuntimeIdentifier">
        <source>NETSDK1134: Building a solution with a specific RuntimeIdentifier is not supported. If you would like to publish for a single RID, specify the RID at the individual project level instead.</source>
        <target state="new">NETSDK1134: Building a solution with a specific RuntimeIdentifier is not supported. If you would like to publish for a single RID, specify the RID at the individual project level instead.</target>
        <note>{StrBegin="NETSDK1134: "}</note>
      </trans-unit>
      <trans-unit id="CannotHaveSupportedOSPlatformVersionHigherThanTargetPlatformVersion">
        <source>NETSDK1135: SupportedOSPlatformVersion {0} cannot be higher than TargetPlatformVersion {1}.</source>
        <target state="new">NETSDK1135: SupportedOSPlatformVersion {0} cannot be higher than TargetPlatformVersion {1}.</target>
        <note>{StrBegin="NETSDK1135: "}</note>
      </trans-unit>
      <trans-unit id="CannotIncludeAllContentButNotNativeLibrariesInSingleFile">
        <source>NETSDK1143: Including all content in a single file bundle also includes native libraries. If IncludeAllContentForSelfExtract is true, IncludeNativeLibrariesForSelfExtract must not be false.</source>
        <target state="new">NETSDK1143: Including all content in a single file bundle also includes native libraries. If IncludeAllContentForSelfExtract is true, IncludeNativeLibrariesForSelfExtract must not be false.</target>
        <note>{StrBegin="NETSDK1143: "}</note>
      </trans-unit>
      <trans-unit id="CannotIncludeSymbolsInSingleFile">
        <source>NETSDK1142: Including symbols in a single file bundle is not supported when publishing for .NET5 or higher.</source>
        <target state="new">NETSDK1142: Including symbols in a single file bundle is not supported when publishing for .NET5 or higher.</target>
        <note>{StrBegin="NETSDK1142: "}</note>
      </trans-unit>
      <trans-unit id="CannotInferTargetFrameworkIdentifierAndVersion">
        <source>NETSDK1013: The TargetFramework value '{0}' was not recognized. It may be misspelled. If not, then the TargetFrameworkIdentifier and/or TargetFrameworkVersion properties must be specified explicitly.</source>
        <target state="new">NETSDK1013: The TargetFramework value '{0}' was not recognized. It may be misspelled. If not, then the TargetFrameworkIdentifier and/or TargetFrameworkVersion properties must be specified explicitly.</target>
        <note>{StrBegin="NETSDK1013: "}</note>
      </trans-unit>
      <trans-unit id="CannotUseSelfContainedWithoutAppHost">
        <source>NETSDK1067: Self-contained applications are required to use the application host. Either set SelfContained to false or set UseAppHost to true.</source>
        <target state="new">NETSDK1067: Self-contained applications are required to use the application host. Either set SelfContained to false or set UseAppHost to true.</target>
        <note>{StrBegin="NETSDK1067: "}</note>
      </trans-unit>
      <trans-unit id="ChoosingAssemblyVersion_Info">
        <source>Choosing '{0}' because AssemblyVersion '{1}' is greater than '{2}'.</source>
        <target state="new">Choosing '{0}' because AssemblyVersion '{1}' is greater than '{2}'.</target>
        <note />
      </trans-unit>
      <trans-unit id="ChoosingCopyLocalArbitrarily_Info">
        <source>Choosing '{0}' arbitrarily as both items are copy-local and have equal file and assembly versions.</source>
        <target state="new">Choosing '{0}' arbitrarily as both items are copy-local and have equal file and assembly versions.</target>
        <note />
      </trans-unit>
      <trans-unit id="ChoosingFileVersion_Info">
        <source>Choosing '{0}' because file version '{1}' is greater than '{2}'.</source>
        <target state="new">Choosing '{0}' because file version '{1}' is greater than '{2}'.</target>
        <note />
      </trans-unit>
      <trans-unit id="ChoosingPlatformItem_Info">
        <source>Choosing '{0}' because it is a platform item.</source>
        <target state="new">Choosing '{0}' because it is a platform item.</target>
        <note />
      </trans-unit>
      <trans-unit id="ChoosingPreferredPackage_Info">
        <source>Choosing '{0}' because it comes from a package that is preferred.</source>
        <target state="new">Choosing '{0}' because it comes from a package that is preferred.</target>
        <note />
      </trans-unit>
      <trans-unit id="ClsidMapConflictingGuids">
        <source>NETSDK1089: The '{0}' and '{1}' types have the same CLSID '{2}' set in their GuidAttribute. Each COMVisible class needs to have a distinct guid for their CLSID.</source>
        <target state="new">NETSDK1089: The '{0}' and '{1}' types have the same CLSID '{2}' set in their GuidAttribute. Each COMVisible class needs to have a distinct guid for their CLSID.</target>
        <note>{StrBegin="NETSDK1089: "}
{0} - The first type with the conflicting guid.
{1} - The second type with the conflicting guid.
{2} - The guid the two types have.</note>
      </trans-unit>
      <trans-unit id="ClsidMapExportedTypesRequireExplicitGuid">
        <source>NETSDK1088: The COMVisible class '{0}' must have a GuidAttribute with the CLSID of the class to be made visible to COM in .NET Core.</source>
        <target state="new">NETSDK1088: The COMVisible class '{0}' must have a GuidAttribute with the CLSID of the class to be made visible to COM in .NET Core.</target>
        <note>{StrBegin="NETSDK1088: "}
{0} - The ComVisible class that doesn't have a GuidAttribute on it.</note>
      </trans-unit>
      <trans-unit id="ClsidMapInvalidAssembly">
        <source>NETSDK1090: The supplied assembly '{0}' is not valid. Cannot generate a CLSIDMap from it.</source>
        <target state="new">NETSDK1090: The supplied assembly '{0}' is not valid. Cannot generate a CLSIDMap from it.</target>
        <note>{StrBegin="NETSDK1090: "}
{0} - The path to the invalid assembly.</note>
      </trans-unit>
      <trans-unit id="CompressionInSingleFileRequires60">
        <source>NETSDK1167: Compression in a single file bundle is only supported when publishing for .NET6 or higher.</source>
        <target state="new">NETSDK1167: Compression in a single file bundle is only supported when publishing for .NET6 or higher.</target>
        <note>{StrBegin="NETSDK1167: "}</note>
      </trans-unit>
      <trans-unit id="CompressionInSingleFileRequiresSelfContained">
        <source>NETSDK1176: Compression in a single file bundle is only supported when publishing a self-contained application.</source>
        <target state="new">NETSDK1176: Compression in a single file bundle is only supported when publishing a self-contained application.</target>
        <note>{StrBegin="NETSDK1176: "}</note>
      </trans-unit>
      <trans-unit id="ConflictingRuntimePackInformation">
        <source>NETSDK1133: There was conflicting information about runtime packs available for {0}:
{1}</source>
        <target state="new">NETSDK1133: There was conflicting information about runtime packs available for {0}:
{1}</target>
        <note>{StrBegin="NETSDK1133: "}</note>
      </trans-unit>
      <trans-unit id="ContentItemDoesNotProvideOutputPath">
        <source>NETSDK1014: Content item for '{0}' sets '{1}', but does not provide  '{2}' or '{3}'.</source>
        <target state="new">NETSDK1014: Content item for '{0}' sets '{1}', but does not provide  '{2}' or '{3}'.</target>
        <note>{StrBegin="NETSDK1014: "}</note>
      </trans-unit>
      <trans-unit id="ContentPreproccessorParameterRequired">
        <source>NETSDK1010: The '{0}' task must be given a value for parameter '{1}' in order to consume preprocessed content.</source>
        <target state="new">NETSDK1010: The '{0}' task must be given a value for parameter '{1}' in order to consume preprocessed content.</target>
        <note>{StrBegin="NETSDK1010: "}</note>
      </trans-unit>
      <trans-unit id="CouldNotDetermineWinner_DoesNotExist_Info">
        <source>Could not determine winner because '{0}' does not exist.</source>
        <target state="new">Could not determine winner because '{0}' does not exist.</target>
        <note />
      </trans-unit>
      <trans-unit id="CouldNotDetermineWinner_EqualVersions_Info">
        <source>Could not determine winner due to equal file and assembly versions.</source>
        <target state="new">Could not determine winner due to equal file and assembly versions.</target>
        <note />
      </trans-unit>
      <trans-unit id="CouldNotDetermineWinner_NoFileVersion_Info">
        <source>Could not determine a winner because '{0}' has no file version.</source>
        <target state="new">Could not determine a winner because '{0}' has no file version.</target>
        <note />
      </trans-unit>
      <trans-unit id="CouldNotDetermineWinner_NotAnAssembly_Info">
        <source>Could not determine a winner because '{0}' is not an assembly.</source>
        <target state="new">Could not determine a winner because '{0}' is not an assembly.</target>
        <note />
      </trans-unit>
      <trans-unit id="CouldNotGetPackVersionFromWorkloadManifests">
        <source>NETSDK1181: Error getting pack version: Pack '{0}' was not present in workload manifests.</source>
        <target state="new">NETSDK1181: Error getting pack version: Pack '{0}' was not present in workload manifests.</target>
        <note>{StrBegin="NETSDK1181: "}</note>
      </trans-unit>
      <trans-unit id="CouldNotLoadPlatformManifest">
        <source>NETSDK1042: Could not load PlatformManifest from '{0}' because it did not exist.</source>
        <target state="new">NETSDK1042: Could not load PlatformManifest from '{0}' because it did not exist.</target>
        <note>{StrBegin="NETSDK1042: "}</note>
      </trans-unit>
      <trans-unit id="CppRequiresTFMVersion31">
        <source>NETSDK1120: C++/CLI projects targeting .NET Core require a target framework of at least 'netcoreapp3.1'.</source>
        <target state="new">NETSDK1120: C++/CLI projects targeting .NET Core require a target framework of at least 'netcoreapp3.1'.</target>
        <note>{StrBegin="NETSDK1120: "}</note>
      </trans-unit>
      <trans-unit id="Crossgen2MissingRequiredMetadata">
        <source>NETSDK1158: Required '{0}' metadata missing on Crossgen2Tool item.</source>
        <target state="new">NETSDK1158: Required '{0}' metadata missing on Crossgen2Tool item.</target>
        <note>{StrBegin="NETSDK1158: "}</note>
      </trans-unit>
      <trans-unit id="Crossgen2RequiresSelfContained">
        <source>NETSDK1126: Publishing ReadyToRun using Crossgen2 is only supported for self-contained applications.</source>
        <target state="new">NETSDK1126: Publishing ReadyToRun using Crossgen2 is only supported for self-contained applications.</target>
        <note>{StrBegin="NETSDK1126: "}</note>
      </trans-unit>
      <trans-unit id="Crossgen2ToolExecutableNotFound">
        <source>NETSDK1155: Crossgen2Tool executable '{0}' not found.</source>
        <target state="new">NETSDK1155: Crossgen2Tool executable '{0}' not found.</target>
        <note>{StrBegin="NETSDK1155: "}</note>
      </trans-unit>
      <trans-unit id="Crossgen2ToolMissingWhenUseCrossgen2IsSet">
        <source>NETSDK1154: Crossgen2Tool must be specified when UseCrossgen2 is set to true.</source>
        <target state="new">NETSDK1154: Crossgen2Tool must be specified when UseCrossgen2 is set to true.</target>
        <note>{StrBegin="NETSDK1154: "}</note>
      </trans-unit>
      <trans-unit id="Crossgen5CannotEmitSymbolsInCompositeMode">
        <source>NETSDK1166: Cannot emit symbols when publishing for .NET 5 with Crossgen2 using composite mode.</source>
        <target state="new">NETSDK1166: Cannot emit symbols when publishing for .NET 5 with Crossgen2 using composite mode.</target>
        <note>{StrBegin="NETSDK1166: "}</note>
      </trans-unit>
      <trans-unit id="CrossgenToolExecutableNotFound">
        <source>NETSDK1160: CrossgenTool executable '{0}' not found.</source>
        <target state="new">NETSDK1160: CrossgenTool executable '{0}' not found.</target>
        <note>{StrBegin="NETSDK1160: "}</note>
      </trans-unit>
      <trans-unit id="CrossgenToolMissingInPDBCompilationMode">
        <source>NETSDK1153: CrossgenTool not specified in PDB compilation mode.</source>
        <target state="new">NETSDK1153: CrossgenTool not specified in PDB compilation mode.</target>
        <note>{StrBegin="NETSDK1153: "}</note>
      </trans-unit>
      <trans-unit id="CrossgenToolMissingWhenUseCrossgen2IsNotSet">
        <source>NETSDK1159: CrossgenTool must be specified when UseCrossgen2 is set to false.</source>
        <target state="new">NETSDK1159: CrossgenTool must be specified when UseCrossgen2 is set to false.</target>
        <note>{StrBegin="NETSDK1159: "}</note>
      </trans-unit>
      <trans-unit id="DiaSymReaderLibraryNotFound">
        <source>NETSDK1161: DiaSymReader library '{0}' not found.</source>
        <target state="new">NETSDK1161: DiaSymReader library '{0}' not found.</target>
        <note>{StrBegin="NETSDK1161: "}</note>
      </trans-unit>
      <trans-unit id="DotNetHostExecutableNotFound">
        <source>NETSDK1156: .NET host executable '{0}' not found.</source>
        <target state="new">NETSDK1156: .NET host executable '{0}' not found.</target>
        <note>{StrBegin="NETSDK1156: "}</note>
      </trans-unit>
      <trans-unit id="DotnetToolDoesNotSupportTFMLowerThanNetcoreapp21">
        <source>NETSDK1055: DotnetTool does not support target framework lower than netcoreapp2.1.</source>
        <target state="new">NETSDK1055: DotnetTool does not support target framework lower than netcoreapp2.1.</target>
        <note>{StrBegin="NETSDK1055: "}</note>
      </trans-unit>
      <trans-unit id="DotnetToolOnlySupportNetcoreapp">
        <source>NETSDK1054: only supports .NET Core.</source>
        <target state="new">NETSDK1054: only supports .NET Core.</target>
        <note>{StrBegin="NETSDK1054: "}</note>
      </trans-unit>
      <trans-unit id="DuplicateItemsError">
        <source>NETSDK1022: Duplicate '{0}' items were included. The .NET SDK includes '{0}' items from your project directory by default. You can either remove these items from your project file, or set the '{1}' property to '{2}' if you want to explicitly include them in your project file. For more information, see {4}. The duplicate items were: {3}</source>
        <target state="new">NETSDK1022: Duplicate '{0}' items were included. The .NET SDK includes '{0}' items from your project directory by default. You can either remove these items from your project file, or set the '{1}' property to '{2}' if you want to explicitly include them in your project file. For more information, see {4}. The duplicate items were: {3}</target>
        <note>{StrBegin="NETSDK1022: "}</note>
      </trans-unit>
      <trans-unit id="DuplicatePreprocessorToken">
        <source>NETSDK1015: The preprocessor token '{0}' has been given more than one value. Choosing '{1}' as the value.</source>
        <target state="new">NETSDK1015: The preprocessor token '{0}' has been given more than one value. Choosing '{1}' as the value.</target>
        <note>{StrBegin="NETSDK1015: "}</note>
      </trans-unit>
      <trans-unit id="DuplicatePublishOutputFiles">
        <source>NETSDK1152: Found multiple publish output files with the same relative path: {0}.</source>
        <target state="new">NETSDK1152: Found multiple publish output files with the same relative path: {0}.</target>
        <note>{StrBegin="NETSDK1152: "}</note>
      </trans-unit>
      <trans-unit id="DuplicateRuntimePackAsset">
        <source>NETSDK1110: More than one asset in the runtime pack has the same destination sub-path of '{0}'. Report this error to the .NET team here: https://aka.ms/dotnet-sdk-issue.</source>
        <target state="new">NETSDK1110: More than one asset in the runtime pack has the same destination sub-path of '{0}'. Report this error to the .NET team here: https://aka.ms/dotnet-sdk-issue.</target>
        <note>{StrBegin="NETSDK1110: "}</note>
      </trans-unit>
      <trans-unit id="DuplicateTypeLibraryIds">
        <source>NETSDK1169: The same resource ID {0} was specified for two type libraries '{1}' and '{2}'. Duplicate type library IDs are not allowed.</source>
        <target state="new">NETSDK1169: The same resource ID {0} was specified for two type libraries '{1}' and '{2}'. Duplicate type library IDs are not allowed.</target>
        <note>{StrBegin="NETSDK1169: "}</note>
      </trans-unit>
      <trans-unit id="EncounteredConflict_Info">
        <source>Encountered conflict between '{0}' and '{1}'.</source>
        <target state="new">Encountered conflict between '{0}' and '{1}'.</target>
        <note />
      </trans-unit>
      <trans-unit id="ErrorParsingFrameworkListInvalidValue">
        <source>NETSDK1051: Error parsing FrameworkList from '{0}'.  {1} '{2}' was invalid.</source>
        <target state="new">NETSDK1051: Error parsing FrameworkList from '{0}'.  {1} '{2}' was invalid.</target>
        <note>{StrBegin="NETSDK1051: "}</note>
      </trans-unit>
      <trans-unit id="ErrorParsingPlatformManifest">
        <source>NETSDK1043: Error parsing PlatformManifest from '{0}' line {1}.  Lines must have the format {2}.</source>
        <target state="new">NETSDK1043: Error parsing PlatformManifest from '{0}' line {1}.  Lines must have the format {2}.</target>
        <note>{StrBegin="NETSDK1043: "}</note>
      </trans-unit>
      <trans-unit id="ErrorParsingPlatformManifestInvalidValue">
        <source>NETSDK1044: Error parsing PlatformManifest from '{0}' line {1}.  {2} '{3}' was invalid.</source>
        <target state="new">NETSDK1044: Error parsing PlatformManifest from '{0}' line {1}.  {2} '{3}' was invalid.</target>
        <note>{StrBegin="NETSDK1044: "}</note>
      </trans-unit>
      <trans-unit id="ErrorReadingAssetsFile">
        <source>NETSDK1060: Error reading assets file: {0}</source>
        <target state="new">NETSDK1060: Error reading assets file: {0}</target>
        <note>{StrBegin="NETSDK1060: "}</note>
      </trans-unit>
      <trans-unit id="FailedToDeleteApphost">
        <source>NETSDK1111: Failed to delete output apphost: {0}</source>
        <target state="new">NETSDK1111: Failed to delete output apphost: {0}</target>
        <note>{StrBegin="NETSDK1111: "}</note>
      </trans-unit>
      <trans-unit id="FailedToLockResource">
        <source>NETSDK1077: Failed to lock resource.</source>
        <target state="new">NETSDK1077: Failed to lock resource.</target>
        <note>{StrBegin="NETSDK1077: "}</note>
      </trans-unit>
      <trans-unit id="FileNameIsTooLong">
        <source>NETSDK1030: Given file name '{0}' is longer than 1024 bytes</source>
        <target state="new">NETSDK1030: Given file name '{0}' is longer than 1024 bytes</target>
        <note>{StrBegin="NETSDK1030: "}</note>
      </trans-unit>
      <trans-unit id="FolderAlreadyExists">
        <source>NETSDK1024: Folder '{0}' already exists either delete it or provide a different ComposeWorkingDir</source>
        <target state="new">NETSDK1024: Folder '{0}' already exists either delete it or provide a different ComposeWorkingDir</target>
        <note>{StrBegin="NETSDK1024: "}</note>
      </trans-unit>
      <trans-unit id="FrameworkDependentAppHostRequiresVersion21">
        <source>NETSDK1068: The framework-dependent application host requires a target framework of at least 'netcoreapp2.1'.</source>
        <target state="new">NETSDK1068: The framework-dependent application host requires a target framework of at least 'netcoreapp2.1'.</target>
        <note>{StrBegin="NETSDK1068: "}</note>
      </trans-unit>
      <trans-unit id="FrameworkListPathNotRooted">
        <source>NETSDK1052: Framework list file path '{0}' is not rooted. Only full paths are supported.</source>
        <target state="new">NETSDK1052: Framework list file path '{0}' is not rooted. Only full paths are supported.</target>
        <note>{StrBegin="NETSDK1052: "}</note>
      </trans-unit>
      <trans-unit id="FrameworkReferenceDuplicateError">
        <source>NETSDK1087: Multiple FrameworkReference items for '{0}' were included in the project.</source>
        <target state="new">NETSDK1087: Multiple FrameworkReference items for '{0}' were included in the project.</target>
        <note>{StrBegin="NETSDK1087: "}</note>
      </trans-unit>
      <trans-unit id="FrameworkReferenceOverrideWarning">
        <source>NETSDK1086: A FrameworkReference for '{0}' was included in the project. This is implicitly referenced by the .NET SDK and you do not typically need to reference it from your project. For more information, see {1}</source>
        <target state="new">NETSDK1086: A FrameworkReference for '{0}' was included in the project. This is implicitly referenced by the .NET SDK and you do not typically need to reference it from your project. For more information, see {1}</target>
        <note>{StrBegin="NETSDK1086: "}</note>
      </trans-unit>
      <trans-unit id="GetDependsOnNETStandardFailedWithException">
        <source>NETSDK1049: Resolved file has a bad image, no metadata, or is otherwise inaccessible. {0} {1}</source>
        <target state="new">NETSDK1049: Resolved file has a bad image, no metadata, or is otherwise inaccessible. {0} {1}</target>
        <note>{StrBegin="NETSDK1049: "}</note>
      </trans-unit>
      <trans-unit id="GlobalJsonSDKResolutionFailed">
        <source>NETSDK1141: Unable to resolve the .NET SDK version as specified in the global.json located at {0}.</source>
        <target state="new">NETSDK1141: Unable to resolve the .NET SDK version as specified in the global.json located at {0}.</target>
        <note>{StrBegin="NETSDK1141: "}</note>
      </trans-unit>
      <trans-unit id="ILLinkFailed">
        <source>NETSDK1144: Optimizing assemblies for size failed. Optimization can be disabled by setting the PublishTrimmed property to false.</source>
        <target state="new">NETSDK1144: Optimizing assemblies for size failed. Optimization can be disabled by setting the PublishTrimmed property to false.</target>
        <note>{StrBegin="NETSDK1144: "}</note>
      </trans-unit>
      <trans-unit id="ILLinkNoValidRuntimePackageError">
        <source>NETSDK1195: Trimming, or code compatibility analysis for trimming, single-file deployment, or ahead-of-time compilation is not supported for the target framework. For more information, see https://aka.ms/netsdk1195</source>
        <target state="new">NETSDK1195: Trimming, or code compatibility analysis for trimming, single-file deployment, or ahead-of-time compilation is not supported for the target framework. For more information, see https://aka.ms/netsdk1195</target>
        <note>{StrBegin="NETSDK1195: "}</note>
      </trans-unit>
      <trans-unit id="ILLinkNotSupportedError">
        <source>NETSDK1102: Optimizing assemblies for size is not supported for the selected publish configuration. Please ensure that you are publishing a self-contained app.</source>
        <target state="new">NETSDK1102: Optimizing assemblies for size is not supported for the selected publish configuration. Please ensure that you are publishing a self-contained app.</target>
        <note>{StrBegin="NETSDK1102: "}</note>
      </trans-unit>
      <trans-unit id="ILLinkOptimizedAssemblies">
        <source>Optimizing assemblies for size may change the behavior of the app. Be sure to test after publishing. See: https://aka.ms/dotnet-illink</source>
        <target state="new">Optimizing assemblies for size may change the behavior of the app. Be sure to test after publishing. See: https://aka.ms/dotnet-illink</target>
        <note />
      </trans-unit>
      <trans-unit id="ILLinkRunning">
        <source>Optimizing assemblies for size. This process might take a while.</source>
        <target state="new">Optimizing assemblies for size. This process might take a while.</target>
        <note />
      </trans-unit>
      <trans-unit id="ImplicitRuntimeIdentifierResolutionForPublishPropertyFailed">
        <source>NETSDK1191: A runtime identifier for the property '{0}' couldn't be inferred. Specify a rid explicitly.</source>
        <target state="new">NETSDK1191: A runtime identifier for the property '{0}' couldn't be inferred. Specify a rid explicitly.</target>
        <note>{StrBegin="NETSDK1191: "}</note>
      </trans-unit>
      <trans-unit id="IncorrectPackageRoot">
        <source>NETSDK1020: Package Root {0} was incorrectly given for Resolved library {1}</source>
        <target state="new">NETSDK1020: Package Root {0} was incorrectly given for Resolved library {1}</target>
        <note>{StrBegin="NETSDK1020: "}</note>
      </trans-unit>
      <trans-unit id="IncorrectTargetFormat">
        <source>NETSDK1025: The target manifest {0} provided is of not the correct format</source>
        <target state="new">NETSDK1025: The target manifest {0} provided is of not the correct format</target>
        <note>{StrBegin="NETSDK1025: "}</note>
      </trans-unit>
      <trans-unit id="InputAssemblyNotFound">
        <source>NETSDK1163: Input assembly '{0}' not found.</source>
        <target state="new">NETSDK1163: Input assembly '{0}' not found.</target>
        <note>{StrBegin="NETSDK1163: "}</note>
      </trans-unit>
      <trans-unit id="InvalidFrameworkName">
        <source>NETSDK1003: Invalid framework name: '{0}'.</source>
        <target state="new">NETSDK1003: Invalid framework name: '{0}'.</target>
        <note>{StrBegin="NETSDK1003: "}</note>
      </trans-unit>
      <trans-unit id="InvalidItemSpecToUse">
        <source>NETSDK1058: Invalid value for ItemSpecToUse parameter: '{0}'.  This property must be blank or set to 'Left' or 'Right'</source>
        <target state="new">NETSDK1058: Invalid value for ItemSpecToUse parameter: '{0}'.  This property must be blank or set to 'Left' or 'Right'</target>
        <note>{StrBegin="NETSDK1058: "}
The following are names of parameters or literal values and should not be translated: ItemSpecToUse, Left, Right</note>
      </trans-unit>
      <trans-unit id="InvalidNuGetVersionString">
        <source>NETSDK1018: Invalid NuGet version string: '{0}'.</source>
        <target state="new">NETSDK1018: Invalid NuGet version string: '{0}'.</target>
        <note>{StrBegin="NETSDK1018: "}</note>
      </trans-unit>
      <trans-unit id="InvalidResourceUpdate">
        <source>NETSDK1075: Update handle is invalid. This instance may not be used for further updates.</source>
        <target state="new">NETSDK1075: Update handle is invalid. This instance may not be used for further updates.</target>
        <note>{StrBegin="NETSDK1075: "}</note>
      </trans-unit>
      <trans-unit id="InvalidRollForwardValue">
        <source>NETSDK1104: RollForward value '{0}' is invalid. Allowed values are {1}.</source>
        <target state="new">NETSDK1104: RollForward value '{0}' is invalid. Allowed values are {1}.</target>
        <note>{StrBegin="NETSDK1104: "}</note>
      </trans-unit>
      <trans-unit id="InvalidTargetPlatformVersion">
        <source>NETSDK1140: {0} is not a valid TargetPlatformVersion for {1}. Valid versions include:
{2}</source>
        <target state="new">NETSDK1140: {0} is not a valid TargetPlatformVersion for {1}. Valid versions include:
{2}</target>
        <note>{StrBegin="NETSDK1140: "}</note>
      </trans-unit>
      <trans-unit id="InvalidTypeLibrary">
        <source>NETSDK1173: The provided type library '{0}' is in an invalid format.</source>
        <target state="new">NETSDK1173: The provided type library '{0}' is in an invalid format.</target>
        <note>{StrBegin="NETSDK1173: "}</note>
      </trans-unit>
      <trans-unit id="InvalidTypeLibraryId">
        <source>NETSDK1170: The provided type library ID '{0}' for type library '{1}' is invalid. The ID must be a positive integer less than 65536.</source>
        <target state="new">NETSDK1170: The provided type library ID '{0}' for type library '{1}' is invalid. The ID must be a positive integer less than 65536.</target>
        <note>{StrBegin="NETSDK1170: "}</note>
      </trans-unit>
      <trans-unit id="JitLibraryNotFound">
        <source>NETSDK1157: JIT library '{0}' not found.</source>
        <target state="new">NETSDK1157: JIT library '{0}' not found.</target>
        <note>{StrBegin="NETSDK1157: "}</note>
      </trans-unit>
      <trans-unit id="MismatchedPlatformPackageVersion">
        <source>NETSDK1061: The project was restored using {0} version {1}, but with current settings, version {2} would be used instead. To resolve this issue, make sure the same settings are used for restore and for subsequent operations such as build or publish. Typically this issue can occur if the RuntimeIdentifier property is set during build or publish but not during restore. For more information, see https://aka.ms/dotnet-runtime-patch-selection.</source>
        <target state="new">NETSDK1061: The project was restored using {0} version {1}, but with current settings, version {2} would be used instead. To resolve this issue, make sure the same settings are used for restore and for subsequent operations such as build or publish. Typically this issue can occur if the RuntimeIdentifier property is set during build or publish but not during restore. For more information, see https://aka.ms/dotnet-runtime-patch-selection.</target>
        <note>{StrBegin="NETSDK1061: "}
{0} - Package Identifier for platform package
{1} - Restored version of platform package
{2} - Current version of platform package</note>
      </trans-unit>
      <trans-unit id="MissingItemMetadata">
        <source>NETSDK1008: Missing '{0}' metadata on '{1}' item '{2}'.</source>
        <target state="new">NETSDK1008: Missing '{0}' metadata on '{1}' item '{2}'.</target>
        <note>{StrBegin="NETSDK1008: "}</note>
      </trans-unit>
      <trans-unit id="MissingOutputPDBImagePath">
        <source>NETSDK1164: Missing output PDB path in PDB generation mode (OutputPDBImage metadata).</source>
        <target state="new">NETSDK1164: Missing output PDB path in PDB generation mode (OutputPDBImage metadata).</target>
        <note>{StrBegin="NETSDK1164: "}</note>
      </trans-unit>
      <trans-unit id="MissingOutputR2RImageFileName">
        <source>NETSDK1165: Missing output R2R image path (OutputR2RImage metadata).</source>
        <target state="new">NETSDK1165: Missing output R2R image path (OutputR2RImage metadata).</target>
        <note>{StrBegin="NETSDK1165: "}</note>
      </trans-unit>
      <trans-unit id="MissingTypeLibraryId">
        <source>NETSDK1171: An integer ID less than 65536 must be provided for type library '{0}' because more than one type library is specified.</source>
        <target state="new">NETSDK1171: An integer ID less than 65536 must be provided for type library '{0}' because more than one type library is specified.</target>
        <note>{StrBegin="NETSDK1171: "}</note>
      </trans-unit>
      <trans-unit id="MultipleFilesResolved">
        <source>NETSDK1021: More than one file found for {0}</source>
        <target state="new">NETSDK1021: More than one file found for {0}</target>
        <note>{StrBegin="NETSDK1021: "}</note>
      </trans-unit>
      <trans-unit id="NETFrameworkToNonBuiltInNETStandard">
        <source>NETSDK1069: This project uses a library that targets .NET Standard 1.5 or higher, and the project targets a version of .NET Framework that doesn't have built-in support for that version of .NET Standard. Visit https://aka.ms/net-standard-known-issues for a set of known issues. Consider retargeting to .NET Framework 4.7.2.</source>
        <target state="new">NETSDK1069: This project uses a library that targets .NET Standard 1.5 or higher, and the project targets a version of .NET Framework that doesn't have built-in support for that version of .NET Standard. Visit https://aka.ms/net-standard-known-issues for a set of known issues. Consider retargeting to .NET Framework 4.7.2.</target>
        <note>{StrBegin="NETSDK1069: "}</note>
      </trans-unit>
      <trans-unit id="NETFrameworkWithoutUsingNETSdkDefaults">
        <source>NETSDK1115: The current .NET SDK does not support .NET Framework without using .NET SDK Defaults. It is likely due to a mismatch between C++/CLI project CLRSupport property and TargetFramework.</source>
        <target state="new">NETSDK1115: The current .NET SDK does not support .NET Framework without using .NET SDK Defaults. It is likely due to a mismatch between C++/CLI project CLRSupport property and TargetFramework.</target>
        <note>{StrBegin="NETSDK1115: "}</note>
      </trans-unit>
      <trans-unit id="Net6NotCompatibleWithDev16">
        <source>NETSDK1182: Targeting .NET 6.0 or higher in Visual Studio 2019 is not supported.</source>
        <target state="new">NETSDK1182: Targeting .NET 6.0 or higher in Visual Studio 2019 is not supported.</target>
        <note>{StrBegin="NETSDK1182: "}</note>
      </trans-unit>
      <trans-unit id="Net7NotCompatibleWithDev173">
        <source>NETSDK1192: Targeting .NET 7.0 or higher in Visual Studio 2022 17.3 is not supported.</source>
        <target state="new">NETSDK1192: Targeting .NET 7.0 or higher in Visual Studio 2022 17.3 is not supported.</target>
        <note>{StrBegin="NETSDK1192: "}</note>
      </trans-unit>
      <trans-unit id="NoAppHostAvailable">
        <source>NETSDK1084: There is no application host available for the specified RuntimeIdentifier '{0}'.</source>
        <target state="new">NETSDK1084: There is no application host available for the specified RuntimeIdentifier '{0}'.</target>
        <note>{StrBegin="NETSDK1084: "}</note>
      </trans-unit>
      <trans-unit id="NoBuildRequested">
        <source>NETSDK1085: The 'NoBuild' property was set to true but the 'Build' target was invoked.</source>
        <target state="new">NETSDK1085: The 'NoBuild' property was set to true but the 'Build' target was invoked.</target>
        <note>{StrBegin="NETSDK1085: "}</note>
      </trans-unit>
      <trans-unit id="NoCompatibleTargetFramework">
        <source>NETSDK1002: Project '{0}' targets '{2}'. It cannot be referenced by a project that targets '{1}'.</source>
        <target state="new">NETSDK1002: Project '{0}' targets '{2}'. It cannot be referenced by a project that targets '{1}'.</target>
        <note>{StrBegin="NETSDK1002: "}</note>
      </trans-unit>
      <trans-unit id="NoRuntimePackAvailable">
        <source>NETSDK1082: There was no runtime pack for {0} available for the specified RuntimeIdentifier '{1}'.</source>
        <target state="new">NETSDK1082: There was no runtime pack for {0} available for the specified RuntimeIdentifier '{1}'.</target>
        <note>{StrBegin="NETSDK1082: "}</note>
      </trans-unit>
      <trans-unit id="NoRuntimePackInformation">
        <source>NETSDK1132: No runtime pack information was available for {0}.</source>
        <target state="new">NETSDK1132: No runtime pack information was available for {0}.</target>
        <note>{StrBegin="NETSDK1132: "}</note>
      </trans-unit>
      <trans-unit id="NoSupportComSelfContained">
        <source>NETSDK1128: COM hosting does not support self-contained deployments.</source>
        <target state="new">NETSDK1128: COM hosting does not support self-contained deployments.</target>
        <note>{StrBegin="NETSDK1128: "}</note>
      </trans-unit>
      <trans-unit id="NoSupportCppEnableComHosting">
        <source>NETSDK1119: C++/CLI projects targeting .NET Core cannot use EnableComHosting=true.</source>
        <target state="new">NETSDK1119: C++/CLI projects targeting .NET Core cannot use EnableComHosting=true.</target>
        <note>{StrBegin="NETSDK1119: "}</note>
      </trans-unit>
      <trans-unit id="NoSupportCppNonDynamicLibraryDotnetCore">
        <source>NETSDK1116: C++/CLI projects targeting .NET Core must be dynamic libraries.</source>
        <target state="new">NETSDK1116: C++/CLI projects targeting .NET Core must be dynamic libraries.</target>
        <note>{StrBegin="NETSDK1116: "}</note>
      </trans-unit>
      <trans-unit id="NoSupportCppPackDotnetCore">
        <source>NETSDK1118: C++/CLI projects targeting .NET Core cannot be packed.</source>
        <target state="new">NETSDK1118: C++/CLI projects targeting .NET Core cannot be packed.</target>
        <note>{StrBegin="NETSDK1118: "}</note>
      </trans-unit>
      <trans-unit id="NoSupportCppPublishDotnetCore">
        <source>NETSDK1117: Does not support publish of C++/CLI project targeting dotnet core.</source>
        <target state="new">NETSDK1117: Does not support publish of C++/CLI project targeting dotnet core.</target>
        <note>{StrBegin="NETSDK1117: "}</note>
      </trans-unit>
      <trans-unit id="NoSupportCppSelfContained">
        <source>NETSDK1121: C++/CLI projects targeting .NET Core cannot use SelfContained=true.</source>
        <target state="new">NETSDK1121: C++/CLI projects targeting .NET Core cannot use SelfContained=true.</target>
        <note>{StrBegin="NETSDK1121: "}</note>
      </trans-unit>
      <trans-unit id="NonPortableRuntimeIdentifierDetected">
        <source>NETSDK1205: Found version-specific or distribution-specific runtime identifier(s): {0}. Affected libraries: {1}. In .NET 8.0 and higher, assets for version-specific and distribution-specific runtime identifiers will not be found by default. See https://aka.ms/dotnet/rid-usage for details.</source>
        <target state="new">NETSDK1205: Found version-specific or distribution-specific runtime identifier(s): {0}. Affected libraries: {1}. In .NET 8.0 and higher, assets for version-specific and distribution-specific runtime identifiers will not be found by default. See https://aka.ms/dotnet/rid-usage for details.</target>
        <note>{StrBegin="NETSDK1205: "}</note>
      </trans-unit>
      <trans-unit id="NonSelfContainedExeCannotReferenceSelfContained">
        <source>NETSDK1151: The referenced project '{0}' is a self-contained executable.  A self-contained executable cannot be referenced by a non self-contained executable.  For more information, see https://aka.ms/netsdk1151</source>
        <target state="new">NETSDK1151: The referenced project '{0}' is a self-contained executable.  A self-contained executable cannot be referenced by a non self-contained executable.  For more information, see https://aka.ms/netsdk1151</target>
        <note>{StrBegin="NETSDK1151: "}</note>
      </trans-unit>
      <trans-unit id="PDBGeneratorInputExecutableNotFound">
        <source>NETSDK1162: PDB generation: R2R executable '{0}' not found.</source>
        <target state="new">NETSDK1162: PDB generation: R2R executable '{0}' not found.</target>
        <note>{StrBegin="NETSDK1162: "}</note>
      </trans-unit>
      <trans-unit id="PackAsToolCannotSupportSelfContained">
        <source>NETSDK1053: Pack as tool does not support self contained.</source>
        <target state="new">NETSDK1053: Pack as tool does not support self contained.</target>
        <note>{StrBegin="NETSDK1053: "}</note>
      </trans-unit>
      <trans-unit id="PackAsToolCannotSupportTargetPlatformIdentifier">
        <source>NETSDK1146: PackAsTool does not support TargetPlatformIdentifier being set. For example, TargetFramework cannot be net5.0-windows, only net5.0. PackAsTool also does not support UseWPF or UseWindowsForms when targeting .NET 5 and higher.</source>
        <target state="new">NETSDK1146: PackAsTool does not support TargetPlatformIdentifier being set. For example, TargetFramework cannot be net5.0-windows, only net5.0. PackAsTool also does not support UseWPF or UseWindowsForms when targeting .NET 5 and higher.</target>
        <note>{StrBegin="NETSDK1146: "}</note>
      </trans-unit>
      <trans-unit id="PackageContainsIncorrectlyCasedLocale">
        <source>NETSDK1187: Package {0} {1} has a resource with the locale '{2}'. This locale has been normalized to the standard format '{3}' to prevent casing issues in the build. Consider notifying the package author about this casing issue.</source>
        <target state="new">NETSDK1187: Package {0} {1} has a resource with the locale '{2}'. This locale has been normalized to the standard format '{3}' to prevent casing issues in the build. Consider notifying the package author about this casing issue.</target>
        <note>Error code is NETSDK1187. 0 is a package name, 1 is a package version, 2 is the incorrect locale string, and 3 is the correct locale string.</note>
      </trans-unit>
      <trans-unit id="PackageContainsUnknownLocale">
        <source>NETSDK1188: Package {0} {1} has a resource with the locale '{2}'. This locale is not recognized by .NET. Consider notifying the package author that it appears to be using an invalid locale.</source>
        <target state="new">NETSDK1188: Package {0} {1} has a resource with the locale '{2}'. This locale is not recognized by .NET. Consider notifying the package author that it appears to be using an invalid locale.</target>
        <note>Error code is NETSDK1188. 0 is a package name, 1 is a package version, and 2 is the incorrect locale string</note>
      </trans-unit>
      <trans-unit id="PackageNotFound">
        <source>NETSDK1064: Package {0}, version {1} was not found. It might have been deleted since NuGet restore. Otherwise, NuGet restore might have only partially completed, which might have been due to maximum path length restrictions.</source>
        <target state="new">NETSDK1064: Package {0}, version {1} was not found. It might have been deleted since NuGet restore. Otherwise, NuGet restore might have only partially completed, which might have been due to maximum path length restrictions.</target>
        <note>{StrBegin="NETSDK1064: "}</note>
      </trans-unit>
      <trans-unit id="PackageReferenceOverrideWarning">
        <source>NETSDK1023: A PackageReference for '{0}' was included in your project. This package is implicitly referenced by the .NET SDK and you do not typically need to reference it from your project. For more information, see {1}</source>
        <target state="new">NETSDK1023: A PackageReference for '{0}' was included in your project. This package is implicitly referenced by the .NET SDK and you do not typically need to reference it from your project. For more information, see {1}</target>
        <note>{StrBegin="NETSDK1023: "}</note>
      </trans-unit>
      <trans-unit id="PackageReferenceVersionNotRecommended">
        <source>NETSDK1071: A PackageReference to '{0}' specified a Version of `{1}`. Specifying the version of this package is not recommended. For more information, see https://aka.ms/sdkimplicitrefs</source>
        <target state="new">NETSDK1071: A PackageReference to '{0}' specified a Version of `{1}`. Specifying the version of this package is not recommended. For more information, see https://aka.ms/sdkimplicitrefs</target>
        <note>{StrBegin="NETSDK1071: "}</note>
      </trans-unit>
      <trans-unit id="PlaceholderRunCommandProjectAbbreviationDeprecated">
        <source>NETSDK1174: Placeholder</source>
        <target state="new">NETSDK1174: Placeholder</target>
        <note>{StrBegin="NETSDK1174: "} - This string is not used here, but is a placeholder for the error code, which is used by the "dotnet run" command.</note>
      </trans-unit>
      <trans-unit id="Prefer32BitIgnoredForNetCoreApp">
        <source>NETSDK1189: Prefer32Bit is not supported and has no effect for netcoreapp target.</source>
        <target state="new">NETSDK1189: Prefer32Bit is not supported and has no effect for netcoreapp target.</target>
        <note>{StrBegin="NETSDK1189: "}</note>
      </trans-unit>
      <trans-unit id="ProjectAssetsConsumedWithoutMSBuildProjectPath">
        <source>NETSDK1011: Assets are consumed from project '{0}', but no corresponding MSBuild project path was  found in '{1}'.</source>
        <target state="new">NETSDK1011: Assets are consumed from project '{0}', but no corresponding MSBuild project path was  found in '{1}'.</target>
        <note>{StrBegin="NETSDK1011: "}</note>
      </trans-unit>
      <trans-unit id="ProjectContainsObsoleteDotNetCliTool">
        <source>NETSDK1059: The tool '{0}' is now included in the .NET SDK. Information on resolving this warning is available at (https://aka.ms/dotnetclitools-in-box).</source>
        <target state="new">NETSDK1059: The tool '{0}' is now included in the .NET SDK. Information on resolving this warning is available at (https://aka.ms/dotnetclitools-in-box).</target>
        <note>{StrBegin="NETSDK1059: "}</note>
      </trans-unit>
      <trans-unit id="ProjectToolOnlySupportTFMLowerThanNetcoreapp22">
        <source>NETSDK1093: Project tools (DotnetCliTool) only support targeting .NET Core 2.2 and lower.</source>
        <target state="new">NETSDK1093: Project tools (DotnetCliTool) only support targeting .NET Core 2.2 and lower.</target>
        <note>{StrBegin="NETSDK1093: "}</note>
      </trans-unit>
      <trans-unit id="PublishProfileNotPresent">
        <source>NETSDK1198: A publish profile with the name '{0}' was not found in the project. Set the PublishProfile property to a valid file name.</source>
        <target state="new">NETSDK1198: A publish profile with the name '{0}' was not found in the project. Set the PublishProfile property to a valid file name.</target>
        <note>{StrBegin="NETSDK1198: "}</note>
      </trans-unit>
      <trans-unit id="PublishReadyToRunRequiresVersion30">
        <source>NETSDK1122: ReadyToRun compilation will be skipped because it is only supported for .NET Core 3.0 or higher.</source>
        <target state="new">NETSDK1122: ReadyToRun compilation will be skipped because it is only supported for .NET Core 3.0 or higher.</target>
        <note>{StrBegin="NETSDK1122: "}</note>
      </trans-unit>
      <trans-unit id="PublishSelfContainedMustBeBool">
        <source>NETSDK1193: If PublishSelfContained is set, it must be either true or false. The value given was '{0}'.</source>
        <target state="new">NETSDK1193: If PublishSelfContained is set, it must be either true or false. The value given was '{0}'.</target>
        <note>{StrBegin="NETSDK1193: "}</note>
      </trans-unit>
      <trans-unit id="PublishSingleFileRequiresVersion30">
        <source>NETSDK1123: Publishing an application to a single-file requires .NET Core 3.0 or higher.</source>
        <target state="new">NETSDK1123: Publishing an application to a single-file requires .NET Core 3.0 or higher.</target>
        <note>{StrBegin="NETSDK1123: "}</note>
      </trans-unit>
      <trans-unit id="PublishTrimmedRequiresVersion30">
        <source>NETSDK1124: Trimming assemblies requires .NET Core 3.0 or higher.</source>
        <target state="new">NETSDK1124: Trimming assemblies requires .NET Core 3.0 or higher.</target>
        <note>{StrBegin="NETSDK1124: "}</note>
      </trans-unit>
      <trans-unit id="PublishUnsupportedWithoutTargetFramework">
        <source>NETSDK1129: The 'Publish' target is not supported without specifying a target framework. The current project targets multiple frameworks, you must specify one of the following frameworks in order to publish: {0}</source>
        <target state="new">NETSDK1129: The 'Publish' target is not supported without specifying a target framework. The current project targets multiple frameworks, you must specify one of the following frameworks in order to publish: {0}</target>
        <note>{StrBegin="NETSDK1129: "}</note>
      </trans-unit>
      <trans-unit id="ReadyToRunCompilationFailed">
        <source>NETSDK1096: Optimizing assemblies for performance failed. You can either exclude the failing assemblies from being optimized, or set the PublishReadyToRun property to false.</source>
        <target state="new">NETSDK1096: Optimizing assemblies for performance failed. You can either exclude the failing assemblies from being optimized, or set the PublishReadyToRun property to false.</target>
        <note>{StrBegin="NETSDK1096: "}</note>
      </trans-unit>
      <trans-unit id="ReadyToRunCompilationHasWarnings_Info">
        <source>Some ReadyToRun compilations emitted warnings, indicating potential missing dependencies. Missing dependencies could potentially cause runtime failures. To show the warnings, set the PublishReadyToRunShowWarnings property to true.</source>
        <target state="new">Some ReadyToRun compilations emitted warnings, indicating potential missing dependencies. Missing dependencies could potentially cause runtime failures. To show the warnings, set the PublishReadyToRunShowWarnings property to true.</target>
        <note />
      </trans-unit>
      <trans-unit id="ReadyToRunNoValidRuntimePackageError">
        <source>NETSDK1094: Unable to optimize assemblies for performance: a valid runtime package was not found. Either set the PublishReadyToRun property to false, or use a supported runtime identifier when publishing. When targeting .NET 6 or higher, make sure to restore packages with the PublishReadyToRun property set to true.</source>
        <target state="new">NETSDK1094: Unable to optimize assemblies for performance: a valid runtime package was not found. Either set the PublishReadyToRun property to false, or use a supported runtime identifier when publishing. When targeting .NET 6 or higher, make sure to restore packages with the PublishReadyToRun property set to true.</target>
        <note>{StrBegin="NETSDK1094: "}</note>
      </trans-unit>
      <trans-unit id="ReadyToRunTargetNotSupportedError">
        <source>NETSDK1095: Optimizing assemblies for performance is not supported for the selected target platform or architecture. Please verify you are using a supported runtime identifier, or set the PublishReadyToRun property to false.</source>
        <target state="new">NETSDK1095: Optimizing assemblies for performance is not supported for the selected target platform or architecture. Please verify you are using a supported runtime identifier, or set the PublishReadyToRun property to false.</target>
        <note>{StrBegin="NETSDK1095: "}</note>
      </trans-unit>
      <trans-unit id="RollForwardRequiresVersion30">
        <source>NETSDK1103: RollForward setting is only supported on .NET Core 3.0 or higher.</source>
        <target state="new">NETSDK1103: RollForward setting is only supported on .NET Core 3.0 or higher.</target>
        <note>{StrBegin="NETSDK1103: "}</note>
      </trans-unit>
      <trans-unit id="RuntimeIdentifierNotRecognized">
        <source>NETSDK1083: The specified RuntimeIdentifier '{0}' is not recognized.</source>
        <target state="new">NETSDK1083: The specified RuntimeIdentifier '{0}' is not recognized.</target>
        <note>{StrBegin="NETSDK1083: "}</note>
      </trans-unit>
      <trans-unit id="RuntimeIdentifierWasNotSpecified">
        <source>NETSDK1028: Specify a RuntimeIdentifier</source>
        <target state="new">NETSDK1028: Specify a RuntimeIdentifier</target>
        <note>{StrBegin="NETSDK1028: "}</note>
      </trans-unit>
      <trans-unit id="RuntimeIdentifierWillNoLongerImplySelfContained">
        <source>NETSDK1201: For projects targeting .NET 8.0 and higher, specifying a RuntimeIdentifier will no longer produce a self contained app by default. To continue building self-contained apps, set the SelfContained property to true or use the --self-contained argument.</source>
        <target state="new">NETSDK1201: For projects targeting .NET 8.0 and higher, specifying a RuntimeIdentifier will no longer produce a self contained app by default. To continue building self-contained apps, set the SelfContained property to true or use the --self-contained argument.</target>
        <note>{StrBegin="NETSDK1201: "}</note>
      </trans-unit>
      <trans-unit id="RuntimeListNotFound">
        <source>NETSDK1109: Runtime list file '{0}' was not found. Report this error to the .NET team here: https://aka.ms/dotnet-sdk-issue.</source>
        <target state="new">NETSDK1109: Runtime list file '{0}' was not found. Report this error to the .NET team here: https://aka.ms/dotnet-sdk-issue.</target>
        <note>{StrBegin="NETSDK1109: "}</note>
      </trans-unit>
      <trans-unit id="RuntimePackNotDownloaded">
        <source>NETSDK1112: The runtime pack for {0} was not downloaded. Try running a NuGet restore with the RuntimeIdentifier '{1}'.</source>
        <target state="new">NETSDK1112: The runtime pack for {0} was not downloaded. Try running a NuGet restore with the RuntimeIdentifier '{1}'.</target>
        <note>{StrBegin="NETSDK1112: "}</note>
      </trans-unit>
      <trans-unit id="RuntimePackNotRestored_TransitiveDisabled">
        <source>NETSDK1185: The Runtime Pack for FrameworkReference '{0}' was not available. This may be because DisableTransitiveFrameworkReferenceDownloads was set to true.</source>
        <target state="new">NETSDK1185: The Runtime Pack for FrameworkReference '{0}' was not available. This may be because DisableTransitiveFrameworkReferenceDownloads was set to true.</target>
        <note>{StrBegin="NETSDK1185: "}</note>
      </trans-unit>
      <trans-unit id="SelfContainedExeCannotReferenceNonSelfContained">
        <source>NETSDK1150: The referenced project '{0}' is a non self-contained executable.  A non self-contained executable cannot be referenced by a self-contained executable.  For more information, see https://aka.ms/netsdk1150</source>
        <target state="new">NETSDK1150: The referenced project '{0}' is a non self-contained executable.  A non self-contained executable cannot be referenced by a self-contained executable.  For more information, see https://aka.ms/netsdk1150</target>
        <note>{StrBegin="NETSDK1150: "}</note>
      </trans-unit>
      <trans-unit id="SelfContainedOptionShouldBeUsedWithRuntime">
        <source>NETSDK1179: One of '--self-contained' or '--no-self-contained' options are required when '--runtime' is used.</source>
        <target state="new">NETSDK1179: One of '--self-contained' or '--no-self-contained' options are required when '--runtime' is used.</target>
        <note>{StrBegin="NETSDK1179: "}{Locked="--self-contained"}{Locked="--no-self-contained"}{Locked="--runtime"}</note>
      </trans-unit>
      <trans-unit id="SkippingAdditionalProbingPaths">
        <source>NETSDK1048: 'AdditionalProbingPaths' were specified for GenerateRuntimeConfigurationFiles, but are being skipped because 'RuntimeConfigDevPath' is empty.</source>
        <target state="new">NETSDK1048: 'AdditionalProbingPaths' were specified for GenerateRuntimeConfigurationFiles, but are being skipped because 'RuntimeConfigDevPath' is empty.</target>
        <note>{StrBegin="NETSDK1048: "}</note>
      </trans-unit>
      <trans-unit id="SolutionProjectConfigurationsConflict">
        <source>NETSDK1197: Multiple solution project(s) contain conflicting '{0}' values; ensure the values match. Consider using a Directory.build.props file to set the property for all projects. Conflicting projects:
{1}</source>
        <target state="new">NETSDK1197: Multiple solution project(s) contain conflicting '{0}' values; ensure the values match. Consider using a Directory.build.props file to set the property for all projects. Conflicting projects:
{1}</target>
        <note>{StrBegin="NETSDK1197: "}</note>
      </trans-unit>
      <trans-unit id="TargetFrameworkIsEol">
        <source>NETSDK1138: The target framework '{0}' is out of support and will not receive security updates in the future. Please refer to {1} for more information about the support policy.</source>
        <target state="new">NETSDK1138: The target framework '{0}' is out of support and will not receive security updates in the future. Please refer to {1} for more information about the support policy.</target>
        <note>{StrBegin="NETSDK1138: "}</note>
      </trans-unit>
      <trans-unit id="TargetFrameworkWithSemicolon">
        <source>NETSDK1046: The TargetFramework value '{0}' is not valid. To multi-target, use the 'TargetFrameworks' property instead.</source>
        <target state="new">NETSDK1046: The TargetFramework value '{0}' is not valid. To multi-target, use the 'TargetFrameworks' property instead.</target>
        <note>{StrBegin="NETSDK1046: "}</note>
      </trans-unit>
      <trans-unit id="TargetingApphostPackMissingCannotRestore">
        <source>NETSDK1145: The {0} pack is not installed and NuGet package restore is not supported. Upgrade Visual Studio, remove global.json if it specifies a certain SDK version, and uninstall the newer SDK. For more options visit   https://aka.ms/targeting-apphost-pack-missing  Pack Type:{0}, Pack directory: {1}, targetframework: {2}, Pack PackageId: {3}, Pack Package Version: {4}</source>
        <target state="new">NETSDK1145: The {0} pack is not installed and NuGet package restore is not supported. Upgrade Visual Studio, remove global.json if it specifies a certain SDK version, and uninstall the newer SDK. For more options visit   https://aka.ms/targeting-apphost-pack-missing  Pack Type:{0}, Pack directory: {1}, targetframework: {2}, Pack PackageId: {3}, Pack Package Version: {4}</target>
        <note>{StrBegin="NETSDK1145: "}</note>
      </trans-unit>
      <trans-unit id="TargetingPackNeedsRestore">
        <source>NETSDK1127: The targeting pack {0} is not installed. Please restore and try again.</source>
        <target state="new">NETSDK1127: The targeting pack {0} is not installed. Please restore and try again.</target>
        <note>{StrBegin="NETSDK1127: "}</note>
      </trans-unit>
      <trans-unit id="TargetingPackNotRestored_TransitiveDisabled">
        <source>NETSDK1184: The Targeting Pack for FrameworkReference '{0}' was not available. This may be because DisableTransitiveFrameworkReferenceDownloads was set to true.</source>
        <target state="new">NETSDK1184: The Targeting Pack for FrameworkReference '{0}' was not available. This may be because DisableTransitiveFrameworkReferenceDownloads was set to true.</target>
        <note>{StrBegin="NETSDK1184: "}</note>
      </trans-unit>
      <trans-unit id="TrimmingWindowsFormsIsNotSupported">
        <source>NETSDK1175: Windows Forms is not supported or recommended with trimming enabled. Please go to https://aka.ms/dotnet-illink/windows-forms for more details.</source>
        <target state="new">NETSDK1175: Windows Forms is not supported or recommended with trimming enabled. Please go to https://aka.ms/dotnet-illink/windows-forms for more details.</target>
        <note>{StrBegin="NETSDK1175: "}</note>
      </trans-unit>
      <trans-unit id="TrimmingWpfIsNotSupported">
        <source>NETSDK1168: WPF is not supported or recommended with trimming enabled. Please go to https://aka.ms/dotnet-illink/wpf for more details.</source>
        <target state="new">NETSDK1168: WPF is not supported or recommended with trimming enabled. Please go to https://aka.ms/dotnet-illink/wpf for more details.</target>
        <note>{StrBegin="NETSDK1168: "}</note>
      </trans-unit>
      <trans-unit id="TypeLibraryDoesNotExist">
        <source>NETSDK1172: The provided type library '{0}' does not exist.</source>
        <target state="new">NETSDK1172: The provided type library '{0}' does not exist.</target>
        <note>{StrBegin="NETSDK1172: "}</note>
      </trans-unit>
      <trans-unit id="UnableToFindResolvedPath">
        <source>NETSDK1016: Unable to find resolved path for '{0}'.</source>
        <target state="new">NETSDK1016: Unable to find resolved path for '{0}'.</target>
        <note>{StrBegin="NETSDK1016: "}</note>
      </trans-unit>
      <trans-unit id="UnableToUsePackageAssetsCache_Info">
        <source>Unable to use package assets cache due to I/O error. This can occur when the same project is built more than once in parallel. Performance may be degraded, but the build result will not be impacted.</source>
        <target state="new">Unable to use package assets cache due to I/O error. This can occur when the same project is built more than once in parallel. Performance may be degraded, but the build result will not be impacted.</target>
        <note />
      </trans-unit>
      <trans-unit id="UnexpectedFileType">
        <source>NETSDK1012: Unexpected file type for '{0}'. Type is both '{1}' and '{2}'.</source>
        <target state="new">NETSDK1012: Unexpected file type for '{0}'. Type is both '{1}' and '{2}'.</target>
        <note>{StrBegin="NETSDK1012: "}</note>
      </trans-unit>
      <trans-unit id="UnknownFrameworkReference">
        <source>NETSDK1073: The FrameworkReference '{0}' was not recognized</source>
        <target state="new">NETSDK1073: The FrameworkReference '{0}' was not recognized</target>
        <note>{StrBegin="NETSDK1073: "}</note>
      </trans-unit>
      <trans-unit id="UnknownFrameworkReference_MauiEssentials">
        <source>NETSDK1186: This project depends on Maui Essentials through a project or NuGet package reference, but doesn't declare that dependency explicitly. To build this project, you must set the UseMauiEssentials property to true (and install the Maui workload if necessary).</source>
        <target state="new">NETSDK1186: This project depends on Maui Essentials through a project or NuGet package reference, but doesn't declare that dependency explicitly. To build this project, you must set the UseMauiEssentials property to true (and install the Maui workload if necessary).</target>
        <note>{StrBegin="NETSDK1186: "}</note>
      </trans-unit>
      <trans-unit id="UnnecessaryWindowsDesktopSDK">
        <source>NETSDK1137: It is no longer necessary to use the Microsoft.NET.Sdk.WindowsDesktop SDK. Consider changing the Sdk attribute of the root Project element to 'Microsoft.NET.Sdk'.</source>
        <target state="new">NETSDK1137: It is no longer necessary to use the Microsoft.NET.Sdk.WindowsDesktop SDK. Consider changing the Sdk attribute of the root Project element to 'Microsoft.NET.Sdk'.</target>
        <note>{StrBegin="NETSDK1137: "}</note>
      </trans-unit>
      <trans-unit id="UnrecognizedPreprocessorToken">
        <source>NETSDK1009: Unrecognized preprocessor token '{0}' in '{1}'.</source>
        <target state="new">NETSDK1009: Unrecognized preprocessor token '{0}' in '{1}'.</target>
        <note>{StrBegin="NETSDK1009: "}</note>
      </trans-unit>
      <trans-unit id="UnresolvedTargetingPack">
        <source>NETSDK1081: The targeting pack for {0} was not found. You may be able to resolve this by running a NuGet restore on the project.</source>
        <target state="new">NETSDK1081: The targeting pack for {0} was not found. You may be able to resolve this by running a NuGet restore on the project.</target>
        <note>{StrBegin="NETSDK1081: "}</note>
      </trans-unit>
      <trans-unit id="UnsupportedFramework">
        <source>NETSDK1019: {0} is an unsupported framework.</source>
        <target state="new">NETSDK1019: {0} is an unsupported framework.</target>
        <note>{StrBegin="NETSDK1019: "}</note>
      </trans-unit>
      <trans-unit id="UnsupportedRuntimeIdentifier">
        <source>NETSDK1056: Project is targeting runtime '{0}' but did not resolve any runtime-specific packages. This runtime may not be supported by the target framework.</source>
        <target state="new">NETSDK1056: Project is targeting runtime '{0}' but did not resolve any runtime-specific packages. This runtime may not be supported by the target framework.</target>
        <note>{StrBegin="NETSDK1056: "}</note>
      </trans-unit>
      <trans-unit id="UnsupportedSDKVersionForNetStandard20">
        <source>NETSDK1050: The version of Microsoft.NET.Sdk used by this project is insufficient to support references to libraries targeting .NET Standard 1.5 or higher.  Please install version 2.0 or higher of the .NET Core SDK.</source>
        <target state="new">NETSDK1050: The version of Microsoft.NET.Sdk used by this project is insufficient to support references to libraries targeting .NET Standard 1.5 or higher.  Please install version 2.0 or higher of the .NET Core SDK.</target>
        <note>{StrBegin="NETSDK1050: "}</note>
      </trans-unit>
      <trans-unit id="UnsupportedTargetFrameworkVersion">
        <source>NETSDK1045: The current .NET SDK does not support targeting {0} {1}.  Either target {0} {2} or lower, or use a version of the .NET SDK that supports {0} {1}.</source>
        <target state="new">NETSDK1045: The current .NET SDK does not support targeting {0} {1}.  Either target {0} {2} or lower, or use a version of the .NET SDK that supports {0} {1}.</target>
        <note>{StrBegin="NETSDK1045: "}</note>
      </trans-unit>
      <trans-unit id="UnsupportedTargetPlatformIdentifier">
        <source>NETSDK1139: The target platform identifier {0} was not recognized.</source>
        <target state="new">NETSDK1139: The target platform identifier {0} was not recognized.</target>
        <note>{StrBegin="NETSDK1139: "}</note>
      </trans-unit>
      <trans-unit id="UseArtifactsOutputRequiresDirectoryBuildProps">
        <source>NETSDK1200: If UseArtifactsPath is set to true and ArtifactsPath is not set, there must be a Directory.Build.props file in order to determine where the artifacts folder should be located.</source>
        <target state="new">NETSDK1200: If UseArtifactsPath is set to true and ArtifactsPath is not set, there must be a Directory.Build.props file in order to determine where the artifacts folder should be located.</target>
        <note>{StrBegin="NETSDK1200: "}</note>
      </trans-unit>
      <trans-unit id="UseWpfOrUseWindowsFormsRequiresWindowsDesktopFramework">
        <source>NETSDK1107: Microsoft.NET.Sdk.WindowsDesktop is required to build Windows desktop applications. 'UseWpf' and 'UseWindowsForms' are not supported by the current SDK.</source>
        <target state="new">NETSDK1107: Microsoft.NET.Sdk.WindowsDesktop is required to build Windows desktop applications. 'UseWpf' and 'UseWindowsForms' are not supported by the current SDK.</target>
        <note>{StrBegin="NETSDK1107: "}</note>
      </trans-unit>
      <trans-unit id="UsingPreviewSdk_Info">
        <source>NETSDK1057: You are using a preview version of .NET. See: https://aka.ms/dotnet-support-policy</source>
        <target state="new">NETSDK1057: You are using a preview version of .NET. See: https://aka.ms/dotnet-support-policy</target>
        <note />
      </trans-unit>
      <trans-unit id="WinMDObjNotSupportedOnTargetFramework">
        <source>NETSDK1131: Producing a managed Windows Metadata component with WinMDExp is not supported when targeting {0}.</source>
        <target state="new">NETSDK1131: Producing a managed Windows Metadata component with WinMDExp is not supported when targeting {0}.</target>
        <note>{StrBegin="NETSDK1131: "}</note>
      </trans-unit>
      <trans-unit id="WinMDReferenceNotSupportedOnTargetFramework">
        <source>NETSDK1130: {1} cannot be referenced. Referencing a Windows Metadata component directly when targeting .NET 5 or higher is not supported. For more information, see https://aka.ms/netsdk1130</source>
        <target state="new">NETSDK1130: {1} cannot be referenced. Referencing a Windows Metadata component directly when targeting .NET 5 or higher is not supported. For more information, see https://aka.ms/netsdk1130</target>
        <note>{StrBegin="NETSDK1130: "}</note>
      </trans-unit>
      <trans-unit id="WinMDTransitiveReferenceNotSupported">
        <source>NETSDK1149: {0} cannot be referenced because it uses built-in support for WinRT, which is no longer supported in .NET 5 and higher.  An updated version of the component supporting .NET 5 is needed. For more information, see https://aka.ms/netsdk1149</source>
        <target state="new">NETSDK1149: {0} cannot be referenced because it uses built-in support for WinRT, which is no longer supported in .NET 5 and higher.  An updated version of the component supporting .NET 5 is needed. For more information, see https://aka.ms/netsdk1149</target>
        <note>{StrBegin="NETSDK1149: "}</note>
      </trans-unit>
      <trans-unit id="WindowsDesktopFrameworkRequiresUseWpfOrUseWindowsForms">
        <source>NETSDK1106: Microsoft.NET.Sdk.WindowsDesktop requires 'UseWpf' or 'UseWindowsForms' to be set to 'true'</source>
        <target state="new">NETSDK1106: Microsoft.NET.Sdk.WindowsDesktop requires 'UseWpf' or 'UseWindowsForms' to be set to 'true'</target>
        <note>{StrBegin="NETSDK1106: "}</note>
      </trans-unit>
      <trans-unit id="WindowsDesktopFrameworkRequiresVersion30">
        <source>NETSDK1105: Windows desktop applications are only supported on .NET Core 3.0 or higher.</source>
        <target state="new">NETSDK1105: Windows desktop applications are only supported on .NET Core 3.0 or higher.</target>
        <note>{StrBegin="NETSDK1105: "}</note>
      </trans-unit>
      <trans-unit id="WindowsDesktopFrameworkRequiresWindows">
        <source>NETSDK1100: To build a project targeting Windows on this operating system, set the EnableWindowsTargeting property to true.</source>
        <target state="new">NETSDK1100: To build a project targeting Windows on this operating system, set the EnableWindowsTargeting property to true.</target>
        <note>{StrBegin="NETSDK1100: "}</note>
      </trans-unit>
      <trans-unit id="WindowsDesktopTargetPlatformMustBeWindows">
        <source>NETSDK1136: The target platform must be set to Windows (usually by including '-windows' in the TargetFramework property) when using Windows Forms or WPF, or referencing projects or packages that do so.</source>
        <target state="new">NETSDK1136: The target platform must be set to Windows (usually by including '-windows' in the TargetFramework property) when using Windows Forms or WPF, or referencing projects or packages that do so.</target>
        <note>{StrBegin="NETSDK1136: "}</note>
      </trans-unit>
      <trans-unit id="WindowsSDKVersionConflicts">
        <source>NETSDK1148: A referenced assembly was compiled using a newer version of Microsoft.Windows.SDK.NET.dll. Please update to a newer .NET SDK in order to reference this assembly.</source>
        <target state="new">NETSDK1148: A referenced assembly was compiled using a newer version of Microsoft.Windows.SDK.NET.dll. Please update to a newer .NET SDK in order to reference this assembly.</target>
        <note>{StrBegin="NETSDK1148: "}</note>
      </trans-unit>
      <trans-unit id="WorkloadIsEol">
        <source>NETSDK1202: The workload '{0}' is out of support and will not receive security updates in the future. Please refer to {1} for more information about the support policy.</source>
        <target state="translated">NETSDK1202: Obciążenie „{0}” nie jest obsługiwane i nie będzie otrzymywać aktualizacji zabezpieczeń w przyszłości. Aby uzyskać więcej informacji na temat zasad pomocy technicznej, zapoznaj się z {1} .</target>
        <note>{StrBegin="NETSDK1202: "}</note>
      </trans-unit>
      <trans-unit id="WorkloadNotAvailable">
        <source>NETSDK1178: The project depends on the following workload packs that do not exist in any of the workloads available in this installation: {0}
You may need to build the project on another operating system or architecture, or update the .NET SDK.</source>
        <target state="new">NETSDK1178: The project depends on the following workload packs that do not exist in any of the workloads available in this installation: {0}
You may need to build the project on another operating system or architecture, or update the .NET SDK.</target>
        <note>{StrBegin="NETSDK1178: "}</note>
      </trans-unit>
      <trans-unit id="WorkloadNotInstalled">
        <source>NETSDK1147: To build this project, the following workloads must be installed: {0}
To install these workloads, run the following command: dotnet workload restore</source>
        <target state="new">NETSDK1147: To build this project, the following workloads must be installed: {0}
To install these workloads, run the following command: dotnet workload restore</target>
        <note>{StrBegin="NETSDK1147: "} LOCALIZATION: Do not localize "dotnet workload restore"</note>
      </trans-unit>
    </body>
  </file>
</xliff><|MERGE_RESOLUTION|>--- conflicted
+++ resolved
@@ -112,22 +112,15 @@
         <target state="new">NETSDK1001: At least one possible target framework must be specified.</target>
         <note>{StrBegin="NETSDK1001: "}</note>
       </trans-unit>
-<<<<<<< HEAD
       <trans-unit id="CanOnlyHaveSingleFileWithNetCoreApp">
         <source>NETSDK1125: Publishing to a single-file is only supported for netcoreapp target.</source>
         <target state="new">NETSDK1125: Publishing to a single-file is only supported for netcoreapp target.</target>
         <note>{StrBegin="NETSDK1125: "}</note>
       </trans-unit>
       <trans-unit id="CannotDirectlyReferenceMicrosoftNetCompilersToolsetFramework">
-        <source>NETSDK1080: The Microsoft.Net.Compilers.Toolset.Framework package should not be set directly. Set the property 'BuildWithNetFrameworkHostedCompiler' to 'true' instead if you need it.</source>
-        <target state="new">NETSDK1080: The Microsoft.Net.Compilers.Toolset.Framework package should not be set directly. Set the property 'BuildWithNetFrameworkHostedCompiler' to 'true' instead if you need it.</target>
-        <note>{StrBegin="NETSDK1080: "}{Locked="Microsoft.Net.Compilers.Toolset.Framework"}{Locked="BuildWithNetFrameworkHostedCompiler"}</note>
-=======
-      <trans-unit id="CannotDirectlyReferenceMicrosoftNetCompilersToolsetFramework">
-        <source>NETSDK1205: The Microsoft.Net.Compilers.Toolset.Framework package should not be set directly. Set the property 'BuildWithNetFrameworkHostedCompiler' to 'true' instead if you need it.</source>
-        <target state="new">NETSDK1205: The Microsoft.Net.Compilers.Toolset.Framework package should not be set directly. Set the property 'BuildWithNetFrameworkHostedCompiler' to 'true' instead if you need it.</target>
-        <note>{StrBegin="NETSDK1205: "}{Locked="Microsoft.Net.Compilers.Toolset.Framework"}{Locked="BuildWithNetFrameworkHostedCompiler"}</note>
->>>>>>> c665ebe7
+        <source>NETSDK1206: The Microsoft.Net.Compilers.Toolset.Framework package should not be set directly. Set the property 'BuildWithNetFrameworkHostedCompiler' to 'true' instead if you need it.</source>
+        <target state="new">NETSDK1206: The Microsoft.Net.Compilers.Toolset.Framework package should not be set directly. Set the property 'BuildWithNetFrameworkHostedCompiler' to 'true' instead if you need it.</target>
+        <note>{StrBegin="NETSDK1206: "}{Locked="Microsoft.Net.Compilers.Toolset.Framework"}{Locked="BuildWithNetFrameworkHostedCompiler"}</note>
       </trans-unit>
       <trans-unit id="CannotEmbedClsidMapIntoComhost">
         <source>NETSDK1092: The CLSIDMap cannot be embedded on the COM host because adding resources requires that the build be performed on Windows (excluding Nano Server).</source>
