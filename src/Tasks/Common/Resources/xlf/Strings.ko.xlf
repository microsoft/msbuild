--- conflicted
+++ resolved
@@ -22,383 +22,245 @@
         <target state="translated">NETSDK1029: 애플리케이션 이름이 기록되는 위치를 표시하는 '{1}' 예상 자리 표시자 바이트 시퀀스가 포함되지 않아서 '{0}'을(를) 애플리케이션 호스트 실행 파일로 사용할 수 없습니다.</target>
         <note>{StrBegin="NETSDK1029: "}</note>
       </trans-unit>
-<<<<<<< HEAD
+      <trans-unit id="AppHostNotWindows">
+        <source>NETSDK1078: Unable to use '{0}' as application host executable because it's not a Windows PE file.</source>
+        <target state="translated">NETSDK1078: '{0}'은(는) Windows PE 파일이 아니므로 애플리케이션 호스트 실행 파일로 사용할 수 없습니다.</target>
+        <note>{StrBegin="NETSDK1078: "}</note>
+      </trans-unit>
+      <trans-unit id="AppHostNotWindowsCLI">
+        <source>NETSDK1072: Unable to use '{0}' as application host executable because it's not a Windows executable for the CUI (Console) subsystem.</source>
+        <target state="translated">NETSDK1072: '{0}'은 CUI(콘솔) 하위 시스템에 대한 Windows 실행 파일이 아니므로 애플리케이션 호스트 실행 파일로 사용할 수 없습니다.</target>
+        <note>{StrBegin="NETSDK1072: "}</note>
+      </trans-unit>
+      <trans-unit id="AspNetCoreAllNotSupported">
+        <source>NETSDK1079: The Microsoft.AspNetCore.All package is not supported when targeting .NET Core 3.0 or higher.  A FrameworkReference to Microsoft.AspNetCore.App should be used instead, and will be implicitly included by Microsoft.NET.Sdk.Web.</source>
+        <target state="translated">NETSDK1079: .NET Core 3.0 이상을 대상으로 하는 경우 Microsoft.AspNetCore.All 패키지가 지원되지 않습니다. 대신 Microsoft.AspNetCore.App에 대한 FrameworkReference를 사용해야 하며 Microsoft.NET.Sdk.Web에 의해 이 참조가 암시적으로 포함됩니다.</target>
+        <note>{StrBegin="NETSDK1079: "}</note>
+      </trans-unit>
+      <trans-unit id="AspNetCoreUsesFrameworkReference">
+        <source>NETSDK1080: A PackageReference to Microsoft.AspNetCore.App is not necessary when targeting .NET Core 3.0 or higher. If Microsoft.NET.Sdk.Web is used, the shared framework will be referenced automatically. Otherwise, the PackageReference should be replaced with a FrameworkReference.</source>
+        <target state="translated">NETSDK1080: .NET Core 3.0 이상을 대상으로 할 경우 Microsoft.AspNetCore.App에 대한 PackageReference가 필요하지 않습니다. Microsoft.NET.Sdk.Web을 사용하는 경우 공유 프레임워크가 자동으로 참조됩니다. 그러지 않으면 PackageReference를 FrameworkReference로 바꾸어야 합니다.</target>
+        <note>{StrBegin="NETSDK1080: "}</note>
+      </trans-unit>
+      <trans-unit id="AssetPreprocessorMustBeConfigured">
+        <source>NETSDK1017: Asset preprocessor must be configured before assets are processed.</source>
+        <target state="translated">NETSDK1017: 자산을 처리하려면 먼저 자산 전처리기를 구성해야 합니다.</target>
+        <note>{StrBegin="NETSDK1017: "}</note>
+      </trans-unit>
+      <trans-unit id="AssetsFileMissingRuntimeIdentifier">
+        <source>NETSDK1047: Assets file '{0}' doesn't have a target for '{1}'. Ensure that restore has run and that you have included '{2}' in the TargetFrameworks for your project. You may also need to include '{3}' in your project's RuntimeIdentifiers.</source>
+        <target state="translated">NETSDK1047: 자산 파일 '{0}'에 '{1}'의 대상이 없습니다. 복원이 실행되었으며 프로젝트의 TargetFrameworks에 '{2}'을(를) 포함했는지 확인하세요. 프로젝트의 RuntimeIdentifiers에 '{3}'을(를) 포함해야 할 수도 있습니다.</target>
+        <note>{StrBegin="NETSDK1047: "}</note>
+      </trans-unit>
+      <trans-unit id="AssetsFileMissingTarget">
+        <source>NETSDK1005: Assets file '{0}' doesn't have a target for '{1}'. Ensure that restore has run and that you have included '{2}' in the TargetFrameworks for your project.</source>
+        <target state="translated">NETSDK1005: 자산 파일 '{0}'에 '{1}'의 대상이 없습니다. 복원이 실행되었으며 프로젝트의 TargetFrameworks에 '{2}'을(를) 포함했는지 확인하세요.</target>
+        <note>{StrBegin="NETSDK1005: "}</note>
+      </trans-unit>
+      <trans-unit id="AssetsFileNotFound">
+        <source>NETSDK1004: Assets file '{0}' not found. Run a NuGet package restore to generate this file.</source>
+        <target state="translated">NETSDK1004: 자산 파일 '{0}'을(를) 찾을 수 없습니다. NuGet 패키지 복원을 실행하여 이 파일을 생성하세요.</target>
+        <note>{StrBegin="NETSDK1004: "}</note>
+      </trans-unit>
+      <trans-unit id="AssetsFileNotSet">
+        <source>NETSDK1063: The path to the project assets file was not set. Run a NuGet package restore to generate this file.</source>
+        <target state="translated">NETSDK1063: 프로젝트 자산 파일에 대한 경로가 설정되지 않았습니다. NuGet 패키지 복원을 실행하여 이 파일을 생성하세요.</target>
+        <note>{StrBegin="NETSDK1063: "}</note>
+      </trans-unit>
+      <trans-unit id="AssetsFilePathNotRooted">
+        <source>NETSDK1006: Assets file path '{0}' is not rooted. Only full paths are supported.</source>
+        <target state="translated">NETSDK1006: 자산 파일 경로 '{0}'이(가) 루트에서 시작하지 않습니다. 전체 경로만 지원됩니다.</target>
+        <note>{StrBegin="NETSDK1006: "}</note>
+      </trans-unit>
+      <trans-unit id="AtLeastOneTargetFrameworkMustBeSpecified">
+        <source>NETSDK1001: At least one possible target framework must be specified.</source>
+        <target state="translated">NETSDK1001: 가능한 대상 프레임워크를 하나 이상 지정해야 합니다.</target>
+        <note>{StrBegin="NETSDK1001: "}</note>
+      </trans-unit>
+      <trans-unit id="CannotFindApphostForRid">
+        <source>NETSDK1065: Cannot find app host for {0}. {0} could be an invalid runtime identifier (RID). For more information about RID, see https://aka.ms/rid-catalog.</source>
+        <target state="translated">NETSDK1065: {0}에 대한 앱 호스트를 찾을 수 없습니다. {0}이(가) 잘못된 RID(런타임 식별자)일 수 있습니다. RID에 대한 자세한 내용은 https://aka.ms/rid-catalog를 참조하세요.</target>
+        <note>{StrBegin="NETSDK1065: "}</note>
+      </trans-unit>
+      <trans-unit id="CannotFindProjectInfo">
+        <source>NETSDK1007: Cannot find project info for '{0}'. This can indicate a missing project reference.</source>
+        <target state="translated">NETSDK1007: '{0}'에 대한 프로젝트 정보를 찾을 수 없습니다. 프로젝트 참조가 없음을 나타낼 수 있습니다.</target>
+        <note>{StrBegin="NETSDK1007: "}</note>
+      </trans-unit>
+      <trans-unit id="CannotHaveRuntimeIdentifierPlatformMismatchPlatformTarget">
+        <source>NETSDK1032: The RuntimeIdentifier platform '{0}' and the PlatformTarget '{1}' must be compatible.</source>
+        <target state="translated">NETSDK1032: RuntimeIdentifier 플랫폼 '{0}'과(와) PlatformTarget '{1}'은(는) 호환되어야 합니다.</target>
+        <note>{StrBegin="NETSDK1032: "}</note>
+      </trans-unit>
+      <trans-unit id="CannotHaveSelfContainedWithoutRuntimeIdentifier">
+        <source>NETSDK1031: It is not supported to build or publish a self-contained application without specifying a RuntimeIdentifier.  Please either specify a RuntimeIdentifier or set SelfContained to false.</source>
+        <target state="translated">NETSDK1031: RuntimeIdentifier를 지정하지 않으면 자체 포함 애플리케이션의 빌드 또는 게시가 지원되지 않습니다. RuntimeIdentifier를 지정하거나 SelfContained를 false로 설정하세요.</target>
+        <note>{StrBegin="NETSDK1031: "}</note>
+      </trans-unit>
+      <trans-unit id="CannotInferTargetFrameworkIdentifierAndVersion">
+        <source>NETSDK1013: The TargetFramework value '{0}' was not recognized. It may be misspelled. If not, then the TargetFrameworkIdentifier and/or TargetFrameworkVersion properties must be specified explicitly.</source>
+        <target state="translated">NETSDK1013: TargetFramework 값 '{0}'을(를) 인식하지 못했습니다. 철자가 틀렸을 수 있습니다. 그렇지 않은 경우 TargetFrameworkIdentifier 및/또는 TargetFrameworkVersion 속성을 명시적으로 지정해야 합니다.</target>
+        <note>{StrBegin="NETSDK1013: "}</note>
+      </trans-unit>
       <trans-unit id="CannotUseSelfContainedWithoutAppHost">
         <source>NETSDK1067: Self-contained applications are required to use the application host. Either set SelfContained to false or set UseAppHost to true.</source>
         <target state="translated">NETSDK1067: 애플리케이션 호스트를 사용하려면 자체 포함 애플리케이션이 필요합니다. SelfContained를 false로 설정하거나 UseAppHost를 true로 설정하세요.</target>
         <note>{StrBegin="NETSDK1067: "}</note>
       </trans-unit>
+      <trans-unit id="ChoosingAssemblyVersion">
+        <source>NETSDK1033: Choosing '{0}' because AssemblyVersion '{1}' is greater than '{2}'.</source>
+        <target state="translated">NETSDK1033: AssemblyVersion '{1}'이(가) '{2}'보다 크기 때문에 '{0}'을(를) 선택합니다.</target>
+        <note>{StrBegin="NETSDK1033: "}</note>
+      </trans-unit>
+      <trans-unit id="ChoosingFileVersion">
+        <source>NETSDK1034: Choosing '{0}' because file version '{1}' is greater than '{2}'.</source>
+        <target state="translated">NETSDK1034: 파일 버전 '{1}'이(가) '{2}'보다 크기 때문에 '{0}'을(를) 선택합니다.</target>
+        <note>{StrBegin="NETSDK1034: "}</note>
+      </trans-unit>
+      <trans-unit id="ChoosingPlatformItem">
+        <source>NETSDK1035: Choosing '{0}' because it is a platform item.</source>
+        <target state="translated">NETSDK1035: 플랫폼 항목이기 때문에 '{0}'을(를) 선택합니다.</target>
+        <note>{StrBegin="NETSDK1035: "}</note>
+      </trans-unit>
+      <trans-unit id="ChoosingPreferredPackage">
+        <source>NETSDK1036: Choosing '{0}' because it comes from a package that is preferred.</source>
+        <target state="translated">NETSDK1036: 기본 설정되는 패키지에 있기 때문에 '{0}'을(를) 선택합니다.</target>
+        <note>{StrBegin="NETSDK1036: "}</note>
+      </trans-unit>
+      <trans-unit id="ConflictCouldNotDetermineWinner">
+        <source>NETSDK1037: Could not determine winner due to equal file and assembly versions.</source>
+        <target state="translated">NETSDK1037: 동일한 파일 및 어셈블리 버전으로 인해 적용되는 내용을 확인할 수 없습니다.</target>
+        <note>{StrBegin="NETSDK1037: "}</note>
+      </trans-unit>
+      <trans-unit id="ContentItemDoesNotProvideOutputPath">
+        <source>NETSDK1014: Content item for '{0}' sets '{1}', but does not provide  '{2}' or '{3}'.</source>
+        <target state="translated">NETSDK1014: '{0}'의 콘텐츠 항목이 '{1}'을(를) 설정하지만, '{2}' 또는 '{3}'을(를) 제공하지 않습니다.</target>
+        <note>{StrBegin="NETSDK1014: "}</note>
+      </trans-unit>
+      <trans-unit id="ContentPreproccessorParameterRequired">
+        <source>NETSDK1010: The '{0}' task must be given a value for parameter '{1}' in order to consume preprocessed content.</source>
+        <target state="translated">NETSDK1010: 전처리된 콘텐츠를 사용하려면 '{0}' 작업에서 '{1}' 매개 변수의 값을 지정해야 합니다.</target>
+        <note>{StrBegin="NETSDK1010: "}</note>
+      </trans-unit>
+      <trans-unit id="CouldNotDetermineWinner_DoesntExist">
+        <source>NETSDK1038: Could not determine winner because '{0}' does not exist.</source>
+        <target state="translated">NETSDK1038: '{0}'이(가) 존재하지 않기 때문에 적용되는 내용을 확인할 수 없습니다.</target>
+        <note>{StrBegin="NETSDK1001: "}</note>
+      </trans-unit>
+      <trans-unit id="CouldNotDetermineWinner_FileVersion">
+        <source>NETSDK1039: Could not determine a winner because '{0}' has no file version.</source>
+        <target state="translated">NETSDK1039: '{0}'에 파일 버전이 없기 때문에 적용되는 내용을 확인할 수 없습니다.</target>
+        <note>{StrBegin="NETSDK1039: "}</note>
+      </trans-unit>
+      <trans-unit id="CouldNotDetermineWinner_NotAnAssembly">
+        <source>NETSDK1040: Could not determine a winner because '{0}' is not an assembly.</source>
+        <target state="translated">NETSDK1040: '{0}'이(가) 어셈블리가 아니기 때문에 적용되는 내용을 확인할 수 없습니다.</target>
+        <note>{StrBegin="NETSDK1040: "}</note>
+      </trans-unit>
+      <trans-unit id="CouldNotLoadPlatformManifest">
+        <source>NETSDK1042: Could not load PlatformManifest from '{0}' because it did not exist.</source>
+        <target state="translated">NETSDK1042: PlatformManifest가 존재하지 않기 때문에 '{0}'에서 로드할 수 없습니다.</target>
+        <note>{StrBegin="NETSDK1042: "}</note>
+      </trans-unit>
+      <trans-unit id="DotnetToolDoesNotSupportTFMLowerThanNetcoreapp21">
+        <source>NETSDK1055: DotnetTool does not support target framework lower than netcoreapp2.1.</source>
+        <target state="translated">NETSDK1055: DotnetTool가 netcoreapp2.1보다 낮은 대상 프레임워크를 지원하지 않습니다.</target>
+        <note>{StrBegin="NETSDK1055: "}</note>
+      </trans-unit>
+      <trans-unit id="DotnetToolOnlySupportNetcoreapp">
+        <source>NETSDK1054: only supports .NET Core.</source>
+        <target state="translated">NETSDK1054: .NET Core만 지원합니다.</target>
+        <note>{StrBegin="NETSDK1054: "}</note>
+      </trans-unit>
+      <trans-unit id="DuplicateItemsError">
+        <source>NETSDK1022: Duplicate '{0}' items were included. The .NET SDK includes '{0}' items from your project directory by default. You can either remove these items from your project file, or set the '{1}' property to '{2}' if you want to explicitly include them in your project file. For more information, see {4}. The duplicate items were: {3}</source>
+        <target state="translated">NETSDK1022: '{0}' 중복 항목이 포함되었습니다. .NET SDK에는 기본적으로 프로젝트 디렉터리의 '{0}' 항목이 포함됩니다. 프로젝트 파일에서 이러한 항목을 제거하거나, 프로젝트 파일에 해당 항목을 명시적으로 포함하려면 '{1}' 속성을 '{2}'(으)로 설정할 수 있습니다. 자세한 내용은 {4}을(를) 참조하세요. 중복 항목은 다음과 같습니다. {3}</target>
+        <note>{StrBegin="NETSDK1022: "}</note>
+      </trans-unit>
+      <trans-unit id="DuplicatePreprocessorToken">
+        <source>NETSDK1015: The preprocessor token '{0}' has been given more than one value. Choosing '{1}' as the value.</source>
+        <target state="translated">NETSDK1015: 전처리기 토큰 '{0}'의 값이 두 개 이상 지정되었습니다. '{1}'을(를) 값으로 선택합니다.</target>
+        <note>{StrBegin="NETSDK1015: "}</note>
+      </trans-unit>
+      <trans-unit id="EncounteredConflict">
+        <source>NETSDK1041: Encountered conflict between '{0}' and '{1}'.</source>
+        <target state="translated">NETSDK1041: '{0}'과(와) '{1}' 사이에 충돌이 발생했습니다.</target>
+        <note>{StrBegin="NETSDK1041: "}</note>
+      </trans-unit>
+      <trans-unit id="ErrorParsingFrameworkListInvalidValue">
+        <source>NETSDK1051: Error parsing FrameworkList from '{0}'.  {1} '{2}' was invalid.</source>
+        <target state="translated">NETSDK1051: '{0}'의 FrameworkList를 구문 분석하는 동안 오류가 발생했습니다. {1} '{2}'이(가) 잘못되었습니다.</target>
+        <note>{StrBegin="NETSDK1051: "}</note>
+      </trans-unit>
+      <trans-unit id="ErrorParsingPlatformManifest">
+        <source>NETSDK1043: Error parsing PlatformManifest from '{0}' line {1}.  Lines must have the format {2}.</source>
+        <target state="translated">NETSDK1043: '{0}' 줄 {1}에서 PlatformManifest를 구문 분석하는 중 오류가 발생했습니다. 줄이 {2} 형식이어야 합니다.</target>
+        <note>{StrBegin="NETSDK1043: "}</note>
+      </trans-unit>
+      <trans-unit id="ErrorParsingPlatformManifestInvalidValue">
+        <source>NETSDK1044: Error parsing PlatformManifest from '{0}' line {1}.  {2} '{3}' was invalid.</source>
+        <target state="translated">NETSDK1044: '{0}' 줄 {1}에서 PlatformManifest를 구문 분석하는 중 오류가 발생했습니다. {2} '{3}'이(가) 잘못되었습니다.</target>
+        <note>{StrBegin="NETSDK1044: "}</note>
+      </trans-unit>
+      <trans-unit id="ErrorReadingAssetsFile">
+        <source>NETSDK1060: Error reading assets file: {0}</source>
+        <target state="translated">NETSDK1060: 자산 파일 {0}을(를) 읽는 동안 오류가 발생했습니다.</target>
+        <note>{StrBegin="NETSDK1060: "}</note>
+      </trans-unit>
+      <trans-unit id="FailedToLockResource">
+        <source>NETSDK1077: Failed to lock resource.</source>
+        <target state="translated">NETSDK1077: 리소스를 잠그지 못했습니다.</target>
+        <note>{StrBegin="NETSDK1077: "}</note>
+      </trans-unit>
+      <trans-unit id="FileNameIsTooLong">
+        <source>NETSDK1030: Given file name '{0}' is longer than 1024 bytes</source>
+        <target state="translated">NETSDK1030: 제공한 파일 이름 '{0}'이(가) 1024바이트보다 깁니다.</target>
+        <note>{StrBegin="NETSDK1030: "}</note>
+      </trans-unit>
+      <trans-unit id="FolderAlreadyExists">
+        <source>NETSDK1024: Folder '{0}' already exists either delete it or provide a different ComposeWorkingDir</source>
+        <target state="translated">NETSDK1024: '{0}' 폴더가 이미 있습니다. 폴더를 삭제하거나 다른 ComposeWorkingDir을 제공하세요.</target>
+        <note>{StrBegin="NETSDK1024: "}</note>
+      </trans-unit>
       <trans-unit id="FrameworkDependentAppHostRequiresVersion21">
         <source>NETSDK1068: The framework-dependent application host requires a target framework of at least 'netcoreapp2.1'.</source>
         <target state="translated">NETSDK1068: 프레임워크 종속 애플리케이션 호스트는 'netcoreapp2.1' 이상의 대상 프레임워크가 필요합니다.</target>
         <note>{StrBegin="NETSDK1068: "}</note>
-=======
-      <trans-unit id="AppHostNotWindows">
-        <source>NETSDK1078: Unable to use '{0}' as application host executable because it's not a Windows PE file.</source>
-        <target state="translated">NETSDK1078: '{0}'은(는) Windows PE 파일이 아니므로 애플리케이션 호스트 실행 파일로 사용할 수 없습니다.</target>
-        <note>{StrBegin="NETSDK1078: "}</note>
-      </trans-unit>
-      <trans-unit id="AppHostNotWindowsCLI">
-        <source>NETSDK1072: Unable to use '{0}' as application host executable because it's not a Windows executable for the CUI (Console) subsystem.</source>
-        <target state="translated">NETSDK1072: '{0}'은 CUI(콘솔) 하위 시스템에 대한 Windows 실행 파일이 아니므로 애플리케이션 호스트 실행 파일로 사용할 수 없습니다.</target>
-        <note>{StrBegin="NETSDK1072: "}</note>
->>>>>>> 2932098d
-      </trans-unit>
-      <trans-unit id="AspNetCoreAllNotSupported">
-        <source>NETSDK1079: The Microsoft.AspNetCore.All package is not supported when targeting .NET Core 3.0 or higher.  A FrameworkReference to Microsoft.AspNetCore.App should be used instead, and will be implicitly included by Microsoft.NET.Sdk.Web.</source>
-        <target state="translated">NETSDK1079: .NET Core 3.0 이상을 대상으로 하는 경우 Microsoft.AspNetCore.All 패키지가 지원되지 않습니다. 대신 Microsoft.AspNetCore.App에 대한 FrameworkReference를 사용해야 하며 Microsoft.NET.Sdk.Web에 의해 이 참조가 암시적으로 포함됩니다.</target>
-        <note>{StrBegin="NETSDK1079: "}</note>
-      </trans-unit>
-      <trans-unit id="AspNetCoreUsesFrameworkReference">
-        <source>NETSDK1080: A PackageReference to Microsoft.AspNetCore.App is not necessary when targeting .NET Core 3.0 or higher. If Microsoft.NET.Sdk.Web is used, the shared framework will be referenced automatically. Otherwise, the PackageReference should be replaced with a FrameworkReference.</source>
-        <target state="translated">NETSDK1080: .NET Core 3.0 이상을 대상으로 할 경우 Microsoft.AspNetCore.App에 대한 PackageReference가 필요하지 않습니다. Microsoft.NET.Sdk.Web을 사용하는 경우 공유 프레임워크가 자동으로 참조됩니다. 그러지 않으면 PackageReference를 FrameworkReference로 바꾸어야 합니다.</target>
-        <note>{StrBegin="NETSDK1080: "}</note>
-      </trans-unit>
-      <trans-unit id="AssetPreprocessorMustBeConfigured">
-        <source>NETSDK1017: Asset preprocessor must be configured before assets are processed.</source>
-        <target state="translated">NETSDK1017: 자산을 처리하려면 먼저 자산 전처리기를 구성해야 합니다.</target>
-        <note>{StrBegin="NETSDK1017: "}</note>
-      </trans-unit>
-      <trans-unit id="AssetsFileMissingRuntimeIdentifier">
-        <source>NETSDK1047: Assets file '{0}' doesn't have a target for '{1}'. Ensure that restore has run and that you have included '{2}' in the TargetFrameworks for your project. You may also need to include '{3}' in your project's RuntimeIdentifiers.</source>
-        <target state="translated">NETSDK1047: 자산 파일 '{0}'에 '{1}'의 대상이 없습니다. 복원이 실행되었으며 프로젝트의 TargetFrameworks에 '{2}'을(를) 포함했는지 확인하세요. 프로젝트의 RuntimeIdentifiers에 '{3}'을(를) 포함해야 할 수도 있습니다.</target>
-        <note>{StrBegin="NETSDK1047: "}</note>
-      </trans-unit>
-      <trans-unit id="AssetsFileMissingTarget">
-        <source>NETSDK1005: Assets file '{0}' doesn't have a target for '{1}'. Ensure that restore has run and that you have included '{2}' in the TargetFrameworks for your project.</source>
-        <target state="translated">NETSDK1005: 자산 파일 '{0}'에 '{1}'의 대상이 없습니다. 복원이 실행되었으며 프로젝트의 TargetFrameworks에 '{2}'을(를) 포함했는지 확인하세요.</target>
-        <note>{StrBegin="NETSDK1005: "}</note>
-      </trans-unit>
-      <trans-unit id="AssetsFileNotFound">
-        <source>NETSDK1004: Assets file '{0}' not found. Run a NuGet package restore to generate this file.</source>
-        <target state="translated">NETSDK1004: 자산 파일 '{0}'을(를) 찾을 수 없습니다. NuGet 패키지 복원을 실행하여 이 파일을 생성하세요.</target>
-        <note>{StrBegin="NETSDK1004: "}</note>
-      </trans-unit>
-      <trans-unit id="AssetsFileNotSet">
-        <source>NETSDK1063: The path to the project assets file was not set. Run a NuGet package restore to generate this file.</source>
-        <target state="translated">NETSDK1063: 프로젝트 자산 파일에 대한 경로가 설정되지 않았습니다. NuGet 패키지 복원을 실행하여 이 파일을 생성하세요.</target>
-        <note>{StrBegin="NETSDK1063: "}</note>
-      </trans-unit>
-      <trans-unit id="AssetsFilePathNotRooted">
-        <source>NETSDK1006: Assets file path '{0}' is not rooted. Only full paths are supported.</source>
-        <target state="translated">NETSDK1006: 자산 파일 경로 '{0}'이(가) 루트에서 시작하지 않습니다. 전체 경로만 지원됩니다.</target>
-        <note>{StrBegin="NETSDK1006: "}</note>
-      </trans-unit>
-      <trans-unit id="AtLeastOneTargetFrameworkMustBeSpecified">
-        <source>NETSDK1001: At least one possible target framework must be specified.</source>
-        <target state="translated">NETSDK1001: 가능한 대상 프레임워크를 하나 이상 지정해야 합니다.</target>
-        <note>{StrBegin="NETSDK1001: "}</note>
-      </trans-unit>
-      <trans-unit id="CannotFindApphostForRid">
-        <source>NETSDK1065: Cannot find app host for {0}. {0} could be an invalid runtime identifier (RID). For more information about RID, see https://aka.ms/rid-catalog.</source>
-        <target state="translated">NETSDK1065: {0}에 대한 앱 호스트를 찾을 수 없습니다. {0}이(가) 잘못된 RID(런타임 식별자)일 수 있습니다. RID에 대한 자세한 내용은 https://aka.ms/rid-catalog를 참조하세요.</target>
-        <note>{StrBegin="NETSDK1065: "}</note>
-      </trans-unit>
-      <trans-unit id="CannotFindProjectInfo">
-        <source>NETSDK1007: Cannot find project info for '{0}'. This can indicate a missing project reference.</source>
-        <target state="translated">NETSDK1007: '{0}'에 대한 프로젝트 정보를 찾을 수 없습니다. 프로젝트 참조가 없음을 나타낼 수 있습니다.</target>
-        <note>{StrBegin="NETSDK1007: "}</note>
-      </trans-unit>
-<<<<<<< HEAD
-      <trans-unit id="MissingItemMetadata">
-        <source>NETSDK1008: Missing '{0}' metadata on '{1}' item '{2}'.</source>
-        <target state="translated">NETSDK1008: '{1}' 항목 '{2}'에 '{0}' 메타데이터가 없습니다.</target>
-        <note>{StrBegin="NETSDK1008: "}</note>
-      </trans-unit>
-      <trans-unit id="PackageReferenceVersionNotRecommended">
-        <source>NETSDK1071: A PackageReference to '{0}' specified a Version of `{1}`. Specifying the version of this package is not recommended. For more information, see https://aka.ms/sdkimplicitrefs</source>
-        <target state="translated">NETSDK1071: '{0}'에 대한 PackageReference에서 `{1}`의 버전을 지정했습니다. 이 패키지의 버전을 지정하지 않는 것이 좋습니다. 자세한 내용은 https://aka.ms/sdkimplicitrefs를 참조하세요.</target>
-        <note />
-      </trans-unit>
-      <trans-unit id="UnrecognizedPreprocessorToken">
-        <source>NETSDK1009: Unrecognized preprocessor token '{0}' in '{1}'.</source>
-        <target state="translated">NETSDK1009: '{1}'에서 전처리기 토큰 '{0}'을(를) 인식할 수 없습니다.</target>
-        <note>{StrBegin="NETSDK1009: "}</note>
-      </trans-unit>
-      <trans-unit id="ContentPreproccessorParameterRequired">
-        <source>NETSDK1010: The '{0}' task must be given a value for parameter '{1}' in order to consume preprocessed content.</source>
-        <target state="translated">NETSDK1010: 전처리된 콘텐츠를 사용하려면 '{0}' 작업에서 '{1}' 매개 변수의 값을 지정해야 합니다.</target>
-        <note>{StrBegin="NETSDK1010: "}</note>
-      </trans-unit>
-      <trans-unit id="ProjectAssetsConsumedWithoutMSBuildProjectPath">
-        <source>NETSDK1011: Assets are consumed from project '{0}', but no corresponding MSBuild project path was  found in '{1}'.</source>
-        <target state="translated">NETSDK1011: '{0}' 프로젝트의 자산이 사용되었지만, '{1}'에서 해당 MSBuild 프로젝트 경로를 찾을 수 없습니다.</target>
-        <note>{StrBegin="NETSDK1011: "}</note>
-=======
-      <trans-unit id="CannotHaveRuntimeIdentifierPlatformMismatchPlatformTarget">
-        <source>NETSDK1032: The RuntimeIdentifier platform '{0}' and the PlatformTarget '{1}' must be compatible.</source>
-        <target state="translated">NETSDK1032: RuntimeIdentifier 플랫폼 '{0}'과(와) PlatformTarget '{1}'은(는) 호환되어야 합니다.</target>
-        <note>{StrBegin="NETSDK1032: "}</note>
->>>>>>> 2932098d
-      </trans-unit>
-      <trans-unit id="CannotHaveSelfContainedWithoutRuntimeIdentifier">
-        <source>NETSDK1031: It is not supported to build or publish a self-contained application without specifying a RuntimeIdentifier.  Please either specify a RuntimeIdentifier or set SelfContained to false.</source>
-        <target state="translated">NETSDK1031: RuntimeIdentifier를 지정하지 않으면 자체 포함 애플리케이션의 빌드 또는 게시가 지원되지 않습니다. RuntimeIdentifier를 지정하거나 SelfContained를 false로 설정하세요.</target>
-        <note>{StrBegin="NETSDK1031: "}</note>
-      </trans-unit>
-      <trans-unit id="CannotInferTargetFrameworkIdentifierAndVersion">
-        <source>NETSDK1013: The TargetFramework value '{0}' was not recognized. It may be misspelled. If not, then the TargetFrameworkIdentifier and/or TargetFrameworkVersion properties must be specified explicitly.</source>
-        <target state="translated">NETSDK1013: TargetFramework 값 '{0}'을(를) 인식하지 못했습니다. 철자가 틀렸을 수 있습니다. 그렇지 않은 경우 TargetFrameworkIdentifier 및/또는 TargetFrameworkVersion 속성을 명시적으로 지정해야 합니다.</target>
-        <note>{StrBegin="NETSDK1013: "}</note>
-      </trans-unit>
-<<<<<<< HEAD
-      <trans-unit id="ContentItemDoesNotProvideOutputPath">
-        <source>NETSDK1014: Content item for '{0}' sets '{1}', but does not provide  '{2}' or '{3}'.</source>
-        <target state="translated">NETSDK1014: '{0}'의 콘텐츠 항목이 '{1}'을(를) 설정하지만, '{2}' 또는 '{3}'을(를) 제공하지 않습니다.</target>
-        <note>{StrBegin="NETSDK1014: "}</note>
-      </trans-unit>
-      <trans-unit id="DuplicatePreprocessorToken">
-        <source>NETSDK1015: The preprocessor token '{0}' has been given more than one value. Choosing '{1}' as the value.</source>
-        <target state="translated">NETSDK1015: 전처리기 토큰 '{0}'의 값이 두 개 이상 지정되었습니다. '{1}'을(를) 값으로 선택합니다.</target>
-        <note>{StrBegin="NETSDK1015: "}</note>
-      </trans-unit>
-      <trans-unit id="UnableToFindResolvedPath">
-        <source>NETSDK1016: Unable to find resolved path for '{0}'.</source>
-        <target state="translated">NETSDK1016: '{0}'에 대해 확인된 경로를 찾을 수 없습니다.</target>
-        <note>{StrBegin="NETSDK1016: "}</note>
-      </trans-unit>
-      <trans-unit id="AssetPreprocessorMustBeConfigured">
-        <source>NETSDK1017: Asset preprocessor must be configured before assets are processed.</source>
-        <target state="translated">NETSDK1017: 자산을 처리하려면 먼저 자산 전처리기를 구성해야 합니다.</target>
-        <note>{StrBegin="NETSDK1017: "}</note>
-      </trans-unit>
-      <trans-unit id="InvalidNuGetVersionString">
-        <source>NETSDK1018: Invalid NuGet version string: '{0}'.</source>
-        <target state="translated">NETSDK1018: NuGet 버전 문자열 '{0}'이(가) 잘못되었습니다.</target>
-        <note>{StrBegin="NETSDK1018: "}</note>
-      </trans-unit>
-      <trans-unit id="UnsupportedFramework">
-        <source>NETSDK1019: {0} is an unsupported framework.</source>
-        <target state="translated">NETSDK1019: {0}은(는) 지원되지 않는 프레임워크입니다.</target>
-        <note>{StrBegin="NETSDK1019: "}</note>
-      </trans-unit>
-      <trans-unit id="DuplicateItemsError">
-        <source>NETSDK1022: Duplicate '{0}' items were included. The .NET SDK includes '{0}' items from your project directory by default. You can either remove these items from your project file, or set the '{1}' property to '{2}' if you want to explicitly include them in your project file. For more information, see {4}. The duplicate items were: {3}</source>
-        <target state="translated">NETSDK1022: '{0}' 중복 항목이 포함되었습니다. .NET SDK에는 기본적으로 프로젝트 디렉터리의 '{0}' 항목이 포함됩니다. 프로젝트 파일에서 이러한 항목을 제거하거나, 프로젝트 파일에 해당 항목을 명시적으로 포함하려면 '{1}' 속성을 '{2}'(으)로 설정할 수 있습니다. 자세한 내용은 {4}을(를) 참조하세요. 중복 항목은 다음과 같습니다. {3}</target>
-        <note>{StrBegin="NETSDK1022: "}</note>
-      </trans-unit>
-      <trans-unit id="PackageReferenceOverrideWarning">
-        <source>NETSDK1023: A PackageReference for '{0}' was included in your project. This package is implicitly referenced by the .NET SDK and you do not typically need to reference it from your project. For more information, see {1}</source>
-        <target state="translated">NETSDK1023: '{0}'에 대한 PackageReference가 프로젝트에 포함되어 있습니다. 이 패키지는 .NET SDK에서 암시적으로 참조되며, 일반적으로 사용자가 프로젝트에서 참조할 필요가 없습니다. 자세한 내용은 {1}을(를) 참조하세요.</target>
-        <note>{StrBegin="NETSDK1023: "}</note>
+      </trans-unit>
+      <trans-unit id="FrameworkListPathNotRooted">
+        <source>NETSDK1052: Framework list file path '{0}' is not rooted. Only full paths are supported.</source>
+        <target state="translated">NETSDK1052: 프레임워크 목록 파일 경로 '{0}'이(가) 루트에서 시작하지 않습니다. 전체 경로만 지원됩니다.</target>
+        <note>{StrBegin="NETSDK1052: "}</note>
+      </trans-unit>
+      <trans-unit id="FrameworkReferenceDuplicateError">
+        <source>NETSDK1085: Multiple FrameworkReference items for '{0}' were included in the project.</source>
+        <target state="new">NETSDK1085: Multiple FrameworkReference items for '{0}' were included in the project.</target>
+        <note>{StrBegin="NETSDK1085: "}</note>
+      </trans-unit>
+      <trans-unit id="FrameworkReferenceOverrideWarning">
+        <source>NETSDK1086: A FrameworkReference for '{0}' was included in the project. This is implicitly referenced by the .NET SDK and you do not typically need to reference it from your project. For more information, see {1}</source>
+        <target state="new">NETSDK1086: A FrameworkReference for '{0}' was included in the project. This is implicitly referenced by the .NET SDK and you do not typically need to reference it from your project. For more information, see {1}</target>
+        <note>{StrBegin="NETSDK1086: "}</note>
+      </trans-unit>
+      <trans-unit id="GetDependsOnNETStandardFailedWithException">
+        <source>NETSDK1049: Resolved file has a bad image, no metadata, or is otherwise inaccessible. {0} {1}</source>
+        <target state="translated">NETSDK1049: 확인된 파일의 이미지가 잘못되었거나, 메타데이터가 없거나, 파일 자체에 액세스할 수 없습니다. {0} {1}</target>
+        <note>{StrBegin="NETSDK1049: "}</note>
       </trans-unit>
       <trans-unit id="IncorrectPackageRoot">
         <source>NETSDK1020: Package Root {0} was incorrectly given for Resolved library {1}</source>
         <target state="translated">NETSDK1020: 패키지 루트 {0}이(가) 확인된 라이브러리 {1}에 대해 잘못 지정되었습니다.</target>
         <note>{StrBegin="NETSDK1020: "}</note>
       </trans-unit>
-      <trans-unit id="MultipleFilesResolved">
-        <source>NETSDK1021: More than one file found for {0}</source>
-        <target state="translated">NETSDK1021: {0}에 대해 두 개 이상의 파일을 찾았습니다.</target>
-        <note>{StrBegin="NETSDK1021: "}</note>
-      </trans-unit>
-      <trans-unit id="FolderAlreadyExists">
-        <source>NETSDK1024: Folder '{0}' already exists either delete it or provide a different ComposeWorkingDir</source>
-        <target state="translated">NETSDK1024: '{0}' 폴더가 이미 있습니다. 폴더를 삭제하거나 다른 ComposeWorkingDir을 제공하세요.</target>
-        <note>{StrBegin="NETSDK1024: "}</note>
-      </trans-unit>
-      <trans-unit id="ParsingFiles">
-        <source>NETSDK1026: Parsing the Files : '{0}'</source>
-        <target state="translated">NETSDK1026: 파일 구문 분석: '{0}'</target>
-        <note>{StrBegin="NETSDK1026: "}</note>
-      </trans-unit>
-      <trans-unit id="PackageInfoLog">
-        <source>NETSDK1027: Package Name='{0}', Version='{1}' was parsed</source>
-        <target state="translated">NETSDK1027: 패키지 이름='{0}', 버전='{1}'이(가) 구문 분석되었습니다.</target>
-        <note>{StrBegin="NETSDK1027: "}</note>
-      </trans-unit>
-      <trans-unit id="RuntimeIdentifierWasNotSpecified">
-        <source>NETSDK1028: Specify a RuntimeIdentifier</source>
-        <target state="translated">NETSDK1028: RuntimeIdentifier 지정</target>
-        <note>{StrBegin="NETSDK1028: "}</note>
-      </trans-unit>
       <trans-unit id="IncorrectTargetFormat">
         <source>NETSDK1025: WRThe target manifest {0} provided is of not the correct format</source>
         <target state="translated">NETSDK1025: 제공한 대상 매니페스트 {0}이(가) 올바른 형식이 아닙니다.</target>
         <note>{StrBegin="NETSDK1025: "}</note>
       </trans-unit>
-      <trans-unit id="AppHostHasBeenModified">
-        <source>NETSDK1029: Unable to use '{0}' as application host executable as it does not contain the expected placeholder byte sequence '{1}' that would mark where the application name would be written.</source>
-        <target state="translated">NETSDK1029: 애플리케이션 이름이 기록되는 위치를 표시하는 '{1}' 예상 자리 표시자 바이트 시퀀스가 포함되지 않아서 '{0}'을(를) 애플리케이션 호스트 실행 파일로 사용할 수 없습니다.</target>
-        <note>{StrBegin="NETSDK1029: "}</note>
-      </trans-unit>
-      <trans-unit id="FileNameIsTooLong">
-        <source>NETSDK1030: Given file name '{0}' is longer than 1024 bytes</source>
-        <target state="translated">NETSDK1030: 제공한 파일 이름 '{0}'이(가) 1024바이트보다 깁니다.</target>
-        <note>{StrBegin="NETSDK1030: "}</note>
-      </trans-unit>
-      <trans-unit id="CannotHaveSelfContainedWithoutRuntimeIdentifier">
-        <source>NETSDK1031: It is not supported to build or publish a self-contained application without specifying a RuntimeIdentifier.  Please either specify a RuntimeIdentifier or set SelfContained to false.</source>
-        <target state="translated">NETSDK1031: RuntimeIdentifier를 지정하지 않으면 자체 포함 애플리케이션의 빌드 또는 게시가 지원되지 않습니다. RuntimeIdentifier를 지정하거나 SelfContained를 false로 설정하세요.</target>
-        <note>{StrBegin="NETSDK1031: "}</note>
-=======
-      <trans-unit id="CannotUseSelfContainedWithoutAppHost">
-        <source>NETSDK1067: Self-contained applications are required to use the application host. Either set SelfContained to false or set UseAppHost to true.</source>
-        <target state="translated">NETSDK1067: 애플리케이션 호스트를 사용하려면 자체 포함 애플리케이션이 필요합니다. SelfContained를 false로 설정하거나 UseAppHost를 true로 설정하세요.</target>
-        <note>{StrBegin="NETSDK1067: "}</note>
->>>>>>> 2932098d
-      </trans-unit>
-      <trans-unit id="ChoosingAssemblyVersion">
-        <source>NETSDK1033: Choosing '{0}' because AssemblyVersion '{1}' is greater than '{2}'.</source>
-        <target state="translated">NETSDK1033: AssemblyVersion '{1}'이(가) '{2}'보다 크기 때문에 '{0}'을(를) 선택합니다.</target>
-        <note>{StrBegin="NETSDK1033: "}</note>
-      </trans-unit>
-      <trans-unit id="ChoosingFileVersion">
-        <source>NETSDK1034: Choosing '{0}' because file version '{1}' is greater than '{2}'.</source>
-        <target state="translated">NETSDK1034: 파일 버전 '{1}'이(가) '{2}'보다 크기 때문에 '{0}'을(를) 선택합니다.</target>
-        <note>{StrBegin="NETSDK1034: "}</note>
-      </trans-unit>
-      <trans-unit id="ChoosingPlatformItem">
-        <source>NETSDK1035: Choosing '{0}' because it is a platform item.</source>
-        <target state="translated">NETSDK1035: 플랫폼 항목이기 때문에 '{0}'을(를) 선택합니다.</target>
-        <note>{StrBegin="NETSDK1035: "}</note>
-      </trans-unit>
-      <trans-unit id="ChoosingPreferredPackage">
-        <source>NETSDK1036: Choosing '{0}' because it comes from a package that is preferred.</source>
-        <target state="translated">NETSDK1036: 기본 설정되는 패키지에 있기 때문에 '{0}'을(를) 선택합니다.</target>
-        <note>{StrBegin="NETSDK1036: "}</note>
-      </trans-unit>
-      <trans-unit id="ConflictCouldNotDetermineWinner">
-        <source>NETSDK1037: Could not determine winner due to equal file and assembly versions.</source>
-        <target state="translated">NETSDK1037: 동일한 파일 및 어셈블리 버전으로 인해 적용되는 내용을 확인할 수 없습니다.</target>
-        <note>{StrBegin="NETSDK1037: "}</note>
-      </trans-unit>
-      <trans-unit id="ContentItemDoesNotProvideOutputPath">
-        <source>NETSDK1014: Content item for '{0}' sets '{1}', but does not provide  '{2}' or '{3}'.</source>
-        <target state="translated">NETSDK1014: '{0}'의 콘텐츠 항목이 '{1}'을(를) 설정하지만, '{2}' 또는 '{3}'을(를) 제공하지 않습니다.</target>
-        <note>{StrBegin="NETSDK1014: "}</note>
-      </trans-unit>
-      <trans-unit id="ContentPreproccessorParameterRequired">
-        <source>NETSDK1010: The '{0}' task must be given a value for parameter '{1}' in order to consume preprocessed content.</source>
-        <target state="translated">NETSDK1010: 전처리된 콘텐츠를 사용하려면 '{0}' 작업에서 '{1}' 매개 변수의 값을 지정해야 합니다.</target>
-        <note>{StrBegin="NETSDK1010: "}</note>
-      </trans-unit>
-      <trans-unit id="CouldNotDetermineWinner_DoesntExist">
-        <source>NETSDK1038: Could not determine winner because '{0}' does not exist.</source>
-        <target state="translated">NETSDK1038: '{0}'이(가) 존재하지 않기 때문에 적용되는 내용을 확인할 수 없습니다.</target>
-        <note>{StrBegin="NETSDK1001: "}</note>
-      </trans-unit>
-      <trans-unit id="CouldNotDetermineWinner_FileVersion">
-        <source>NETSDK1039: Could not determine a winner because '{0}' has no file version.</source>
-        <target state="translated">NETSDK1039: '{0}'에 파일 버전이 없기 때문에 적용되는 내용을 확인할 수 없습니다.</target>
-        <note>{StrBegin="NETSDK1039: "}</note>
-      </trans-unit>
-      <trans-unit id="CouldNotDetermineWinner_NotAnAssembly">
-        <source>NETSDK1040: Could not determine a winner because '{0}' is not an assembly.</source>
-        <target state="translated">NETSDK1040: '{0}'이(가) 어셈블리가 아니기 때문에 적용되는 내용을 확인할 수 없습니다.</target>
-        <note>{StrBegin="NETSDK1040: "}</note>
-      </trans-unit>
-      <trans-unit id="CouldNotLoadPlatformManifest">
-        <source>NETSDK1042: Could not load PlatformManifest from '{0}' because it did not exist.</source>
-        <target state="translated">NETSDK1042: PlatformManifest가 존재하지 않기 때문에 '{0}'에서 로드할 수 없습니다.</target>
-        <note>{StrBegin="NETSDK1042: "}</note>
-      </trans-unit>
-      <trans-unit id="DotnetToolDoesNotSupportTFMLowerThanNetcoreapp21">
-        <source>NETSDK1055: DotnetTool does not support target framework lower than netcoreapp2.1.</source>
-        <target state="translated">NETSDK1055: DotnetTool가 netcoreapp2.1보다 낮은 대상 프레임워크를 지원하지 않습니다.</target>
-        <note>{StrBegin="NETSDK1055: "}</note>
-      </trans-unit>
-      <trans-unit id="DotnetToolOnlySupportNetcoreapp">
-        <source>NETSDK1054: only supports .NET Core.</source>
-        <target state="translated">NETSDK1054: .NET Core만 지원합니다.</target>
-        <note>{StrBegin="NETSDK1054: "}</note>
-      </trans-unit>
-      <trans-unit id="DuplicateItemsError">
-        <source>NETSDK1022: Duplicate '{0}' items were included. The .NET SDK includes '{0}' items from your project directory by default. You can either remove these items from your project file, or set the '{1}' property to '{2}' if you want to explicitly include them in your project file. For more information, see {4}. The duplicate items were: {3}</source>
-        <target state="translated">NETSDK1022: '{0}' 중복 항목이 포함되었습니다. .NET SDK에는 기본적으로 프로젝트 디렉터리의 '{0}' 항목이 포함됩니다. 프로젝트 파일에서 이러한 항목을 제거하거나, 프로젝트 파일에 해당 항목을 명시적으로 포함하려면 '{1}' 속성을 '{2}'(으)로 설정할 수 있습니다. 자세한 내용은 {4}을(를) 참조하세요. 중복 항목은 다음과 같습니다. {3}</target>
-        <note>{StrBegin="NETSDK1022: "}</note>
-      </trans-unit>
-      <trans-unit id="DuplicatePreprocessorToken">
-        <source>NETSDK1015: The preprocessor token '{0}' has been given more than one value. Choosing '{1}' as the value.</source>
-        <target state="translated">NETSDK1015: 전처리기 토큰 '{0}'의 값이 두 개 이상 지정되었습니다. '{1}'을(를) 값으로 선택합니다.</target>
-        <note>{StrBegin="NETSDK1015: "}</note>
-      </trans-unit>
-      <trans-unit id="EncounteredConflict">
-        <source>NETSDK1041: Encountered conflict between '{0}' and '{1}'.</source>
-        <target state="translated">NETSDK1041: '{0}'과(와) '{1}' 사이에 충돌이 발생했습니다.</target>
-        <note>{StrBegin="NETSDK1041: "}</note>
-      </trans-unit>
-      <trans-unit id="ErrorParsingFrameworkListInvalidValue">
-        <source>NETSDK1051: Error parsing FrameworkList from '{0}'.  {1} '{2}' was invalid.</source>
-        <target state="translated">NETSDK1051: '{0}'의 FrameworkList를 구문 분석하는 동안 오류가 발생했습니다. {1} '{2}'이(가) 잘못되었습니다.</target>
-        <note>{StrBegin="NETSDK1051: "}</note>
-      </trans-unit>
-      <trans-unit id="ErrorParsingPlatformManifest">
-        <source>NETSDK1043: Error parsing PlatformManifest from '{0}' line {1}.  Lines must have the format {2}.</source>
-        <target state="translated">NETSDK1043: '{0}' 줄 {1}에서 PlatformManifest를 구문 분석하는 중 오류가 발생했습니다. 줄이 {2} 형식이어야 합니다.</target>
-        <note>{StrBegin="NETSDK1043: "}</note>
-      </trans-unit>
-      <trans-unit id="ErrorParsingPlatformManifestInvalidValue">
-        <source>NETSDK1044: Error parsing PlatformManifest from '{0}' line {1}.  {2} '{3}' was invalid.</source>
-        <target state="translated">NETSDK1044: '{0}' 줄 {1}에서 PlatformManifest를 구문 분석하는 중 오류가 발생했습니다. {2} '{3}'이(가) 잘못되었습니다.</target>
-        <note>{StrBegin="NETSDK1044: "}</note>
-      </trans-unit>
-      <trans-unit id="ErrorReadingAssetsFile">
-        <source>NETSDK1060: Error reading assets file: {0}</source>
-        <target state="translated">NETSDK1060: 자산 파일 {0}을(를) 읽는 동안 오류가 발생했습니다.</target>
-        <note>{StrBegin="NETSDK1060: "}</note>
-      </trans-unit>
-      <trans-unit id="FailedToLockResource">
-        <source>NETSDK1077: Failed to lock resource.</source>
-        <target state="translated">NETSDK1077: 리소스를 잠그지 못했습니다.</target>
-        <note>{StrBegin="NETSDK1077: "}</note>
-      </trans-unit>
-      <trans-unit id="FileNameIsTooLong">
-        <source>NETSDK1030: Given file name '{0}' is longer than 1024 bytes</source>
-        <target state="translated">NETSDK1030: 제공한 파일 이름 '{0}'이(가) 1024바이트보다 깁니다.</target>
-        <note>{StrBegin="NETSDK1030: "}</note>
-      </trans-unit>
-      <trans-unit id="FolderAlreadyExists">
-        <source>NETSDK1024: Folder '{0}' already exists either delete it or provide a different ComposeWorkingDir</source>
-        <target state="translated">NETSDK1024: '{0}' 폴더가 이미 있습니다. 폴더를 삭제하거나 다른 ComposeWorkingDir을 제공하세요.</target>
-        <note>{StrBegin="NETSDK1024: "}</note>
-      </trans-unit>
-      <trans-unit id="FrameworkDependentAppHostRequiresVersion21">
-        <source>NETSDK1068: The framework-dependent application host requires a target framework of at least 'netcoreapp2.1'.</source>
-        <target state="translated">NETSDK1068: 프레임워크 종속 애플리케이션 호스트는 'netcoreapp2.1' 이상의 대상 프레임워크가 필요합니다.</target>
-        <note>{StrBegin="NETSDK1068: "}</note>
-      </trans-unit>
-      <trans-unit id="FrameworkListPathNotRooted">
-        <source>NETSDK1052: Framework list file path '{0}' is not rooted. Only full paths are supported.</source>
-        <target state="translated">NETSDK1052: 프레임워크 목록 파일 경로 '{0}'이(가) 루트에서 시작하지 않습니다. 전체 경로만 지원됩니다.</target>
-        <note>{StrBegin="NETSDK1052: "}</note>
-      </trans-unit>
-      <trans-unit id="FrameworkReferenceDuplicateError">
-        <source>NETSDK1085: Multiple FrameworkReference items for '{0}' were included in the project.</source>
-        <target state="new">NETSDK1085: Multiple FrameworkReference items for '{0}' were included in the project.</target>
-        <note>{StrBegin="NETSDK1085: "}</note>
-      </trans-unit>
-      <trans-unit id="FrameworkReferenceOverrideWarning">
-        <source>NETSDK1086: A FrameworkReference for '{0}' was included in the project. This is implicitly referenced by the .NET SDK and you do not typically need to reference it from your project. For more information, see {1}</source>
-        <target state="new">NETSDK1086: A FrameworkReference for '{0}' was included in the project. This is implicitly referenced by the .NET SDK and you do not typically need to reference it from your project. For more information, see {1}</target>
-        <note>{StrBegin="NETSDK1086: "}</note>
-      </trans-unit>
-<<<<<<< HEAD
-      <trans-unit id="UsingPreviewSdkWarning">
-        <source>NETSDK1057: You are using a preview version of .NET Core. See: https://aka.ms/dotnet-core-preview</source>
-        <target state="translated">NETSDK1057: .NET Core의 미리 보기 버전을 사용 중입니다. 참조: https://aka.ms/dotnet-core-preview</target>
-        <note>{StrBegin="NETSDK1057: "}</note>
-=======
-      <trans-unit id="GetDependsOnNETStandardFailedWithException">
-        <source>NETSDK1049: Resolved file has a bad image, no metadata, or is otherwise inaccessible. {0} {1}</source>
-        <target state="translated">NETSDK1049: 확인된 파일의 이미지가 잘못되었거나, 메타데이터가 없거나, 파일 자체에 액세스할 수 없습니다. {0} {1}</target>
-        <note>{StrBegin="NETSDK1049: "}</note>
-      </trans-unit>
-      <trans-unit id="IncorrectPackageRoot">
-        <source>NETSDK1020: Package Root {0} was incorrectly given for Resolved library {1}</source>
-        <target state="translated">NETSDK1020: 패키지 루트 {0}이(가) 확인된 라이브러리 {1}에 대해 잘못 지정되었습니다.</target>
-        <note>{StrBegin="NETSDK1020: "}</note>
-      </trans-unit>
-      <trans-unit id="IncorrectTargetFormat">
-        <source>NETSDK1025: WRThe target manifest {0} provided is of not the correct format</source>
-        <target state="translated">NETSDK1025: 제공한 대상 매니페스트 {0}이(가) 올바른 형식이 아닙니다.</target>
-        <note>{StrBegin="NETSDK1025: "}</note>
-      </trans-unit>
       <trans-unit id="InvalidFrameworkName">
         <source>NETSDK1003: Invalid framework name: '{0}'.</source>
         <target state="translated">NETSDK1003: 프레임워크 이름 '{0}'이(가) 잘못되었습니다.</target>
         <note>{StrBegin="NETSDK1003: "}</note>
->>>>>>> 2932098d
       </trans-unit>
       <trans-unit id="InvalidItemSpecToUse">
         <source>NETSDK1058: Invalid value for ItemSpecToUse parameter: '{0}'.  This property must be blank or set to 'Left' or 'Right'</source>
