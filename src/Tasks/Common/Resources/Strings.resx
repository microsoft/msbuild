﻿<?xml version="1.0" encoding="utf-8"?>
<root>
  <!-- 
    Microsoft ResX Schema 
    
    Version 2.0
    
    The primary goals of this format is to allow a simple XML format 
    that is mostly human readable. The generation and parsing of the 
    various data types are done through the TypeConverter classes 
    associated with the data types.
    
    Example:
    
    ... ado.net/XML headers & schema ...
    <resheader name="resmimetype">text/microsoft-resx</resheader>
    <resheader name="version">2.0</resheader>
    <resheader name="reader">System.Resources.ResXResourceReader, System.Windows.Forms, ...</resheader>
    <resheader name="writer">System.Resources.ResXResourceWriter, System.Windows.Forms, ...</resheader>
    <data name="Name1"><value>this is my long string</value><comment>this is a comment</comment></data>
    <data name="Color1" type="System.Drawing.Color, System.Drawing">Blue</data>
    <data name="Bitmap1" mimetype="application/x-microsoft.net.object.binary.base64">
        <value>[base64 mime encoded serialized .NET Framework object]</value>
    </data>
    <data name="Icon1" type="System.Drawing.Icon, System.Drawing" mimetype="application/x-microsoft.net.object.bytearray.base64">
        <value>[base64 mime encoded string representing a byte array form of the .NET Framework object]</value>
        <comment>This is a comment</comment>
    </data>
                
    There are any number of "resheader" rows that contain simple 
    name/value pairs.
    
    Each data row contains a name, and value. The row also contains a 
    type or mimetype. Type corresponds to a .NET class that support 
    text/value conversion through the TypeConverter architecture. 
    Classes that don't support this are serialized and stored with the 
    mimetype set.
    
    The mimetype is used for serialized objects, and tells the 
    ResXResourceReader how to depersist the object. This is currently not 
    extensible. For a given mimetype the value must be set accordingly:
    
    Note - application/x-microsoft.net.object.binary.base64 is the format 
    that the ResXResourceWriter will generate, however the reader can 
    read any of the formats listed below.
    
    mimetype: application/x-microsoft.net.object.binary.base64
    value   : The object must be serialized with 
            : System.Runtime.Serialization.Formatters.Binary.BinaryFormatter
            : and then encoded with base64 encoding.
    
    mimetype: application/x-microsoft.net.object.soap.base64
    value   : The object must be serialized with 
            : System.Runtime.Serialization.Formatters.Soap.SoapFormatter
            : and then encoded with base64 encoding.

    mimetype: application/x-microsoft.net.object.bytearray.base64
    value   : The object must be serialized into a byte array 
            : using a System.ComponentModel.TypeConverter
            : and then encoded with base64 encoding.
    -->
  <xsd:schema id="root" xmlns="" xmlns:xsd="http://www.w3.org/2001/XMLSchema" xmlns:msdata="urn:schemas-microsoft-com:xml-msdata">
    <xsd:import namespace="http://www.w3.org/XML/1998/namespace" />
    <xsd:element name="root" msdata:IsDataSet="true">
      <xsd:complexType>
        <xsd:choice maxOccurs="unbounded">
          <xsd:element name="metadata">
            <xsd:complexType>
              <xsd:sequence>
                <xsd:element name="value" type="xsd:string" minOccurs="0" />
              </xsd:sequence>
              <xsd:attribute name="name" use="required" type="xsd:string" />
              <xsd:attribute name="type" type="xsd:string" />
              <xsd:attribute name="mimetype" type="xsd:string" />
              <xsd:attribute ref="xml:space" />
            </xsd:complexType>
          </xsd:element>
          <xsd:element name="assembly">
            <xsd:complexType>
              <xsd:attribute name="alias" type="xsd:string" />
              <xsd:attribute name="name" type="xsd:string" />
            </xsd:complexType>
          </xsd:element>
          <xsd:element name="data">
            <xsd:complexType>
              <xsd:sequence>
                <xsd:element name="value" type="xsd:string" minOccurs="0" msdata:Ordinal="1" />
                <xsd:element name="comment" type="xsd:string" minOccurs="0" msdata:Ordinal="2" />
              </xsd:sequence>
              <xsd:attribute name="name" type="xsd:string" use="required" msdata:Ordinal="1" />
              <xsd:attribute name="type" type="xsd:string" msdata:Ordinal="3" />
              <xsd:attribute name="mimetype" type="xsd:string" msdata:Ordinal="4" />
              <xsd:attribute ref="xml:space" />
            </xsd:complexType>
          </xsd:element>
          <xsd:element name="resheader">
            <xsd:complexType>
              <xsd:sequence>
                <xsd:element name="value" type="xsd:string" minOccurs="0" msdata:Ordinal="1" />
              </xsd:sequence>
              <xsd:attribute name="name" type="xsd:string" use="required" />
            </xsd:complexType>
          </xsd:element>
        </xsd:choice>
      </xsd:complexType>
    </xsd:element>
  </xsd:schema>
  <resheader name="resmimetype">
    <value>text/microsoft-resx</value>
  </resheader>
  <resheader name="version">
    <value>2.0</value>
  </resheader>
  <resheader name="reader">
    <value>System.Resources.ResXResourceReader, System.Windows.Forms, Version=4.0.0.0, Culture=neutral, PublicKeyToken=b77a5c561934e089</value>
  </resheader>
  <resheader name="writer">
    <value>System.Resources.ResXResourceWriter, System.Windows.Forms, Version=4.0.0.0, Culture=neutral, PublicKeyToken=b77a5c561934e089</value>
  </resheader>
  <data name="AtLeastOneTargetFrameworkMustBeSpecified" xml:space="preserve">
    <value>NETSDK1001: At least one possible target framework must be specified.</value>
    <comment>{StrBegin="NETSDK1001: "}</comment>
  </data>
  <data name="NoCompatibleTargetFramework" xml:space="preserve">
    <value>NETSDK1002: Project '{0}' targets '{2}'. It cannot be referenced by a project that targets '{1}'.</value>
    <comment>{StrBegin="NETSDK1002: "}</comment>
  </data>
  <data name="InvalidFrameworkName" xml:space="preserve">
    <value>NETSDK1003: Invalid framework name: '{0}'.</value>
    <comment>{StrBegin="NETSDK1003: "}</comment>
  </data>
  <data name="AssetsFileNotFound" xml:space="preserve">
    <value>NETSDK1004: Assets file '{0}' not found. Run a NuGet package restore to generate this file.</value>
    <comment>{StrBegin="NETSDK1004: "}</comment>
  </data>
  <data name="AssetsFileMissingTarget" xml:space="preserve">
    <value>NETSDK1005: Assets file '{0}' doesn't have a target for '{1}'. Ensure that restore has run and that you have included '{2}' in the TargetFrameworks for your project.</value>
    <comment>{StrBegin="NETSDK1005: "}</comment>
  </data>
  <data name="AssetsFilePathNotRooted" xml:space="preserve">
    <value>NETSDK1006: Assets file path '{0}' is not rooted. Only full paths are supported.</value>
    <comment>{StrBegin="NETSDK1006: "}</comment>
  </data>
  <data name="CannotFindProjectInfo" xml:space="preserve">
    <value>NETSDK1007: Cannot find project info for '{0}'. This can indicate a missing project reference.</value>
    <comment>{StrBegin="NETSDK1007: "}</comment>
  </data>
  <data name="MissingItemMetadata" xml:space="preserve">
    <value>NETSDK1008: Missing '{0}' metadata on '{1}' item '{2}'.</value>
    <comment>{StrBegin="NETSDK1008: "}</comment>
  </data>
  <data name="UnrecognizedPreprocessorToken" xml:space="preserve">
    <value>NETSDK1009: Unrecognized preprocessor token '{0}' in '{1}'.</value>
    <comment>{StrBegin="NETSDK1009: "}</comment>
  </data>
  <data name="ContentPreproccessorParameterRequired" xml:space="preserve">
    <value>NETSDK1010: The '{0}' task must be given a value for parameter '{1}' in order to consume preprocessed content.</value>
    <comment>{StrBegin="NETSDK1010: "}</comment>
  </data>
  <data name="ProjectAssetsConsumedWithoutMSBuildProjectPath" xml:space="preserve">
    <value>NETSDK1011: Assets are consumed from project '{0}', but no corresponding MSBuild project path was  found in '{1}'.</value>
    <comment>{StrBegin="NETSDK1011: "}</comment>
  </data>
  <data name="UnexpectedFileType" xml:space="preserve">
    <value>NETSDK1012: Unexpected file type for '{0}'. Type is both '{1}' and '{2}'.</value>
    <comment>{StrBegin="NETSDK1012: "}</comment>
  </data>
  <data name="CannotInferTargetFrameworkIdentiferAndVersion" xml:space="preserve">
    <value>NETSDK1013: The TargetFramework value '{0}' was not recognized. It may be misspelled. If not, then the TargetFrameworkIdentifier and/or TargetFrameworkVersion properties must be specified explicitly.</value>
    <comment>{StrBegin="NETSDK1013: "}</comment>
  </data>
  <data name="ContentItemDoesNotProvideOutputPath" xml:space="preserve">
    <value>NETSDK1014: Content item for '{0}' sets '{1}', but does not provide  '{2}' or '{3}'.</value>
    <comment>{StrBegin="NETSDK1014: "}</comment>
  </data>
  <data name="DuplicatePreprocessorToken" xml:space="preserve">
    <value>NETSDK1015: The preprocessor token '{0}' has been given more than one value. Choosing '{1}' as the value.</value>
    <comment>{StrBegin="NETSDK1015: "}</comment>
  </data>
  <data name="UnableToFindResolvedPath" xml:space="preserve">
    <value>NETSDK1016: Unable to find resolved path for '{0}'.</value>
    <comment>{StrBegin="NETSDK1016: "}</comment>
  </data>
  <data name="AssetPreprocessorMustBeConfigured" xml:space="preserve">
    <value>NETSDK1017: Asset preprocessor must be configured before assets are processed.</value>
    <comment>{StrBegin="NETSDK1017: "}</comment>
  </data>
  <data name="InvalidNuGetVersionString" xml:space="preserve">
    <value>NETSDK1018: Invalid NuGet version string: '{0}'.</value>
    <comment>{StrBegin="NETSDK1018: "}</comment>
  </data>
  <data name="UnsupportedFramework" xml:space="preserve">
    <value>NETSDK1019: {0} is an unsupported framework.</value>
    <comment>{StrBegin="NETSDK1019: "}</comment>
  </data>
  <data name="IncorrectPackageRoot" xml:space="preserve">
    <value>NETSDK1020: Package Root {0} was incorrectly given for Resolved library {1}</value>
    <comment>{StrBegin="NETSDK1020: "}</comment>
  </data>
  <data name="MultipleFilesResolved" xml:space="preserve">
    <value>NETSDK1021: More than one file found for {0}</value>
    <comment>{StrBegin="NETSDK1021: "}</comment>
  </data>
  <data name="DuplicateItemsError" xml:space="preserve">
    <value>NETSDK1022: Duplicate '{0}' items were included. The .NET SDK includes '{0}' items from your project directory by default. You can either remove these items from your project file, or set the '{1}' property to '{2}' if you want to explicitly include them in your project file. For more information, see {4}. The duplicate items were: {3}</value>
    <comment>{StrBegin="NETSDK1022: "}</comment>
  </data>
  <data name="PackageReferenceOverrideWarning" xml:space="preserve">
    <value>NETSDK1023: A PackageReference for '{0}' was included in your project. This package is implicitly referenced by the .NET SDK and you do not typically need to reference it from your project. For more information, see {1}</value>
    <comment>{StrBegin="NETSDK1023: "}</comment>
  </data>
  <data name="FolderAlreadyExists" xml:space="preserve">
    <value>NETSDK1024: Folder '{0}' already exists either delete it or provide a different ComposeWorkingDir</value>
    <comment>{StrBegin="NETSDK1024: "}</comment>
  </data>
  <data name="IncorrectTargetFormat" xml:space="preserve">
    <value>NETSDK1025: WRThe target manifest {0} provided is of not the correct format</value>
    <comment>{StrBegin="NETSDK1025: "}</comment>
  </data>
  <data name="ParsingFiles" xml:space="preserve">
    <value>NETSDK1026: Parsing the Files : '{0}'</value>
    <comment>{StrBegin="NETSDK1026: "}</comment>
  </data>
  <data name="PackageInfoLog" xml:space="preserve">
    <value>NETSDK1027: Package Name='{0}', Version='{1}' was parsed</value>
    <comment>{StrBegin="NETSDK1027: "}</comment>
  </data>
  <data name="RuntimeIdentifierWasNotSpecified" xml:space="preserve">
    <value>NETSDK1028: Specify a RuntimeIdentifier</value>
    <comment>{StrBegin="NETSDK1028: "}</comment>
  </data>
  <data name="AppHostHasBeenModified" xml:space="preserve">
    <value>NETSDK1029: Unable to use '{0}' as application host executable as it does not contain the expected placeholder byte sequence '{1}' that would mark where the application name would be written.</value>
    <comment>{StrBegin="NETSDK1029: "}</comment>
  </data>
  <data name="FileNameIsTooLong" xml:space="preserve">
    <value>NETSDK1030: Given file name '{0}' is longer than 1024 bytes</value>
    <comment>{StrBegin="NETSDK1030: "}</comment>
  </data>
  <data name="CannotHaveSelfContainedWithoutRuntimeIdentifier" xml:space="preserve">
    <value>NETSDK1031: It is not supported to build or publish a self-contained application without specifying a RuntimeIdentifier.  Please either specify a RuntimeIdentifier or set SelfContained to false.</value>
    <comment>{StrBegin="NETSDK1031: "}</comment>
  </data>
  <data name="CannotHaveRuntimeIdentifierPlatformMismatchPlatformTarget" xml:space="preserve">
    <value>NETSDK1032: The RuntimeIdentifier platform '{0}' and the PlatformTarget '{1}' must be compatible.</value>
    <comment>{StrBegin="NETSDK1032: "}</comment>
  </data>
  <data name="ChoosingAssemblyVersion" xml:space="preserve">
    <value>NETSDK1033: Choosing '{0}' because AssemblyVersion '{1}' is greater than '{2}'.</value>
    <comment>{StrBegin="NETSDK1033: "}</comment>
  </data>
  <data name="ChoosingFileVersion" xml:space="preserve">
    <value>NETSDK1034: Choosing '{0}' because file version '{1}' is greater than '{2}'.</value>
    <comment>{StrBegin="NETSDK1034: "}</comment>
  </data>
  <data name="ChoosingPlatformItem" xml:space="preserve">
    <value>NETSDK1035: Choosing '{0}' because it is a platform item.</value>
    <comment>{StrBegin="NETSDK1035: "}</comment>
  </data>
  <data name="ChoosingPreferredPackage" xml:space="preserve">
    <value>NETSDK1036: Choosing '{0}' because it comes from a package that is preferred.</value>
    <comment>{StrBegin="NETSDK1036: "}</comment>
  </data>
  <data name="ConflictCouldNotDetermineWinner" xml:space="preserve">
    <value>NETSDK1037: Could not determine winner due to equal file and assembly versions.</value>
    <comment>{StrBegin="NETSDK1037: "}</comment>
  </data>
  <data name="CouldNotDetermineWinner_DoesntExist" xml:space="preserve">
    <value>NETSDK1038: Could not determine winner because '{0}' does not exist.</value>
    <comment>{StrBegin="NETSDK1001: "}</comment>
  </data>
  <data name="CouldNotDetermineWinner_FileVersion" xml:space="preserve">
    <value>NETSDK1039: Could not determine a winner because '{0}' has no file version.</value>
    <comment>{StrBegin="NETSDK1039: "}</comment>
  </data>
  <data name="CouldNotDetermineWinner_NotAnAssembly" xml:space="preserve">
    <value>NETSDK1040: Could not determine a winner because '{0}' is not an assembly.</value>
    <comment>{StrBegin="NETSDK1040: "}</comment>
  </data>
  <data name="EncounteredConflict" xml:space="preserve">
    <value>NETSDK1041: Encountered conflict between '{0}' and '{1}'.</value>
    <comment>{StrBegin="NETSDK1041: "}</comment>
  </data>
  <data name="CouldNotLoadPlatformManifest" xml:space="preserve">
    <value>NETSDK1042: Could not load PlatformManifest from '{0}' because it did not exist.</value>
    <comment>{StrBegin="NETSDK1042: "}</comment>
  </data>
  <data name="ErrorParsingPlatformManifest" xml:space="preserve">
    <value>NETSDK1043: Error parsing PlatformManifest from '{0}' line {1}.  Lines must have the format {2}.</value>
    <comment>{StrBegin="NETSDK1043: "}</comment>
  </data>
  <data name="ErrorParsingPlatformManifestInvalidValue" xml:space="preserve">
    <value>NETSDK1044: Error parsing PlatformManifest from '{0}' line {1}.  {2} '{3}' was invalid.</value>
    <comment>{StrBegin="NETSDK1044: "}</comment>
  </data>
  <data name="UnsupportedTargetFrameworkVersion" xml:space="preserve">
    <value>NETSDK1045: The current .NET SDK does not support targeting {0} {1}.  Either target {0} {2} or lower, or use a version of the .NET SDK that supports {0} {1}.</value>
    <comment>{StrBegin="NETSDK1045: "}</comment>
  </data>
  <data name="TargetFrameworkWithSemicolon" xml:space="preserve">
    <value>NETSDK1046: The TargetFramework value '{0}' is not valid. To multi-target, use the 'TargetFrameworks' property instead.</value>
    <comment>{StrBegin="NETSDK1046: "}</comment>
  </data>
  <data name="AssetsFileMissingRuntimeIdentifier" xml:space="preserve">
    <value>NETSDK1047: Assets file '{0}' doesn't have a target for '{1}'. Ensure that restore has run and that you have included '{2}' in the TargetFrameworks for your project. You may also need to include '{3}' in your project's RuntimeIdentifiers.</value>
    <comment>{StrBegin="NETSDK1047: "}</comment>
  </data>
  <data name="SkippingAdditionalProbingPaths" xml:space="preserve">
    <value>NETSDK1048: 'AdditionalProbingPaths' were specified for GenerateRuntimeConfigurationFiles, but are being skipped because 'RuntimeConfigDevPath' is empty.</value>
    <comment>{StrBegin="NETSDK1048: "}</comment>
  </data>
  <data name="GetDependsOnNETStandardFailedWithException" xml:space="preserve">
    <value>NETSDK1049: Resolved file has a bad image, no metadata, or is otherwise inaccessible. {0} {1}</value>
    <comment>{StrBegin="NETSDK1049: "}</comment>
  </data>
  <data name="UnsupportedSDKVersionForNetStandard20" xml:space="preserve">
    <value>NETSDK1050: The version of Microsoft.NET.Sdk used by this project is insufficient to support references to libraries targeting .NET Standard 1.5 or higher.  Please install version 2.0 or higher of the .NET Core SDK.</value>
    <comment>{StrBegin="NETSDK1050: "}</comment>
  </data>
  <data name="ErrorParsingFrameworkListInvalidValue" xml:space="preserve">
    <value>NETSDK1051: Error parsing FrameworkList from '{0}'.  {1} '{2}' was invalid.</value>
    <comment>{StrBegin="NETSDK1051: "}</comment>
  </data>
  <data name="FrameworkListPathNotRooted" xml:space="preserve">
    <value>NETSDK1052: Framework list file path '{0}' is not rooted. Only full paths are supported.</value>
    <comment>{StrBegin="NETSDK1052: "}</comment>
  </data>
  <data name="PackAsToolCannotSupportSelfContained" xml:space="preserve">
    <value>NETSDK1053: Pack as tool does not support self contained.</value>
    <comment>{StrBegin="NETSDK1001: "}</comment>
  </data>
  <data name="DotnetToolOnlySupportNetcoreapp" xml:space="preserve">
    <value>NETSDK1054: only supports .NET Core.</value>
    <comment>{StrBegin="NETSDK1054: "}</comment>
  </data>
  <data name="DotnetToolDoesNotSupportTFMLowerThanNetcoreapp21" xml:space="preserve">
    <value>NETSDK1055: DotnetTool does not support target framework lower than netcoreapp2.1.</value>
    <comment>{StrBegin="NETSDK1055: "}</comment>
  </data>
  <data name="UnsupportedRuntimeIdentifier" xml:space="preserve">
    <value>NETSDK1056: Project is targeting runtime '{0}' but did not resolve any runtime-specific packages. This runtime may not be supported by the target framework.</value>
    <comment>{StrBegin="NETSDK1056: "}</comment>
  </data>
  <data name="UsingPreviewSdkWarning" xml:space="preserve">
    <value>NETSDK1057: You are using a preview version of .NET Core. See: https://aka.ms/dotnet-core-preview</value>
    <comment>{StrBegin="NETSDK1057: "}</comment>
  </data>
  <data name="InvalidItemSpecToUse" xml:space="preserve">
    <value>NETSDK1058: Invalid value for ItemSpecToUse parameter: '{0}'.  This property must be blank or set to 'Left' or 'Right'</value>
    <comment>{StrBegin="NETSDK1058: "}
The following are names of parameters or literal values and should not be translated: ItemSpecToUse, Left, Right</comment>
  </data>
  <data name="ProjectContainsObsoleteDotNetCliTool" xml:space="preserve">
    <value>NETSDK1059: The tool '{0}' is now included in the .NET Core SDK. Information on resolving this warning is available at (https://aka.ms/dotnetclitools-in-box).</value>
    <comment>{StrBegin="NETSDK1059: "}</comment>
  </data>
  <data name="ErrorReadingAssetsFile" xml:space="preserve">
    <value>NETSDK1060: Error reading assets file: {0}</value>
    <comment>{StrBegin="NETSDK1060: "}</comment>
  </data>
  <data name="MismatchedPlatformPackageVersion" xml:space="preserve">
    <value>NETSDK1061: The project was restored using {0} version {1}, but with current settings, version {2} would be used instead. To resolve this issue, make sure the same settings are used for restore and for subsequent operations such as build or publish. Typically this issue can occur if the RuntimeIdentifier property is set during build or publish but not during restore. For more information, see https://aka.ms/dotnet-runtime-patch-selection.</value>
    <comment>{StrBegin="NETSDK1061: "}
{0} - Package Identifier for platform package
{1} - Restored version of platform package
{2} - Current version of platform package</comment>
  </data>
  <data name="UnableToUsePackageAssetsCache" xml:space="preserve">
    <value>NETSDK1062: Unable to use package assets cache due to I/O error. This can occur when the same project is built more than once in parallel. Performance may be degraded, but the build result will not be impacted.</value>
    <comment>{StrBegin="NETSDK1062: "}</comment>
  </data>
  <data name="AssetsFileNotSet" xml:space="preserve">
    <value>NETSDK1063: The path to the project assets file was not set. Run a NuGet package restore to generate this file.</value>
    <comment>{StrBegin="NETSDK1063: "}</comment>
  </data>
  <data name="PackageNotFound" xml:space="preserve">
    <value>NETSDK1064: Package {0}, version {1} was not found. It might have been deleted since NuGet restore. Otherwise, NuGet restore might have only partially completed, which might have been due to maximum path length restrictions.</value>
    <comment>{StrBegin="NETSDK1064: "}</comment>
  </data>
  <data name="CannotFindApphostForRid" xml:space="preserve">
    <value>NETSDK1065: Cannot find app host for {0}. {0} could be an invalid runtime identifier (RID). For more information about RID, see https://aka.ms/rid-catalog.</value>
    <comment>{StrBegin="NETSDK1065: "}</comment>
  </data>
  <data name="CannotUseAppHostWithoutRuntimeIdentifier" xml:space="preserve">
    <value>NETSDK1066: A RuntimeIdentifier must be specified to publish a framework-dependent application with an application host.</value>
    <comment>{StrBegin="NETSDK1066: "}</comment>
  </data>
  <data name="CannotUseSelfContainedWithoutAppHost" xml:space="preserve">
    <value>NETSDK1067: Self-contained applications are required to use the application host. Either set SelfContained to false or set UseAppHost to true.</value>
    <comment>{StrBegin="NETSDK1067: "}</comment>
  </data>
  <data name="FrameworkDependentAppHostRequiresVersion21" xml:space="preserve">
    <value>NETSDK1068: The framework-dependent application host requires a target framework of at least 'netcoreapp2.1'.</value>
    <comment>{StrBegin="NETSDK1068: "}</comment>
  </data>
  <data name="NETFrameworkToNonBuiltInNETStandard" xml:space="preserve">
    <value>NETSDK1069: This project uses a library that targets .NET Standard 1.5 or higher, and the project targets a version of .NET Framework that doesn't have built-in support for that version of .NET Standard. Visit https://aka.ms/net-standard-known-issues for a set of known issues. Consider retargeting to .NET Framework 4.7.2.</value>
    <comment>{StrBegin="NETSDK1069: "}</comment>
  </data>
  <data name="AppConfigRequiresRootConfiguration" xml:space="preserve">
    <value>NETSDK1070: The application configuration file must have root configuration element.</value>
    <comment>{StrBegin="NETSDK1070: "}</comment>
  </data>
<<<<<<< HEAD
  <data name="AppHostNotWindows" xml:space="preserve">
    <value>NETSDK1071: Unable to use '{0}' as application host executable because it's not a Windows PE file.</value>
    <comment>{StrBegin="NETSDK1071: "}</comment>
  </data>
  <data name="AppHostNotWindowsCLI" xml:space="preserve">
    <value>NETSDK1072: Unable to use '{0}' as application host executable because it's not a Windows executable for the CUI (Console) subsystem.</value>
    <comment>{StrBegin="NETSDK1072: "}</comment>
  </data>
  <data name="UnknownFrameworkReference" xml:space="preserve">
    <value>NETSDK1073: The FrameworkReference '{0}' was not recognized</value>
    <comment>{StrBegin="NETSDK1073: "}</comment>
  </data>
  <data name="AppHostCustomizationRequiresWindowsHostWarning" xml:space="preserve">
    <value>NETSDK1074: The application host executable will not be customized because adding resources requires that the build be performed on Windows.</value>
    <comment>{StrBegin="NETSDK1074: "}</comment>
  </data>
  <data name="InvalidResourceUpdate" xml:space="preserve">
    <value>NETSDK1075: Update handle is invalid. This instance may not be used for further updates.</value>
    <comment>{StrBegin="NETSDK1075: "}</comment>
  </data>
  <data name="AddResourceWithNonIntegerResource" xml:space="preserve">
    <value>NETSDK1076: AddResource can only be used with integer resource types.</value>
    <comment>{StrBegin="NETSDK1076: "}</comment>
  </data>
  <data name="FailedToLockResource" xml:space="preserve">
    <value>NETSDK1077: Failed to lock resource.</value>
    <comment>{StrBegin="NETSDK1077: "}</comment>
=======
  <data name="PackageReferenceVersionNotRecommended" xml:space="preserve">
    <value>NETSDK1071: A PackageReference to '{0}' specified a Version of `{1}`. Specifying the version of this package is not recommended. For more information, see https://aka.ms/sdkimplicitrefs</value>
>>>>>>> 43539b5d
  </data>
</root><|MERGE_RESOLUTION|>--- conflicted
+++ resolved
@@ -401,10 +401,8 @@
     <value>NETSDK1070: The application configuration file must have root configuration element.</value>
     <comment>{StrBegin="NETSDK1070: "}</comment>
   </data>
-<<<<<<< HEAD
-  <data name="AppHostNotWindows" xml:space="preserve">
-    <value>NETSDK1071: Unable to use '{0}' as application host executable because it's not a Windows PE file.</value>
-    <comment>{StrBegin="NETSDK1071: "}</comment>
+  <data name="PackageReferenceVersionNotRecommended" xml:space="preserve">
+    <value>NETSDK1071: A PackageReference to '{0}' specified a Version of `{1}`. Specifying the version of this package is not recommended. For more information, see https://aka.ms/sdkimplicitrefs</value>
   </data>
   <data name="AppHostNotWindowsCLI" xml:space="preserve">
     <value>NETSDK1072: Unable to use '{0}' as application host executable because it's not a Windows executable for the CUI (Console) subsystem.</value>
@@ -429,9 +427,9 @@
   <data name="FailedToLockResource" xml:space="preserve">
     <value>NETSDK1077: Failed to lock resource.</value>
     <comment>{StrBegin="NETSDK1077: "}</comment>
-=======
-  <data name="PackageReferenceVersionNotRecommended" xml:space="preserve">
-    <value>NETSDK1071: A PackageReference to '{0}' specified a Version of `{1}`. Specifying the version of this package is not recommended. For more information, see https://aka.ms/sdkimplicitrefs</value>
->>>>>>> 43539b5d
+  </data>
+  <data name="AppHostNotWindows" xml:space="preserve">
+    <value>NETSDK1078: Unable to use '{0}' as application host executable because it's not a Windows PE file.</value>
+    <comment>{StrBegin="NETSDK1078: "}</comment>
   </data>
 </root>