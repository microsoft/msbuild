--- conflicted
+++ resolved
@@ -200,14 +200,8 @@
         /// <summary>
         /// Move one file from source to destination. Create the target directory if necessary.
         /// </summary>
-<<<<<<< HEAD
         /// <throws>IO related exceptions.</throws>
-        private bool MoveFileWithLogging
-        (
-=======
-        /// <throws>IO related exceptions</throws>
         private bool MoveFileWithLogging(
->>>>>>> 8ac0c308
             string sourceFile,
             string destinationFile)
         {
