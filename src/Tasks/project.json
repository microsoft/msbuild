--- conflicted
+++ resolved
@@ -4,12 +4,8 @@
       "dependencies": {
         "Microsoft.VisualStudio.Setup.Configuration.Interop": "1.2.304-preview5",
         "System.Collections.Immutable": "1.3.1",
-<<<<<<< HEAD
-        "System.Reflection.Metadata": "1.4.1"
-=======
-        "System.Reflection.Metadata": "1.3.0",
+        "System.Reflection.Metadata": "1.4.1",
         "System.Runtime.InteropServices.RuntimeInformation": "4.3.0"
->>>>>>> d07da027
       }
     },
     "netstandard1.3": {
