// Copyright (c) Microsoft. All rights reserved.
// Licensed under the MIT license. See LICENSE file in the project root for full license information.

using System;
using System.Collections.Concurrent;
using System.Collections.Generic;
using System.Diagnostics;
using System.Diagnostics.CodeAnalysis;
using System.IO;
using System.Reflection.Metadata;
using System.Reflection.PortableExecutable;
<<<<<<< HEAD
using System.Runtime.CompilerServices;
using System.Runtime.Versioning;
using System.Text.Encodings.Web;
using System.Text.Json;
using System.Text.Json.Serialization;
=======
using System.Runtime.Serialization;
using System.Runtime.Versioning;
using System.Security.Permissions;
using Microsoft.Build.Framework;
>>>>>>> 412c21b6
using Microsoft.Build.Shared;
using Microsoft.Build.Shared.FileSystem;
using Microsoft.Build.Tasks.AssemblyDependency;
using Microsoft.Build.Utilities;

namespace Microsoft.Build.Tasks
{
    /// <summary>
    /// Class is used to cache system state.
    /// </summary>
    [Serializable]
    internal sealed class SystemState
    {
        /// <summary>
        /// Cache at the SystemState instance level. Has the same contents as <see cref="instanceLocalFileStateCache"/>.
        /// It acts as a flag to enforce that an entry has been checked for staleness only once.
        /// </summary>
        private Dictionary<string, FileState> upToDateLocalFileStateCache = new Dictionary<string, FileState>(StringComparer.OrdinalIgnoreCase);

        /// <summary>
        /// Cache at the SystemState instance level. It is serialized and reused between instances.
        /// </summary>
        internal Dictionary<string, FileState> instanceLocalFileStateCache = new Dictionary<string, FileState>(StringComparer.OrdinalIgnoreCase);

        /// <summary>
        /// LastModified information is purely instance-local. It doesn't make sense to
        /// cache this for long periods of time since there's no way (without actually 
        /// calling File.GetLastWriteTimeUtc) to tell whether the cache is out-of-date.
        /// </summary>
        private Dictionary<string, DateTime> instanceLocalLastModifiedCache = new Dictionary<string, DateTime>(StringComparer.OrdinalIgnoreCase);

        /// <summary>
        /// DirectoryExists information is purely instance-local. It doesn't make sense to
        /// cache this for long periods of time since there's no way (without actually 
        /// calling Directory.Exists) to tell whether the cache is out-of-date.
        /// </summary>
        private Dictionary<string, bool> instanceLocalDirectoryExists = new Dictionary<string, bool>(StringComparer.OrdinalIgnoreCase);

        /// <summary>
        /// GetDirectories information is also purely instance-local. This information
        /// is only considered good for the lifetime of the task (or whatever) that owns 
        /// this instance.
        /// </summary>
        private Dictionary<string, string[]> instanceLocalDirectories = new Dictionary<string, string[]>(StringComparer.OrdinalIgnoreCase);

        /// <summary>
        /// Additional level of caching kept at the process level.
        /// </summary>
        private static ConcurrentDictionary<string, FileState> s_processWideFileStateCache = new ConcurrentDictionary<string, FileState>(StringComparer.OrdinalIgnoreCase);

        /// <summary>
        /// XML tables of installed assemblies.
        /// </summary>
        private RedistList redistList;

        /// <summary>
        /// True if the contents have changed.
        /// </summary>
        private bool isDirty;

        /// <summary>
        /// Delegate used internally.
        /// </summary>
        private GetLastWriteTime getLastWriteTime;

        /// <summary>
        /// Cached delegate.
        /// </summary>
        private GetAssemblyName getAssemblyName;

        /// <summary>
        /// Cached delegate.
        /// </summary>
        private GetAssemblyMetadata getAssemblyMetadata;

        /// <summary>
        /// Cached delegate.
        /// </summary>
        private FileExists fileExists;

        /// <summary>
        /// Cached delegate.
        /// </summary>
        private DirectoryExists directoryExists;

        /// <summary>
        /// Cached delegate.
        /// </summary>
        private GetDirectories getDirectories;

        /// <summary>
        /// Cached delegate
        /// </summary>
        private GetAssemblyRuntimeVersion getAssemblyRuntimeVersion;

        /// <summary>
        /// Class that holds the current file state.
        /// </summary>
        [Serializable]
<<<<<<< HEAD
        private sealed class FileState
=======
        internal sealed class FileState : ISerializable
>>>>>>> 412c21b6
        {
            /// <summary>
            /// The assemblies that this file depends on.
            /// </summary>
            internal AssemblyNameExtension[] dependencies;

            /// <summary>
            /// The scatter files associated with this assembly.
            /// </summary>
            internal string[] scatterFiles;

            /// <summary>
            /// FrameworkName the file was built against
            /// </summary>
            internal FrameworkName frameworkName;

            /// <summary>
            /// Default construct.
            /// </summary>
            internal FileState(DateTime lastModified)
            {
                this.LastModified = lastModified;
            }

            /// <summary>
            /// Simplified constructor for deserialization.
            /// </summary>
            internal FileState()
            {
<<<<<<< HEAD
=======
                ErrorUtilities.VerifyThrowArgumentNull(info, nameof(info));

                lastModified = new DateTime(info.GetInt64("mod"), (DateTimeKind)info.GetInt32("modk"));
                assemblyName = (AssemblyNameExtension)info.GetValue("an", typeof(AssemblyNameExtension));
                dependencies = (AssemblyNameExtension[])info.GetValue("deps", typeof(AssemblyNameExtension[]));
                scatterFiles = (string[])info.GetValue("sfiles", typeof(string[]));
                runtimeVersion = (string)info.GetValue("rtver", typeof(string));
                if (info.GetBoolean("fn"))
                {
                    var frameworkNameVersion = (Version) info.GetValue("fnVer", typeof(Version));
                    var frameworkIdentifier = info.GetString("fnId");
                    var frameworkProfile = info.GetString("fmProf");
                    frameworkName = new FrameworkName(frameworkIdentifier, frameworkNameVersion, frameworkProfile);
                }
                ModuleVersionID = (Guid)info.GetValue("mvid", typeof(Guid));
            }

            /// <summary>
            /// Serialize the contents of the class.
            /// </summary>
            [SecurityPermission(SecurityAction.Demand, SerializationFormatter = true)]
            public void GetObjectData(SerializationInfo info, StreamingContext context)
            {
                ErrorUtilities.VerifyThrowArgumentNull(info, nameof(info));

                info.AddValue("mod", lastModified.Ticks);
                info.AddValue("modk", (int)lastModified.Kind);
                info.AddValue("an", assemblyName);
                info.AddValue("deps", dependencies);
                info.AddValue("sfiles", scatterFiles);
                info.AddValue("rtver", runtimeVersion);
                info.AddValue("fn", frameworkName != null);
                if (frameworkName != null)
                {
                    info.AddValue("fnVer", frameworkName.Version);
                    info.AddValue("fnId", frameworkName.Identifier);
                    info.AddValue("fmProf", frameworkName.Profile);
                }
                info.AddValue("mvid", ModuleVersionID);
>>>>>>> 412c21b6
            }

            /// <summary>
            /// Gets the last modified date.
            /// </summary>
            /// <value></value>
<<<<<<< HEAD
            public DateTime LastModified { get; set; }
=======
            internal DateTime LastModified
            {
                get { return lastModified; }
                set { lastModified = value; }
            }
>>>>>>> 412c21b6

            /// <summary>
            /// Get or set the assemblyName.
            /// </summary>
            /// <value></value>
            public AssemblyNameExtension Assembly { get; set; }

            /// <summary>
            /// Get or set the runtimeVersion
            /// </summary>
            /// <value></value>
            public string RuntimeVersion { get; set; }

            /// <summary>
            /// Get or set the framework name the file was built against
            /// </summary>
            [SuppressMessage("Microsoft.Performance", "CA1811:AvoidUncalledPrivateCode", Justification = "Could be used in other assemblies")]
            public FrameworkName FrameworkNameAttribute
            {
                get { return frameworkName; }
                set { frameworkName = value; }
            }

            /// <summary>
            /// Get or set the ID of this assembly. Used to verify it is the same version.
            /// </summary>
<<<<<<< HEAD
            public Guid ModuleVersionID { get; set; }
=======
            internal Guid ModuleVersionID { get; set; }
>>>>>>> 412c21b6
        }

        internal sealed class Converter : JsonConverter<SystemState>
        {
            public override SystemState Read(ref Utf8JsonReader reader, Type typeToConvert, JsonSerializerOptions options)
            {
                SystemState systemState = new SystemState();
                if (reader.TokenType != JsonTokenType.StartObject)
                {
                    throw new JsonException();
                }
                while (reader.Read())
                {
                    if (reader.TokenType == JsonTokenType.EndObject)
                    {
                        return systemState;
                    }
                    if (reader.TokenType != JsonTokenType.PropertyName)
                    {
                        throw new JsonException();
                    }
                    systemState.instanceLocalFileStateCache.Add(reader.GetString(), ParseFileState(ref reader));
                }

                throw new JsonException();
            }

            private FileState ParseFileState(ref Utf8JsonReader reader)
            {
                FileState state = new FileState();
                reader.Read();
                if (reader.TokenType != JsonTokenType.StartObject)
                {
                    throw new JsonException();
                }
                while (reader.Read())
                {
                    if (reader.TokenType == JsonTokenType.EndObject)
                    {
                        return state;
                    }
                    if (reader.TokenType != JsonTokenType.PropertyName)
                    {
                        throw new JsonException();
                    }
                    AssemblyNameExtension.Converter converter = new AssemblyNameExtension.Converter();
                    string parameter = reader.GetString();
                    reader.Read();
                    if (reader.TokenType == JsonTokenType.Null)
                    {
                        continue;
                    }
                    switch (parameter)
                    {
                        case nameof(state.dependencies):
                            state.dependencies = ParseArray<AssemblyNameExtension>(ref reader, converter);
                            break;
                        case nameof(state.scatterFiles):
                            state.scatterFiles = ParseArray<string>(ref reader, s => s);
                            break;
                        case nameof(state.LastModified):
                            state.LastModified = DateTime.Parse(reader.GetString());
                            break;
                        case nameof(state.Assembly):
                            state.Assembly = converter.Read(ref reader, typeof(AssemblyNameExtension), new JsonSerializerOptions() { Encoder = JavaScriptEncoder.UnsafeRelaxedJsonEscaping });
                            break;
                        case nameof(state.RuntimeVersion):
                            state.RuntimeVersion = reader.GetString();
                            break;
                        case nameof(state.FrameworkNameAttribute):
                            string version = string.Empty;
                            string identifier = string.Empty;
                            string profile = string.Empty;
                            while (reader.Read())
                            {
                                if (reader.TokenType == JsonTokenType.EndObject)
                                {
                                    state.FrameworkNameAttribute = new FrameworkName(identifier, Version.Parse(version), profile);
                                    break;
                                }
                                switch (reader.GetString())
                                {
                                    case "Version":
                                        reader.Read();
                                        version = reader.GetString();
                                        break;
                                    case "Identifier":
                                        reader.Read();
                                        identifier = reader.GetString();
                                        break;
                                    case "Profile":
                                        reader.Read();
                                        profile = reader.GetString();
                                        break;
                                }
                            }
                            break;
                        case nameof(state.ModuleVersionID):
                            state.ModuleVersionID = Guid.Parse(reader.GetString());
                            break;
                        default:
                            throw new JsonException();
                    }
                }
                throw new JsonException();
            }

            private T[] ParseArray<T>(ref Utf8JsonReader reader, JsonConverter<T> converter)
            {
                if (reader.TokenType != JsonTokenType.StartArray)
                {
                    return null;
                }
                List<T> list = new List<T>();
                JsonSerializerOptions options = new JsonSerializerOptions() { Encoder = JavaScriptEncoder.UnsafeRelaxedJsonEscaping };
                while (reader.Read())
                {
                    if (reader.TokenType == JsonTokenType.EndArray)
                    {
                        return list.ToArray();
                    }
                    else if (reader.TokenType == JsonTokenType.StartObject)
                    {
                        list.Add(converter.Read(ref reader, typeof(T), options));
                    }
                }
                throw new JsonException();
            }

            public override void Write(Utf8JsonWriter writer, SystemState stateFile, JsonSerializerOptions options)
            {
                Hashtable cache = stateFile.instanceLocalFileStateCache;
                writer.WriteStartObject();
                JsonSerializerOptions aneOptions = new JsonSerializerOptions() { Encoder = JavaScriptEncoder.UnsafeRelaxedJsonEscaping };
                AssemblyNameExtension.Converter converter = new AssemblyNameExtension.Converter();
                foreach (string fileInfoKey in cache.Keys)
                {
                    writer.WritePropertyName(fileInfoKey);
                    FileState fileInfo = (FileState)cache[fileInfoKey];
                    writer.WriteStartObject();
                    if (fileInfo.dependencies != null)
                    {
                        writer.WritePropertyName(nameof(fileInfo.dependencies));
                        writer.WriteStartArray();
                        for (int i = 0; i < fileInfo.dependencies.Length; i++)
                        {
                            if (i != 0)
                            {
                                writer.WriteStringValue(string.Empty);
                            }
                            converter.Write(writer, fileInfo.dependencies[i], aneOptions);
                        }
                        foreach (AssemblyNameExtension e in fileInfo.dependencies)
                        {
                            converter.Write(writer, e, aneOptions);
                        }
                        writer.WriteEndArray();
                    }
                    if (fileInfo.scatterFiles != null)
                    {
                        writer.WritePropertyName(nameof(fileInfo.scatterFiles));
                        writer.WriteStartArray();
                        foreach (string s in fileInfo.scatterFiles)
                        {
                            writer.WriteStringValue(s);
                        }
                        writer.WriteEndArray();
                    }
                    writer.WriteString(nameof(fileInfo.LastModified), fileInfo.LastModified.ToString());
                    if (fileInfo.Assembly is null)
                    {
                        writer.WriteNull(nameof(fileInfo.Assembly));
                    }
                    else
                    {
                        writer.WritePropertyName(nameof(fileInfo.Assembly));
                        converter.Write(writer, fileInfo.Assembly, aneOptions);
                    }
                    writer.WriteString(nameof(fileInfo.RuntimeVersion), fileInfo.RuntimeVersion);
                    if (fileInfo.FrameworkNameAttribute != null)
                    {
                        writer.WritePropertyName(nameof(fileInfo.FrameworkNameAttribute));
                        writer.WriteStartObject();
                        writer.WriteString("Version", fileInfo.FrameworkNameAttribute.Version.ToString());
                        writer.WriteString("Identifier", fileInfo.FrameworkNameAttribute.Identifier);
                        writer.WriteString("Profile", fileInfo.FrameworkNameAttribute.Profile);
                        writer.WriteEndObject();
                    }
                    writer.WriteString(nameof(fileInfo.ModuleVersionID), fileInfo.ModuleVersionID.ToString());
                    writer.WriteEndObject();
                }
                writer.WriteEndObject();
            }

            private T[] ParseArray<T>(ref Utf8JsonReader reader, Func<string, T> converter)
            {
                if (reader.TokenType != JsonTokenType.StartArray)
                {
                    return null;
                }
                List<T> list = new List<T>();
                while (reader.Read())
                {
                    if (reader.TokenType == JsonTokenType.EndArray)
                    {
                        return list.ToArray();
                    }
                    list.Add(converter(reader.GetString()));
                }
                throw new JsonException();
            }
        }

        /// <summary>
        /// Construct.
        /// </summary>
        public SystemState()
        {
<<<<<<< HEAD
=======
            ErrorUtilities.VerifyThrowArgumentNull(info, nameof(info));

            instanceLocalFileStateCache = (Dictionary<string, FileState>)info.GetValue("fileState", typeof(Dictionary<string, FileState>));
            isDirty = false;
>>>>>>> 412c21b6
        }

        /// <summary>
        /// Set the target framework paths.
        /// This is used to optimize IO in the case of files requested from one
        /// of the FX folders.
        /// </summary>
        /// <param name="installedAssemblyTableInfos">List of Assembly Table Info.</param>
        internal void SetInstalledAssemblyInformation
        (
            AssemblyTableInfo[] installedAssemblyTableInfos
        )
        {
            redistList = RedistList.GetRedistList(installedAssemblyTableInfos);
        }

        /// <summary>
        /// Flag that indicates
        /// </summary>
        /// <value></value>
        internal bool IsDirty
        {
            get { return isDirty; }
            set { isDirty = value; }
        }

        /// <summary>
        /// Set the GetLastWriteTime delegate.
        /// </summary>
        /// <param name="getLastWriteTimeValue">Delegate used to get the last write time.</param>
        internal void SetGetLastWriteTime(GetLastWriteTime getLastWriteTimeValue)
        {
            getLastWriteTime = getLastWriteTimeValue;
        }

        /// <summary>
        /// Cache the results of a GetAssemblyName delegate. 
        /// </summary>
        /// <param name="getAssemblyNameValue">The delegate.</param>
        /// <returns>Cached version of the delegate.</returns>
        internal GetAssemblyName CacheDelegate(GetAssemblyName getAssemblyNameValue)
        {
            getAssemblyName = getAssemblyNameValue;
            return GetAssemblyName;
        }

        /// <summary>
        /// Cache the results of a GetAssemblyMetadata delegate. 
        /// </summary>
        /// <param name="getAssemblyMetadataValue">The delegate.</param>
        /// <returns>Cached version of the delegate.</returns>
        internal GetAssemblyMetadata CacheDelegate(GetAssemblyMetadata getAssemblyMetadataValue)
        {
            getAssemblyMetadata = getAssemblyMetadataValue;
            return GetAssemblyMetadata;
        }

        /// <summary>
        /// Cache the results of a FileExists delegate. 
        /// </summary>
        /// <param name="fileExistsValue">The delegate.</param>
        /// <returns>Cached version of the delegate.</returns>
        internal FileExists CacheDelegate(FileExists fileExistsValue)
        {
            fileExists = fileExistsValue;
            return FileExists;
        }

        public DirectoryExists CacheDelegate(DirectoryExists directoryExistsValue)
        {
            directoryExists = directoryExistsValue;
            return DirectoryExists;
        }

        /// <summary>
        /// Cache the results of a GetDirectories delegate. 
        /// </summary>
        /// <param name="getDirectoriesValue">The delegate.</param>
        /// <returns>Cached version of the delegate.</returns>
        internal GetDirectories CacheDelegate(GetDirectories getDirectoriesValue)
        {
            getDirectories = getDirectoriesValue;
            return GetDirectories;
        }

        /// <summary>
        /// Cache the results of a GetAssemblyRuntimeVersion delegate. 
        /// </summary>
        /// <param name="getAssemblyRuntimeVersion">The delegate.</param>
        /// <returns>Cached version of the delegate.</returns>
        internal GetAssemblyRuntimeVersion CacheDelegate(GetAssemblyRuntimeVersion getAssemblyRuntimeVersion)
        {
            this.getAssemblyRuntimeVersion = getAssemblyRuntimeVersion;
            return GetRuntimeVersion;
        }

        private FileState GetFileState(string path)
        {
            // Looking up an assembly to get its metadata can be expensive for projects that reference large amounts
            // of assemblies. To avoid that expense, we remember and serialize this information betweeen runs in
            // XXXResolveAssemblyReferencesInput.cache files in the intermediate directory and also store it in an
            // process-wide cache to share between successive builds.
            //
            // To determine if this information is up-to-date, we use the last modified date of the assembly, however,
            // as calls to GetLastWriteTime can add up over hundreds and hundreds of files, we only check for
            // invalidation once per assembly per ResolveAssemblyReference session.

            upToDateLocalFileStateCache.TryGetValue(path, out FileState state);
            if (state == null)
            {   // We haven't seen this file this ResolveAssemblyReference session
                state = ComputeFileStateFromCachesAndDisk(path);
                upToDateLocalFileStateCache[path] = state;
            }

            return state;
        }

        private FileState ComputeFileStateFromCachesAndDisk(string path)
        {
            DateTime lastModified = GetAndCacheLastModified(path);
            bool isCachedInInstance = instanceLocalFileStateCache.TryGetValue(path, out FileState cachedInstanceFileState);
            bool isCachedInProcess =
                s_processWideFileStateCache.TryGetValue(path, out FileState cachedProcessFileState);
            
            bool isInstanceFileStateUpToDate = isCachedInInstance && lastModified == cachedInstanceFileState.LastModified;
            bool isProcessFileStateUpToDate = isCachedInProcess && lastModified == cachedProcessFileState.LastModified;

            // If the process-wide cache contains an up-to-date FileState, always use it
            if (isProcessFileStateUpToDate)
            {
                // If a FileState already exists in this instance cache due to deserialization, remove it;
                // another instance has taken responsibility for serialization, and keeping this would
                // result in multiple instances serializing the same data to disk
                if (isCachedInInstance)
                {
                    instanceLocalFileStateCache.Remove(path);
                    isDirty = true;
                }

                return cachedProcessFileState;
            }
            // If the process-wide FileState is missing or out-of-date, this instance owns serialization;
            // sync the process-wide cache and signal other instances to avoid data duplication
            if (isInstanceFileStateUpToDate)
            {
                return s_processWideFileStateCache[path] = cachedInstanceFileState;
            }

            // If no up-to-date FileState exists at this point, create one and take ownership
            return InitializeFileState(path, lastModified);
        }

        private DateTime GetAndCacheLastModified(string path)
        {
            if (!instanceLocalLastModifiedCache.TryGetValue(path, out DateTime lastModified))
            {
                lastModified = getLastWriteTime(path);
                instanceLocalLastModifiedCache[path] = lastModified;
            }

            return lastModified;
        }

        private FileState InitializeFileState(string path, DateTime lastModified)
        {
            var fileState = new FileState(lastModified);
            instanceLocalFileStateCache[path] = fileState;
            s_processWideFileStateCache[path] = fileState;
            isDirty = true;

            return fileState;
        }

        /// <summary>
        /// Cached implementation of GetAssemblyName.
        /// </summary>
        /// <param name="path">The path to the file</param>
        /// <returns>The assembly name.</returns>
        private AssemblyNameExtension GetAssemblyName(string path)
        {
            // If the assembly is in an FX folder and its a well-known assembly
            // then we can short-circuit the File IO involved with GetAssemblyName()
            if (redistList != null)
            {
                string extension = Path.GetExtension(path);

                if (string.Equals(extension, ".dll", StringComparison.OrdinalIgnoreCase))
                {
                    IEnumerable<AssemblyEntry> assemblyNames = redistList.FindAssemblyNameFromSimpleName
                        (
                            Path.GetFileNameWithoutExtension(path)
                        );
                    string filename = Path.GetFileName(path);

                    foreach (AssemblyEntry a in assemblyNames)
                    {
                        string pathFromRedistList = Path.Combine(a.FrameworkDirectory, filename);

                        if (String.Equals(path, pathFromRedistList, StringComparison.OrdinalIgnoreCase))
                        {
                            return new AssemblyNameExtension(a.FullName);
                        }
                    }
                }
            }
            
            // Not a well-known FX assembly so now check the cache.
            FileState fileState = GetFileState(path);
            if (fileState.Assembly == null)
            {
                fileState.Assembly = getAssemblyName(path);

                // Certain assemblies, like mscorlib may not have metadata.
                // Avoid continuously calling getAssemblyName on these files by 
                // recording these as having an empty name.
                if (fileState.Assembly == null)
                {
                    fileState.Assembly = AssemblyNameExtension.UnnamedAssembly;
                }
                isDirty = true;
            }

            if (fileState.Assembly.IsUnnamedAssembly)
            {
                return null;
            }

            return fileState.Assembly;
        }

        /// <summary>
        /// Cached implementation. Given a path, crack it open and retrieve runtimeversion for the assembly.
        /// </summary>
        /// <param name="path">Path to the assembly.</param>
        private string GetRuntimeVersion(string path)
        {
            FileState fileState = GetFileState(path);
            if (String.IsNullOrEmpty(fileState.RuntimeVersion))
            {
                fileState.RuntimeVersion = getAssemblyRuntimeVersion(path);
                isDirty = true;
            }

            return fileState.RuntimeVersion;
        }

        /// <summary>
        /// Cached implementation. Given an assembly name, crack it open and retrieve the list of dependent 
        /// assemblies and  the list of scatter files.
        /// </summary>
        /// <param name="path">Path to the assembly.</param>
        /// <param name="assemblyMetadataCache">Cache for pre-extracted assembly metadata.</param>
        /// <param name="dependencies">Receives the list of dependencies.</param>
        /// <param name="scatterFiles">Receives the list of associated scatter files.</param>
        /// <param name="frameworkName"></param>
        private void GetAssemblyMetadata
        (
            string path,
            ConcurrentDictionary<string, AssemblyMetadata> assemblyMetadataCache,
            out AssemblyNameExtension[] dependencies,
            out string[] scatterFiles,
            out FrameworkName frameworkName
        )
        {
            FileState fileState = GetFileState(path);
            if (fileState.dependencies == null)
            {
                getAssemblyMetadata
                (
                    path,
                    assemblyMetadataCache,
                    out fileState.dependencies,
                    out fileState.scatterFiles,
                    out fileState.frameworkName
                 );

                isDirty = true;
            }

            dependencies = fileState.dependencies;
            scatterFiles = fileState.scatterFiles;
            frameworkName = fileState.FrameworkNameAttribute;
        }

        /// <summary>
        /// Reads in cached data from stateFiles to build an initial cache. Avoids logging warnings or errors.
        /// </summary>
<<<<<<< HEAD
        internal static SystemState DeserializePrecomputedCaches(string[] stateFiles, TaskLoggingHelper log, Type requiredReturnType, GetLastWriteTime getLastWriteTime, AssemblyTableInfo[] installedAssemblyTableInfo)
=======
        internal static SystemState DeserializePrecomputedCaches(ITaskItem[] stateFiles, TaskLoggingHelper log, Type requiredReturnType, GetLastWriteTime getLastWriteTime, AssemblyTableInfo[] installedAssemblyTableInfo, Func<string, Guid> calculateMvid, Func<string, bool> fileExists)
>>>>>>> 412c21b6
        {
            SystemState retVal = new SystemState();
            retVal.SetGetLastWriteTime(getLastWriteTime);
            retVal.SetInstalledAssemblyInformation(installedAssemblyTableInfo);
            retVal.isDirty = stateFiles.Length > 0;
            HashSet<string> assembliesFound = new HashSet<string>();
<<<<<<< HEAD

            foreach (string stateFile in stateFiles)
            {
                // Verify that it's a real stateFile; log message but do not error if not
                var deserializeOptions = new JsonSerializerOptions() { Encoder = JavaScriptEncoder.UnsafeRelaxedJsonEscaping };
                deserializeOptions.Converters.Add(new SystemState.Converter());
                SystemState sysBase = JsonSerializer.Deserialize<SystemState>(File.ReadAllText(stateFile), deserializeOptions);
                foreach (string relativePath in sysBase.instanceLocalFileStateCache.Keys)
                {
                    if (!assembliesFound.Contains(relativePath))
                    {
                        FileState fileState = (FileState)sysBase.instanceLocalFileStateCache[relativePath];
                        // Verify that the assembly is correct
                        Guid mvid;
                        string fullPath = Path.GetFullPath(Path.Combine(Path.GetDirectoryName(stateFile), relativePath));
                        if (File.Exists(fullPath))
                        {
                            using (var reader = new PEReader(File.OpenRead(fullPath)))
                            {
                                var metadataReader = reader.GetMetadataReader();
                                mvid = metadataReader.GetGuid(metadataReader.GetModuleDefinition().Mvid);
                            }
                            if (mvid.Equals(fileState.ModuleVersionID))
                            {
                                // Correct file path and timestamp
                                fileState.LastModified = retVal.getLastWriteTime(fullPath);
                                retVal.instanceLocalFileStateCache[fullPath] = fileState;
                                assembliesFound.Add(relativePath);
                            }
=======
            calculateMvid ??= CalculateMvid;
            fileExists ??= FileSystems.Default.FileExists;

            foreach (ITaskItem stateFile in stateFiles)
            {
                // Verify that it's a real stateFile; log message but do not error if not
                SystemState sysState = DeserializeCache<SystemState>(stateFile.ToString(), log, false);
                if (sysState == null)
                {
                    continue;
                }
                foreach (KeyValuePair<string, FileState> kvp in sysState.instanceLocalFileStateCache)
                {
                    string relativePath = kvp.Key;
                    if (!assembliesFound.Contains(relativePath))
                    {
                        FileState fileState = kvp.Value;
                        // Verify that the assembly is correct
                        string fullPath = Path.GetFullPath(Path.Combine(Path.GetDirectoryName(stateFile.ToString()), relativePath));
                        if (fileExists(fullPath) && calculateMvid(fullPath).Equals(fileState.ModuleVersionID))
                        {
                            // Correct file path and timestamp
                            fileState.LastModified = retVal.getLastWriteTime(fullPath);
                            retVal.instanceLocalFileStateCache[fullPath] = fileState;
                            assembliesFound.Add(relativePath);
>>>>>>> 412c21b6
                        }
                    }
                }
            }

            return retVal;
        }

        /// <summary>
        /// Modifies this object to be more portable across machines, then writes it to stateFile.
        /// </summary>
<<<<<<< HEAD
        internal void SerializePrecomputedCache(string stateFile, TaskLoggingHelper log)
        {
            Hashtable newInstanceLocalFileStateCache = new Hashtable();
            foreach (string path in instanceLocalFileStateCache.Keys)
            {
                // Add MVID to allow us to verify that we are using the same assembly later
                FileState fileState = (FileState)instanceLocalFileStateCache[path];
                using (var reader = new PEReader(File.OpenRead(path)))
                {
                    var metadataReader = reader.GetMetadataReader();
                    fileState.ModuleVersionID = metadataReader.GetGuid(metadataReader.GetModuleDefinition().Mvid);
                }

                string relativePath = FileUtilities.MakeRelative(Path.GetDirectoryName(stateFile), path);
=======
        internal void SerializePrecomputedCache(string stateFile, TaskLoggingHelper log, Func<string, Guid> calculateMvid)
        {
            Dictionary<string, FileState> newInstanceLocalFileStateCache = new Dictionary<string, FileState>(instanceLocalFileStateCache.Count);
            calculateMvid ??= CalculateMvid;
            foreach (KeyValuePair<string, FileState> kvp in instanceLocalFileStateCache)
            {
                // Add MVID to allow us to verify that we are using the same assembly later
                string absolutePath = kvp.Key;
                FileState fileState = kvp.Value;
                fileState.ModuleVersionID = calculateMvid(absolutePath);

                string relativePath = FileUtilities.MakeRelative(Path.GetDirectoryName(stateFile), absolutePath);
>>>>>>> 412c21b6
                newInstanceLocalFileStateCache[relativePath] = fileState;
            }
            instanceLocalFileStateCache = newInstanceLocalFileStateCache;

            if (FileUtilities.FileExistsNoThrow(stateFile))
            {
                log.LogWarningWithCodeFromResources("General.StateFileAlreadyPresent", stateFile);
            }
<<<<<<< HEAD
            JsonSerializerOptions options = new JsonSerializerOptions() { Encoder = JavaScriptEncoder.UnsafeRelaxedJsonEscaping };
            options.Converters.Add(new SystemState.Converter());
            File.WriteAllText(stateFile, JsonSerializer.Serialize(this, options));
=======
            SerializeCache(stateFile, log);
        }

        private static Guid CalculateMvid(string path)
        {
            using (var reader = new PEReader(File.OpenRead(path)))
            {
                var metadataReader = reader.GetMetadataReader();
                return metadataReader.GetGuid(metadataReader.GetModuleDefinition().Mvid);
            }
>>>>>>> 412c21b6
        }

            /// <summary>
            /// Cached implementation of GetDirectories.
            /// </summary>
            /// <param name="path"></param>
            /// <param name="pattern"></param>
            /// <returns></returns>
            private string[] GetDirectories(string path, string pattern)
        {
            // Only cache the *. pattern. This is by far the most common pattern
            // and generalized caching would require a call to Path.Combine which
            // is a string-copy.
            if (pattern == "*")
            {
                instanceLocalDirectories.TryGetValue(path, out string[] cached);
                if (cached == null)
                {
                    string[] directories = getDirectories(path, pattern);
                    instanceLocalDirectories[path] = directories;
                    return directories;
                }
                return cached;
            }

            // This path is currently uncalled. Use assert to tell the dev that adds a new code-path 
            // that this is an unoptimized path.
            Debug.Assert(false, "Using slow-path in SystemState.GetDirectories, was this intentional?");

            return getDirectories(path, pattern);
        }

        /// <summary>
        /// Cached implementation of FileExists.
        /// </summary>
        /// <param name="path">Path to file.</param>
        /// <returns>True if the file exists.</returns>
        private bool FileExists(string path)
        {
            DateTime lastModified = GetAndCacheLastModified(path);
            return FileTimestampIndicatesFileExists(lastModified);
        }

        private bool FileTimestampIndicatesFileExists(DateTime lastModified)
        {
            // TODO: Standardize LastWriteTime value for nonexistent files. See https://github.com/Microsoft/msbuild/issues/3699
            return lastModified != DateTime.MinValue && lastModified != NativeMethodsShared.MinFileDate;
        }

        /// <summary>
        /// Cached implementation of DirectoryExists.
        /// </summary>
        /// <param name="path">Path to file.</param>
        /// <returns>True if the directory exists.</returns>
        private bool DirectoryExists(string path)
        {
            if (instanceLocalDirectoryExists.TryGetValue(path, out bool flag))
            {
                return flag;
            }

            bool exists = directoryExists(path);
            instanceLocalDirectoryExists[path] = exists;
            return exists;
        }
    }
}<|MERGE_RESOLUTION|>--- conflicted
+++ resolved
@@ -9,18 +9,13 @@
 using System.IO;
 using System.Reflection.Metadata;
 using System.Reflection.PortableExecutable;
-<<<<<<< HEAD
 using System.Runtime.CompilerServices;
 using System.Runtime.Versioning;
 using System.Text.Encodings.Web;
 using System.Text.Json;
 using System.Text.Json.Serialization;
-=======
-using System.Runtime.Serialization;
-using System.Runtime.Versioning;
 using System.Security.Permissions;
 using Microsoft.Build.Framework;
->>>>>>> 412c21b6
 using Microsoft.Build.Shared;
 using Microsoft.Build.Shared.FileSystem;
 using Microsoft.Build.Tasks.AssemblyDependency;
@@ -120,11 +115,7 @@
         /// Class that holds the current file state.
         /// </summary>
         [Serializable]
-<<<<<<< HEAD
-        private sealed class FileState
-=======
-        internal sealed class FileState : ISerializable
->>>>>>> 412c21b6
+        internal sealed class FileState
         {
             /// <summary>
             /// The assemblies that this file depends on.
@@ -154,81 +145,31 @@
             /// </summary>
             internal FileState()
             {
-<<<<<<< HEAD
-=======
-                ErrorUtilities.VerifyThrowArgumentNull(info, nameof(info));
-
-                lastModified = new DateTime(info.GetInt64("mod"), (DateTimeKind)info.GetInt32("modk"));
-                assemblyName = (AssemblyNameExtension)info.GetValue("an", typeof(AssemblyNameExtension));
-                dependencies = (AssemblyNameExtension[])info.GetValue("deps", typeof(AssemblyNameExtension[]));
-                scatterFiles = (string[])info.GetValue("sfiles", typeof(string[]));
-                runtimeVersion = (string)info.GetValue("rtver", typeof(string));
-                if (info.GetBoolean("fn"))
-                {
-                    var frameworkNameVersion = (Version) info.GetValue("fnVer", typeof(Version));
-                    var frameworkIdentifier = info.GetString("fnId");
-                    var frameworkProfile = info.GetString("fmProf");
-                    frameworkName = new FrameworkName(frameworkIdentifier, frameworkNameVersion, frameworkProfile);
-                }
-                ModuleVersionID = (Guid)info.GetValue("mvid", typeof(Guid));
-            }
-
-            /// <summary>
-            /// Serialize the contents of the class.
-            /// </summary>
-            [SecurityPermission(SecurityAction.Demand, SerializationFormatter = true)]
-            public void GetObjectData(SerializationInfo info, StreamingContext context)
-            {
-                ErrorUtilities.VerifyThrowArgumentNull(info, nameof(info));
-
-                info.AddValue("mod", lastModified.Ticks);
-                info.AddValue("modk", (int)lastModified.Kind);
-                info.AddValue("an", assemblyName);
-                info.AddValue("deps", dependencies);
-                info.AddValue("sfiles", scatterFiles);
-                info.AddValue("rtver", runtimeVersion);
-                info.AddValue("fn", frameworkName != null);
-                if (frameworkName != null)
-                {
-                    info.AddValue("fnVer", frameworkName.Version);
-                    info.AddValue("fnId", frameworkName.Identifier);
-                    info.AddValue("fmProf", frameworkName.Profile);
-                }
-                info.AddValue("mvid", ModuleVersionID);
->>>>>>> 412c21b6
             }
 
             /// <summary>
             /// Gets the last modified date.
             /// </summary>
             /// <value></value>
-<<<<<<< HEAD
-            public DateTime LastModified { get; set; }
-=======
-            internal DateTime LastModified
-            {
-                get { return lastModified; }
-                set { lastModified = value; }
-            }
->>>>>>> 412c21b6
+            internal DateTime LastModified { get; set; }
 
             /// <summary>
             /// Get or set the assemblyName.
             /// </summary>
             /// <value></value>
-            public AssemblyNameExtension Assembly { get; set; }
+            internal AssemblyNameExtension Assembly { get; set; }
 
             /// <summary>
             /// Get or set the runtimeVersion
             /// </summary>
             /// <value></value>
-            public string RuntimeVersion { get; set; }
+            internal string RuntimeVersion { get; set; }
 
             /// <summary>
             /// Get or set the framework name the file was built against
             /// </summary>
             [SuppressMessage("Microsoft.Performance", "CA1811:AvoidUncalledPrivateCode", Justification = "Could be used in other assemblies")]
-            public FrameworkName FrameworkNameAttribute
+            internal FrameworkName FrameworkNameAttribute
             {
                 get { return frameworkName; }
                 set { frameworkName = value; }
@@ -237,11 +178,7 @@
             /// <summary>
             /// Get or set the ID of this assembly. Used to verify it is the same version.
             /// </summary>
-<<<<<<< HEAD
-            public Guid ModuleVersionID { get; set; }
-=======
             internal Guid ModuleVersionID { get; set; }
->>>>>>> 412c21b6
         }
 
         internal sealed class Converter : JsonConverter<SystemState>
@@ -460,13 +397,6 @@
         /// </summary>
         public SystemState()
         {
-<<<<<<< HEAD
-=======
-            ErrorUtilities.VerifyThrowArgumentNull(info, nameof(info));
-
-            instanceLocalFileStateCache = (Dictionary<string, FileState>)info.GetValue("fileState", typeof(Dictionary<string, FileState>));
-            isDirty = false;
->>>>>>> 412c21b6
         }
 
         /// <summary>
@@ -754,60 +684,28 @@
         /// <summary>
         /// Reads in cached data from stateFiles to build an initial cache. Avoids logging warnings or errors.
         /// </summary>
-<<<<<<< HEAD
-        internal static SystemState DeserializePrecomputedCaches(string[] stateFiles, TaskLoggingHelper log, Type requiredReturnType, GetLastWriteTime getLastWriteTime, AssemblyTableInfo[] installedAssemblyTableInfo)
-=======
         internal static SystemState DeserializePrecomputedCaches(ITaskItem[] stateFiles, TaskLoggingHelper log, Type requiredReturnType, GetLastWriteTime getLastWriteTime, AssemblyTableInfo[] installedAssemblyTableInfo, Func<string, Guid> calculateMvid, Func<string, bool> fileExists)
->>>>>>> 412c21b6
         {
             SystemState retVal = new SystemState();
             retVal.SetGetLastWriteTime(getLastWriteTime);
             retVal.SetInstalledAssemblyInformation(installedAssemblyTableInfo);
             retVal.isDirty = stateFiles.Length > 0;
             HashSet<string> assembliesFound = new HashSet<string>();
-<<<<<<< HEAD
-
-            foreach (string stateFile in stateFiles)
+            calculateMvid ??= CalculateMvid;
+            fileExists ??= FileSystems.Default.FileExists;
+
+            foreach (ITaskItem stateFile in stateFiles)
             {
                 // Verify that it's a real stateFile; log message but do not error if not
                 var deserializeOptions = new JsonSerializerOptions() { Encoder = JavaScriptEncoder.UnsafeRelaxedJsonEscaping };
                 deserializeOptions.Converters.Add(new SystemState.Converter());
                 SystemState sysBase = JsonSerializer.Deserialize<SystemState>(File.ReadAllText(stateFile), deserializeOptions);
-                foreach (string relativePath in sysBase.instanceLocalFileStateCache.Keys)
-                {
-                    if (!assembliesFound.Contains(relativePath))
-                    {
-                        FileState fileState = (FileState)sysBase.instanceLocalFileStateCache[relativePath];
-                        // Verify that the assembly is correct
-                        Guid mvid;
-                        string fullPath = Path.GetFullPath(Path.Combine(Path.GetDirectoryName(stateFile), relativePath));
-                        if (File.Exists(fullPath))
-                        {
-                            using (var reader = new PEReader(File.OpenRead(fullPath)))
-                            {
-                                var metadataReader = reader.GetMetadataReader();
-                                mvid = metadataReader.GetGuid(metadataReader.GetModuleDefinition().Mvid);
-                            }
-                            if (mvid.Equals(fileState.ModuleVersionID))
-                            {
-                                // Correct file path and timestamp
-                                fileState.LastModified = retVal.getLastWriteTime(fullPath);
-                                retVal.instanceLocalFileStateCache[fullPath] = fileState;
-                                assembliesFound.Add(relativePath);
-                            }
-=======
-            calculateMvid ??= CalculateMvid;
-            fileExists ??= FileSystems.Default.FileExists;
-
-            foreach (ITaskItem stateFile in stateFiles)
-            {
-                // Verify that it's a real stateFile; log message but do not error if not
-                SystemState sysState = DeserializeCache<SystemState>(stateFile.ToString(), log, false);
-                if (sysState == null)
+                if (sysBase == null)
                 {
                     continue;
                 }
-                foreach (KeyValuePair<string, FileState> kvp in sysState.instanceLocalFileStateCache)
+
+                foreach (KeyValuePair<string, FileState> kvp in sysBase.instanceLocalFileStateCache)
                 {
                     string relativePath = kvp.Key;
                     if (!assembliesFound.Contains(relativePath))
@@ -821,7 +719,6 @@
                             fileState.LastModified = retVal.getLastWriteTime(fullPath);
                             retVal.instanceLocalFileStateCache[fullPath] = fileState;
                             assembliesFound.Add(relativePath);
->>>>>>> 412c21b6
                         }
                     }
                 }
@@ -833,22 +730,6 @@
         /// <summary>
         /// Modifies this object to be more portable across machines, then writes it to stateFile.
         /// </summary>
-<<<<<<< HEAD
-        internal void SerializePrecomputedCache(string stateFile, TaskLoggingHelper log)
-        {
-            Hashtable newInstanceLocalFileStateCache = new Hashtable();
-            foreach (string path in instanceLocalFileStateCache.Keys)
-            {
-                // Add MVID to allow us to verify that we are using the same assembly later
-                FileState fileState = (FileState)instanceLocalFileStateCache[path];
-                using (var reader = new PEReader(File.OpenRead(path)))
-                {
-                    var metadataReader = reader.GetMetadataReader();
-                    fileState.ModuleVersionID = metadataReader.GetGuid(metadataReader.GetModuleDefinition().Mvid);
-                }
-
-                string relativePath = FileUtilities.MakeRelative(Path.GetDirectoryName(stateFile), path);
-=======
         internal void SerializePrecomputedCache(string stateFile, TaskLoggingHelper log, Func<string, Guid> calculateMvid)
         {
             Dictionary<string, FileState> newInstanceLocalFileStateCache = new Dictionary<string, FileState>(instanceLocalFileStateCache.Count);
@@ -861,7 +742,6 @@
                 fileState.ModuleVersionID = calculateMvid(absolutePath);
 
                 string relativePath = FileUtilities.MakeRelative(Path.GetDirectoryName(stateFile), absolutePath);
->>>>>>> 412c21b6
                 newInstanceLocalFileStateCache[relativePath] = fileState;
             }
             instanceLocalFileStateCache = newInstanceLocalFileStateCache;
@@ -870,12 +750,9 @@
             {
                 log.LogWarningWithCodeFromResources("General.StateFileAlreadyPresent", stateFile);
             }
-<<<<<<< HEAD
             JsonSerializerOptions options = new JsonSerializerOptions() { Encoder = JavaScriptEncoder.UnsafeRelaxedJsonEscaping };
             options.Converters.Add(new SystemState.Converter());
             File.WriteAllText(stateFile, JsonSerializer.Serialize(this, options));
-=======
-            SerializeCache(stateFile, log);
         }
 
         private static Guid CalculateMvid(string path)
@@ -885,7 +762,6 @@
                 var metadataReader = reader.GetMetadataReader();
                 return metadataReader.GetGuid(metadataReader.GetModuleDefinition().Mvid);
             }
->>>>>>> 412c21b6
         }
 
             /// <summary>
