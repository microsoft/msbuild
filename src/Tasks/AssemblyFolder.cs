﻿// Copyright (c) Microsoft. All rights reserved.
// Licensed under the MIT license. See LICENSE file in the project root for full license information.
#if FEATURE_WIN32_REGISTRY

using System;
using System.IO;
using System.Collections.Generic;
using Microsoft.Build.Shared;
using Microsoft.Win32;

namespace Microsoft.Build.Tasks
{
    /// <summary>
    /// Contains utility functions for dealing with assembly folders found in the registry.
    /// </summary>
    internal static class AssemblyFolder
    {
        /// <summary>
        /// Key -- Like "hklm\Vendor RegKey" as provided to a reference by the &lt;AssemblyFolderKey&gt; on the reference in the project
        /// Value -- Directory
        /// </summary>
        private static Dictionary<string, string> s_assemblyFolders;

        /// <summary>
        /// Synchronize the creation of assemblyFolders
        /// </summary>
        private static readonly Object s_syncLock = new Object();

        /// <summary>
        /// Given a registry key, find all of the registered assembly folders and add them to the list.
        /// </summary>
        /// <param name="hive">Like 'hklm' or 'hkcu'</param>
        /// <param name="key">The registry key to examine</param>
        /// <param name="directories">The object to populate</param>
        private static void AddFoldersFromRegistryKey
        (
            RegistryKey hive,
            string key,
            Dictionary<string, string> directories
        )
        {
<<<<<<< HEAD
            if (!NativeMethodsShared.IsWindows && hive == Registry.LocalMachine)
            {
                string path = NativeMethodsShared.FrameworkBasePath;
                if (Directory.Exists(path))
                {
                    foreach (string p in Directory.EnumerateDirectories(path))
                    {
                        directories[
                            "hklm" + "\\" + p.Substring(p.LastIndexOf(Path.DirectorySeparatorChar) + 1)] = p;
                    }
                }

                return;
            }

=======
>>>>>>> ce809a29
            using (RegistryKey baseKey = hive.OpenSubKey(key))
            {
                string aliasKey = String.Empty;

                if (hive == Registry.CurrentUser)
                {
                    aliasKey = "hkcu";
                }
                else if (hive == Registry.LocalMachine)
                {
                    aliasKey = "hklm";
                }
                else
                {
                    ErrorUtilities.VerifyThrow(false, "AssemblyFolder.AddFoldersFromRegistryKey expected a known hive.");
                }

                if (baseKey != null)
                {
                    foreach (string productName in baseKey.GetSubKeyNames())
                    {
                        using (RegistryKey product = baseKey.OpenSubKey(productName))
                        {
                            if (product.ValueCount > 0)
                            {
                                string folder = (string)product.GetValue("");
                                if (Directory.Exists(folder))
                                {
                                    string regkeyAlias = aliasKey + "\\" + productName;
                                    directories[regkeyAlias] = folder;
                                }
                            }
                        }
                    }
                }
            }
        }

        /// <summary>
        /// For the given key name, look for registered assembly folders in HKCU then HKLM.
        /// </summary>
        private static void AddFoldersFromRegistryKey(
            string key,
            Dictionary<string, string> directories
        )
        {
            // First add the current user.
            AddFoldersFromRegistryKey
            (
                Registry.CurrentUser,
                key,
                directories
            );

            // Then add the local machine.            
            AddFoldersFromRegistryKey
            (
                Registry.LocalMachine,
                key,
                directories
            );
        }

        /// <summary>
        /// Populates the internal tables.
        /// </summary>
        private static void CreateAssemblyFolders()
        {
            s_assemblyFolders = new Dictionary<string, string>(StringComparer.OrdinalIgnoreCase);

            // Populate the table of assembly folders.
            AddFoldersFromRegistryKey
            (
                @"SOFTWARE\Microsoft\.NETFramework\AssemblyFolders",
                s_assemblyFolders
            );

            AddFoldersFromRegistryKey
            (
                @"SOFTWARE\Microsoft\VisualStudio\8.0\AssemblyFolders",
                s_assemblyFolders
            );
        }

        /// <summary>
        /// Returns the list of assembly folders that we're interested in.
        /// </summary>
        /// <param name="regKeyAlias">Like "hklm\Vendor RegKey" as provided to a reference by the &lt;AssemblyFolderKey&gt; on the reference in the project.</param>
        internal static IEnumerable<string> GetAssemblyFolders(string regKeyAlias)
        {
            lock (s_syncLock)
            {
                if (s_assemblyFolders == null)
                {
                    CreateAssemblyFolders();
                }
            }

            // If no specific alias was requested then return the complete list.
            if (string.IsNullOrEmpty(regKeyAlias))
            {
                foreach (string folder in s_assemblyFolders.Values)
                {
                    yield return folder;
                }
            }

            // If a specific alias was requested then return only that alias.
            if (s_assemblyFolders.TryGetValue(regKeyAlias, out string directory))
            {
                if (!string.IsNullOrEmpty(directory))
                {
                    yield return directory;
                }
            }
        }
    }
}
#endif<|MERGE_RESOLUTION|>--- conflicted
+++ resolved
@@ -39,24 +39,6 @@
             Dictionary<string, string> directories
         )
         {
-<<<<<<< HEAD
-            if (!NativeMethodsShared.IsWindows && hive == Registry.LocalMachine)
-            {
-                string path = NativeMethodsShared.FrameworkBasePath;
-                if (Directory.Exists(path))
-                {
-                    foreach (string p in Directory.EnumerateDirectories(path))
-                    {
-                        directories[
-                            "hklm" + "\\" + p.Substring(p.LastIndexOf(Path.DirectorySeparatorChar) + 1)] = p;
-                    }
-                }
-
-                return;
-            }
-
-=======
->>>>>>> ce809a29
             using (RegistryKey baseKey = hive.OpenSubKey(key))
             {
                 string aliasKey = String.Empty;
