﻿// Copyright (c) Microsoft. All rights reserved.
// Licensed under the MIT license. See LICENSE file in the project root for full license information.

using Microsoft.Build.Framework;
using Microsoft.Build.Utilities;
using Microsoft.Win32;
using System;
using System.Collections.Generic;
using System.ComponentModel;
using System.Deployment.Internal.CodeSigning;
using System.Diagnostics;
using System.Diagnostics.CodeAnalysis;
using System.Globalization;
using System.IO;
using System.Reflection;
using System.Runtime.InteropServices;
using System.Security;
using System.Security.Cryptography;
using System.Security.Cryptography.X509Certificates;
using System.Security.Permissions;
using System.Security.Policy;
using System.Text;
using System.Xml;
using Microsoft.Build.Shared.FileSystem;
using FrameworkNameVersioning = System.Runtime.Versioning.FrameworkName;

namespace Microsoft.Build.Tasks.Deployment.ManifestUtilities
{
    /// <summary>
    /// Provides a set of utility functions for manipulating security permision sets and signing.
    /// </summary>
    [ComVisible(false)]
    public static class SecurityUtilities
    {
#if RUNTIME_TYPE_NETCORE
        // Partial trust and permission sets are not supported by .NET Core.
#else
        private const string PermissionSetsFolder = "PermissionSets";
        private const string LocalIntranet = "LocalIntranet";
        private const string Internet = "Internet";
        private const string Custom = "Custom";
#endif
        private const string ToolName = "signtool.exe";
#if !RUNTIME_TYPE_NETCORE
        private const int Fx2MajorVersion = 2;
        private const int Fx3MajorVersion = 3;
#endif
        private static readonly Version s_dotNet40Version = new Version("4.0");
        private static readonly Version s_dotNet45Version = new Version("4.5");

#if !RUNTIME_TYPE_NETCORE
        private const string InternetPermissionSetXml = "<PermissionSet class=\"System.Security.PermissionSet\" version=\"1\" ID=\"Custom\" SameSite=\"site\">\n" +
                                                          "<IPermission class=\"System.Security.Permissions.FileDialogPermission, mscorlib, Version=2.0.0.0, Culture=neutral, PublicKeyToken=b77a5c561934e089\" version=\"1\" Access=\"Open\" />\n" +
                                                          "<IPermission class=\"System.Security.Permissions.IsolatedStorageFilePermission, mscorlib, Version=2.0.0.0, Culture=neutral, PublicKeyToken=b77a5c561934e089\" version=\"1\" Allowed=\"ApplicationIsolationByUser\" UserQuota=\"512000\" />\n" +
                                                          "<IPermission class=\"System.Security.Permissions.SecurityPermission, mscorlib, Version=2.0.0.0, Culture=neutral, PublicKeyToken=b77a5c561934e089\" version=\"1\" Flags=\"Execution\" />\n" +
                                                          "<IPermission class=\"System.Security.Permissions.UIPermission, mscorlib, Version=2.0.0.0, Culture=neutral, PublicKeyToken=b77a5c561934e089\" version=\"1\" Window=\"SafeTopLevelWindows\" Clipboard=\"OwnClipboard\" />\n" +
                                                          "<IPermission class=\"System.Drawing.Printing.PrintingPermission, System.Drawing, Version=2.0.0.0, Culture=neutral, PublicKeyToken=b03f5f7f11d50a3a\" version=\"1\" Level=\"SafePrinting\" />\n" +
                                                        "</PermissionSet>";

        private const string LocalIntranetPermissionSetXml = "<PermissionSet class=\"System.Security.PermissionSet\" version=\"1\" ID=\"Custom\" SameSite=\"site\">\n" +
                                                                  "<IPermission class=\"System.Security.Permissions.EnvironmentPermission, mscorlib, Version=2.0.0.0, Culture=neutral, PublicKeyToken=b77a5c561934e089\" version=\"1\" Read=\"USERNAME\" />\n" +
                                                                  "<IPermission class=\"System.Security.Permissions.FileDialogPermission, mscorlib, Version=2.0.0.0, Culture=neutral, PublicKeyToken=b77a5c561934e089\" version=\"1\" Unrestricted=\"true\" />\n" +
                                                                  "<IPermission class=\"System.Security.Permissions.IsolatedStorageFilePermission, mscorlib, Version=2.0.0.0, Culture=neutral, PublicKeyToken=b77a5c561934e089\" version=\"1\" Allowed=\"AssemblyIsolationByUser\" UserQuota=\"9223372036854775807\" Expiry=\"9223372036854775807\" Permanent=\"True\" />\n" +
                                                                  "<IPermission class=\"System.Security.Permissions.ReflectionPermission, mscorlib, Version=2.0.0.0, Culture=neutral, PublicKeyToken=b77a5c561934e089\" version=\"1\" Flags=\"ReflectionEmit\" />\n" +
                                                                  "<IPermission class=\"System.Security.Permissions.SecurityPermission, mscorlib, Version=2.0.0.0, Culture=neutral, PublicKeyToken=b77a5c561934e089\" version=\"1\" Flags=\"Assertion, Execution, BindingRedirects\" />\n" +
                                                                  "<IPermission class=\"System.Security.Permissions.UIPermission, mscorlib, Version=2.0.0.0, Culture=neutral, PublicKeyToken=b77a5c561934e089\" version=\"1\" Unrestricted=\"true\" />\n" +
                                                                  "<IPermission class=\"System.Net.DnsPermission, System, Version=2.0.0.0, Culture=neutral, PublicKeyToken=b77a5c561934e089\" version=\"1\" Unrestricted=\"true\" />\n" +
                                                                  "<IPermission class=\"System.Drawing.Printing.PrintingPermission, System.Drawing, Version=2.0.0.0, Culture=neutral, PublicKeyToken=b03f5f7f11d50a3a\" version=\"1\" Level=\"DefaultPrinting\" />\n" +
                                                                "</PermissionSet>";

        private const string InternetPermissionSetWithWPFXml = "<PermissionSet class=\"System.Security.PermissionSet\" version=\"1\" ID=\"Custom\" SameSite=\"site\">\n" +
                                                                  "<IPermission class=\"System.Security.Permissions.FileDialogPermission, mscorlib, Version=2.0.0.0, Culture=neutral, PublicKeyToken=b77a5c561934e089\" version=\"1\" Access=\"Open\" />\n" +
                                                                  "<IPermission class=\"System.Security.Permissions.IsolatedStorageFilePermission, mscorlib, Version=2.0.0.0, Culture=neutral, PublicKeyToken=b77a5c561934e089\" version=\"1\" Allowed=\"ApplicationIsolationByUser\" UserQuota=\"512000\" />\n" +
                                                                  "<IPermission class=\"System.Security.Permissions.SecurityPermission, mscorlib, Version=2.0.0.0, Culture=neutral, PublicKeyToken=b77a5c561934e089\" version=\"1\" Flags=\"Execution\" />\n" +
                                                                  "<IPermission class=\"System.Security.Permissions.UIPermission, mscorlib, Version=2.0.0.0, Culture=neutral, PublicKeyToken=b77a5c561934e089\" version=\"1\" Window=\"SafeTopLevelWindows\" Clipboard=\"OwnClipboard\" />\n" +
                                                                  "<IPermission class=\"System.Drawing.Printing.PrintingPermission, System.Drawing, Version=2.0.0.0, Culture=neutral, PublicKeyToken=b03f5f7f11d50a3a\" version=\"1\" Level=\"SafePrinting\" />\n" +
                                                                  "<IPermission class=\"System.Security.Permissions.MediaPermission, WindowsBase, Version=3.0.0.0, Culture=neutral, PublicKeyToken=31bf3856ad364e35\" version=\"1\" Audio=\"SafeAudio\" Video=\"SafeVideo\" Image=\"SafeImage\" />\n" +
                                                                  "<IPermission class=\"System.Security.Permissions.WebBrowserPermission, WindowsBase, Version=3.0.0.0, Culture=neutral, PublicKeyToken=31bf3856ad364e35\" version=\"1\" Level=\"Safe\" />\n" +
                                                                "</PermissionSet>";

        private const string LocalIntranetPermissionSetWithWPFXml = "<PermissionSet class=\"System.Security.PermissionSet\" version=\"1\" ID=\"Custom\" SameSite=\"site\">\n" +
                                                                          "<IPermission class=\"System.Security.Permissions.EnvironmentPermission, mscorlib, Version=2.0.0.0, Culture=neutral, PublicKeyToken=b77a5c561934e089\" version=\"1\" Read=\"USERNAME\" />\n" +
                                                                          "<IPermission class=\"System.Security.Permissions.FileDialogPermission, mscorlib, Version=2.0.0.0, Culture=neutral, PublicKeyToken=b77a5c561934e089\" version=\"1\" Unrestricted=\"true\" />\n" +
                                                                          "<IPermission class=\"System.Security.Permissions.IsolatedStorageFilePermission, mscorlib, Version=2.0.0.0, Culture=neutral, PublicKeyToken=b77a5c561934e089\" version=\"1\" Allowed=\"AssemblyIsolationByUser\" UserQuota=\"9223372036854775807\" Expiry=\"9223372036854775807\" Permanent=\"True\" />\n" +
                                                                          "<IPermission class=\"System.Security.Permissions.ReflectionPermission, mscorlib, Version=2.0.0.0, Culture=neutral, PublicKeyToken=b77a5c561934e089\" version=\"1\" Flags=\"ReflectionEmit\" />\n" +
                                                                          "<IPermission class=\"System.Security.Permissions.SecurityPermission, mscorlib, Version=2.0.0.0, Culture=neutral, PublicKeyToken=b77a5c561934e089\" version=\"1\" Flags=\"Assertion, Execution, BindingRedirects\" />\n" +
                                                                          "<IPermission class=\"System.Security.Permissions.UIPermission, mscorlib, Version=2.0.0.0, Culture=neutral, PublicKeyToken=b77a5c561934e089\" version=\"1\" Unrestricted=\"true\" />\n" +
                                                                          "<IPermission class=\"System.Net.DnsPermission, System, Version=2.0.0.0, Culture=neutral, PublicKeyToken=b77a5c561934e089\" version=\"1\" Unrestricted=\"true\" />\n" +
                                                                          "<IPermission class=\"System.Drawing.Printing.PrintingPermission, System.Drawing, Version=2.0.0.0, Culture=neutral, PublicKeyToken=b03f5f7f11d50a3a\" version=\"1\" Level=\"DefaultPrinting\" />\n" +
                                                                          "<IPermission class=\"System.Security.Permissions.MediaPermission, WindowsBase, Version=3.0.0.0, Culture=neutral, PublicKeyToken=31bf3856ad364e35\" version=\"1\" Audio=\"SafeAudio\" Video=\"SafeVideo\" Image=\"SafeImage\" />\n" +
                                                                          "<IPermission class=\"System.Security.Permissions.WebBrowserPermission, WindowsBase, Version=3.0.0.0, Culture=neutral, PublicKeyToken=31bf3856ad364e35\" version=\"1\" Level=\"Safe\" />\n" +
                                                                        "</PermissionSet>";

        /// <summary>
        /// Generates a permission set by computed the zone default permission set and adding any included permissions.
        /// </summary>
        /// <param name="targetZone">Specifies a zone default permission set, which is obtained from machine policy. Valid values are "Internet", "LocalIntranet", or "Custom". If "Custom" is specified, the generated permission set is based only on the includedPermissionSet parameter.</param>
        /// <param name="includedPermissionSet">A PermissionSet object containing the set of permissions to be explicitly included in the generated permission set. Permissions specified in this parameter will be included verbatim in the generated permission set, regardless of targetZone parameter.</param>
        /// <param name="excludedPermissions">This property is no longer used.</param>
        /// <returns>The generated permission set.</returns>
        public static PermissionSet ComputeZonePermissionSet(string targetZone, PermissionSet includedPermissionSet, string[] excludedPermissions)
        {
            return ComputeZonePermissionSetHelper(targetZone, includedPermissionSet, null, string.Empty);
        }

        internal static PermissionSet ComputeZonePermissionSetHelper(string targetZone, PermissionSet includedPermissionSet, ITaskItem[] dependencies, string targetFrameworkMoniker)
        {
            // Custom Set.
            if (String.IsNullOrEmpty(targetZone) || String.Equals(targetZone, Custom, StringComparison.OrdinalIgnoreCase))
            {
                // just return the included set, no magic
                return includedPermissionSet.Copy();
            }

            PermissionSet retSet = GetNamedPermissionSetFromZone(targetZone, targetFrameworkMoniker);

            return retSet;
        }

        private static PermissionSet GetNamedPermissionSetFromZone(string targetZone, string targetFrameworkMoniker)
        {
            switch (targetZone)
            {
                case LocalIntranet:
                    return GetNamedPermissionSet(LocalIntranet, targetFrameworkMoniker);
                case Internet:
                    return GetNamedPermissionSet(Internet, targetFrameworkMoniker);
                default:
                    throw new ArgumentException(String.Empty /* no message */, nameof(targetZone));
            }
        }

        private static PermissionSet GetNamedPermissionSet(string targetZone, string targetFrameworkMoniker)
        {
            FrameworkNameVersioning fn;

            if (!string.IsNullOrEmpty(targetFrameworkMoniker))
            {
                fn = new FrameworkNameVersioning(targetFrameworkMoniker);
            }
            else
            {
                fn = new FrameworkNameVersioning(".NETFramework", s_dotNet40Version);
            }

            int majorVersion = fn.Version.Major;

            if (majorVersion == Fx2MajorVersion)
            {
                return XmlToPermissionSet((GetXmlElement(targetZone, majorVersion)));
            }
            else if (majorVersion == Fx3MajorVersion)
            {
                return XmlToPermissionSet((GetXmlElement(targetZone, majorVersion)));
            }
            else
            {
                return XmlToPermissionSet((GetXmlElement(targetZone, fn)));
            }
        }

        private static XmlElement GetXmlElement(string targetZone, FrameworkNameVersioning fn)
        {
            IList<string> paths = ToolLocationHelper.GetPathToReferenceAssemblies(fn);

            // Is the targeted CLR even installed?
            if (paths.Count > 0)
            {
                // first one is always framework requested.
                string path = Path.Combine(paths[0], PermissionSetsFolder);

                // PermissionSets folder doesn't exit
                if (FileSystems.Default.DirectoryExists(path))
                {
                    string[] files = Directory.GetFiles(path, "*.xml");
                    var filesInfo = new FileInfo[files.Length];

                    int indexFound = -1;

                    // trim the extension.
                    for (int i = 0; i < files.Length; i++)
                    {
                        filesInfo[i] = new FileInfo(files[i]);

                        string fileInfoNoExt = Path.GetFileNameWithoutExtension(files[i]);

                        if (string.Equals(fileInfoNoExt, targetZone, StringComparison.OrdinalIgnoreCase))
                        {
                            indexFound = i;
                            break;
                        }
                    }

                    if (indexFound != -1)
                    {
                        FileInfo resultFile = filesInfo[indexFound];
                        using (FileStream fs = resultFile.OpenRead())
                        {
                            try
                            {
                                var sr = new StreamReader(fs);
                                string data = sr.ReadToEnd();
                                if (!string.IsNullOrEmpty(data))
                                {
                                    var doc = new XmlDocument();
                                    var xrSettings =
                                        new XmlReaderSettings
                                        {
                                            DtdProcessing = DtdProcessing.Ignore,
                                            ConformanceLevel = ConformanceLevel.Auto
                                        };

                                    // http://msdn.microsoft.com/en-us/library/h2344bs2(v=vs.110).aspx
                                    // PermissionSets do not conform to document level, which is the default setting.
                                    try
                                    {
                                        fs.Position = 0; // Reset to 0 before using this stream in any other reader.
                                        using (XmlReader xr = XmlReader.Create(fs, xrSettings))
                                        {
                                            doc.Load(xr);
                                            return doc.DocumentElement;
                                        }
                                    }
                                    catch (Exception)
                                    {
                                        //continue.
                                    }
                                }
                            }
                            catch (ArgumentException)
                            {
                                //continue.
                            }
                        }
                    }
                }
            }

            return GetCurrentCLRPermissions(targetZone);
        }

        [SuppressMessage("Microsoft.Security.Xml", "CA3057: DoNotUseLoadXml.")]
        private static XmlElement GetCurrentCLRPermissions(string targetZone)
        {
            SecurityZone zone;
            switch (targetZone)
            {
                case LocalIntranet:
                    zone = SecurityZone.Intranet;
                    break;
                case Internet:
                    zone = SecurityZone.Internet;
                    break;
                default:
                    throw new ArgumentException(String.Empty /* no message */, nameof(targetZone));
            }

            var evidence = new Evidence(new EvidenceBase[] { new Zone(zone), new System.Runtime.Hosting.ActivationArguments(new System.ApplicationIdentity("")) }, null);

            PermissionSet sandbox = SecurityManager.GetStandardSandbox(evidence);
            string resultInString = sandbox.ToString();

            if (!string.IsNullOrEmpty(resultInString))
            {
                var doc = new XmlDocument();
                // CA3057: DoNotUseLoadXml. Suppressed since the xml being loaded is a string representation of the PermissionSet.
                doc.LoadXml(resultInString);

                return doc.DocumentElement;
            }

            return null;
        }

        private static XmlElement GetXmlElement(string targetZone, int majorVersion)
        {
            XmlDocument doc;

            switch (majorVersion)
            {
                case Fx2MajorVersion:
                    doc = CreateXmlDocV2(targetZone);
                    break;
                case Fx3MajorVersion:
                    doc = CreateXmlDocV3(targetZone);
                    break;
                default:
                    throw new ArgumentException(String.Empty /* no message */, nameof(majorVersion));
            }

            XmlElement rootElement = doc.DocumentElement;

            return rootElement;
        }

        [SuppressMessage("Microsoft.Security.Xml", "CA3057: DoNotUseLoadXml.")]
        private static XmlDocument CreateXmlDocV2(string targetZone)
        {
            var doc = new XmlDocument();

            switch (targetZone)
            {
                case LocalIntranet:
                    // CA3057: DoNotUseLoadXml.  Suppressed since is LocalIntranetPermissionSetXml a constant string.
                    doc.LoadXml(LocalIntranetPermissionSetXml);
                    return doc;
                case Internet:
                    // CA3057: DoNotUseLoadXml.  Suppressed since is InternetPermissionSetXml a constant string.
                    doc.LoadXml(InternetPermissionSetXml);
                    return doc;
                default:
                    throw new ArgumentException(String.Empty /* no message */, nameof(targetZone));
            }
        }

        [SuppressMessage("Microsoft.Security.Xml", "CA3057: DoNotUseLoadXml.")]
        private static XmlDocument CreateXmlDocV3(string targetZone)
        {
            var doc = new XmlDocument();

            switch (targetZone)
            {
                case LocalIntranet:
                    // CA3057: DoNotUseLoadXml.  Suppressed since is LocalIntranetPermissionSetXml a constant string.
                    doc.LoadXml(LocalIntranetPermissionSetWithWPFXml);
                    return doc;
                case Internet:
                    // CA3057: DoNotUseLoadXml.  Suppressed since is InternetPermissionSetXml a constant string.
                    doc.LoadXml(InternetPermissionSetWithWPFXml);
                    return doc;
                default:
                    throw new ArgumentException(String.Empty /* no message */, nameof(targetZone));
            }
        }

        internal static bool ParseElementForAssemblyIdentification(SecurityElement el,
                                                                   out String className,
                                                                   out String assemblyName, // for example "WindowsBase"
                                                                   out String assemblyVersion)
        {
            className = null;
            assemblyName = null;
            assemblyVersion = null;

            String fullClassName = el.Attribute("class");

            if (fullClassName == null)
            {
                return false;
            }
            if (fullClassName.IndexOf('\'') >= 0)
            {
                fullClassName = fullClassName.Replace('\'', '\"');
            }

            int commaIndex = fullClassName.IndexOf(',');

            // If the classname is tagged with assembly information, find where
            // the assembly information begins.

            if (commaIndex == -1)
            {
                return false;
            }

            int namespaceClassNameLength = commaIndex;
            className = fullClassName.Substring(0, namespaceClassNameLength);
            String assemblyFullName = fullClassName.Substring(commaIndex + 1);
            var an = new AssemblyName(assemblyFullName);
            assemblyName = an.Name;
            assemblyVersion = an.Version.ToString();
            return true;
        }


        /// <summary>
        /// Converts an array of permission identity strings to a permission set object.
        /// </summary>
        /// <param name="ids">An array of permission identity strings.</param>
        /// <returns>The converted permission set.</returns>
        public static PermissionSet IdentityListToPermissionSet(string[] ids)
        {
            var document = new XmlDocument();
            XmlElement permissionSetElement = document.CreateElement("PermissionSet");
            document.AppendChild(permissionSetElement);
            foreach (string id in ids)
            {
                XmlElement permissionElement = document.CreateElement("IPermission");
                XmlAttribute a = document.CreateAttribute("class");
                a.Value = id;
                permissionElement.Attributes.Append(a);
                permissionSetElement.AppendChild(permissionElement);
            }
            return XmlToPermissionSet(permissionSetElement);
        }

        /// <summary>
        /// Converts a permission set object to an array of permission identity strings.
        /// </summary>
        /// <param name="permissionSet">The input permission set to be converted.</param>
        /// <returns>An array of permission identity strings.</returns>
        [SuppressMessage("Microsoft.Security.Xml", "CA3057: DoNotUseLoadXml.")]
        public static string[] PermissionSetToIdentityList(PermissionSet permissionSet)
        {
            string psXml = permissionSet?.ToString() ?? "<PermissionSet/>";
            var psDocument = new XmlDocument();
            // CA3057: DoNotUseLoadXml.  Suppressed since 'psXml' is a trusted or a constant string.
            psDocument.LoadXml(psXml);
            return XmlToIdentityList(psDocument.DocumentElement);
        }

        [SuppressMessage("Microsoft.Security.Xml", "CA3057: DoNotUseLoadXml.")]
        internal static XmlDocument PermissionSetToXml(PermissionSet ps)
        {
            XmlDocument inputDocument = new XmlDocument();
            string xml = ps?.ToString() ?? "<PermissionSet/>";

            // CA3057: DoNotUseLoadXml.  Suppressed since 'xml' is a trusted or a constant string.
            inputDocument.LoadXml(xml);
            var outputDocument = new XmlDocument();
            XmlElement psElement = XmlUtil.CloneElementToDocument(inputDocument.DocumentElement, outputDocument, XmlNamespaces.asmv2);
            outputDocument.AppendChild(psElement);
            return outputDocument;
        }

        private static SecurityElement XmlElementToSecurityElement(XmlElement xe)
        {
            SecurityElement se = new SecurityElement(xe.Name);
            foreach (XmlAttribute xa in xe.Attributes)
                se.AddAttribute(xa.Name, xa.Value);
            foreach (XmlNode xn in xe.ChildNodes)
                if (xn.NodeType == XmlNodeType.Element)
                    se.AddChild(XmlElementToSecurityElement((XmlElement)xn));
            return se;
        }

        private static string[] XmlToIdentityList(XmlElement psElement)
        {
            XmlNamespaceManager nsmgr = XmlNamespaces.GetNamespaceManager(psElement.OwnerDocument.NameTable);
            XmlNodeList nodes = psElement.SelectNodes(XPaths.permissionClassAttributeQuery, nsmgr);
            if (nodes == null || nodes.Count == 0)
                nodes = psElement.SelectNodes(XmlUtil.TrimPrefix(XPaths.permissionClassAttributeQuery));
            string[] a;
            if (nodes != null)
            {
                a = new string[nodes.Count];
                int i = 0;
                foreach (XmlNode node in nodes)
                {
                    a[i++] = node.Value;
                }
            }
            else
            {
                a = Array.Empty<string>();
            }
            return a;
        }

        /// <summary>
        /// Converts an XmlElement into a PermissionSet object.
        /// </summary>
        /// <param name="element">An XML representation of the permission set.</param>
        /// <returns>The converted permission set.</returns>
        public static PermissionSet XmlToPermissionSet(XmlElement element)
        {
            if (element == null)
            {
                return null;
            }

            SecurityElement se = XmlElementToSecurityElement(element);
            if (se == null)
            {
                return null;
            }

            PermissionSet ps = new PermissionSet(PermissionState.None);
            try
            {
                ps = new ReadOnlyPermissionSet(se);
            }
            catch (ArgumentException ex)
            {
                //UNDONE: Need to log exception thrown from PermissionSet.FromXml
                Debug.Fail(String.Format(CultureInfo.CurrentCulture, "PermissionSet.FromXml failed: {0}\r\n\r\n{1}", ex.Message, element.OuterXml));
                return null;
            }
            return ps;
        }
#endif

        /// <summary>
        /// Signs a ClickOnce manifest or PE file.
        /// </summary>
        /// <param name="certThumbprint">Hexadecimal string that contains the SHA-1 hash of the certificate.</param>
        /// <param name="timestampUrl">URL that specifies an address of a time stamping server.</param>
        /// <param name="path">Path of the file to sign with the certificate.</param>
        public static void SignFile(string certThumbprint, Uri timestampUrl, string path)
        {
            SignFile(certThumbprint, timestampUrl, path, null);
        }

        /// <summary>
        /// Signs a ClickOnce manifest or PE file.
        /// </summary>
        /// <param name="certThumbprint">Hexadecimal string that contains the SHA-1 hash of the certificate.</param>
        /// <param name="timestampUrl">URL that specifies an address of a time stamping server.</param>
        /// <param name="path">Path of the file to sign with the certificate.</param>
        /// <param name="targetFrameworkVersion">Version of the .NET Framework for the target.</param>
        public static void SignFile(string certThumbprint, Uri timestampUrl, string path, string targetFrameworkVersion)
        {
            System.Resources.ResourceManager resources = new System.Resources.ResourceManager("Microsoft.Build.Tasks.Core.Strings.ManifestUtilities", typeof(SecurityUtilities).Module.Assembly);

            if (String.IsNullOrEmpty(certThumbprint))
            {
                throw new ArgumentNullException(nameof(certThumbprint));
            }

            X509Certificate2 cert = GetCert(certThumbprint);
            if (cert == null)
            {
                throw new ArgumentException(resources.GetString("CertNotInStore"), nameof(certThumbprint));
            }

            if (!String.IsNullOrEmpty(targetFrameworkVersion))
            {
                Version targetVersion = Util.GetTargetFrameworkVersion(targetFrameworkVersion);

                if (targetVersion == null)
                {
                    throw new ArgumentException("TargetFrameworkVersion");
                }

                // SHA-256 digest can be parsed only with .NET 4.5 or higher.
                bool isTargetFrameworkSha256Supported = targetVersion.CompareTo(s_dotNet45Version) >= 0;
                SignFileInternal(cert, timestampUrl, path, isTargetFrameworkSha256Supported, resources);
            }
            else
            {
                SignFile(cert, timestampUrl, path);
            }
        }

        // We need to refactor these functions to handle real sign tool
        /// <summary>
        /// Signs a ClickOnce manifest.
        /// </summary>
        /// <param name="certPath">The certificate to be used to sign the file.</param>
        /// <param name="certPassword">The certificate password.</param>
        /// <param name="timestampUrl">URL that specifies an address of a time stamping server.</param>
        /// <param name="path">Path of the file to sign with the certificate.</param>
        /// <remarks>This function is only for signing a manifest, not a PE file.</remarks>
        public static void SignFile(string certPath, SecureString certPassword, Uri timestampUrl, string path)
        {
            X509Certificate2 cert = new X509Certificate2(certPath, certPassword, X509KeyStorageFlags.PersistKeySet);
            SignFile(cert, timestampUrl, path);
        }

        private static bool UseSha256Algorithm(X509Certificate2 cert)
        {
            Oid oid = cert.SignatureAlgorithm;
            return string.Equals(oid.FriendlyName, "sha256RSA", StringComparison.OrdinalIgnoreCase);
        }

        /// <summary>
        /// Signs a ClickOnce manifest or PE file.
        /// </summary>
        /// <param name="cert">The certificate to be used to sign the file.</param>
        /// <param name="timestampUrl">URL that specifies an address of a time stamping server.</param>
        /// <param name="path">Path of the file to sign with the certificate.</param>
        /// <remarks>This function can only sign a PE file if the X509Certificate2 parameter represents a certificate in the
        /// current user's personal certificate store.</remarks>
        public static void SignFile(X509Certificate2 cert, Uri timestampUrl, string path)
        {
            // setup resources
            System.Resources.ResourceManager resources = new System.Resources.ResourceManager("Microsoft.Build.Tasks.Core.Strings.ManifestUtilities", typeof(SecurityUtilities).Module.Assembly);
            SignFileInternal(cert, timestampUrl, path, true, resources);
        }

        private static void SignFileInternal(X509Certificate2 cert, Uri timestampUrl, string path, bool targetFrameworkSupportsSha256, System.Resources.ResourceManager resources)
        {
            if (cert == null)
            {
                throw new ArgumentNullException(nameof(cert));
            }

            if (String.IsNullOrEmpty(path))
            {
                throw new ArgumentNullException(nameof(path));
            }

            if (!FileSystems.Default.FileExists(path))
            {
                throw new FileNotFoundException(String.Format(CultureInfo.InvariantCulture, resources.GetString("SecurityUtil.SignTargetNotFound"), path), path);
            }

            bool useSha256 = UseSha256Algorithm(cert) && targetFrameworkSupportsSha256;

            if (PathUtil.IsPEFile(path))
            {
                if (IsCertInStore(cert))
                    SignPEFile(cert, timestampUrl, path, resources, useSha256);
                else
                    throw new InvalidOperationException(resources.GetString("SignFile.CertNotInStore"));
            }
            else
            {
<<<<<<< HEAD
#if RUNTIME_TYPE_NETCORE
                IntPtr hModule = IntPtr.Zero;

                using (RSA rsa = cert.GetRSAPrivateKey())
#else
                using (RSA rsa = CngLightup.GetRSAPrivateKey(cert))
#endif
                {                    
=======
                using(RSA rsa = CngLightup.GetRSAPrivateKey(cert))
                {
>>>>>>> e8c17c12
                    if (rsa == null)
                        throw new ApplicationException(resources.GetString("SecurityUtil.OnlyRSACertsAreAllowed"));
                    try
                    {
                        var doc = new XmlDocument { PreserveWhitespace = true };
                        var xrSettings = new XmlReaderSettings { DtdProcessing = DtdProcessing.Ignore };
                        using (XmlReader xr = XmlReader.Create(path, xrSettings))
                        {
                            doc.Load(xr);
                        }
                        var manifest = new SignedCmiManifest2(doc, useSha256);
                        CmiManifestSigner2 signer;
                        if (useSha256 && rsa is RSACryptoServiceProvider)
                        {
                            RSACryptoServiceProvider csp = SignedCmiManifest2.GetFixedRSACryptoServiceProvider(rsa as RSACryptoServiceProvider, useSha256);
                            signer = new CmiManifestSigner2(csp, cert, useSha256);
                        }
                        else
                        {
                            signer = new CmiManifestSigner2(rsa, cert, useSha256);
                        }

#if RUNTIME_TYPE_NETCORE
                        // Manifest signing uses .NET FX APIs, implemented in clr.dll.
                        // Load the library explicitly.

                        string clrDllDir = Path.Combine(
                                Environment.GetFolderPath(Environment.SpecialFolder.Windows),
                                "Microsoft.NET",
                                Environment.Is64BitProcess ? "Framework64" : "Framework",
                                "v4.0.30319");

                        NativeMethods.SetDllDirectoryW(clrDllDir);
                        hModule = NativeMethods.LoadLibraryExW(Path.Combine(clrDllDir, "clr.dll"), IntPtr.Zero, NativeMethods.LOAD_LIBRARY_AS_DATAFILE);
                        // No need to check hModule - Sign() method will quickly fail if we did not load clr.dll
#endif
                        if (timestampUrl == null)
                            manifest.Sign(signer);
                        else
                            manifest.Sign(signer, timestampUrl.ToString());
                        doc.Save(path);
                    }
                    catch (Exception ex)
                    {
                        int exceptionHR = Marshal.GetHRForException(ex);
                        if (exceptionHR == -2147012889 || exceptionHR == -2147012867)
                        {
                            throw new ApplicationException(resources.GetString("SecurityUtil.TimestampUrlNotFound"), ex);
                        }
                        throw new ApplicationException(ex.Message, ex);
                    }
#if RUNTIME_TYPE_NETCORE
                    finally
                    {
                        if (hModule != IntPtr.Zero)
                        {
                            NativeMethods.FreeLibrary(hModule);
                        }

                        NativeMethods.SetDllDirectoryW(null);
                    }
#endif
                }
            }
        }

        private static void SignPEFile(X509Certificate2 cert, Uri timestampUrl, string path, System.Resources.ResourceManager resources, bool useSha256)
        {
            try
            {
                SignPEFileInternal(cert, timestampUrl, path, resources, useSha256, true);
            }
            catch(ApplicationException)
            {
                // error, retry with signtool /t if timestamp url was given
                if (timestampUrl != null)
                {
                    SignPEFileInternal(cert, timestampUrl, path, resources, useSha256, false);
                    return;
                }
                throw;
            }
        }

        private static void SignPEFileInternal(X509Certificate2 cert, Uri timestampUrl,
                                               string path, System.Resources.ResourceManager resources,
                                               bool useSha256, bool useRFC3161Timestamp)
        {
            var startInfo = new ProcessStartInfo(
                GetPathToTool(resources),
                GetCommandLineParameters(cert.Thumbprint, timestampUrl, path, useSha256, useRFC3161Timestamp))
            {
                CreateNoWindow = true,
                UseShellExecute = false,
                RedirectStandardError = true,
                RedirectStandardOutput = true
            };

            Process signTool = null;

            try
            {
                signTool = Process.Start(startInfo);
                signTool.WaitForExit();

                while (!signTool.HasExited)
                {
                    System.Threading.Thread.Sleep(50);
                }
                switch (signTool.ExitCode)
                {
                    case 0:
                        // everything was fine
                        break;
                    case 1:
                        // error, report it
                        throw new ApplicationException(String.Format(CultureInfo.InvariantCulture, resources.GetString("SecurityUtil.SigntoolFail"), path, signTool.StandardError.ReadToEnd()));
                    case 2:
                        // warning, report it
                        throw new WarningException(String.Format(CultureInfo.InvariantCulture, resources.GetString("SecurityUtil.SigntoolWarning"), path, signTool.StandardError.ReadToEnd()));
                    default:
                        // treat as error
                        throw new ApplicationException(String.Format(CultureInfo.InvariantCulture, resources.GetString("SecurityUtil.SigntoolFail"), path, signTool.StandardError.ReadToEnd()));
                }
            }
            finally
            {
                signTool?.Close();
            }
        }

        internal static string GetCommandLineParameters(string certThumbprint, Uri timestampUrl, string path,
                                                        bool useSha256, bool useRFC3161Timestamp)
        {
            var commandLine = new StringBuilder();
            if (useSha256)
            {
                commandLine.Append(String.Format(CultureInfo.InvariantCulture, "sign /fd sha256 /sha1 {0} ", certThumbprint));
            }
            else
            {
                commandLine.Append(String.Format(CultureInfo.InvariantCulture, "sign /sha1 {0} ", certThumbprint));
            }

            if (timestampUrl != null)
            {
                commandLine.Append(String.Format(CultureInfo.InvariantCulture,
                                                "{0} {1} ",
                                                useRFC3161Timestamp ? "/tr" : "/t",
                                                timestampUrl.ToString()));
            }
            commandLine.Append(string.Format(CultureInfo.InvariantCulture, "\"{0}\"", path));
            return commandLine.ToString();
        }

        internal static string GetPathToTool(System.Resources.ResourceManager resources)
        {
#pragma warning disable 618 // Disabling warning on using internal ToolLocationHelper API. At some point we should migrate this.
            string toolPath = ToolLocationHelper.GetPathToWindowsSdkFile(ToolName, TargetDotNetFrameworkVersion.VersionLatest, VisualStudioVersion.VersionLatest);
            if (toolPath == null || !FileSystems.Default.FileExists(toolPath))
            {
                toolPath = ToolLocationHelper.GetPathToWindowsSdkFile(ToolName, TargetDotNetFrameworkVersion.Version45,
                    VisualStudioVersion.Version110);
            }
            if (toolPath == null || !FileSystems.Default.FileExists(toolPath))
            {
                var pathToDotNetFrameworkSdk = ToolLocationHelper.GetPathToDotNetFrameworkSdk(TargetDotNetFrameworkVersion.Version40, VisualStudioVersion.Version100);
                if (pathToDotNetFrameworkSdk != null)
                {
                    toolPath = Path.Combine(pathToDotNetFrameworkSdk, "bin", ToolName);
                }
            }
            if (toolPath == null || !FileSystems.Default.FileExists(toolPath))
            {
                toolPath = GetVersionIndependentToolPath(ToolName);
            }
            if (toolPath == null || !FileSystems.Default.FileExists(toolPath))
            {
                toolPath = Path.Combine(Directory.GetCurrentDirectory(), ToolName);
            }
            if (!FileSystems.Default.FileExists(toolPath))
            {
                throw new ApplicationException(String.Format(CultureInfo.CurrentCulture,
                    resources.GetString("SecurityUtil.SigntoolNotFound"), toolPath));
            }

            return toolPath;
#pragma warning restore 618
        }

        internal static X509Certificate2 GetCert(string thumbprint)
        {
            var personalStore = new X509Store(StoreName.My, StoreLocation.CurrentUser);
            try
            {
                personalStore.Open(OpenFlags.ReadOnly);
                X509Certificate2Collection foundCerts = personalStore.Certificates.Find(X509FindType.FindByThumbprint, thumbprint, false);
                if (foundCerts.Count == 1)
                {
                    return foundCerts[0];
                }
            }
            finally
            {
                personalStore.Close();
            }
            return null;
        }

        private static bool IsCertInStore(X509Certificate2 cert)
        {
            var personalStore = new X509Store(StoreName.My, StoreLocation.CurrentUser);
            try
            {
                personalStore.Open(OpenFlags.ReadOnly);
                X509Certificate2Collection foundCerts = personalStore.Certificates.Find(X509FindType.FindByThumbprint, cert.Thumbprint, false);
                if (foundCerts.Count == 1)
                    return true;
            }
            finally
            {
                personalStore.Close();
            }
            return false;
        }

        private static string GetVersionIndependentToolPath(string toolName)
        {
            RegistryKey localMachineKey = Registry.LocalMachine;
            const string versionIndependentToolKeyName = @"Software\Microsoft\ClickOnce\SignTool";

            using (RegistryKey versionIndependentToolKey = localMachineKey.OpenSubKey(versionIndependentToolKeyName, writable: false))
            {
                string versionIndependentToolPath = null;

                if (versionIndependentToolKey != null)
                {
                    versionIndependentToolPath = versionIndependentToolKey.GetValue("Path") as string;
                }

                return versionIndependentToolPath != null ? Path.Combine(versionIndependentToolPath, toolName) : null;
            }
        }
    }
}<|MERGE_RESOLUTION|>--- conflicted
+++ resolved
@@ -606,7 +606,6 @@
             }
             else
             {
-<<<<<<< HEAD
 #if RUNTIME_TYPE_NETCORE
                 IntPtr hModule = IntPtr.Zero;
 
@@ -614,11 +613,7 @@
 #else
                 using (RSA rsa = CngLightup.GetRSAPrivateKey(cert))
 #endif
-                {                    
-=======
-                using(RSA rsa = CngLightup.GetRSAPrivateKey(cert))
-                {
->>>>>>> e8c17c12
+                {
                     if (rsa == null)
                         throw new ApplicationException(resources.GetString("SecurityUtil.OnlyRSACertsAreAllowed"));
                     try
