--- conflicted
+++ resolved
@@ -143,7 +143,6 @@
                     }
                     else
                     {
-<<<<<<< HEAD
                         if (FailIfNotIncremental)
                         {
                             Log.LogErrorWithCodeFromResources("WriteLinesToFile.ErrorOrWarning", File.ItemSpec, string.Empty);
@@ -151,17 +150,14 @@
                         }
                         else
                         {
+                            if (WriteOnlyWhenDifferent && ChangeWaves.AreFeaturesEnabled(ChangeWaves.Wave17_6))
+                            {
+                                Log.LogWarningWithCodeFromResources("WriteLinesToFile.UnusedWriteOnlyWhenDifferent", File.ItemSpec);
+                            }
+
                             Directory.CreateDirectory(directoryPath);
                             System.IO.File.AppendAllText(File.ItemSpec, buffer.ToString(), encoding);
                         }
-=======
-                        if (WriteOnlyWhenDifferent && ChangeWaves.AreFeaturesEnabled(ChangeWaves.Wave17_6))
-                        {
-                            Log.LogWarningWithCodeFromResources("WriteLinesToFile.UnusedWriteOnlyWhenDifferent", File.ItemSpec);
-                        }
-                        Directory.CreateDirectory(directoryPath);
-                        System.IO.File.AppendAllText(File.ItemSpec, buffer.ToString(), encoding);
->>>>>>> 03de075b
                     }
                 }
                 catch (Exception e) when (ExceptionHandling.IsIoRelatedException(e))
