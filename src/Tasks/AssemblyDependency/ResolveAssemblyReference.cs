--- conflicted
+++ resolved
@@ -246,13 +246,8 @@
         ///         when false, any assembly with the same simple name will be a match.
         ///         when absent, then look at the value in Include.
         ///           If its a simple name then behave as if specific version=false.
-<<<<<<< HEAD
-        ///           If its a strong name name then behave as if specific version=true.
+        ///           If its a strong name then behave as if specific version=true.
         ///     string ExecutableExtension [default=absent] --
-=======
-        ///           If its a strong name then behave as if specific version=true.
-        ///     string ExecutableExtension [default=absent] -- 
->>>>>>> 702474ea
         ///         when present, the resolved assembly must have this extension.
         ///         when absent, .dll is considered and then .exe for each directory looked at.
         ///     string SubType -- only items with empty SubTypes will be considered. Items
