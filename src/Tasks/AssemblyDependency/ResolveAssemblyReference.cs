﻿// Copyright (c) Microsoft. All rights reserved.
// Licensed under the MIT license. See LICENSE file in the project root for full license information.

using System;
using System.Collections.Concurrent;
using System.Collections.Generic;
using System.Diagnostics;
using System.Globalization;
using System.IO;
using System.Reflection;
using System.Text;
using System.Xml.Linq;

using Microsoft.Build.Eventing;
using Microsoft.Build.Framework;
using Microsoft.Build.Shared;
using Microsoft.Build.Tasks.AssemblyDependency;
using Microsoft.Build.Utilities;

using FrameworkNameVersioning = System.Runtime.Versioning.FrameworkName;
using SystemProcessorArchitecture = System.Reflection.ProcessorArchitecture;

namespace Microsoft.Build.Tasks
{
    /// <summary>
    /// Given a list of assemblyFiles, determine the closure of all assemblyFiles that
    /// depend on those assemblyFiles including second and nth-order dependencies too.
    /// </summary>
    public class ResolveAssemblyReference : TaskExtension
    {
        /// <summary>
        /// key assembly used to trigger inclusion of facade references.
        /// </summary>
        private const string SystemRuntimeAssemblyName = "System.Runtime";

        /// <summary>
        /// additional key assembly used to trigger inclusion of facade references.
        /// </summary>
        private const string NETStandardAssemblyName = "netstandard";

        /// <summary>
        /// Delegate to a method that takes a targetFrameworkDirectory and returns an array of redist or subset list paths
        /// </summary>
        /// <param name="targetFrameworkDirectory">TargetFramework directory to search for redist or subset list</param>
        /// <returns>String array of redist or subset lists</returns>
        private delegate string[] GetListPath(string targetFrameworkDirectory);

        /// <summary>
        /// Cache of system state information, used to optimize performance.
        /// </summary>
        private SystemState _cache = null;

        /// <summary>
        /// Construct
        /// </summary>
        public ResolveAssemblyReference()
        {
        }

        #region Properties

        private ITaskItem[] _assemblyFiles = Array.Empty<TaskItem>();
        private ITaskItem[] _assemblyNames = Array.Empty<TaskItem>();
        private ITaskItem[] _installedAssemblyTables = Array.Empty<TaskItem>();
        private ITaskItem[] _installedAssemblySubsetTables = Array.Empty<TaskItem>();
        private ITaskItem[] _fullFrameworkAssemblyTables = Array.Empty<TaskItem>();
        private ITaskItem[] _resolvedSDKReferences = Array.Empty<TaskItem>();
        private bool _ignoreDefaultInstalledAssemblyTables = false;
        private bool _ignoreDefaultInstalledAssemblySubsetTables = false;
        private string[] _candidateAssemblyFiles = Array.Empty<string>();
        private string[] _targetFrameworkDirectories = Array.Empty<string>();
        private string[] _searchPaths = Array.Empty<string>();
        private string[] _allowedAssemblyExtensions = new string[] { ".winmd", ".dll", ".exe" };
        private string[] _relatedFileExtensions = new string[] { ".pdb", ".xml", ".pri" };
        private string _appConfigFile = null;
        private bool _supportsBindingRedirectGeneration;
        private bool _autoUnify = false;
        private bool _ignoreVersionForFrameworkReferences = false;
        private bool _ignoreTargetFrameworkAttributeVersionMismatch = false;
        private ITaskItem[] _resolvedFiles = Array.Empty<TaskItem>();
        private ITaskItem[] _resolvedDependencyFiles = Array.Empty<TaskItem>();
        private ITaskItem[] _relatedFiles = Array.Empty<TaskItem>();
        private ITaskItem[] _satelliteFiles = Array.Empty<TaskItem>();
        private ITaskItem[] _serializationAssemblyFiles = Array.Empty<TaskItem>();
        private ITaskItem[] _scatterFiles = Array.Empty<TaskItem>();
        private ITaskItem[] _copyLocalFiles = Array.Empty<TaskItem>();
        private ITaskItem[] _suggestedRedirects = Array.Empty<TaskItem>();
        private string[] _targetFrameworkSubsets = Array.Empty<string>();
        private string[] _fullTargetFrameworkSubsetNames = Array.Empty<string>();
        private string _targetedFrameworkMoniker = String.Empty;

        private bool _findDependencies = true;
        private bool _findSatellites = true;
        private bool _findSerializationAssemblies = true;
        private bool _findRelatedFiles = true;
        private bool _silent = false;
        private string _projectTargetFrameworkAsString = String.Empty;
        private string _targetedRuntimeVersionRawValue = String.Empty;
        private Version _projectTargetFramework;

        private string _stateFile = null;
        private string _targetProcessorArchitecture = null;

        private string _profileName = String.Empty;
        private string[] _fullFrameworkFolders = Array.Empty<string>();
        private string[] _latestTargetFrameworkDirectories = Array.Empty<string>();
        private bool _copyLocalDependenciesWhenParentReferenceInGac = true;
        private Dictionary<string, MessageImportance> _showAssemblyFoldersExLocations = new Dictionary<string, MessageImportance>(StringComparer.OrdinalIgnoreCase);
        private bool _logVerboseSearchResults = false;
        private WarnOrErrorOnTargetArchitectureMismatchBehavior _warnOrErrorOnTargetArchitectureMismatch = WarnOrErrorOnTargetArchitectureMismatchBehavior.Warning;
        private bool _unresolveFrameworkAssembliesFromHigherFrameworks = false;

        /// <summary>
        /// If set to true, it forces to unresolve framework assemblies with versions higher or equal the version of the target framework, regardless of the target framework
        /// </summary>
        public bool UnresolveFrameworkAssembliesFromHigherFrameworks
        {
            get
            {
                return _unresolveFrameworkAssembliesFromHigherFrameworks;
            }
            set
            {
                _unresolveFrameworkAssembliesFromHigherFrameworks = value;
            }
        }

        /// <summary>
        /// If there is a mismatch between the targetprocessor architecture and the architecture of a primary reference.
        ///
        /// When this is error,  an error will be logged.
        ///
        /// When this is warn, if there is a mismatch between the targetprocessor architecture and the architecture of a primary reference a warning will be logged.
        ///
        /// When this is none, no error or warning will be logged.
        /// </summary>
        public string WarnOrErrorOnTargetArchitectureMismatch
        {
            get
            {
                return _warnOrErrorOnTargetArchitectureMismatch.ToString();
            }

            set
            {
                if (!Enum.TryParse<WarnOrErrorOnTargetArchitectureMismatchBehavior>(value, /*ignoreCase*/true, out _warnOrErrorOnTargetArchitectureMismatch))
                {
                    _warnOrErrorOnTargetArchitectureMismatch = WarnOrErrorOnTargetArchitectureMismatchBehavior.Warning;
                }
            }
        }
        /// <summary>
        /// A list of fully qualified paths-to-assemblyFiles to find dependencies for.
        ///
        /// Optional attributes are:
        ///     bool Private [default=true] -- means 'CopyLocal'
        ///     string FusionName -- the simple or strong fusion name for this item. If this
        ///         attribute is present it can save time since the assembly file won't need
        ///         to be opened to get the fusion name.
        ///     bool ExternallyResolved [default=false] -- indicates that the reference and its
        ///        dependencies are resolved by an external system (commonly from nuget assets) and
        ///        so several steps can be skipped as an optimization: finding dependencies,
        ///        satellite assemblies, etc.
        /// </summary>
        public ITaskItem[] AssemblyFiles
        {
            get { return _assemblyFiles; }
            set { _assemblyFiles = value; }
        }

        /// <summary>
        /// The list of directories which contain the redist lists for the most current
        /// framework which can be targeted on the machine. If this is not set
        /// Then we will looks for the highest framework installed on the machine
        /// for a given target framework identifier and use that.
        /// </summary>
        public string[] LatestTargetFrameworkDirectories
        {
            get
            {
                return _latestTargetFrameworkDirectories;
            }

            set
            {
                _latestTargetFrameworkDirectories = value;
            }
        }

        /// <summary>
        /// Should the framework attribute be ignored when checking to see if an assembly is compatible with the targeted framework.
        /// </summary>
        public bool IgnoreTargetFrameworkAttributeVersionMismatch
        {
            get
            {
                return _ignoreTargetFrameworkAttributeVersionMismatch;
            }

            set
            {
                _ignoreTargetFrameworkAttributeVersionMismatch = value;
            }
        }

        /// <summary>
        /// Force dependencies to be walked even when a reference is marked with ExternallyResolved=true
        /// metadata.
        /// </summary>
        /// <remarks>
        /// This is used to ensure that we suggest appropriate binding redirects for assembly version
        /// conflicts within an externally resolved graph.
        /// </remarks>
        public bool FindDependenciesOfExternallyResolvedReferences { get; set; }

        /// <summary>
        /// List of target framework subset names which will be searched for in the target framework directories
        /// </summary>
        public string[] TargetFrameworkSubsets
        {
            get { return _targetFrameworkSubsets; }
            set
            {
                ErrorUtilities.VerifyThrowArgumentNull(value, "TargetFrameworkSubsets");
                _targetFrameworkSubsets = value;
            }
        }

        /// <summary>
        /// These can either be simple fusion names like:
        ///
        ///      System
        ///
        /// or strong names like
        ///
        ///     System, Version=2.0.3500.0, Culture=neutral, PublicKeyToken=b77a5c561934e089
        ///
        /// These names will be resolved into full paths and all dependencies will be found.
        ///
        /// Optional attributes are:
        ///     bool Private [default=true] -- means 'CopyLocal'
        ///     string HintPath [default=''] -- location of file name to consider as a reference,
        ///         used when {HintPathFromItem} is one of the paths in SearchPaths.
        ///     bool SpecificVersion [default=absent] --
        ///         when true, the exact fusionname in the Include must be matched.
        ///         when false, any assembly with the same simple name will be a match.
        ///         when absent, then look at the value in Include.
        ///           If its a simple name then behave as if specific version=false.
        ///           If its a strong name then behave as if specific version=true.
        ///     string ExecutableExtension [default=absent] --
        ///         when present, the resolved assembly must have this extension.
        ///         when absent, .dll is considered and then .exe for each directory looked at.
        ///     string SubType -- only items with empty SubTypes will be considered. Items
        ///         with non-empty subtypes will be ignored.
        ///     string AssemblyFolderKey [default=absent] -- supported for legacy AssemblyFolder
        ///         resolution. This key can have a value like 'hklm\vendor folder'. When set, only
        ///         this particular assembly folder key will be used.
        ///            This is to support the scenario in VSWhidey#357946 in which there are multiple
        ///            side-by-side libraries installed and the user wants to pick an exact version.
        ///     bool EmbedInteropTyeps [default=absent] --
        ///         when true, we should treat this assembly as if it has no dependencies and should
        ///         be completely embedded into the target assembly.
        /// </summary>
        public ITaskItem[] Assemblies
        {
            get { return _assemblyNames; }
            set { _assemblyNames = value; }
        }

        /// <summary>
        /// A list of assembly files that can be part of the search and resolution process.
        /// These must be absolute filenames, or project-relative filenames.
        ///
        /// Assembly files in this list will be considered when SearchPaths contains
        /// {CandidateAssemblyFiles} as one of the paths to consider.
        /// </summary>
        public string[] CandidateAssemblyFiles
        {
            get { return _candidateAssemblyFiles; }
            set { _candidateAssemblyFiles = value; }
        }

        /// <summary>
        /// A list of resolved SDK references which contain the sdk name, sdk location and the targeted configuration.
        /// These locations will only be searched if the reference has the SDKName metadata attached to it.
        /// </summary>
        public ITaskItem[] ResolvedSDKReferences
        {
            get { return _resolvedSDKReferences; }
            set { _resolvedSDKReferences = value; }
        }

        /// <summary>
        /// Path to the target frameworks directory. Required to figure out CopyLocal status
        /// for resulting items.
        /// If not present, then no resulting items will be deemed CopyLocal='true' unless they explicity
        /// have a Private='true' attribute on their source item.
        /// </summary>
        public string[] TargetFrameworkDirectories
        {
            get { return _targetFrameworkDirectories; }
            set { _targetFrameworkDirectories = value; }
        }

        /// <summary>
        /// A list of XML files that contain assemblies that are expected to be installed on the target machine.
        ///
        /// Format of the file is like:
        ///
        ///     <FileList Redist="Microsoft-Windows-CLRCoreComp" >
        ///         <File AssemblyName="System" Version="2.0.0.0" PublicKeyToken="b77a5c561934e089" Culture="neutral" ProcessorArchitecture="MSIL" FileVersion="2.0.40824.0" InGAC="true" />
        ///         etc.
        ///     </FileList>
        ///
        /// When present, assemblies from this list will be candidates to automatically "unify" from prior versions up to
        /// the version listed in the XML. Also, assemblies with InGAC='true' will be considered prerequisites and will be CopyLocal='false'
        /// unless explicitly overridden.
        /// Items in this list may optionally specify the "FrameworkDirectory" metadata to associate an InstalledAssemblyTable
        /// with a particular framework directory.  However, this setting will be ignored unless the Redist name begins with
        /// "Microsoft-Windows-CLRCoreComp".
        /// If there is only a single TargetFrameworkDirectories element, then any items in this list missing the
        /// "FrameworkDirectory" metadata will be treated as though this metadata is set to the lone (unique) value passed
        /// to TargetFrameworkDirectories.
        /// </summary>
        public ITaskItem[] InstalledAssemblyTables
        {
            get { return _installedAssemblyTables; }
            set { _installedAssemblyTables = value; }
        }

        /// <summary>
        /// A list of XML files that contain assemblies that are expected to be in the target subset
        ///
        /// Format of the file is like:
        ///
        ///     <FileList Redist="ClientSubset" >
        ///         <File AssemblyName="System" Version="2.0.0.0" PublicKeyToken="b77a5c561934e089" Culture="neutral" ProcessorArchitecture="MSIL" FileVersion="2.0.40824.0" InGAC="true" />
        ///         etc.
        ///     </FileList>
        ///
        /// Items in this list may optionally specify the "FrameworkDirectory" metadata to associate an InstalledAssemblySubsetTable
        /// with a particular framework directory.
        /// If there is only a single TargetFrameworkDirectories element, then any items in this list missing the
        /// "FrameworkDirectory" metadata will be treated as though this metadata is set to the lone (unique) value passed
        /// to TargetFrameworkDirectories.
        /// </summary>
        public ITaskItem[] InstalledAssemblySubsetTables
        {
            get { return _installedAssemblySubsetTables; }
            set
            {
                ErrorUtilities.VerifyThrowArgumentNull(value, "InstalledAssemblySubsetTables");
                _installedAssemblySubsetTables = value;
            }
        }

        /// <summary>
        /// A list of XML files that contain the full framework for the profile.
        ///
        /// Normally nothing is passed in here, this is for the cases where the location of the xml file for the full framework
        /// is not under a RedistList folder.
        ///
        /// Format of the file is like:
        ///
        ///     <FileList Redist="MatchingRedistListName" >
        ///         <File AssemblyName="System" Version="2.0.0.0" PublicKeyToken="b77a5c561934e089" Culture="neutral" ProcessorArchitecture="MSIL" FileVersion="2.0.40824.0" InGAC="true" />
        ///         etc.
        ///     </FileList>
        ///
        /// Items in this list must specify the "FrameworkDirectory" metadata to associate an redist list
        /// with a particular framework directory. If the association is not made an error will be logged. The reason is,
        /// The logic in rar assumes if a FrameworkDirectory is not set it will use the target framework directory.
        /// </summary>
        public ITaskItem[] FullFrameworkAssemblyTables
        {
            get { return _fullFrameworkAssemblyTables; }
            set
            {
                ErrorUtilities.VerifyThrowArgumentNull(value, "FullFrameworkAssemblyTables");
                _fullFrameworkAssemblyTables = value;
            }
        }

        /// <summary>
        /// [default=false]
        /// Boolean property to control whether or not the task should look for and use additional installed
        /// assembly tables (a.k.a Redist Lists) found in the RedistList directory underneath the provided
        /// TargetFrameworkDirectories.
        /// </summary>
        public bool IgnoreDefaultInstalledAssemblyTables
        {
            get { return _ignoreDefaultInstalledAssemblyTables; }
            set { _ignoreDefaultInstalledAssemblyTables = value; }
        }

        /// <summary>
        /// [default=false]
        /// Boolean property to control whether or not the task should look for and use additional installed
        /// assembly subset tables (a.k.a Subset Lists) found in the SubsetList directory underneath the provided
        /// TargetFrameworkDirectories.
        /// </summary>
        public bool IgnoreDefaultInstalledAssemblySubsetTables
        {
            get { return _ignoreDefaultInstalledAssemblySubsetTables; }
            set { _ignoreDefaultInstalledAssemblySubsetTables = value; }
        }

        /// <summary>
        /// If the primary reference is a framework assembly ignore its version information and actually resolve the framework assembly from the currently targeted framework.
        /// </summary>
        public bool IgnoreVersionForFrameworkReferences
        {
            get { return _ignoreVersionForFrameworkReferences; }
            set { _ignoreVersionForFrameworkReferences = value; }
        }

        /// <summary>
        /// The preferred target processor architecture. Used for resolving {GAC} references.
        /// Should be like x86, IA64 or AMD64.
        ///
        /// This is the order of preference:
        /// (1) Assemblies in the GAC that match the supplied ProcessorArchitecture.
        /// (2) Assemblies in the GAC that have ProcessorArchitecture=MSIL
        /// (3) Assemblies in the GAC that have no ProcessorArchitecture.
        ///
        /// If absent, then only consider assemblies in the GAC that have ProcessorArchitecture==MSIL or
        /// no ProcessorArchitecture (these are pre-Whidbey assemblies).
        /// </summary>
        public string TargetProcessorArchitecture
        {
            get { return _targetProcessorArchitecture; }
            set { _targetProcessorArchitecture = value; }
        }

        /// <summary>
        /// What is the runtime we are targeting, is it 2.0.57027 or anotherone, It can have a v or not prefixed onto it.
        /// </summary>
        public string TargetedRuntimeVersion
        {
            get { return _targetedRuntimeVersionRawValue; }
            set { _targetedRuntimeVersionRawValue = value; }
        }

        /// <summary>
        /// List of locations to search for assemblyFiles when resolving dependencies.
        /// The following types of things can be passed in here:
        /// (1) A plain old directory path.
        /// (2) {HintPathFromItem} -- Look at the HintPath attribute from the base item.
        ///     This attribute must be a file name *not* a directory name.
        /// (3) {CandidateAssemblyFiles} -- Look at the files passed in through the CandidateAssemblyFiles
        ///     parameter.
        /// (4) {Registry:_AssemblyFoldersBase_,_RuntimeVersion_,_AssemblyFoldersSuffix_}
        ///      Where:
        ///
        ///         _AssemblyFoldersBase_ = Software\Microsoft\[.NetFramework | .NetCompactFramework]
        ///         _RuntimeVersion_ = the runtime version property from the project file
        ///         _AssemblyFoldersSuffix_ = [ PocketPC | SmartPhone | WindowsCE]\AssemblyFoldersEx
        ///
        ///      Then look in the registry for keys with the following schema:
        ///
        ///         [HKLM | HKCU]\SOFTWARE\MICROSOFT\.NetFramework\
        ///           v1.0.3705
        ///             AssemblyFoldersEx
        ///                 ControlVendor.GridControl.1.0:
        ///                     @Default = c:\program files\ControlVendor\grid control\1.0\bin
        ///                     @Description = Grid Control for .NET version 1.0
        ///                     9466
        ///                         @Default = c:\program files\ControlVendor\grid control\1.0sp1\bin
        ///                         @Description = SP1 for Grid Control for .NET version 1.0
        ///
        ///      The based registry key is composed as:
        ///
        ///          [HKLM | HKCU]\_AssemblyFoldersBase_\_RuntimeVersion_\_AssemblyFoldersSuffix_
        ///
        /// (5) {AssemblyFolders} -- Use the VisualStudion 2003 .NET finding-assemblies-from-registry scheme.
        /// (6) {GAC} -- Look in the GAC.
        /// (7) {RawFileName} -- Consider the Include value to be an exact path and file name.
        ///
        ///
        /// </summary>
        /// <value></value>
        [Required]
        public string[] SearchPaths
        {
            get { return _searchPaths; }
            set { _searchPaths = value; }
        }

        /// <summary>
        /// [default=.exe;.dll]
        /// These are the assembly extensions that will be considered during references resolution.
        /// </summary>
        public string[] AllowedAssemblyExtensions
        {
            get { return _allowedAssemblyExtensions; }
            set { _allowedAssemblyExtensions = value; }
        }

        /// <summary>
        /// [default=.pdb;.xml]
        /// These are the extensions that will be considered when looking for related files.
        /// </summary>
        public string[] AllowedRelatedFileExtensions
        {
            get { return _relatedFileExtensions; }
            set { _relatedFileExtensions = value; }
        }

        /// <summary>
        /// If this file name is passed in, then we parse it as an app.config file and extract bindingRedirect mappings. These mappings are used in the dependency
        /// calculation process to remap versions of assemblies.
        ///
        /// If this parameter is passed in, then AutoUnify must be false, otherwise error.
        /// </summary>
        /// <value></value>
        public string AppConfigFile
        {
            get { return _appConfigFile; }
            set { _appConfigFile = value; }
        }

        /// <summary>
        /// This is true if the project type supports "AutoGenerateBindingRedirects" (currently only for EXE projects).
        /// </summary>
        /// <value></value>
        public bool SupportsBindingRedirectGeneration
        {
            get { return _supportsBindingRedirectGeneration; }
            set { _supportsBindingRedirectGeneration = value; }
        }

        /// <summary>
        /// [default=false]
        /// This parameter is used for building assemblies, such as DLLs, which cannot have a normal
        /// App.Config file.
        ///
        /// When true, the resulting dependency graph is automatically treated as if there were an
        /// App.Config file passed in to the AppConfigFile parameter. This virtual
        /// App.Config file has a bindingRedirect entry for each conflicting set of assemblies such
        /// that the highest version assembly is chosen. A consequence of this is that there will never
        /// be a warning about conflicting assemblies because every conflict will have been resolved.
        ///
        /// When true, each distinct remapping will result in a high priority comment indicating the
        /// old and new versions and the fact that this was done automatically because AutoUnify was true.
        ///
        /// When true, the AppConfigFile parameter should be empty. Otherwise, it's an
        /// error.
        ///
        /// When false, no assembly version remapping will occur automatically. When two versions of an
        /// assembly are present, there will be a warning.
        ///
        /// When false, each distinct conflict between different versions of the same assembly will
        /// result in a high priority comment. After all of these comments are displayed, there will be
        /// a single warning with a unique error code and text that reads "Found conflicts between
        /// different versions of reference and dependent assemblies".
        /// </summary>
        /// <value></value>
        public bool AutoUnify
        {
            get { return _autoUnify; }
            set { _autoUnify = value; }
        }

        /// <summary>
        ///  When determining if a dependency should be copied locally one of the checks done is to see if the
        ///  parent reference in the project file has the Private metadata set or not. If that metadata is set then
        ///  We will use that for the dependency as well.
        ///
        /// However, if the metadata is not set then the dependency will go through the same checks as the parent reference.
        /// One of these checks is to see if the reference is in the GAC. If a reference is in the GAC then we will not copy it locally
        /// as it is assumed it will be in the gac on the target machine as well. However this only applies to that specific reference and not its dependencies.
        ///
        /// This means a reference in the project file may be copy local false due to it being in the GAC but the dependencies may still be copied locally because they are not in the GAC.
        /// This is the default behavior for RAR and causes the default value for this property to be true.
        ///
        /// When this property is false we will still check project file references to see if they are in the GAC and set their copy local state as appropriate.
        /// However for dependencies we will not only check to see if they are in the GAC but we will also check to see if the parent reference from the project file is in the GAC.
        /// If the parent reference from the project file is in the GAC then we will not copy the dependency locally.
        ///
        /// NOTE: If there are multiple parent reference and ANY of them does not come from the GAC then we will set copy local to true.
        /// </summary>
        public bool CopyLocalDependenciesWhenParentReferenceInGac
        {
            get { return _copyLocalDependenciesWhenParentReferenceInGac; }
            set { _copyLocalDependenciesWhenParentReferenceInGac = value; }
        }

        /// <summary>
        /// [default=false]
        /// Enables legacy mode for CopyLocal determination. If true, referenced assemblies will not be copied locally if they
        /// are found in the GAC. If false, assemblies will be copied locally unless they were found only in the GAC.
        /// </summary>
        public bool DoNotCopyLocalIfInGac
        {
            get;
            set;
        }

        /// <summary>
        /// An optional file name that indicates where to save intermediate build state
        /// for this task. If not specified, then no inter-build caching will occur.
        /// </summary>
        /// <value></value>
        public string StateFile
        {
            get { return _stateFile; }
            set { _stateFile = value; }
        }

        /// <summary>
        /// If set, then dependencies will be found. Otherwise, only Primary references will be
        /// resolved.
        ///
        /// Default is true.
        /// </summary>
        /// <value></value>
        public bool FindDependencies
        {
            get { return _findDependencies; }
            set { _findDependencies = value; }
        }

        /// <summary>
        /// If set, then satellites will be found.
        ///
        /// Default is true.
        /// </summary>
        /// <value></value>
        public bool FindSatellites
        {
            get { return _findSatellites; }
            set { _findSatellites = value; }
        }

        /// <summary>
        /// If set, then serialization assemblies will be found.
        ///
        /// Default is true.
        /// </summary>
        /// <value></value>
        public bool FindSerializationAssemblies
        {
            get { return _findSerializationAssemblies; }
            set { _findSerializationAssemblies = value; }
        }

        /// <summary>
        /// If set, then related files (.pdbs and .xmls) will be found.
        ///
        /// Default is true.
        /// </summary>
        /// <value></value>
        public bool FindRelatedFiles
        {
            get { return _findRelatedFiles; }
            set { _findRelatedFiles = value; }
        }

        /// <summary>
        /// If set, then don't log any messages to the screen.
        ///
        /// Default is false.
        /// </summary>
        /// <value></value>
        public bool Silent
        {
            get { return _silent; }
            set { _silent = value; }
        }

        /// <summary>
        /// The project target framework version.
        ///
        /// Default is empty. which means there will be no filtering for the reference based on their target framework.
        /// </summary>
        /// <value></value>
        public string TargetFrameworkVersion
        {
            get { return _projectTargetFrameworkAsString; }
            set { _projectTargetFrameworkAsString = value; }
        }

        /// <summary>
        /// The target framework moniker we are targeting if any. This is used for logging purposes.
        ///
        /// Default is empty.
        /// </summary>
        /// <value></value>
        public string TargetFrameworkMoniker
        {
            get { return _targetedFrameworkMoniker; }
            set { _targetedFrameworkMoniker = value; }
        }

        /// <summary>
        /// The display name of the target framework moniker, if any. This is only for logging.
        /// </summary>
        public string TargetFrameworkMonikerDisplayName
        {
            get;
            set;
        }

        /// <summary>
        /// Provide a set of names which if seen in the TargetFrameworkSubset list will cause the ignoring
        /// of TargetFrameworkSubsets.
        ///
        /// Full, Complete
        /// </summary>
        public string[] FullTargetFrameworkSubsetNames
        {
            get
            {
                return _fullTargetFrameworkSubsetNames;
            }

            set
            {
                ErrorUtilities.VerifyThrowArgumentNull(value, "FullTargetFrameworkSubsetNames");
                _fullTargetFrameworkSubsetNames = value;
            }
        }

        /// <summary>
        /// Name of the target framework profile we are targeting.
        /// Eg. Client, Web, or Network
        /// </summary>
        public string ProfileName
        {
            get
            {
                return _profileName;
            }

            set
            {
                ErrorUtilities.VerifyThrowArgumentNull(value, "profileName");
                _profileName = value;
            }
        }

        /// <summary>
        /// Set of folders which containd a RedistList directory which represent the full framework for a given client profile.
        /// An example would be
        /// %programfiles%\reference assemblies\microsoft\framework\v4.0
        /// </summary>
        public string[] FullFrameworkFolders
        {
            get
            {
                return _fullFrameworkFolders;
            }

            set
            {
                ErrorUtilities.VerifyThrowArgumentNull(value, "FullFrameworkFolders");
                _fullFrameworkFolders = value;
            }
        }

        /// <summary>
        /// This is a list of all primary references resolved to full paths.
        ///     bool CopyLocal - whether the given reference should be copied to the output directory.
        ///     string FusionName - the fusion name for this dependency.
        ///     string ResolvedFrom - the literal search path that this file was resolved from.
        ///     bool IsRedistRoot - Whether or not this assembly is the representative for an entire redist.
        ///         'true' means the assembly is representative of an entire redist and should be indicated as
        ///         an application dependency in an application manifest.
        ///         'false' means the assembly is internal to a redist and should not be part of the
        ///         application manifest.
        ///     string Redist - The name (if any) of the redist that contains this assembly.
        /// </summary>
        [Output]
        public ITaskItem[] ResolvedFiles
        {
            get { return _resolvedFiles; }
        }

        /// <summary>
        /// A list of all n-th order paths-to-dependencies with the following attributes:
        ///     bool CopyLocal - whether the given reference should be copied to the output directory.
        ///     string FusionName - the fusion name for this dependency.
        ///     string ResolvedFrom - the literal search path that this file was resolved from.
        ///     bool IsRedistRoot - Whether or not this assembly is the representative for an entire redist.
        ///         'true' means the assembly is representative of an entire redist and should be indicated as
        ///         an application dependency in an application manifest.
        ///         'false' means the assembly is internal to a redist and should not be part of the
        ///         application manifest.
        ///     string Redist - The name (if any) of the redist that contains this assembly.
        /// Does not include first order primary references--this list is in ResolvedFiles.
        /// </summary>
        [Output]
        public ITaskItem[] ResolvedDependencyFiles
        {
            get { return _resolvedDependencyFiles; }
        }

        /// <summary>
        /// Related files are files like intellidoc (.XML) and symbols (.PDB) that have the same base
        /// name as a reference.
        ///     bool Primary [always false] - true if this assembly was passed in with Assemblies.
        ///     bool CopyLocal - whether the given reference should be copied to the output directory.
        /// </summary>
        [Output]
        public ITaskItem[] RelatedFiles
        {
            get { return _relatedFiles; }
        }

        /// <summary>
        /// Any satellite files found. These will be CopyLocal=true iff the reference or dependency
        /// that caused this item to exist is CopyLocal=true.
        ///     bool CopyLocal - whether the given reference should be copied to the output directory.
        ///     string DestinationSubDirectory - the relative destination directory that this file
        ///       should be copied to. This is mainly for satellites.
        /// </summary>
        [Output]
        public ITaskItem[] SatelliteFiles
        {
            get { return _satelliteFiles; }
        }

        /// <summary>
        /// Any XML serialization assemblies found. These will be CopyLocal=true iff the reference or dependency
        /// that caused this item to exist is CopyLocal=true.
        ///     bool CopyLocal - whether the given reference should be copied to the output directory.
        /// </summary>
        [Output]
        public ITaskItem[] SerializationAssemblyFiles
        {
            get { return _serializationAssemblyFiles; }
        }

        /// <summary>
        /// Scatter files associated with one of the given assemblies.
        ///     bool CopyLocal - whether the given reference should be copied to the output directory.
        /// </summary>
        [Output]
        public ITaskItem[] ScatterFiles
        {
            get { return _scatterFiles; }
        }

        /// <summary>
        /// Returns every file in ResolvedFiles+ResolvedDependencyFiles+RelatedFiles+SatelliteFiles+ScatterFiles+SatelliteAssemblyFiles
        /// that have CopyLocal flags set to 'true'.
        /// </summary>
        /// <value></value>
        [Output]
        public ITaskItem[] CopyLocalFiles
        {
            get { return _copyLocalFiles; }
        }

        /// <summary>
        /// Regardless of the value of AutoUnify, returns one item for every distinct conflicting assembly
        /// identity--including culture and PKT--that was found that did not have a suitable bindingRedirect
        /// entry in the ApplicationConfigurationFile.
        ///
        /// Each returned ITaskItem will have the following values:
        ///  ItemSpec - the full fusion name of the assembly family with empty version=0.0.0.0
        ///  MaxVersion - the maximum version number.
        /// </summary>
        [Output]
        public ITaskItem[] SuggestedRedirects
        {
            get { return _suggestedRedirects; }
        }

        /// <summary>
        /// Storage for names of all files writen to disk.
        /// </summary>
        private List<ITaskItem> _filesWritten = new List<ITaskItem>();

        /// <summary>
        /// The names of all files written to disk.
        /// </summary>
        [Output]
        public ITaskItem[] FilesWritten
        {
            set { /*Do Nothing, Inputs not Allowed*/ }
            get { return _filesWritten.ToArray(); }
        }

        /// <summary>
        /// Whether the assembly or any of its primary references depends on system.runtime. (Aka needs Facade references to resolve duplicate types)
        /// </summary>
        [Output]
        public String DependsOnSystemRuntime
        {
            get;
            private set;
        }

        /// <summary>
        /// Whether the assembly or any of its primary references depends on netstandard
        /// </summary>
        [Output]
        public String DependsOnNETStandard
        {
            get;
            private set;
        }

        #endregion
        #region Logging

        /// <summary>
        /// Log the results.
        /// </summary>
        /// <param name="dependencyTable">Reference table.</param>
        /// <param name="idealAssemblyRemappings">Array of ideal assembly remappings.</param>
        /// <param name="idealAssemblyRemappingsIdentities">Array of identities of ideal assembly remappings.</param>
        /// <param name="generalResolutionExceptions">List of exceptions that were not attributable to a particular fusion name.</param>
        /// <returns></returns>
        private bool LogResults
        (
            ReferenceTable dependencyTable,
            List<DependentAssembly> idealAssemblyRemappings,
            List<AssemblyNameReference> idealAssemblyRemappingsIdentities,
            List<Exception> generalResolutionExceptions
        )
        {
            bool success = true;
            MSBuildEventSource.Log.RarLogResultsStart();
            {
                /*
                PERF NOTE: The Silent flag turns off logging completely from the task side. This means
                we avoid the String.Formats that would normally occur even if the verbosity was set to 
                quiet at the engine level.
                */
                if (!Silent)
                {
                    // First, loop over primaries and display information.
                    foreach (AssemblyNameExtension assemblyName in dependencyTable.References.Keys)
                    {
                        string fusionName = assemblyName.FullName;
                        Reference primaryCandidate = dependencyTable.GetReference(assemblyName);

                        if (primaryCandidate.IsPrimary && !(primaryCandidate.IsConflictVictim && primaryCandidate.IsCopyLocal))
                        {
                            LogReference(primaryCandidate, fusionName);
                        }
                    }

                    // Second, loop over dependencies and display information.
                    foreach (AssemblyNameExtension assemblyName in dependencyTable.References.Keys)
                    {
                        string fusionName = assemblyName.FullName;
                        Reference dependencyCandidate = dependencyTable.GetReference(assemblyName);

                        if (!dependencyCandidate.IsPrimary && !(dependencyCandidate.IsConflictVictim && dependencyCandidate.IsCopyLocal))
                        {
                            LogReference(dependencyCandidate, fusionName);
                        }
                    }

                    // Third, show conflicts and their resolution.
                    foreach (AssemblyNameExtension assemblyName in dependencyTable.References.Keys)
                    {
                        string fusionName = assemblyName.FullName;
                        Reference conflictCandidate = dependencyTable.GetReference(assemblyName);

                        if (conflictCandidate.IsConflictVictim)
                        {
                            LogConflict(conflictCandidate, fusionName);

                            // Log the assemblies and primary source items which are related to the conflict which was just logged.
                            Reference victor = dependencyTable.GetReference(conflictCandidate.ConflictVictorName);

                            // Log the winner of the conflict resolution, the source items and dependencies which caused it
                            LogReferenceDependenciesAndSourceItems(conflictCandidate.ConflictVictorName.FullName, victor);

                            // Log the reference which lost the conflict and the dependencies and source items which caused it.
                            LogReferenceDependenciesAndSourceItems(fusionName, conflictCandidate);
                        }
                    }

                    // Fourth, if there were any suggested redirects. Show one message per redirect and a single warning.
                    if (idealAssemblyRemappings != null)
                    {
                        bool foundAtLeastOneValidBindingRedirect = false;

                        var buffer = new StringBuilder();
                        var ns = XNamespace.Get("urn:schemas-microsoft-com:asm.v1");

                        // A high-priority message for each individual redirect.
                        for (int i = 0; i < idealAssemblyRemappings.Count; i++)
                        {
                            DependentAssembly idealRemapping = idealAssemblyRemappings[i];
                            AssemblyName idealRemappingPartialAssemblyName = idealRemapping.PartialAssemblyName;
                            Reference reference = idealAssemblyRemappingsIdentities[i].reference;

                            List<AssemblyNameExtension> conflictVictims = reference.GetConflictVictims();

                            for (int j = 0; j < idealRemapping.BindingRedirects.Count; j++)
                            {
                                foreach (AssemblyNameExtension conflictVictim in conflictVictims)
                                {
                                    // Make note we only output a conflict suggestion if the reference has at 
                                    // least one conflict victim - that way we don't suggest redirects to 
                                    // assemblies that don't exist at runtime. For example, this avoids us suggesting
                                    // a redirect from Foo 1.0.0.0 -> 2.0.0.0 in the following:
                                    //
                                    //      Project -> Foo, 1.0.0.0
                                    //      Project -> Bar -> Foo, 2.0.0.0
                                    //
                                    // Above, Foo, 1.0.0.0 wins out and is copied to the output directory because 
                                    // it is a primary reference.
                                    foundAtLeastOneValidBindingRedirect = true;

                                    Reference victimReference = dependencyTable.GetReference(conflictVictim);
                                    var newVerStr = idealRemapping.BindingRedirects[j].NewVersion.ToString();
                                    Log.LogMessageFromResources
                                    (
                                        MessageImportance.High,
                                        "ResolveAssemblyReference.ConflictRedirectSuggestion",
                                        idealRemappingPartialAssemblyName,
                                        conflictVictim.Version,
                                        victimReference.FullPath,
                                        newVerStr,
                                        reference.FullPath
                                    );

                                    if (!SupportsBindingRedirectGeneration && !AutoUnify)
                                    {
                                        // When running against projects types (such as Web Projects) where we can't auto-generate
                                        // binding redirects during the build, populate a buffer (to be output below) with the
                                        // binding redirect syntax that users need to add manually to the App.Config.

                                        var assemblyIdentityAttributes = new List<XAttribute>(4);

                                        assemblyIdentityAttributes.Add(new XAttribute("name", idealRemappingPartialAssemblyName.Name));

                                        // We use "neutral" for "Invariant Language (Invariant Country)" in assembly names.
                                        var cultureString = idealRemappingPartialAssemblyName.CultureName;
                                        assemblyIdentityAttributes.Add(new XAttribute("culture", String.IsNullOrEmpty(idealRemappingPartialAssemblyName.CultureName) ? "neutral" : idealRemappingPartialAssemblyName.CultureName));

                                        var publicKeyToken = idealRemappingPartialAssemblyName.GetPublicKeyToken();
                                        assemblyIdentityAttributes.Add(new XAttribute("publicKeyToken", ResolveAssemblyReference.ByteArrayToString(publicKeyToken)));

                                        var node = new XElement(
                                            ns + "assemblyBinding",
                                            new XElement(
                                                ns + "dependentAssembly",
                                                new XElement(
                                                    ns + "assemblyIdentity",
                                                    assemblyIdentityAttributes),
                                                new XElement(
                                                    ns + "bindingRedirect",
                                                    new XAttribute("oldVersion", "0.0.0.0-" + newVerStr),
                                                    new XAttribute("newVersion", newVerStr))));

                                        buffer.Append(node.ToString(SaveOptions.DisableFormatting));
                                    }
                                }
                            }

                            if (conflictVictims.Count == 0)
                            {
                                // This warning is logged regardless of AutoUnify since it means a conflict existed where the reference
                                // chosen was not the conflict victor in a version comparison, in other words it was older.
                                Log.LogWarningWithCodeFromResources("ResolveAssemblyReference.FoundConflicts", idealRemappingPartialAssemblyName.Name);
                            }
                        }

                        // Log the warning
                        if (idealAssemblyRemappings.Count > 0 && foundAtLeastOneValidBindingRedirect)
                        {
                            if (SupportsBindingRedirectGeneration)
                            {
                                if (!AutoUnify)
                                {
                                    Log.LogWarningWithCodeFromResources("ResolveAssemblyReference.TurnOnAutoGenerateBindingRedirects");
                                }
                                // else we'll generate bindingRedirects to address the remappings
                            }
                            else if (!AutoUnify)
                            {
                                Log.LogWarningWithCodeFromResources("ResolveAssemblyReference.SuggestedRedirects", buffer.ToString());
                            }
                            // else AutoUnify is on and bindingRedirect generation is not supported
                            // we don't warn in this case since the binder will automatically unify these remappings
                        }
                    }

                    // Fifth, log general resolution problems.

                    // Log general resolution exceptions.
                    foreach (Exception error in generalResolutionExceptions)
                    {
                        if (error is InvalidReferenceAssemblyNameException)
                        {
                            InvalidReferenceAssemblyNameException e = (InvalidReferenceAssemblyNameException)error;
                            Log.LogWarningWithCodeFromResources("General.MalformedAssemblyName", e.SourceItemSpec);
                        }
                        else
                        {
                            // An unknown Exception type was returned. Just throw.
                            throw error;
                        }
                    }
                }
            }

#if FEATURE_WIN32_REGISTRY
            if (dependencyTable.Resolvers != null)
            {
                foreach (Resolver r in dependencyTable.Resolvers)
                {
                    if (r is AssemblyFoldersExResolver)
                    {
                        AssemblyFoldersEx assemblyFoldersEx = ((AssemblyFoldersExResolver)r).AssemblyFoldersExLocations;

                        MessageImportance messageImportance = MessageImportance.Low;
                        if (assemblyFoldersEx != null && _showAssemblyFoldersExLocations.TryGetValue(r.SearchPath, out messageImportance))
                        {
                            Log.LogMessageFromResources(messageImportance, "ResolveAssemblyReference.AssemblyFoldersExSearchLocations", r.SearchPath);
                            foreach (var path in assemblyFoldersEx.UniqueDirectoryPaths)
                            {
                                Log.LogMessageFromResources(messageImportance, "ResolveAssemblyReference.EightSpaceIndent", path);
                            }
                        }
                    }
                }
            }
#endif

            MSBuildEventSource.Log.RarLogResultsStop();

            return success;
        }

        /// <summary>
        /// Used to generate the string representation of a public key token.
        /// </summary>
        internal static string ByteArrayToString(byte[] a)
        {
            if (a == null)
            {
                return null;
            }

            var buffer = new StringBuilder(a.Length * 2);
            for (int i = 0; i < a.Length; ++i)
                buffer.Append(a[i].ToString("x2", CultureInfo.InvariantCulture));

            return buffer.ToString();
        }

        /// <summary>
        /// Log the source items and dependencies which lead to a given item.
        /// </summary>
        private void LogReferenceDependenciesAndSourceItems(string fusionName, Reference conflictCandidate)
        {
            ErrorUtilities.VerifyThrowInternalNull(conflictCandidate, "ConflictCandidate");
            Log.LogMessageFromResources(MessageImportance.Low, "ResolveAssemblyReference.FourSpaceIndent", ResourceUtilities.FormatResourceStringIgnoreCodeAndKeyword("ResolveAssemblyReference.ReferenceDependsOn", fusionName, conflictCandidate.FullPath));

            if (conflictCandidate.IsPrimary)
            {
                if (conflictCandidate.IsResolved)
                {
                    LogDependeeReference(conflictCandidate);
                }
                else
                {
                    Log.LogMessageFromResources(MessageImportance.Low, "ResolveAssemblyReference.EightSpaceIndent", ResourceUtilities.FormatResourceStringIgnoreCodeAndKeyword("ResolveAssemblyReference.UnResolvedPrimaryItemSpec", conflictCandidate.PrimarySourceItem));
                }
            }

            // Log the references for the conflict victim
            foreach (Reference dependeeReference in conflictCandidate.GetDependees())
            {
                LogDependeeReference(dependeeReference);
            }
        }

        /// <summary>
        /// Log the dependee and the item specs which caused the dependee reference to be resolved.
        /// </summary>
        /// <param name="dependeeReference"></param>
        private void LogDependeeReference(Reference dependeeReference)
        {
            Log.LogMessageFromResources(MessageImportance.Low, "ResolveAssemblyReference.EightSpaceIndent", dependeeReference.FullPath);

            Log.LogMessageFromResources(MessageImportance.Low, "ResolveAssemblyReference.TenSpaceIndent", ResourceUtilities.FormatResourceStringIgnoreCodeAndKeyword("ResolveAssemblyReference.PrimarySourceItemsForReference", dependeeReference.FullPath));
            foreach (ITaskItem sourceItem in dependeeReference.GetSourceItems())
            {
                Log.LogMessageFromResources(MessageImportance.Low, "ResolveAssemblyReference.TwelveSpaceIndent", sourceItem.ItemSpec);
            }
        }

        /// <summary>
        /// Display the information about how a reference was resolved.
        /// </summary>
        /// <param name="reference">The reference information</param>
        /// <param name="fusionName">The fusion name of the reference.</param>
        private void LogReference(Reference reference, string fusionName)
        {
            // Set an importance level to be used for secondary messages.
            MessageImportance importance = ChooseReferenceLoggingImportance(reference);

            // Log the fusion name and whether this is a primary or a dependency.
            LogPrimaryOrDependency(reference, fusionName, importance);

            // Are there errors to report for this item?
            LogReferenceErrors(reference, importance);

            // Show the full name.
            LogFullName(reference, importance);

            // If there is a list of assemblyFiles that was considered but then rejected,
            // show information about them.
            LogAssembliesConsideredAndRejected(reference, fusionName, importance);

            if (!reference.IsBadImage)
            {
                // Show the files that made this dependency necessary.
                LogDependees(reference, importance);

                // If there were any related files (like pdbs and xmls) then show them here.
                LogRelatedFiles(reference, importance);

                // If there were any satellite files then show them here.
                LogSatellites(reference, importance);

                // If there were any scatter files then show them.
                LogScatterFiles(reference, importance);

                // Show the CopyLocal state
                LogCopyLocalState(reference, importance);

                // Show the CopyLocal state
                LogImageRuntime(reference, importance);
            }
        }

        /// <summary>
        /// Choose an importance level for reporting information about this reference.
        /// </summary>
        /// <param name="reference">The reference.</param>
        private MessageImportance ChooseReferenceLoggingImportance(Reference reference)
        {
            MessageImportance importance = MessageImportance.Low;

            bool hadProblems = reference.GetErrors().Count > 0;

            // No problems means low importance.
            if (hadProblems)
            {
                if (reference.IsPrimary || reference.IsCopyLocal)
                {
                    // The user cares more about Primary files and CopyLocal files.
                    // Accordingly, we show messages about these files only in the higher verbosity levels
                    // but only if there were errors during the resolution process.
                    importance = MessageImportance.Normal;
                }
            }

            return importance;
        }

        /// <summary>
        /// Log all task inputs.
        /// </summary>
        private void LogInputs()
        {
            if (Traits.Instance.EscapeHatches.LogTaskInputs)
            {
                // the inputs will be logged automatically anyway, avoid duplication in the logs
                return;
            }

            if (!Silent)
            {
                Log.LogMessageFromResources(MessageImportance.Low, "ResolveAssemblyReference.LogTaskPropertyFormat", "TargetFrameworkMoniker");
                Log.LogMessageFromResources(MessageImportance.Low, "ResolveAssemblyReference.FourSpaceIndent", _targetedFrameworkMoniker);

                Log.LogMessageFromResources(MessageImportance.Low, "ResolveAssemblyReference.LogTaskPropertyFormat", "TargetFrameworkMonikerDisplayName");
                Log.LogMessageFromResources(MessageImportance.Low, "ResolveAssemblyReference.FourSpaceIndent", TargetFrameworkMonikerDisplayName);

                Log.LogMessageFromResources(MessageImportance.Low, "ResolveAssemblyReference.LogTaskPropertyFormat", "TargetedRuntimeVersion");
                Log.LogMessageFromResources(MessageImportance.Low, "ResolveAssemblyReference.FourSpaceIndent", _targetedRuntimeVersionRawValue);

                Log.LogMessageFromResources(MessageImportance.Low, "ResolveAssemblyReference.LogTaskPropertyFormat", "Assemblies");
                foreach (ITaskItem item in Assemblies)
                {
                    Log.LogMessageFromResources(MessageImportance.Low, "ResolveAssemblyReference.FourSpaceIndent", item.ItemSpec);
                    LogAttribute(item, ItemMetadataNames.privateMetadata);
                    LogAttribute(item, ItemMetadataNames.hintPath);
                    LogAttribute(item, ItemMetadataNames.specificVersion);
                    LogAttribute(item, ItemMetadataNames.embedInteropTypes);
                    LogAttribute(item, ItemMetadataNames.executableExtension);
                    LogAttribute(item, ItemMetadataNames.subType);
                }

                Log.LogMessageFromResources(MessageImportance.Low, "ResolveAssemblyReference.LogTaskPropertyFormat", "AssemblyFiles");
                foreach (ITaskItem item in AssemblyFiles)
                {
                    Log.LogMessageFromResources(MessageImportance.Low, "ResolveAssemblyReference.FourSpaceIndent", item.ItemSpec);
                    LogAttribute(item, ItemMetadataNames.privateMetadata);
                    LogAttribute(item, ItemMetadataNames.fusionName);
                }

                Log.LogMessageFromResources(MessageImportance.Low, "ResolveAssemblyReference.LogTaskPropertyFormat", "CandidateAssemblyFiles");
                foreach (string file in CandidateAssemblyFiles)
                {
                    try
                    {
                        if (FileUtilities.HasExtension(file, _allowedAssemblyExtensions))
                        {
                            Log.LogMessageFromResources(MessageImportance.Low, "ResolveAssemblyReference.FourSpaceIndent", file);
                        }
                    }
                    catch (Exception e) when (ExceptionHandling.IsIoRelatedException(e))
                    {
                        throw new InvalidParameterValueException("CandidateAssemblyFiles", file, e.Message);
                    }
                }

                Log.LogMessageFromResources(MessageImportance.Low, "ResolveAssemblyReference.LogTaskPropertyFormat", "TargetFrameworkDirectories");
                Log.LogMessageFromResources(MessageImportance.Low, "ResolveAssemblyReference.FourSpaceIndent", String.Join(",", TargetFrameworkDirectories));

                Log.LogMessageFromResources(MessageImportance.Low, "ResolveAssemblyReference.LogTaskPropertyFormat", "InstalledAssemblyTables");
                foreach (ITaskItem installedAssemblyTable in InstalledAssemblyTables)
                {
                    Log.LogMessageFromResources(MessageImportance.Low, "ResolveAssemblyReference.FourSpaceIndent", installedAssemblyTable);
                    LogAttribute(installedAssemblyTable, ItemMetadataNames.frameworkDirectory);
                }

                Log.LogMessageFromResources(MessageImportance.Low, "ResolveAssemblyReference.LogTaskPropertyFormat", "IgnoreInstalledAssemblyTable");
                Log.LogMessageFromResources(MessageImportance.Low, "ResolveAssemblyReference.FourSpaceIndent", _ignoreDefaultInstalledAssemblyTables);

                Log.LogMessageFromResources(MessageImportance.Low, "ResolveAssemblyReference.LogTaskPropertyFormat", "SearchPaths");
                foreach (string path in SearchPaths)
                {
                    Log.LogMessageFromResources(MessageImportance.Low, "ResolveAssemblyReference.FourSpaceIndent", path);
                }

                Log.LogMessageFromResources(MessageImportance.Low, "ResolveAssemblyReference.LogTaskPropertyFormat", "AllowedAssemblyExtensions");
                foreach (string allowedAssemblyExtension in _allowedAssemblyExtensions)
                {
                    Log.LogMessageFromResources(MessageImportance.Low, "ResolveAssemblyReference.FourSpaceIndent", allowedAssemblyExtension);
                }

                Log.LogMessageFromResources(MessageImportance.Low, "ResolveAssemblyReference.LogTaskPropertyFormat", "AllowedRelatedFileExtensions");
                foreach (string allowedRelatedFileExtension in _relatedFileExtensions)
                {
                    Log.LogMessageFromResources(MessageImportance.Low, "ResolveAssemblyReference.FourSpaceIndent", allowedRelatedFileExtension);
                }

                Log.LogMessageFromResources(MessageImportance.Low, "ResolveAssemblyReference.LogTaskPropertyFormat", "AppConfigFile");
                Log.LogMessageFromResources(MessageImportance.Low, "ResolveAssemblyReference.FourSpaceIndent", AppConfigFile);

                Log.LogMessageFromResources(MessageImportance.Low, "ResolveAssemblyReference.LogTaskPropertyFormat", "AutoUnify");
                Log.LogMessageFromResources(MessageImportance.Low, "ResolveAssemblyReference.FourSpaceIndent", AutoUnify.ToString());

                Log.LogMessageFromResources(MessageImportance.Low, "ResolveAssemblyReference.LogTaskPropertyFormat", "CopyLocalDependenciesWhenParentReferenceInGac");
                Log.LogMessageFromResources(MessageImportance.Low, "ResolveAssemblyReference.FourSpaceIndent", _copyLocalDependenciesWhenParentReferenceInGac);

                Log.LogMessageFromResources(MessageImportance.Low, "ResolveAssemblyReference.LogTaskPropertyFormat", "FindDependencies");
                Log.LogMessageFromResources(MessageImportance.Low, "ResolveAssemblyReference.FourSpaceIndent", _findDependencies);

                Log.LogMessageFromResources(MessageImportance.Low, "ResolveAssemblyReference.LogTaskPropertyFormat", "TargetProcessorArchitecture");
                Log.LogMessageFromResources(MessageImportance.Low, "ResolveAssemblyReference.FourSpaceIndent", TargetProcessorArchitecture);

                Log.LogMessageFromResources(MessageImportance.Low, "ResolveAssemblyReference.LogTaskPropertyFormat", "StateFile");
                Log.LogMessageFromResources(MessageImportance.Low, "ResolveAssemblyReference.FourSpaceIndent", StateFile);

                Log.LogMessageFromResources(MessageImportance.Low, "ResolveAssemblyReference.LogTaskPropertyFormat", "InstalledAssemblySubsetTables");
                foreach (ITaskItem installedAssemblySubsetTable in InstalledAssemblySubsetTables)
                {
                    Log.LogMessageFromResources(MessageImportance.Low, "ResolveAssemblyReference.FourSpaceIndent", installedAssemblySubsetTable);
                    LogAttribute(installedAssemblySubsetTable, ItemMetadataNames.frameworkDirectory);
                }

                Log.LogMessageFromResources(MessageImportance.Low, "ResolveAssemblyReference.LogTaskPropertyFormat", "IgnoreInstalledAssemblySubsetTable");
                Log.LogMessageFromResources(MessageImportance.Low, "ResolveAssemblyReference.FourSpaceIndent", _ignoreDefaultInstalledAssemblySubsetTables);

                Log.LogMessageFromResources(MessageImportance.Low, "ResolveAssemblyReference.LogTaskPropertyFormat", "TargetFrameworkSubsets");
                foreach (string subset in _targetFrameworkSubsets)
                {
                    Log.LogMessageFromResources(MessageImportance.Low, "ResolveAssemblyReference.FourSpaceIndent", subset);
                }

                Log.LogMessageFromResources(MessageImportance.Low, "ResolveAssemblyReference.LogTaskPropertyFormat", "FullTargetFrameworkSubsetNames");
                foreach (string subset in FullTargetFrameworkSubsetNames)
                {
                    Log.LogMessageFromResources(MessageImportance.Low, "ResolveAssemblyReference.FourSpaceIndent", subset);
                }

                Log.LogMessageFromResources(MessageImportance.Low, "ResolveAssemblyReference.LogTaskPropertyFormat", "ProfileName");
                Log.LogMessageFromResources(MessageImportance.Low, "ResolveAssemblyReference.FourSpaceIndent", ProfileName);

                Log.LogMessageFromResources(MessageImportance.Low, "ResolveAssemblyReference.LogTaskPropertyFormat", "FullFrameworkFolders");
                foreach (string fullFolder in FullFrameworkFolders)
                {
                    Log.LogMessageFromResources(MessageImportance.Low, "ResolveAssemblyReference.FourSpaceIndent", fullFolder);
                }

                Log.LogMessageFromResources(MessageImportance.Low, "ResolveAssemblyReference.LogTaskPropertyFormat", "LatestTargetFrameworkDirectories");
                foreach (string latestFolder in _latestTargetFrameworkDirectories)
                {
                    Log.LogMessageFromResources(MessageImportance.Low, "ResolveAssemblyReference.FourSpaceIndent", latestFolder);
                }

                Log.LogMessageFromResources(MessageImportance.Low, "ResolveAssemblyReference.LogTaskPropertyFormat", "ProfileTablesLocation");
                foreach (ITaskItem profileTable in FullFrameworkAssemblyTables)
                {
                    Log.LogMessageFromResources(MessageImportance.Low, "ResolveAssemblyReference.FourSpaceIndent", profileTable);
                    LogAttribute(profileTable, ItemMetadataNames.frameworkDirectory);
                }
            }
        }

        /// <summary>
        /// Log a specific item metadata.
        /// </summary>
        /// <param name="item"></param>
        /// <param name="metadataName"></param>
        private void LogAttribute(ITaskItem item, string metadataName)
        {
            string metadataValue = item.GetMetadata(metadataName);
<<<<<<< HEAD
            if (metadataValue?.Length > 0)
=======
            if (!string.IsNullOrEmpty(metadataValue))
>>>>>>> e8c17c12
            {
                Log.LogMessageFromResources(MessageImportance.Low, "ResolveAssemblyReference.EightSpaceIndent", Log.FormatResourceString("ResolveAssemblyReference.LogAttributeFormat", metadataName, metadataValue));
            }
        }

        /// <summary>
        /// Describes whether this reference is primary or not
        /// </summary>
        /// <param name="reference">The reference.</param>
        /// <param name="fusionName">The fusion name for this reference.</param>
        /// <param name="importance">The importance of the message.</param>
        private void LogPrimaryOrDependency(Reference reference, string fusionName, MessageImportance importance)
        {
            if (reference.IsPrimary)
            {
                if (reference.IsUnified)
                {
                    Log.LogMessageFromResources(importance, "ResolveAssemblyReference.UnifiedPrimaryReference", fusionName);
                }
                else
                {
                    Log.LogMessageFromResources(importance, "ResolveAssemblyReference.PrimaryReference", fusionName);
                }
            }
            else
            {
                if (reference.IsUnified)
                {
                    Log.LogMessageFromResources(importance, "ResolveAssemblyReference.UnifiedDependency", fusionName);
                }
                else
                {
                    Log.LogMessageFromResources(importance, "ResolveAssemblyReference.Dependency", fusionName);
                }
            }

            foreach (UnificationVersion unificationVersion in reference.GetPreUnificationVersions())
            {
                switch (unificationVersion.reason)
                {
                    case UnificationReason.BecauseOfBindingRedirect:
                        if (AutoUnify)
                        {
                            Log.LogMessageFromResources(importance, "ResolveAssemblyReference.FourSpaceIndent", Log.FormatResourceString("ResolveAssemblyReference.UnificationByAutoUnify", unificationVersion.version, unificationVersion.referenceFullPath));
                        }
                        else
                        {
                            Log.LogMessageFromResources(importance, "ResolveAssemblyReference.FourSpaceIndent", Log.FormatResourceString("ResolveAssemblyReference.UnificationByAppConfig", unificationVersion.version, _appConfigFile, unificationVersion.referenceFullPath));
                        }
                        break;

                    case UnificationReason.FrameworkRetarget:
                        Log.LogMessageFromResources(importance, "ResolveAssemblyReference.FourSpaceIndent", Log.FormatResourceString("ResolveAssemblyReference.UnificationByFrameworkRetarget", unificationVersion.version, unificationVersion.referenceFullPath));
                        break;

                    case UnificationReason.DidntUnify:
                        break;

                    default:
                        Debug.Assert(false, "Should have handled this case.");
                        break;
                }
            }

            foreach (AssemblyRemapping remapping in reference.RemappedAssemblyNames())
            {
                Log.LogMessageFromResources(importance, "ResolveAssemblyReference.FourSpaceIndent", Log.FormatResourceString("ResolveAssemblyReference.RemappedReference", remapping.From.FullName, remapping.To.FullName));
            }
        }

        /// <summary>
        /// Log any errors for a reference.
        /// </summary>
        /// <param name="reference">The reference.</param>
        /// <param name="importance">The importance of the message.</param>
        private void LogReferenceErrors(Reference reference, MessageImportance importance)
        {
            List<Exception> itemErrors = reference.GetErrors();
            foreach (Exception itemError in itemErrors)
            {
                string message = String.Empty;
                string helpKeyword = null;
                bool dependencyProblem = false;

                if (itemError is ReferenceResolutionException)
                {
                    message = Log.FormatResourceString("ResolveAssemblyReference.FailedToResolveReference", itemError.Message);
                    helpKeyword = "MSBuild.ResolveAssemblyReference.FailedToResolveReference";
                    dependencyProblem = false;
                }
                else if (itemError is DependencyResolutionException)
                {
                    message = Log.FormatResourceString("ResolveAssemblyReference.FailedToFindDependentFiles", itemError.Message);
                    helpKeyword = "MSBuild.ResolveAssemblyReference.FailedToFindDependentFiles";
                    dependencyProblem = true;
                }
                else if (itemError is BadImageReferenceException)
                {
                    message = Log.FormatResourceString("ResolveAssemblyReference.FailedWithException", itemError.Message);
                    helpKeyword = "MSBuild.ResolveAssemblyReference.FailedWithException";
                    dependencyProblem = false;
                }
                else
                {
                    Debug.Assert(false, "Unexpected exception type.");
                }

                string messageOnly;
                string warningCode = Log.ExtractMessageCode(message, out messageOnly);

                // Treat as warning if this is primary and the problem wasn't with a dependency, otherwise, make it a comment.
                if (reference.IsPrimary && !dependencyProblem)
                {
                    // Treat it as a warning
                    Log.LogWarning(null, warningCode, helpKeyword, null, 0, 0, 0, 0, messageOnly);
                }
                else
                {
                    // Just show the the message as a comment.
                    Log.LogMessageFromResources(importance, "ResolveAssemblyReference.FourSpaceIndent", messageOnly);
                }
            }
        }

        /// <summary>
        /// Show the full name of a reference.
        /// </summary>
        /// <param name="reference">The reference.</param>
        /// <param name="importance">The importance of the message.</param>
        private void LogFullName(Reference reference, MessageImportance importance)
        {
            ErrorUtilities.VerifyThrowArgumentNull(reference, "reference");

            if (reference.IsResolved)
            {
                Log.LogMessageFromResources(importance, "ResolveAssemblyReference.FourSpaceIndent", Log.FormatResourceString("ResolveAssemblyReference.Resolved", reference.FullPath));
                Log.LogMessageFromResources(importance, "ResolveAssemblyReference.FourSpaceIndent", Log.FormatResourceString("ResolveAssemblyReference.ResolvedFrom", reference.ResolvedSearchPath));
            }
        }

        /// <summary>
        /// If there is a list of assemblyFiles that was considered but then rejected,
        /// show information about them.
        /// </summary>
        /// <param name="reference">The reference.</param>
        /// <param name="fusionName">The fusion name.</param>
        /// <param name="importance">The importance of the message.</param>
        private void LogAssembliesConsideredAndRejected(Reference reference, string fusionName, MessageImportance importance)
        {
            if (reference.AssembliesConsideredAndRejected != null)
            {
                string lastSearchPath = null;

                foreach (ResolutionSearchLocation location in reference.AssembliesConsideredAndRejected)
                {
                    // We need to keep track if whether or not we need to log the assemblyfoldersex folder structure at the end of RAR.
                    // We only need to do so if we logged a message indicating we looked in the assemblyfoldersex location
                    bool containsAssemblyFoldersExSentinel = String.Compare(location.SearchPath, 0, AssemblyResolutionConstants.assemblyFoldersExSentinel, 0, AssemblyResolutionConstants.assemblyFoldersExSentinel.Length, StringComparison.OrdinalIgnoreCase) == 0;
                    bool logAssemblyFoldersMinimal = containsAssemblyFoldersExSentinel && !_logVerboseSearchResults;
                    if (logAssemblyFoldersMinimal)
                    {
                        // We not only need to track if we logged a message but also what importance. We want the logging of the assemblyfoldersex folder structure to match the same importance.
                        MessageImportance messageImportance = MessageImportance.Low;
                        if (!_showAssemblyFoldersExLocations.TryGetValue(location.SearchPath, out messageImportance))
                        {
                            _showAssemblyFoldersExLocations.Add(location.SearchPath, importance);
                        }

                        if ((messageImportance == MessageImportance.Low && (importance == MessageImportance.Normal || importance == MessageImportance.High)) ||
                            (messageImportance == MessageImportance.Normal && importance == MessageImportance.High)
                           )
                        {
                            _showAssemblyFoldersExLocations[location.SearchPath] = importance;
                        }
                    }

                    // If this is a new search location, then show the message.
                    if (lastSearchPath != location.SearchPath)
                    {
                        lastSearchPath = location.SearchPath;
                        Log.LogMessageFromResources(importance, "ResolveAssemblyReference.EightSpaceIndent", Log.FormatResourceString("ResolveAssemblyReference.SearchPath", lastSearchPath));
                        if (logAssemblyFoldersMinimal)
                        {
                            Log.LogMessageFromResources(importance, "ResolveAssemblyReference.EightSpaceIndent", Log.FormatResourceString("ResolveAssemblyReference.SearchedAssemblyFoldersEx"));
                        }
                    }

                    // Show a message based on the reason.
                    switch (location.Reason)
                    {
                        case NoMatchReason.FileNotFound:
                            {
                                if (!logAssemblyFoldersMinimal)
                                {
                                    Log.LogMessageFromResources(importance, "ResolveAssemblyReference.EightSpaceIndent", Log.FormatResourceString("ResolveAssemblyReference.ConsideredAndRejectedBecauseNoFile", location.FileNameAttempted));
                                }
                                break;
                            }
                        case NoMatchReason.FusionNamesDidNotMatch:
                            Log.LogMessageFromResources(importance, "ResolveAssemblyReference.EightSpaceIndent", Log.FormatResourceString("ResolveAssemblyReference.ConsideredAndRejectedBecauseFusionNamesDidntMatch", location.FileNameAttempted, location.AssemblyName.FullName, fusionName));
                            break;

                        case NoMatchReason.TargetHadNoFusionName:
                            Log.LogMessageFromResources(importance, "ResolveAssemblyReference.EightSpaceIndent", Log.FormatResourceString("ResolveAssemblyReference.ConsideredAndRejectedBecauseTargetDidntHaveFusionName", location.FileNameAttempted));
                            break;

                        case NoMatchReason.NotInGac:
                            Log.LogMessageFromResources(importance, "ResolveAssemblyReference.EightSpaceIndent", Log.FormatResourceString("ResolveAssemblyReference.ConsideredAndRejectedBecauseNotInGac", location.FileNameAttempted));
                            break;

                        case NoMatchReason.NotAFileNameOnDisk:
                            {
                                if (!logAssemblyFoldersMinimal)
                                {
                                    Log.LogMessageFromResources(importance, "ResolveAssemblyReference.EightSpaceIndent", Log.FormatResourceString("ResolveAssemblyReference.ConsideredAndRejectedBecauseNotAFileNameOnDisk", location.FileNameAttempted));
                                }

                                break;
                            }
                        case NoMatchReason.ProcessorArchitectureDoesNotMatch:
                            Log.LogMessageFromResources(importance, "ResolveAssemblyReference.EightSpaceIndent", Log.FormatResourceString("ResolveAssemblyReference.TargetedProcessorArchitectureDoesNotMatch", location.FileNameAttempted, location.AssemblyName.AssemblyName.ProcessorArchitecture.ToString(), _targetProcessorArchitecture));
                            break;
                        default:
                            Debug.Assert(false, "Should have handled this case.");
                            break;
                    }
                }
            }
        }

        /// <summary>
        /// Show the files that made this dependency necessary.
        /// </summary>
        /// <param name="reference">The reference.</param>
        /// <param name="importance">The importance of the message.</param>
        private void LogDependees(Reference reference, MessageImportance importance)
        {
            if (!reference.IsPrimary)
            {
                ICollection<ITaskItem> dependees = reference.GetSourceItems();
                foreach (ITaskItem dependee in dependees)
                {
                    Log.LogMessageFromResources(importance, "ResolveAssemblyReference.FourSpaceIndent", Log.FormatResourceString("ResolveAssemblyReference.RequiredBy", dependee.ItemSpec));
                }
            }
        }

        /// <summary>
        /// Log related files.
        /// </summary>
        /// <param name="reference">The reference.</param>
        /// <param name="importance">The importance of the message.</param>
        private void LogRelatedFiles(Reference reference, MessageImportance importance)
        {
            if (reference.IsResolved)
            {
                if (reference.FullPath.Length > 0)
                {
                    foreach (string relatedFileExtension in reference.GetRelatedFileExtensions())
                    {
                        Log.LogMessageFromResources(importance, "ResolveAssemblyReference.FourSpaceIndent", Log.FormatResourceString("ResolveAssemblyReference.FoundRelatedFile", reference.FullPathWithoutExtension + relatedFileExtension));
                    }
                }
            }
        }

        /// <summary>
        /// Log the satellite files.
        /// </summary>
        /// <param name="reference">The reference.</param>
        /// <param name="importance">The importance of the message.</param>
        private void LogSatellites(Reference reference, MessageImportance importance)
        {
            foreach (string satelliteFile in reference.GetSatelliteFiles())
            {
                Log.LogMessageFromResources(importance, "ResolveAssemblyReference.FourSpaceIndent", Log.FormatResourceString("ResolveAssemblyReference.FoundSatelliteFile", satelliteFile));
            }
        }

        /// <summary>
        /// Log the satellite files.
        /// </summary>
        /// <param name="reference">The reference.</param>
        /// <param name="importance">The importance of the message.</param>
        private void LogScatterFiles(Reference reference, MessageImportance importance)
        {
            foreach (string scatterFile in reference.GetScatterFiles())
            {
                Log.LogMessageFromResources(importance, "ResolveAssemblyReference.FourSpaceIndent", Log.FormatResourceString("ResolveAssemblyReference.FoundScatterFile", scatterFile));
            }
        }

        /// <summary>
        /// Log a message about the CopyLocal state of the reference.
        /// </summary>
        /// <param name="reference">The reference.</param>
        /// <param name="importance">The importance of the message.</param>
        private void LogCopyLocalState(Reference reference, MessageImportance importance)
        {
            if (!reference.IsUnresolvable && !reference.IsBadImage)
            {
                switch (reference.CopyLocal)
                {
                    case CopyLocalState.YesBecauseOfHeuristic:
                    case CopyLocalState.YesBecauseReferenceItemHadMetadata:
                        break;

                    case CopyLocalState.NoBecausePrerequisite:
                        Log.LogMessageFromResources(importance, "ResolveAssemblyReference.FourSpaceIndent", Log.FormatResourceString("ResolveAssemblyReference.NotCopyLocalBecausePrerequisite"));
                        break;

                    case CopyLocalState.NoBecauseReferenceItemHadMetadata:
                        Log.LogMessageFromResources(importance, "ResolveAssemblyReference.FourSpaceIndent", Log.FormatResourceString("ResolveAssemblyReference.NotCopyLocalBecauseIncomingItemAttributeOverrode"));
                        break;

                    case CopyLocalState.NoBecauseFrameworkFile:
                        Log.LogMessageFromResources(importance, "ResolveAssemblyReference.FourSpaceIndent", Log.FormatResourceString("ResolveAssemblyReference.NotCopyLocalBecauseFrameworksFiles"));
                        break;

                    case CopyLocalState.NoBecauseReferenceResolvedFromGAC:
                    case CopyLocalState.NoBecauseReferenceFoundInGAC:
                        Log.LogMessageFromResources(importance, "ResolveAssemblyReference.FourSpaceIndent", Log.FormatResourceString("ResolveAssemblyReference.NotCopyLocalBecauseReferenceFoundInGAC"));
                        break;

                    case CopyLocalState.NoBecauseConflictVictim:
                        Log.LogMessageFromResources(importance, "ResolveAssemblyReference.FourSpaceIndent", Log.FormatResourceString("ResolveAssemblyReference.NotCopyLocalBecauseConflictVictim"));
                        break;

                    case CopyLocalState.NoBecauseEmbedded:
                        Log.LogMessageFromResources(importance, "ResolveAssemblyReference.FourSpaceIndent", Log.FormatResourceString("ResolveAssemblyReference.NotCopyLocalBecauseEmbedded"));
                        break;

                    case CopyLocalState.NoBecauseParentReferencesFoundInGAC:
                        Log.LogMessageFromResources(importance, "ResolveAssemblyReference.FourSpaceIndent", Log.FormatResourceString("ResolveAssemblyReference.NoBecauseParentReferencesFoundInGac"));
                        break;

                    default:
                        Debug.Assert(false, "Should have handled this case.");
                        break;
                }
            }
        }

        /// <summary>
        /// Log a message about the imageruntime information.
        /// </summary>
        private void LogImageRuntime(Reference reference, MessageImportance importance)
        {
            if (!reference.IsUnresolvable && !reference.IsBadImage)
            {
                Log.LogMessageFromResources(importance, "ResolveAssemblyReference.FourSpaceIndent", Log.FormatResourceString("ResolveAssemblyReference.ImageRuntimeVersion", reference.ImageRuntime));

                if (reference.IsWinMDFile)
                {
                    Log.LogMessageFromResources(importance, "ResolveAssemblyReference.FourSpaceIndent", Log.FormatResourceString("ResolveAssemblyReference.IsAWinMdFile"));
                }
            }
        }

        /// <summary>
        /// Log a conflict.
        /// </summary>
        /// <param name="reference">The reference.</param>
        /// <param name="fusionName">The fusion name of the reference.</param>
        private void LogConflict(Reference reference, string fusionName)
        {
            // Set an importance level to be used for secondary messages.
            MessageImportance importance = ChooseReferenceLoggingImportance(reference);

            Log.LogMessageFromResources(importance, "ResolveAssemblyReference.ConflictFound", reference.ConflictVictorName, fusionName);
            switch (reference.ConflictLossExplanation)
            {
                case ConflictLossReason.HadLowerVersion:
                    {
                        Debug.Assert(!reference.IsPrimary, "A primary reference should never lose a conflict because of version. This is an insoluble conflict instead.");
                        string message = Log.FormatResourceString("ResolveAssemblyReference.ConflictHigherVersionChosen", reference.ConflictVictorName);
                        Log.LogMessageFromResources(importance, "ResolveAssemblyReference.FourSpaceIndent", message);
                        break;
                    }

                case ConflictLossReason.WasNotPrimary:
                    {
                        string message = Log.FormatResourceString("ResolveAssemblyReference.ConflictPrimaryChosen", reference.ConflictVictorName, fusionName);
                        Log.LogMessageFromResources(importance, "ResolveAssemblyReference.FourSpaceIndent", message);
                        break;
                    }

                case ConflictLossReason.InsolubleConflict:
                    // For primary references, there's no way an app.config binding redirect could help
                    // so log a warning.
                    if (reference.IsPrimary)
                    {
                        Log.LogWarningWithCodeFromResources("ResolveAssemblyReference.ConflictUnsolvable", reference.ConflictVictorName, fusionName);
                    }
                    else
                    {
                        // For dependencies, adding an app.config entry could help. Log a comment, there will be
                        // a summary warning later on.
                        string message;
                        string code = Log.ExtractMessageCode(Log.FormatResourceString("ResolveAssemblyReference.ConflictUnsolvable", reference.ConflictVictorName, fusionName), out message);
                        Log.LogMessage(MessageImportance.High, message);
                    }
                    break;
                // Can happen if one of the references has a dependency with the same simplename, and version but no publickeytoken and the other does.
                case ConflictLossReason.FusionEquivalentWithSameVersion:
                    break;
                default:
                    Debug.Assert(false, "Should have handled this case.");
                    break;
            }
        }
        #endregion

        #region StateFile
        /// <summary>
        /// Reads the state file (if present) into the cache.
        /// </summary>
        private void ReadStateFile()
        {
            _cache = (SystemState)StateFileBase.DeserializeCache(_stateFile, Log, typeof(SystemState));

            // Construct the cache if necessary.
            if (_cache == null)
            {
                _cache = new SystemState();
            }
        }

        /// <summary>
        /// Write out the state file if a state name was supplied and the cache is dirty.
        /// </summary>
        private void WriteStateFile()
        {
            if (!string.IsNullOrEmpty(_stateFile) && _cache.IsDirty)
            {
                _cache.SerializeCache(_stateFile, Log);
            }
        }
        #endregion

        #region App.config
        /// <summary>
        /// Read the app.config and get any assembly remappings from it.
        /// </summary>
        private List<DependentAssembly> GetAssemblyRemappingsFromAppConfig()
        {
            if (_appConfigFile != null)
            {
                AppConfig appConfig = new AppConfig();
                appConfig.Load(_appConfigFile);

                return appConfig.Runtime.DependentAssemblies;
            }

            return null;
        }

        #endregion
        #region ITask Members

#if FEATURE_WIN32_REGISTRY
        /// <summary>
        /// Execute the task.
        /// </summary>
        /// <param name="fileExists">Delegate used for checking for the existence of a file.</param>
        /// <param name="directoryExists">Delegate used for checking for the existence of a directory.</param>
        /// <param name="getDirectories">Delegate used for finding directories.</param>
        /// <param name="getAssemblyName">Delegate used for finding fusion names of assemblyFiles.</param>
        /// <param name="getAssemblyMetadata">Delegate used for finding dependencies of a file.</param>
        /// <param name="getRegistrySubKeyNames">Used to get registry subkey names.</param>
        /// <param name="getRegistrySubKeyDefaultValue">Used to get registry default values.</param>
        /// <param name="getLastWriteTime">Delegate used to get the last write time.</param>
        /// <param name="getRuntimeVersion">Delegate used to get the runtime version.</param>
        /// <param name="openBaseKey">Key object to open.</param>
        /// <param name="getAssemblyPathInGac">Delegate to get assembly path in the GAC.</param>
        /// <param name="isWinMDFile">Delegate used for checking whether it is a WinMD file.</param>
        /// <param name="readMachineTypeFromPEHeader">Delegate use to read machine type from PE Header</param>
        /// <returns>True if there was success.</returns>
#else
        /// <summary>
        /// Execute the task.
        /// </summary>
        /// <param name="fileExists">Delegate used for checking for the existence of a file.</param>
        /// <param name="directoryExists">Delegate used for checking for the existence of a directory.</param>
        /// <param name="getDirectories">Delegate used for finding directories.</param>
        /// <param name="getAssemblyName">Delegate used for finding fusion names of assemblyFiles.</param>
        /// <param name="getAssemblyMetadata">Delegate used for finding dependencies of a file.</param>
        /// <param name="getLastWriteTime">Delegate used to get the last write time.</param>
        /// <param name="getRuntimeVersion">Delegate used to get the runtime version.</param>
        /// <param name="getAssemblyPathInGac">Delegate to get assembly path in the GAC.</param>
        /// <param name="isWinMDFile">Delegate used for checking whether it is a WinMD file.</param>
        /// <param name="readMachineTypeFromPEHeader">Delegate use to read machine type from PE Header</param>
        /// <returns>True if there was success.</returns>
#endif
        internal bool Execute
        (
            FileExists fileExists,
            DirectoryExists directoryExists,
            GetDirectories getDirectories,
            GetAssemblyName getAssemblyName,
            GetAssemblyMetadata getAssemblyMetadata,
#if FEATURE_WIN32_REGISTRY
            GetRegistrySubKeyNames getRegistrySubKeyNames,
            GetRegistrySubKeyDefaultValue getRegistrySubKeyDefaultValue,
#endif
            GetLastWriteTime getLastWriteTime,
            GetAssemblyRuntimeVersion getRuntimeVersion,
#if FEATURE_WIN32_REGISTRY
            OpenBaseKey openBaseKey,
#endif
            GetAssemblyPathInGac getAssemblyPathInGac,
            IsWinMDFile isWinMDFile,
            ReadMachineTypeFromPEHeader readMachineTypeFromPEHeader
        )
        {
            bool success = true;
            MSBuildEventSource.Log.RarOverallStart();
            {
                try
                {
                    FrameworkNameVersioning frameworkMoniker = null;
                    if (!String.IsNullOrEmpty(_targetedFrameworkMoniker))
                    {
                        try
                        {
                            frameworkMoniker = new FrameworkNameVersioning(_targetedFrameworkMoniker);
                        }
                        catch (ArgumentException)
                        {
                            // The exception doesn't contain the bad value, so log it ourselves
                            Log.LogErrorWithCodeFromResources("ResolveAssemblyReference.InvalidParameter", "TargetFrameworkMoniker", _targetedFrameworkMoniker, String.Empty);
                            return false;
                        }
                    }

                    Version targetedRuntimeVersion = SetTargetedRuntimeVersion(_targetedRuntimeVersionRawValue);

                    // Log task inputs.
                    LogInputs();

                    if (!VerifyInputConditions())
                    {
                        return false;
                    }

                    _logVerboseSearchResults = Environment.GetEnvironmentVariable("MSBUILDLOGVERBOSERARSEARCHRESULTS") != null;

                    // Loop through all the target framework directories that were passed in,
                    // and ensure that they all have a trailing slash.  This is necessary
                    // for the string comparisons we will do later on.
                    if (_targetFrameworkDirectories != null)
                    {
                        for (int i = 0; i < _targetFrameworkDirectories.Length; i++)
                        {
                            _targetFrameworkDirectories[i] = FileUtilities.EnsureTrailingSlash(_targetFrameworkDirectories[i]);
                        }
                    }

                    // Validate the contents of the InstalledAssemblyTables parameter.
                    AssemblyTableInfo[] installedAssemblyTableInfo = GetInstalledAssemblyTableInfo(_ignoreDefaultInstalledAssemblyTables, _installedAssemblyTables, new GetListPath(RedistList.GetRedistListPathsFromDisk), TargetFrameworkDirectories);
                    AssemblyTableInfo[] whiteListSubsetTableInfo = null;

                    InstalledAssemblies installedAssemblies = null;
                    RedistList redistList = null;

                    if (installedAssemblyTableInfo?.Length > 0)
                    {
                        redistList = RedistList.GetRedistList(installedAssemblyTableInfo);
                    }

                    Dictionary<string, string> blackList = null;

                    // The name of the subset if it is generated or the name of the profile. This will be used for error messages and logging.
                    string subsetOrProfileName = null;

                    // Are we targeting a profile
                    bool targetingProfile = !String.IsNullOrEmpty(ProfileName) && ((FullFrameworkFolders.Length > 0) || (FullFrameworkAssemblyTables.Length > 0));
                    bool targetingSubset = false;
                    List<Exception> whiteListErrors = new List<Exception>();
                    List<string> whiteListErrorFilesNames = new List<string>();

                    // Check for partial success in GetRedistList and log any tolerated exceptions.
                    if (redistList?.Count > 0 || targetingProfile || ShouldUseSubsetBlackList())
                    {
                        // If we are not targeting a dev 10 profile and we have the required components to generate a orcas style subset, do so
                        if (!targetingProfile && ShouldUseSubsetBlackList())
                        {
                            // Based in the target framework subset names find the paths to the files
                            SubsetListFinder whiteList = new SubsetListFinder(_targetFrameworkSubsets);
                            whiteListSubsetTableInfo = GetInstalledAssemblyTableInfo(IgnoreDefaultInstalledAssemblySubsetTables, InstalledAssemblySubsetTables, new GetListPath(whiteList.GetSubsetListPathsFromDisk), TargetFrameworkDirectories);
                            if (whiteListSubsetTableInfo.Length > 0 && (redistList?.Count > 0))
                            {
                                blackList = redistList.GenerateBlackList(whiteListSubsetTableInfo, whiteListErrors, whiteListErrorFilesNames);
                            }
                            else
                            {
                                Log.LogWarningWithCodeFromResources("ResolveAssemblyReference.NoSubsetsFound");
                            }

                            // Could get into this situation if the redist list files were full of junk and no assemblies were read in.
                            if (blackList == null)
                            {
                                Log.LogWarningWithCodeFromResources("ResolveAssemblyReference.NoRedistAssembliesToGenerateExclusionList");
                            }

                            subsetOrProfileName = GenerateSubSetName(_targetFrameworkSubsets, _installedAssemblySubsetTables);
                            targetingSubset = true;
                        }
                        else
                        {
                            // We are targeting a profile
                            if (targetingProfile)
                            {
                                // When targeting a profile we want the redist list to be the full framework redist list, since this is what should be used
                                // when unifying assemblies ect. 
                                AssemblyTableInfo[] fullRedistAssemblyTableInfo = null;
                                RedistList fullFrameworkRedistList = null;

                                HandleProfile(installedAssemblyTableInfo /*This is the table info related to the profile*/, out fullRedistAssemblyTableInfo, out blackList, out fullFrameworkRedistList);

                                // Make sure the redist list and the installedAsemblyTableInfo structures point to the full framework, we replace the installedAssemblyTableInfo
                                // which contained the information about the profile redist files with the one from the full framework because when doing anything with the RAR cache
                                // we want to use the full frameworks redist list. Essentailly after generating the exclusion list the job of the profile redist list is done.
                                redistList = fullFrameworkRedistList;

                                // Save the profile redist list file locations as the whiteList
                                whiteListSubsetTableInfo = installedAssemblyTableInfo;

                                // Set the installed assembly table to the full redist list values
                                installedAssemblyTableInfo = fullRedistAssemblyTableInfo;
                                subsetOrProfileName = _profileName;
                            }
                        }

                        if (redistList?.Count > 0)
                        {
                            installedAssemblies = new InstalledAssemblies(redistList);
                        }
                    }

                    // Print out any errors reading the redist list.
                    if (redistList != null)
                    {
                        // Some files may have been skipped. Log warnings for these.
                        for (int i = 0; i < redistList.Errors.Length; ++i)
                        {
                            Exception e = redistList.Errors[i];
                            string filename = redistList.ErrorFileNames[i];

                            // Give the user a warning about the bad file (or files).
                            Log.LogWarningWithCodeFromResources("ResolveAssemblyReference.InvalidInstalledAssemblyTablesFile", filename, RedistList.RedistListFolder, e.Message);
                        }

                        // Some files may have been skipped. Log warnings for these.
                        for (int i = 0; i < whiteListErrors.Count; ++i)
                        {
                            Exception e = whiteListErrors[i];
                            string filename = whiteListErrorFilesNames[i];

                            // Give the user a warning about the bad file (or files).
                            Log.LogWarningWithCodeFromResources("ResolveAssemblyReference.InvalidInstalledAssemblySubsetTablesFile", filename, SubsetListFinder.SubsetListFolder, e.Message);
                        }
                    }

                    // Load any prior saved state.
                    ReadStateFile();
                    _cache.SetGetLastWriteTime(getLastWriteTime);
                    _cache.SetInstalledAssemblyInformation(installedAssemblyTableInfo);

                    // Cache delegates.
                    getAssemblyName = _cache.CacheDelegate(getAssemblyName);
                    getAssemblyMetadata = _cache.CacheDelegate(getAssemblyMetadata);
                    fileExists = _cache.CacheDelegate(fileExists);
                    directoryExists = _cache.CacheDelegate(directoryExists);
                    getDirectories = _cache.CacheDelegate(getDirectories);
                    getRuntimeVersion = _cache.CacheDelegate(getRuntimeVersion);

                    _projectTargetFramework = FrameworkVersionFromString(_projectTargetFrameworkAsString);

                    // Filter out all Assemblies that have SubType!='', or higher framework
                    FilterBySubtypeAndTargetFramework();

                    // Compute the set of bindingRedirect remappings.
                    List<DependentAssembly> appConfigRemappedAssemblies = null;
                    if (FindDependencies)
                    {
                        try
                        {
                            appConfigRemappedAssemblies = GetAssemblyRemappingsFromAppConfig();
                        }
                        catch (AppConfigException e)
                        {
                            Log.LogErrorWithCodeFromResources(null, e.FileName, e.Line, e.Column, 0, 0, "ResolveAssemblyReference.InvalidAppConfig", AppConfigFile, e.Message);
                            return false;
                        }
                    }

                    SystemProcessorArchitecture processorArchitecture = TargetProcessorArchitectureToEnumeration(_targetProcessorArchitecture);

                    ConcurrentDictionary<string, AssemblyMetadata> assemblyMetadataCache =
                        Traits.Instance.EscapeHatches.CacheAssemblyInformation
                            ? new ConcurrentDictionary<string, AssemblyMetadata>()
                            : null;

                    // Start the table of dependencies with all of the primary references.
                    ReferenceTable dependencyTable = new ReferenceTable
                    (
                        BuildEngine,
                        _findDependencies,
                        _findSatellites,
                        _findSerializationAssemblies,
                        _findRelatedFiles,
                        _searchPaths,
                        _allowedAssemblyExtensions,
                        _relatedFileExtensions,
                        _candidateAssemblyFiles,
                        _resolvedSDKReferences,
                        _targetFrameworkDirectories,
                        installedAssemblies,
                        processorArchitecture,
                        fileExists,
                        directoryExists,
                        getDirectories,
                        getAssemblyName,
                        getAssemblyMetadata,
#if FEATURE_WIN32_REGISTRY
                        getRegistrySubKeyNames,
                        getRegistrySubKeyDefaultValue,
                        openBaseKey,
#endif
                        getRuntimeVersion,
                        targetedRuntimeVersion,
                        _projectTargetFramework,
                        frameworkMoniker,
                        Log,
                        _latestTargetFrameworkDirectories,
                        _copyLocalDependenciesWhenParentReferenceInGac,
                        DoNotCopyLocalIfInGac,
                        getAssemblyPathInGac,
                        isWinMDFile,
                        _ignoreVersionForFrameworkReferences,
                        readMachineTypeFromPEHeader,
                        _warnOrErrorOnTargetArchitectureMismatch,
                        _ignoreTargetFrameworkAttributeVersionMismatch,
                        _unresolveFrameworkAssembliesFromHigherFrameworks,
                        assemblyMetadataCache
                        );

                    dependencyTable.FindDependenciesOfExternallyResolvedReferences = FindDependenciesOfExternallyResolvedReferences;

                    // If AutoUnify, then compute the set of assembly remappings.
                    var generalResolutionExceptions = new List<Exception>();

                    subsetOrProfileName = targetingSubset && String.IsNullOrEmpty(_targetedFrameworkMoniker) ? subsetOrProfileName : _targetedFrameworkMoniker;
                    bool excludedReferencesExist = false;

                    List<DependentAssembly> autoUnifiedRemappedAssemblies = null;
                    List<AssemblyNameReference> autoUnifiedRemappedAssemblyReferences = null;
                    if (AutoUnify && FindDependencies)
                    {
                        // Compute all dependencies.
                        dependencyTable.ComputeClosure
                        (
                            // Use any app.config specified binding redirects so that later when we output suggested redirects
                            // for the GenerateBindingRedirects target, we don't suggest ones that the user already wrote
                            appConfigRemappedAssemblies,
                            _assemblyFiles,
                            _assemblyNames,
                            generalResolutionExceptions
                        );

                        try
                        {
                            excludedReferencesExist = false;
                            if (redistList?.Count > 0)
                            {
                                excludedReferencesExist = dependencyTable.MarkReferencesForExclusion(blackList);
                            }
                        }
                        catch (InvalidOperationException e)
                        {
                            Log.LogErrorWithCodeFromResources("ResolveAssemblyReference.ProblemDeterminingFrameworkMembership", e.Message);
                            return false;
                        }

                        if (excludedReferencesExist)
                        {
                            dependencyTable.RemoveReferencesMarkedForExclusion(true /* Remove the reference and do not warn*/, subsetOrProfileName);
                        }

                        // Based on the closure, get a table of ideal remappings needed to 
                        // produce zero conflicts.
                        dependencyTable.ResolveConflicts
                        (
                            out autoUnifiedRemappedAssemblies,
                            out autoUnifiedRemappedAssemblyReferences
                        );
                    }

                    IReadOnlyCollection<DependentAssembly> allRemappedAssemblies = CombineRemappedAssemblies(appConfigRemappedAssemblies, autoUnifiedRemappedAssemblies);
                    List<DependentAssembly> idealAssemblyRemappings = autoUnifiedRemappedAssemblies;
                    List<AssemblyNameReference> idealAssemblyRemappingsIdentities = autoUnifiedRemappedAssemblyReferences;
                    bool shouldRerunClosure = autoUnifiedRemappedAssemblies?.Count > 0  || excludedReferencesExist;

                    if (!AutoUnify || !FindDependencies || shouldRerunClosure)
                    {
                        // Compute all dependencies.
                        dependencyTable.ComputeClosure(allRemappedAssemblies, _assemblyFiles, _assemblyNames, generalResolutionExceptions);

                        try
                        {
                            excludedReferencesExist = false;
                            if (redistList?.Count > 0)
                            {
                                excludedReferencesExist = dependencyTable.MarkReferencesForExclusion(blackList);
                            }
                        }
                        catch (InvalidOperationException e)
                        {
                            Log.LogErrorWithCodeFromResources("ResolveAssemblyReference.ProblemDeterminingFrameworkMembership", e.Message);
                            return false;
                        }

                        if (excludedReferencesExist)
                        {
                            dependencyTable.RemoveReferencesMarkedForExclusion(false /* Remove the reference and warn*/, subsetOrProfileName);
                        }

                        // Resolve any conflicts.
                        dependencyTable.ResolveConflicts
                        (
                            out idealAssemblyRemappings,
                            out idealAssemblyRemappingsIdentities
                        );
                    }

                    // Build the output tables.
                    dependencyTable.GetReferenceItems
                    (
                        out _resolvedFiles,
                        out _resolvedDependencyFiles,
                        out _relatedFiles,
                        out _satelliteFiles,
                        out _serializationAssemblyFiles,
                        out _scatterFiles,
                        out _copyLocalFiles
                    );

                    // If we're not finding dependencies, then don't suggest redirects (they're only about dependencies).
                    if (FindDependencies)
                    {
                        // Build the table of suggested redirects. If we're auto-unifying, we want to output all the 
                        // assemblies that we auto-unified so that GenerateBindingRedirects can consume them, 
                        // not just the required ones for build to succeed
                        List<DependentAssembly> remappings = AutoUnify ? autoUnifiedRemappedAssemblies : idealAssemblyRemappings;
                        List<AssemblyNameReference> remappedReferences = AutoUnify ? autoUnifiedRemappedAssemblyReferences : idealAssemblyRemappingsIdentities;
                        PopulateSuggestedRedirects(remappings, remappedReferences);
                    }

                    bool useSystemRuntime = false;
                    bool useNetStandard = false;
                    foreach (var reference in dependencyTable.References.Keys)
                    {
                        if (string.Equals(SystemRuntimeAssemblyName, reference.Name, StringComparison.OrdinalIgnoreCase))
                        {
                            useSystemRuntime = true;
                        }
                        if (string.Equals(NETStandardAssemblyName, reference.Name, StringComparison.OrdinalIgnoreCase))
                        {
                            useNetStandard = true;
                        }
                        if (useSystemRuntime && useNetStandard)
                        {
                            break;
                        }
                    }

                    if ((!useSystemRuntime || !useNetStandard) && (!FindDependencies || dependencyTable.SkippedFindingExternallyResolvedDependencies))
                    {
                        // when we are not producing the (full) dependency graph look for direct dependencies of primary references
                        foreach (var resolvedReference in dependencyTable.References.Values)
                        {
                            if (FindDependencies && !resolvedReference.ExternallyResolved)
                            {
                                // if we're finding dependencies and a given reference was not marked as ExternallyResolved
                                // then its use of System.Runtime/.netstandard would already have been identified above.
                                continue;
                            }

                            var rawDependencies = GetDependencies(resolvedReference, fileExists, getAssemblyMetadata, assemblyMetadataCache);
                            if (rawDependencies != null)
                            {
                                foreach (var dependentReference in rawDependencies)
                                {
                                    if (string.Equals(SystemRuntimeAssemblyName, dependentReference.Name, StringComparison.OrdinalIgnoreCase))
                                    {
                                        useSystemRuntime = true;
                                        break;
                                    }
                                    if (string.Equals(NETStandardAssemblyName, dependentReference.Name, StringComparison.OrdinalIgnoreCase))
                                    {
                                        useNetStandard = true;
                                        break;
                                    }
                                }
                            }

                            if (useSystemRuntime && useNetStandard)
                            {
                                break;
                            }
                        }
                    }

                    this.DependsOnSystemRuntime = useSystemRuntime.ToString();
                    this.DependsOnNETStandard = useNetStandard.ToString();

                    WriteStateFile();

                    // Save the new state out and put into the file exists if it is actually on disk.
                    if (_stateFile != null && fileExists(_stateFile))
                    {
                        _filesWritten.Add(new TaskItem(_stateFile));
                    }

                    // Log the results.
                    success = LogResults(dependencyTable, idealAssemblyRemappings, idealAssemblyRemappingsIdentities, generalResolutionExceptions);

                    DumpTargetProfileLists(installedAssemblyTableInfo, whiteListSubsetTableInfo, dependencyTable);

                    if (processorArchitecture != SystemProcessorArchitecture.None && _warnOrErrorOnTargetArchitectureMismatch != WarnOrErrorOnTargetArchitectureMismatchBehavior.None)
                    {
                        foreach (ITaskItem item in _resolvedFiles)
                        {
                            AssemblyNameExtension assemblyName = null;

                            if (fileExists(item.ItemSpec) && !Reference.IsFrameworkFile(item.ItemSpec, _targetFrameworkDirectories))
                            {
                                try
                                {
                                    assemblyName = getAssemblyName(item.ItemSpec);
                                }
                                catch (System.IO.FileLoadException)
                                {
                                    // Its pretty hard to get here, you need an assembly that contains a valid reference
                                    // to a dependent assembly that, in turn, throws a FileLoadException during GetAssemblyName.
                                    // Still it happened once, with an older version of the CLR. 

                                    // ...falling through and relying on the targetAssemblyName==null behavior below...
                                }
                                catch (System.IO.FileNotFoundException)
                                {
                                    // Its pretty hard to get here, also since we do a file existence check right before calling this method so it can only happen if the file got deleted between that check and this call.
                                }
                                catch (UnauthorizedAccessException)
                                {
                                }
                                catch (BadImageFormatException)
                                {
                                }
                            }

                            if (assemblyName != null)
                            {
                                SystemProcessorArchitecture assemblyArch = assemblyName.ProcessorArchitecture;

                                // If the assembly is MSIL or none it can work anywhere so there does not need to be any warning ect.
                                if (assemblyArch == SystemProcessorArchitecture.MSIL || assemblyArch == SystemProcessorArchitecture.None)
                                {
                                    continue;
                                }

                                if (processorArchitecture != assemblyArch)
                                {
                                    if (_warnOrErrorOnTargetArchitectureMismatch == WarnOrErrorOnTargetArchitectureMismatchBehavior.Error)
                                    {
                                        Log.LogErrorWithCodeFromResources("ResolveAssemblyReference.MismatchBetweenTargetedAndReferencedArch", ProcessorArchitectureToString(processorArchitecture), item.GetMetadata("OriginalItemSpec"), ProcessorArchitectureToString(assemblyArch));
                                    }
                                    else
                                    {
                                        Log.LogWarningWithCodeFromResources("ResolveAssemblyReference.MismatchBetweenTargetedAndReferencedArch", ProcessorArchitectureToString(processorArchitecture), item.GetMetadata("OriginalItemSpec"), ProcessorArchitectureToString(assemblyArch));
                                    }
                                }
                            }
                        }
                    }
                    MSBuildEventSource.Log.RarOverallStop();
                    return success && !Log.HasLoggedErrors;
                }
                catch (ArgumentException e)
                {
                    Log.LogErrorWithCodeFromResources("General.InvalidArgument", e.Message);
                }

                // InvalidParameterValueException is thrown inside RAR when we find a specific parameter
                // has an invalid value. It's then caught up here so that we can abort the task.
                catch (InvalidParameterValueException e)
                {
                    Log.LogErrorWithCodeFromResources(null, "", 0, 0, 0, 0,
                        "ResolveAssemblyReference.InvalidParameter", e.ParamName, e.ActualValue, e.Message);
                }
            }

            MSBuildEventSource.Log.RarOverallStop();

            return success && !Log.HasLoggedErrors;
        }

        /// <summary>
        /// Returns the raw list of direct dependent assemblies from assembly's metadata.
        /// </summary>
        /// <param name="resolvedReference">reference we are interested</param>
        /// <param name="fileExists">the delegate to check for the existence of a file.</param>
        /// <param name="getAssemblyMetadata">the delegate to access assembly metadata</param>
        /// <param name="assemblyMetadataCache">Cache of pre-extracted assembly metadata.</param>
        /// <returns>list of dependencies</returns>
        private AssemblyNameExtension[] GetDependencies(Reference resolvedReference, FileExists fileExists, GetAssemblyMetadata getAssemblyMetadata, ConcurrentDictionary<string, AssemblyMetadata> assemblyMetadataCache)
        {
            AssemblyNameExtension[] result = null;
            if (resolvedReference?.IsPrimary == true && !resolvedReference.IsBadImage)
            {
                System.Runtime.Versioning.FrameworkName frameworkName = null;
                string[] scatterFiles = null;
                try
                {
                    // in case of P2P that have not build the reference can be resolved but file does not exist on disk. 
                    if (fileExists(resolvedReference.FullPath))
                    {
                        getAssemblyMetadata(resolvedReference.FullPath, assemblyMetadataCache, out result, out scatterFiles, out frameworkName);
                    }
                }
                catch (Exception e)
                {
                    if (ExceptionHandling.IsCriticalException(e))
                    {
                        throw;
                    }
                }
            }

            return result;
        }

        /// <summary>
        /// Combines two DependentAssembly arrays into one.
        /// </summary>
        private static IReadOnlyCollection<DependentAssembly> CombineRemappedAssemblies(IReadOnlyCollection<DependentAssembly> first, IReadOnlyCollection<DependentAssembly> second)
        {
            if (first == null)
                return second;

            if (second == null)
                return first;

            var combined = new List<DependentAssembly>(first.Count + second.Count);
            combined.AddRange(first);
            combined.AddRange(second);

            return combined;
        }

        /// <summary>
        /// If a targeted runtime is passed in use that, if none is passed in then we need to use v2.0.50727
        /// since the common way this would be empty is if we were using RAR as an override task.
        /// </summary>
        /// <returns>The targered runtime</returns>
        internal static Version SetTargetedRuntimeVersion(string targetedRuntimeVersionRawValue)
        {
            Version versionToReturn = null;
            if (targetedRuntimeVersionRawValue != null)
            {
                versionToReturn = VersionUtilities.ConvertToVersion(targetedRuntimeVersionRawValue);
            }

            // Either the version passed in did not parse or none was passed in, lets default to 2.0 so that we can be used as an override task for tv 3.5
            if (versionToReturn == null)
            {
                versionToReturn = new Version(2, 0, 50727);
            }

            return versionToReturn;
        }

        /// <summary>
        /// For a given profile generate the exclusion list and return the list of redist list files read in so they can be logged at the end of the task execution.
        /// </summary>
        /// <param name="installedAssemblyTableInfo">Installed assembly info of the profile redist lists</param>
        /// <param name="fullRedistAssemblyTableInfo">Installed assemblyInfo for the full framework redist lists</param>
        /// <param name="blackList">Generated exclusion list</param>
        /// <param name="fullFrameworkRedistList">Redist list which will contain the full framework redist list.</param>
        private void HandleProfile(AssemblyTableInfo[] installedAssemblyTableInfo, out AssemblyTableInfo[] fullRedistAssemblyTableInfo, out Dictionary<string, string> blackList, out RedistList fullFrameworkRedistList)
        {
            // Redist list which will contain the full framework redist list.
            fullFrameworkRedistList = null;
            blackList = null;
            fullRedistAssemblyTableInfo = null;

            // Make sure the framework directory is on the FullFrameworkTablesLocation if it is being used.
            foreach (ITaskItem item in FullFrameworkAssemblyTables)
            {
                // Cannot be missing the FrameworkDirectory if we are using this property
                if (String.IsNullOrEmpty(item.GetMetadata("FrameworkDirectory")))
                {
                    Log.LogErrorWithCodeFromResources("ResolveAssemblyReference.FrameworkDirectoryOnProfiles", item.ItemSpec);
                    return;
                }
            }

            fullRedistAssemblyTableInfo = GetInstalledAssemblyTableInfo(false, FullFrameworkAssemblyTables, new GetListPath(RedistList.GetRedistListPathsFromDisk), FullFrameworkFolders);
            if (fullRedistAssemblyTableInfo.Length > 0)
            {
                // Get the redist list which represents the Full framework, we need this so that we can generate the exclusion list
                fullFrameworkRedistList = RedistList.GetRedistList(fullRedistAssemblyTableInfo);
                if (fullFrameworkRedistList != null)
                {
                    // Generate the black list by determining what assemblies are in the full framework but not in the profile.
                    // The installedAssemblyTableInfo is the list of xml files for the Client Profile redist, these are the whitelist xml files.
                    Log.LogMessageFromResources("ResolveAssemblyReference.ProfileExclusionListWillBeGenerated");

                    // Any errors reading the profile redist list will already be logged, we do not need to re-log the errors here.
                    List<Exception> whiteListErrors = new List<Exception>();
                    List<string> whiteListErrorFilesNames = new List<string>();
                    blackList = fullFrameworkRedistList.GenerateBlackList(installedAssemblyTableInfo, whiteListErrors, whiteListErrorFilesNames);
                }

                // Could get into this situation if the redist list files were full of junk and no assemblies were read in.
                if (blackList == null)
                {
                    Log.LogWarningWithCodeFromResources("ResolveAssemblyReference.NoRedistAssembliesToGenerateExclusionList");
                }
            }
            else
            {
                Log.LogWarningWithCodeFromResources("ResolveAssemblyReference.NoProfilesFound");
            }

            if (fullFrameworkRedistList != null)
            {
                // Any errors logged for the client profile redist list will have been logged after this method returns.
                // Some files may have been skipped. Log warnings for these.
                for (int i = 0; i < fullFrameworkRedistList.Errors.Length; ++i)
                {
                    Exception e = fullFrameworkRedistList.Errors[i];
                    string filename = fullFrameworkRedistList.ErrorFileNames[i];

                    // Give the user a warning about the bad file (or files).
                    Log.LogWarningWithCodeFromResources("ResolveAssemblyReference.InvalidProfileRedistLocation", filename, RedistList.RedistListFolder, e.Message);
                }
            }
        }

        /// <summary>
        /// Given the names of the targetFrameworkSubset lists passed in generate a single name which can be used for logging.
        /// </summary>
        internal static string GenerateSubSetName(string[] frameworkSubSetNames, ITaskItem[] installedSubSetNames)
        {
            List<string> subsetNames = new List<string>();
            if (frameworkSubSetNames != null)
            {
                foreach (string subset in frameworkSubSetNames)
                {
                    if (!String.IsNullOrEmpty(subset))
                    {
                        subsetNames.Add(subset);
                    }
                }
            }

            if (installedSubSetNames != null)
            {
                foreach (ITaskItem subsetItems in installedSubSetNames)
                {
                    string fileName = subsetItems.ItemSpec;
                    if (!String.IsNullOrEmpty(fileName))
                    {
                        string fileNameNoExtension = Path.GetFileNameWithoutExtension(fileName);
                        if (!String.IsNullOrEmpty(fileNameNoExtension))
                        {
                            subsetNames.Add(fileNameNoExtension);
                        }
                    }
                }
            }

            return String.Join(", ", subsetNames.ToArray());
        }

        /// <summary>
        /// Make sure certain combinations of properties are validated before continuing with the execution of rar.
        /// </summary>
        /// <returns></returns>
        private bool VerifyInputConditions()
        {
            bool targetFrameworkSubsetIsSet = TargetFrameworkSubsets.Length != 0 || InstalledAssemblySubsetTables.Length != 0;

            // Make sure the inputs for profiles are correct
            bool profileNameIsSet = !String.IsNullOrEmpty(ProfileName);
            bool fullFrameworkFoldersIsSet = FullFrameworkFolders.Length > 0;
            bool fullFrameworkTableLocationsIsSet = FullFrameworkAssemblyTables.Length > 0;
            bool profileIsSet = profileNameIsSet && (fullFrameworkFoldersIsSet || fullFrameworkTableLocationsIsSet);

            // Cannot target a subset and a profile at the same time
            if (targetFrameworkSubsetIsSet && profileIsSet)
            {
                Log.LogErrorWithCodeFromResources("ResolveAssemblyReference.CannotSetProfileAndSubSet");
                return false;
            }

            // A profile name and either a FullFrameworkFolders or ProfileTableLocation must be set is a profile is being used
            if (profileNameIsSet && (!fullFrameworkFoldersIsSet && !fullFrameworkTableLocationsIsSet))
            {
                Log.LogErrorWithCodeFromResources("ResolveAssemblyReference.MustSetProfileNameAndFolderLocations");
                return false;
            }

            return true;
        }

        /// <summary>
        /// Log the target framework subset information.
        /// </summary>
        private void DumpTargetProfileLists(AssemblyTableInfo[] installedAssemblyTableInfo, AssemblyTableInfo[] whiteListSubsetTableInfo, ReferenceTable referenceTable)
        {
            if (installedAssemblyTableInfo != null)
            {
                string dumpFrameworkSubsetList = Environment.GetEnvironmentVariable("MSBUILDDUMPFRAMEWORKSUBSETLIST");

                if (dumpFrameworkSubsetList != null)
                {
                    Log.LogMessageFromResources(MessageImportance.Low, "ResolveAssemblyReference.TargetFrameworkSubsetLogHeader");

                    Log.LogMessageFromResources(MessageImportance.Low, "ResolveAssemblyReference.TargetFrameworkRedistLogHeader");
                    foreach (AssemblyTableInfo redistInfo in installedAssemblyTableInfo)
                    {
                        if (redistInfo != null)
                        {
                            Log.LogMessageFromResources(MessageImportance.Low, "ResolveAssemblyReference.FourSpaceIndent", Log.FormatResourceString("ResolveAssemblyReference.FormattedAssemblyInfo", redistInfo.Path));
                        }
                    }

                    Log.LogMessageFromResources(MessageImportance.Low, "ResolveAssemblyReference.TargetFrameworkWhiteListLogHeader");
                    if (whiteListSubsetTableInfo != null)
                    {
                        foreach (AssemblyTableInfo whiteListInfo in whiteListSubsetTableInfo)
                        {
                            if (whiteListInfo != null)
                            {
                                Log.LogMessageFromResources(MessageImportance.Low, "ResolveAssemblyReference.FourSpaceIndent", Log.FormatResourceString("ResolveAssemblyReference.FormattedAssemblyInfo", whiteListInfo.Path));
                            }
                        }
                    }

                    if (referenceTable.ListOfExcludedAssemblies != null)
                    {
                        Log.LogMessageFromResources(MessageImportance.Low, "ResolveAssemblyReference.TargetFrameworkExclusionListLogHeader");
                        foreach (string assemblyFullName in referenceTable.ListOfExcludedAssemblies)
                        {
                            Log.LogMessageFromResources(MessageImportance.Low, "ResolveAssemblyReference.FourSpaceIndent", assemblyFullName);
                        }
                    }
                }
            }
        }

        /// <summary>
        /// Determine if a black list should be used or not
        ///
        /// The black list should only be used if there are TargetFrameworkSubsets to use or TargetFrameworkProfiles.
        ///
        /// 1) If we find a Full or equivalent marker in the list of subsets passed in we do not want to generate a black list even if installedAssemblySubsets are passed in
        /// 2) If we are ignoring the default installed subset tables and we have not passed in any additional subset tables, we do not want to generate a black list
        /// 3) If no targetframework subsets were passed in and no additional subset tables were passed in, we do not want to generate a blacklist
        /// </summary>
        /// <returns>True if we should generate a black list, false if a blacklist should not be generated</returns>
        private bool ShouldUseSubsetBlackList()
        {
            // Check for full subset names in the passed in list of subsets to search for
            foreach (string fullSubsetName in _fullTargetFrameworkSubsetNames)
            {
                foreach (string subsetName in _targetFrameworkSubsets)
                {
                    if (String.Equals(fullSubsetName, subsetName, StringComparison.OrdinalIgnoreCase))
                    {
                        if (!_silent)
                        {
                            Log.LogMessageFromResources(MessageImportance.Low, "ResolveAssemblyReference.NoExclusionListBecauseofFullClientName", subsetName);
                        }
                        return false;
                    }
                }
            }

            // We are going to ignore the default installed subsets and there are no additional installedAssemblySubsets passed in, we should not make the list
            if (IgnoreDefaultInstalledAssemblySubsetTables && _installedAssemblySubsetTables.Length == 0)
            {
                return false;
            }

            // No subset names were passed in to search for in the targetframework directories and no installed subset tables were provided, we have nothing to use to 
            // generate the black list with, so do not continue.
            if (_targetFrameworkSubsets.Length == 0 && _installedAssemblySubsetTables.Length == 0)
            {
                return false;
            }

            if (!_silent)
            {
                Log.LogMessageFromResources(MessageImportance.Low, "ResolveAssemblyReference.UsingExclusionList");
            }
            return true;
        }

        /// <summary>
        /// Populates the suggested redirects output parameter.
        /// </summary>
        /// <param name="idealAssemblyRemappings">The list of ideal remappings.</param>
        /// <param name="idealAssemblyRemappedReferences">The list of references to ideal assembly remappings.</param>
        private void PopulateSuggestedRedirects(List<DependentAssembly> idealAssemblyRemappings, List<AssemblyNameReference> idealAssemblyRemappedReferences)
        {
            var holdSuggestedRedirects = new List<ITaskItem>();
            if (idealAssemblyRemappings != null)
            {
                for (int i = 0; i < idealAssemblyRemappings.Count; i++)
                {
                    DependentAssembly idealRemapping = idealAssemblyRemappings[i];
                    string itemSpec = idealRemapping.PartialAssemblyName.ToString();

                    Reference reference = idealAssemblyRemappedReferences[i].reference;
                    List<AssemblyNameExtension> conflictVictims = reference.GetConflictVictims();

                    // Skip any remapping that has no conflict victims since a redirect will not help.
                    if (null == conflictVictims || 0 == conflictVictims.Count)
                    {
                        continue;
                    }

                    for (int j = 0; j < idealRemapping.BindingRedirects.Count; j++)
                    {
                        ITaskItem suggestedRedirect = new TaskItem();
                        suggestedRedirect.ItemSpec = itemSpec;
                        suggestedRedirect.SetMetadata("MaxVersion", idealRemapping.BindingRedirects[j].NewVersion.ToString());
                        holdSuggestedRedirects.Add(suggestedRedirect);
                    }
                }
            }
            _suggestedRedirects = holdSuggestedRedirects.ToArray();
        }

        /// <summary>
        /// Process TargetFrameworkDirectories and an array of InstalledAssemblyTables.
        /// The goal is this:  for each installed assembly table (whether found on disk
        /// or given as an input), we wish to determine the target framework directory
        /// it is associated with.
        /// </summary>
        /// <returns>Array of AssemblyTableInfo objects (Describe the path and framework directory of a redist or subset list xml file) </returns>
        private AssemblyTableInfo[] GetInstalledAssemblyTableInfo(bool ignoreInstalledAssemblyTables, ITaskItem[] assemblyTables, GetListPath GetAssemblyListPaths, string[] targetFrameworkDirectories)
        {
            Dictionary<string, AssemblyTableInfo> tableMap = new Dictionary<string, AssemblyTableInfo>(StringComparer.OrdinalIgnoreCase);

            if (!ignoreInstalledAssemblyTables)
            {
                // first, find redist or subset files underneath the TargetFrameworkDirectories
                foreach (string targetFrameworkDirectory in targetFrameworkDirectories)
                {
                    string[] listPaths = GetAssemblyListPaths(targetFrameworkDirectory);
                    foreach (string listPath in listPaths)
                    {
                        tableMap[listPath] = new AssemblyTableInfo(listPath, targetFrameworkDirectory);
                    }
                }
            }

            // now process those provided as inputs from the project file
            foreach (ITaskItem installedAssemblyTable in assemblyTables)
            {
                string frameworkDirectory = installedAssemblyTable.GetMetadata(ItemMetadataNames.frameworkDirectory);

                // Whidbey behavior was to accept a single TargetFrameworkDirectory, and multiple
                // InstalledAssemblyTables, under the assumption that all of the InstalledAssemblyTables
                // were related to the single TargetFrameworkDirectory.  If inputs look like the Whidbey
                // case, let's make sure we behave the same way.

                if (String.IsNullOrEmpty(frameworkDirectory))
                {
                    if (TargetFrameworkDirectories?.Length == 1)
                    {
                        // Exactly one TargetFrameworkDirectory, so assume it's related to this
                        // InstalledAssemblyTable.

                        frameworkDirectory = TargetFrameworkDirectories[0];
                    }
                }
                else
                {
                    // The metadata on the item was non-empty, so use it.
                    frameworkDirectory = FileUtilities.EnsureTrailingSlash(frameworkDirectory);
                }

                tableMap[installedAssemblyTable.ItemSpec] = new AssemblyTableInfo(installedAssemblyTable.ItemSpec, frameworkDirectory);
            }

            AssemblyTableInfo[] extensions = new AssemblyTableInfo[tableMap.Count];
            tableMap.Values.CopyTo(extensions, 0);

            return extensions;
        }

        /// <summary>
        /// Converts the string target framework value to a number.
        /// Accepts both "v" prefixed and no "v" prefixed formats
        /// if format is bad will log a message and return 0.
        /// </summary>
        /// <returns>Target framework version value</returns>
        private Version FrameworkVersionFromString(string version)
        {
            Version parsedVersion = null;

            if (!String.IsNullOrEmpty(version))
            {
                parsedVersion = VersionUtilities.ConvertToVersion(version);

                if (parsedVersion == null)
                {
                    Log.LogMessageFromResources(MessageImportance.Normal, "ResolveAssemblyReference.BadTargetFrameworkFormat", version);
                }
            }

            return parsedVersion;
        }

        /// <summary>
        /// Check if the assembly is available for on project's target framework.
        /// - Assuming the russian doll model. It will be available if the projects target framework is higher or equal than the assembly target framework
        /// </summary>
        /// <returns>True if the assembly is available for the project's target framework.</returns>
        private bool IsAvailableForTargetFramework(string assemblyFXVersionAsString)
        {
            Version assemblyFXVersion = FrameworkVersionFromString(assemblyFXVersionAsString);
            return (assemblyFXVersion == null) || (_projectTargetFramework == null) || (_projectTargetFramework >= assemblyFXVersion);
        }

        /// <summary>
        /// Validate and filter the Assemblies that were passed in.
        /// - Check for assemblies that look like file names.
        /// - Check for assemblies where subtype!=''. These are removed.
        /// - Check for assemblies that have target framework higher than the project. These are removed.
        /// </summary>
        private void FilterBySubtypeAndTargetFramework()
        {
            var assembliesLeft = new List<ITaskItem>();
            foreach (ITaskItem assembly in Assemblies)
            {
                string subType = assembly.GetMetadata(ItemMetadataNames.subType);
                if (!string.IsNullOrEmpty(subType))
                {
                    Log.LogMessageFromResources(MessageImportance.Normal, "ResolveAssemblyReference.IgnoringBecauseNonEmptySubtype", assembly.ItemSpec, subType);
                }
                else if (!IsAvailableForTargetFramework(assembly.GetMetadata(ItemMetadataNames.targetFramework)))
                {
                    Log.LogWarningWithCodeFromResources("ResolveAssemblyReference.FailedToResolveReferenceBecauseHigherTargetFramework", assembly.ItemSpec, assembly.GetMetadata(ItemMetadataNames.targetFramework));
                }
                else
                {
                    assembliesLeft.Add(assembly);
                }
            }

            // Save the array of assemblies filtered by SubType==''.
            _assemblyNames = assembliesLeft.ToArray();
        }

        /// <summary>
        /// Take a processor architecure and get the string representation back.
        /// </summary>
        internal static string ProcessorArchitectureToString(SystemProcessorArchitecture processorArchitecture)
        {
            if (SystemProcessorArchitecture.Amd64 == processorArchitecture)
            {
                return Microsoft.Build.Utilities.ProcessorArchitecture.AMD64;
            }
            else if (SystemProcessorArchitecture.IA64 == processorArchitecture)
            {
                return Microsoft.Build.Utilities.ProcessorArchitecture.IA64;
            }
            else if (SystemProcessorArchitecture.MSIL == processorArchitecture)
            {
                return Microsoft.Build.Utilities.ProcessorArchitecture.MSIL;
            }
            else if (SystemProcessorArchitecture.X86 == processorArchitecture)
            {
                return Microsoft.Build.Utilities.ProcessorArchitecture.X86;
            }
            else if (SystemProcessorArchitecture.Arm == processorArchitecture)
            {
                return Microsoft.Build.Utilities.ProcessorArchitecture.ARM;
            }
            return String.Empty;
        }

        // Convert the string passed into rar to a processor architecture enum so that we can properly compare it with the AssemblyName objects we find in assemblyFoldersEx
        internal static SystemProcessorArchitecture TargetProcessorArchitectureToEnumeration(string targetedProcessorArchitecture)
        {
            if (targetedProcessorArchitecture != null)
            {
                if (targetedProcessorArchitecture.Equals(Microsoft.Build.Utilities.ProcessorArchitecture.AMD64, StringComparison.OrdinalIgnoreCase))
                {
                    return SystemProcessorArchitecture.Amd64;
                }
                else if (targetedProcessorArchitecture.Equals(Microsoft.Build.Utilities.ProcessorArchitecture.IA64, StringComparison.OrdinalIgnoreCase))
                {
                    return SystemProcessorArchitecture.IA64;
                }
                else if (targetedProcessorArchitecture.Equals(Microsoft.Build.Utilities.ProcessorArchitecture.MSIL, StringComparison.OrdinalIgnoreCase))
                {
                    return SystemProcessorArchitecture.MSIL;
                }
                else if (targetedProcessorArchitecture.Equals(Microsoft.Build.Utilities.ProcessorArchitecture.X86, StringComparison.OrdinalIgnoreCase))
                {
                    return SystemProcessorArchitecture.X86;
                }
                else if (targetedProcessorArchitecture.Equals(Microsoft.Build.Utilities.ProcessorArchitecture.ARM, StringComparison.OrdinalIgnoreCase))
                {
                    return SystemProcessorArchitecture.Arm;
                }
                else if (targetedProcessorArchitecture.Equals(Microsoft.Build.Utilities.ProcessorArchitecture.ARM64, StringComparison.OrdinalIgnoreCase))
                {
                    return (SystemProcessorArchitecture)6;
                }
            }

            return SystemProcessorArchitecture.MSIL;
        }

        /// <summary>
        ///  Checks to see if the assemblyName passed in is in the GAC.
        /// </summary>
        private string GetAssemblyPathInGac(AssemblyNameExtension assemblyName, SystemProcessorArchitecture targetProcessorArchitecture, GetAssemblyRuntimeVersion getRuntimeVersion, Version targetedRuntimeVersion, FileExists fileExists, bool fullFusionName, bool specificVersion)
        {
#if FEATURE_GAC
            return GlobalAssemblyCache.GetLocation(BuildEngine as IBuildEngine4, assemblyName, targetProcessorArchitecture, getRuntimeVersion, targetedRuntimeVersion, fullFusionName, fileExists, null, null, specificVersion /* this value does not matter if we are passing a full fusion name*/);
#else
            return string.Empty;
#endif
        }

        /// <summary>
        /// Execute the task.
        /// </summary>
        /// <returns>True if there was success.</returns>
        public override bool Execute()
        {
            return Execute
            (
                new FileExists(p => FileUtilities.FileExistsNoThrow(p)),
                new DirectoryExists(p => FileUtilities.DirectoryExistsNoThrow(p)),
                new GetDirectories(Directory.GetDirectories),
                new GetAssemblyName(AssemblyNameExtension.GetAssemblyNameEx),
                new GetAssemblyMetadata(AssemblyInformation.GetAssemblyMetadata),
#if FEATURE_WIN32_REGISTRY
                new GetRegistrySubKeyNames(RegistryHelper.GetSubKeyNames),
                new GetRegistrySubKeyDefaultValue(RegistryHelper.GetDefaultValue),
#endif
                new GetLastWriteTime(NativeMethodsShared.GetLastWriteFileUtcTime),
                new GetAssemblyRuntimeVersion(AssemblyInformation.GetRuntimeVersion),
#if FEATURE_WIN32_REGISTRY
                new OpenBaseKey(RegistryHelper.OpenBaseKey),
#endif
                new GetAssemblyPathInGac(GetAssemblyPathInGac),
                new IsWinMDFile(AssemblyInformation.IsWinMDFile),
                new ReadMachineTypeFromPEHeader(ReferenceTable.ReadMachineTypeFromPEHeader)
            );
        }

        #endregion
    }
}<|MERGE_RESOLUTION|>--- conflicted
+++ resolved
@@ -1421,11 +1421,7 @@
         private void LogAttribute(ITaskItem item, string metadataName)
         {
             string metadataValue = item.GetMetadata(metadataName);
-<<<<<<< HEAD
-            if (metadataValue?.Length > 0)
-=======
             if (!string.IsNullOrEmpty(metadataValue))
->>>>>>> e8c17c12
             {
                 Log.LogMessageFromResources(MessageImportance.Low, "ResolveAssemblyReference.EightSpaceIndent", Log.FormatResourceString("ResolveAssemblyReference.LogAttributeFormat", metadataName, metadataValue));
             }
