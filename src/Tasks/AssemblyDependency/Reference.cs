// Copyright (c) Microsoft. All rights reserved.
// Licensed under the MIT license. See LICENSE file in the project root for full license information.

using System;
using System.Collections.Generic;
using System.Diagnostics;
using System.IO;
using System.Reflection;
using System.Runtime.Versioning;
using Microsoft.Build.Shared;
using Microsoft.Build.Framework;

namespace Microsoft.Build.Tasks
{
    /// <summary>
    /// A reference to an assembly along with information about resolution.
    /// </summary>
    sealed internal class Reference
    {
        /// <summary>
        /// dictionary where ITaskItem.ItemSpec (a string) is the key and ITaskItem is the value.
        /// A hash table is used to remove duplicates.
        /// All source items that inspired this reference (possibly indirectly through a dependency chain).
        /// </summary>
        private Dictionary<string, ITaskItem> _sourceItems = new Dictionary<string, ITaskItem>(StringComparer.OrdinalIgnoreCase);

        /// <summary>
        /// A list of unique dependencies.
        /// </summary>
        private HashSet<Reference> _dependees = new HashSet<Reference>();

        /// <summary>
        /// Hashset of Reference which depend on this reference
        /// A list of unique dependencies.
        /// </summary>
        private HashSet<Reference> _dependencies = new HashSet<Reference>();

        /// <summary>
        /// Scatter files associated with this reference.
        /// </summary>
        private string[] _scatterFiles = Array.Empty<string>();

        /// <summary>
        /// Any errors that occurred while resolving or finding dependencies on this item.
        /// </summary>
        private List<Exception> _errors = new List<Exception>();

        /// <summary>
        /// Contains any file extension that are related to this file. Pdbs and xmls are related.
        /// This is an extension string starting with "."
        /// </summary>
        private List<string> _relatedFileExtensions = new List<string>();

        /// <summary>
        /// Contains satellite files for this reference.
        /// This file path is relative to the location of the reference.
        /// </summary>
        private List<string> _satelliteFiles = new List<string>();

        /// <summary>
        /// Contains serialization assembly files for this reference.
        /// This file path is relative to the location of the reference.
        /// </summary>
        private List<string> _serializationAssemblyFiles = new List<string>();

        /// <summary>
        /// AssemblyNames of references that lost collision conflicts with this reference.
        /// </summary>
        private List<AssemblyNameExtension> _conflictVictims = new List<AssemblyNameExtension>();

        /// <summary>
        /// These are the versions (type UnificationVersion) that were unified from.
        /// </summary>
        private Dictionary<string, UnificationVersion> _preUnificationVersions = new Dictionary<string, UnificationVersion>(StringComparer.OrdinalIgnoreCase);

        /// <summary>
        /// The original source item, as passed into the task that is directly associated
        /// with this reference.  This only applies to "primary" references.
        /// </summary>
        private ITaskItem _primarySourceItem;

        /// <summary>
        /// The full path to the assembly. If this is "", then that means that this reference
        /// has not been resolved.
        /// </summary>
        private string _fullPath = String.Empty;

        /// <summary>
        /// The directory that this reference lives in.
        /// </summary>
        private string _directoryName = String.Empty;

        /// <summary>
        /// The reference's filename without extension.
        /// </summary>
        private string _fileNameWithoutExtension = String.Empty;

        /// <summary>
        /// The full path to the file name but without the extension.
        /// </summary>
        private string _fullPathWithoutExtension = String.Empty;

        /// <summary>
        /// The list of expected extensions.
        /// </summary>
        private List<string> _expectedExtensions;

        /// <summary>
        ///  Is the file a managed winmd file. That means it has both windows runtime and CLR in the imageruntime string.
        /// </summary>
        private bool _isManagedWinMDFile;

        /// <summary>
        /// The imageruntime version for this reference. 
        /// </summary>
        private string _imageRuntimeVersion;

        /// <summary>
        /// Set containing the names the reference was remapped from
        /// </summary>
        private HashSet<AssemblyRemapping> _remappedAssemblyNames = new HashSet<AssemblyRemapping>();

        /// <summary>
        /// Delegate to determine if the file is a winmd file or not
        /// </summary>
        private IsWinMDFile _isWinMDFile;

        /// <summary>
        /// Delegate to check to see if the file exists on disk
        /// </summary>
        private FileExists _fileExists;

        /// <summary>
        /// Delegate to get the imageruntime version from a file.
        /// </summary>
        private GetAssemblyRuntimeVersion _getRuntimeVersion;

        internal Reference(IsWinMDFile isWinMDFile, FileExists fileExists, GetAssemblyRuntimeVersion getRuntimeVersion)
        {
            _isWinMDFile = isWinMDFile;
            _fileExists = fileExists;
            _getRuntimeVersion = getRuntimeVersion;
        }

        /// <summary>
        /// Add items that caused (possibly indirectly through a dependency chain) this Reference.
        /// </summary>
        internal void AddSourceItem(ITaskItem sourceItem)
        {
            string itemSpec = sourceItem.ItemSpec;
            bool sourceItemAlreadyInList = _sourceItems.ContainsKey(itemSpec);
            if (!sourceItemAlreadyInList)
            {
                _sourceItems[itemSpec] = sourceItem;
                PropagateSourceItems(sourceItem);
            }
        }

        /// <summary>
        /// Add items that caused (possibly indirectly through a dependency chain) this Reference.
        /// </summary>
        internal void AddSourceItems(IEnumerable<ITaskItem> sourceItemsToAdd)
        {
            foreach (ITaskItem sourceItem in sourceItemsToAdd)
            {
                AddSourceItem(sourceItem);
            }
        }

        /// <summary>
        /// We have had our source item list updated, we need to propagate this change to any of our dependencies so they have the new information.
        /// </summary>
        internal void PropagateSourceItems(ITaskItem sourceItem)
        {
            if (_dependencies != null)
            {
                foreach (Reference dependency in _dependencies)
                {
                    dependency.AddSourceItem(sourceItem);
                }
            }
        }

        /// <summary>
        /// Get the source items for this reference.
        ///  This is collection of ITaskItems.
        /// </summary>
        internal ICollection<ITaskItem> GetSourceItems()
        {
            return _sourceItems.Values;
        }

        /// <summary>
        /// Add a reference which this reference depends on
        /// </summary>
        internal void AddDependency(Reference dependency)
        {
            if (!_dependencies.Contains(dependency))
            {
                _dependencies.Add(dependency);
            }
        }

        /// <summary>
        /// Add a reference that caused (possibly indirectly through a dependency chain) this Reference.
        /// </summary>
        internal void AddDependee(Reference dependee)
        {
            Debug.Assert(dependee.FullPath.Length > 0, "Cannot add dependee that doesn't have a full name. This should have already been resolved.");

            dependee.AddDependency(this);

            if (!_dependees.Contains(dependee))
            {
                _dependees.Add(dependee);

                // When a new dependee is added, this is a new place where a reference might be resolved.
                // Reset this item so it will be re-resolved if possible.
                if (IsUnresolvable)
                {
                    _errors = new List<Exception>();
                    AssembliesConsideredAndRejected = new List<ResolutionSearchLocation>();
                }
            }
        }

        /// <summary>
        /// A dependee may be removed because it or its dependee's are in the black list
        /// </summary>
        internal void RemoveDependee(Reference dependeeToRemove)
        {
            _dependees.Remove(dependeeToRemove);
        }

        /// <summary>
        /// A dependency may be removed because it may not be referenced any more due this reference being in the black list or being removed due to it depending on something in the black list
        /// </summary>
        internal void RemoveDependency(Reference dependencyToRemove)
        {
            _dependencies.Remove(dependencyToRemove);
        }

        /// <summary>
        /// Get the dependee references for this reference.
        ///  This is collection of References.
        /// </summary>
        internal HashSet<Reference> GetDependees()
        {
            return _dependees;
        }

        /// <summary>
        /// Scatter files associated with this assembly.
        /// </summary>
        /// <value></value>
        internal void AttachScatterFiles(string[] scatterFilesToAttach)
        {
            if (scatterFilesToAttach == null || scatterFilesToAttach.Length == 0)
            {
                _scatterFiles = Array.Empty<string>();
            }
            else
            {
                _scatterFiles = scatterFilesToAttach;
            }
        }

        /// <summary>
        /// Scatter files associated with this assembly.
        /// </summary>
        /// <returns></returns>
        internal string[] GetScatterFiles()
        {
            return _scatterFiles;
        }

        /// <summary>
        /// Set one expected extension for this reference.
        /// </summary>
        internal void SetExecutableExtension(string extension)
        {
            if (_expectedExtensions == null)
            {
                _expectedExtensions = new List<string>();
            }
            else
            {
                _expectedExtensions.Clear();
            }
            if (extension.Length > 0 && extension[0] != '.')
            {
                extension = '.' + extension;
            }
            _expectedExtensions.Add(extension);
        }

        /// <summary>
        /// Get the list of expected extensions.
        /// </summary>
        internal string[] GetExecutableExtensions(string[] allowedAssemblyExtensions)
        {
            if (_expectedExtensions == null)
            {
                // Use the default.
                return allowedAssemblyExtensions;
            }
            return _expectedExtensions.ToArray();
        }

        /// <summary>
        /// Whether the name needs to match exactly or just the simple name part needs to match.
        /// </summary>
        /// <value></value>
        internal bool WantSpecificVersion { get; private set; } = true;

        /// <summary>
        /// Whether types need to be embedded into the target assembly
        /// </summary>
        /// <value></value>
        internal bool EmbedInteropTypes { get; set; } = false;

        /// <summary>
        /// This will be true if the user requested a specific file. We know this when the file was resolved
        /// by hintpath or if it was resolve as a raw file name for example.
        /// </summary>
        internal bool UserRequestedSpecificFile { get; set; } = false;

        /// <summary>
        /// The version number of this reference
        /// </summary>
        internal Version ReferenceVersion { get; set; } = null;

        /// <summary>
        /// True if the assembly was found to be in the GAC.
        /// </summary>
        internal bool? FoundInGac
        {
            get;
            private set;
        }

        /// <summary>
        /// True if the assembly was resolved through the GAC. Otherwise, false.
        /// </summary>
        internal bool ResolvedFromGac
        {
            get
            {
                return string.Equals(ResolvedSearchPath, AssemblyResolutionConstants.gacSentinel, StringComparison.OrdinalIgnoreCase);
            }
        }

        /// <summary>
        /// Set of properties for this reference used to log why this reference could not be resolved.
        /// </summary>
        internal ExclusionListProperties ExclusionListLoggingProperties { get; } = new ExclusionListProperties();

        /// <summary>
        /// Determines if a given reference or its parent primary references have specific version metadata set to true.
        /// If anyParentHasMetadata is set to true then we will return true if any parent primary reference has the specific version metadata set to true, 
        /// if the value is false we will return true ONLY if all parent primary references have the metadata set to true.
        /// </summary>
        internal bool CheckForSpecificVersionMetadataOnParentsReference(bool anyParentHasMetadata)
        {
            bool hasSpecificVersionMetadata = false;

            // We are our own parent, therefore the specific version metadata is what ever is passed into as wantspecificVersion for this reference.
            // this saves us from having to read the metadata from our item again.
            if (IsPrimary)
            {
                hasSpecificVersionMetadata = WantSpecificVersion;
            }
            else
            {
                // Go through all of the primary items which lead to this dependency, if they all have specificVersion set to true then 
                // hasSpecificVersionMetadata will be true. If any item has the metadata set to false or not set then the value will be false.
                foreach (ITaskItem item in GetSourceItems())
                {
                    hasSpecificVersionMetadata = MetadataConversionUtilities.TryConvertItemMetadataToBool(item, ItemMetadataNames.specificVersion);

                    // Break if one of the primary references has specific version false or not set
                    if (anyParentHasMetadata == hasSpecificVersionMetadata)
                    {
                        break;
                    }
                }
            }

            return hasSpecificVersionMetadata;
        }

        /// <summary>
        /// Add a dependency or resolution error to this reference's list of errors.
        /// </summary>
        /// <param name="e">The error.</param>
        internal void AddError(Exception e)
        {
            if (e is BadImageReferenceException)
            {
                IsBadImage = true;
            }
            _errors.Add(e);
        }

        /// <summary>
        /// Return the list of dependency or resolution errors for this item.
        /// </summary>
        /// <returns>The collection of resolution errors.</returns>
        internal List<Exception> GetErrors()
        {
            return _errors;
        }

        /// <summary>
        /// Add a new related file to this reference.
        /// Related files always live in the same directory as the reference.
        /// Examples include, MyAssembly.pdb and MyAssembly.xml
        /// </summary>
        /// <param name="filenameExtension">This is the filename extension.</param>
        internal void AddRelatedFileExtension(string filenameExtension)
        {
#if DEBUG
            Debug.Assert(filenameExtension[0]=='.', "Expected extension to start with '.'");
#endif
            _relatedFileExtensions.Add(filenameExtension);
        }

        /// <summary>
        /// Return the list of related files for this item.
        /// </summary>
        /// <returns>The collection of related file extensions.</returns>
        internal List<string> GetRelatedFileExtensions()
        {
            return _relatedFileExtensions;
        }

        /// <summary>
        /// Add a new satellite file
        /// </summary>
        /// <param name="filename">This is the filename relative the this reference.</param>
        internal void AddSatelliteFile(string filename)
        {
#if DEBUG
            Debug.Assert(!Path.IsPathRooted(filename), "Satellite path should be relative to the current reference.");
#endif
            _satelliteFiles.Add(filename);
        }

        /// <summary>
        /// Add a new serialization assembly file.
        /// </summary>
        /// <param name="filename">This is the filename relative the this reference.</param>
        internal void AddSerializationAssemblyFile(string filename)
        {
#if DEBUG
            Debug.Assert(!Path.IsPathRooted(filename), "Serialization assembly path should be relative to the current reference.");
#endif
            _serializationAssemblyFiles.Add(filename);
        }

        /// <summary>
        /// Return the list of satellite files for this item.
        /// </summary>
        /// <returns>The collection of satellit files.</returns>
        internal List<string> GetSatelliteFiles()
        {
            return _satelliteFiles;
        }

        /// <summary>
        /// Return the list of serialization assembly files for this item.
        /// </summary>
        /// <returns>The collection of serialization assembly files.</returns>
        internal List<string> GetSerializationAssemblyFiles()
        {
            return _serializationAssemblyFiles;
        }

        /// <summary>
        /// The full path to the assembly. If this is "", then that means that this reference
        /// has not been resolved.
        /// </summary>
        /// <value>The full path to this assembly.</value>
        internal string FullPath
        {
            get { return _fullPath; }
            set
            {
                if (_fullPath != value)
                {
                    _fullPath = value;
                    _fullPathWithoutExtension = null;
                    _fileNameWithoutExtension = null;
                    _directoryName = null;

                    if (string.IsNullOrEmpty(_fullPath))
                    {
                        _scatterFiles = Array.Empty<string>();
                        _satelliteFiles = new List<string>();
                        _serializationAssemblyFiles = new List<string>();
                        AssembliesConsideredAndRejected = new List<ResolutionSearchLocation>();
                        ResolvedSearchPath = String.Empty;
                        _preUnificationVersions = new Dictionary<string, UnificationVersion>(StringComparer.OrdinalIgnoreCase);
                        IsBadImage = false;
                        DependenciesFound = false;
                        UserRequestedSpecificFile = false;
                        IsWinMDFile = false;
                    }
                    else if (NativeMethodsShared.IsWindows)
                    {
                        IsWinMDFile = _isWinMDFile(_fullPath, _getRuntimeVersion, _fileExists, out _imageRuntimeVersion, out _isManagedWinMDFile);
                    }
                }
            }
        }

        /// <summary>
        /// The directory that this assembly lives in.
        /// </summary>
        internal string DirectoryName
        {
            get
            {
                if ((string.IsNullOrEmpty(_directoryName)) && (!string.IsNullOrEmpty(_fullPath)))
                {
                    _directoryName = Path.GetDirectoryName(_fullPath);
                    if (_directoryName.Length == 0)
                    {
                        _directoryName = ".";
                    }
                }
                return _directoryName;
            }
        }

        /// <summary>
        /// The file name without extension.
        /// </summary>
        /// <value></value>
        internal string FileNameWithoutExtension
        {
            get
            {
                if ((string.IsNullOrEmpty(_fileNameWithoutExtension)) && (!string.IsNullOrEmpty(_fullPath)))
                {
                    _fileNameWithoutExtension = Path.GetFileNameWithoutExtension(_fullPath);
                }
                return _fileNameWithoutExtension;
            }
        }

        /// <summary>
        /// The full path to the assembly but without an extension on the file namee
        /// </summary>
        internal string FullPathWithoutExtension
        {
            get
            {
                if ((string.IsNullOrEmpty(_fullPathWithoutExtension)) && (!string.IsNullOrEmpty(_fullPath)))
                {
                    _fullPathWithoutExtension = Path.Combine(DirectoryName, FileNameWithoutExtension);
                }
                return _fullPathWithoutExtension;
            }
        }

        /// <summary>
        /// This is the HintPath from the source item. This is used to resolve the assembly.
        /// </summary>
        /// <value>The hint path to this assembly.</value>
        internal string HintPath { get; set; } = "";

        /// <summary>
        /// This is the key that was passed in to the reference through the &lt;AssemblyFolderKey&gt; metadata.
        /// </summary>
        /// <value>The &lt;AssemblyFolderKey&gt; value.</value>
        internal string AssemblyFolderKey { get; set; } = String.Empty;

        /// <summary>
        /// Whether this assembly came from the project. If 'false' then this reference was deduced 
        /// through the reference resolution process.
        /// </summary>
        /// <value>'true' if this reference is a primary assembly.</value>
        internal bool IsPrimary { get; private set; } = false;

        /// <summary>
        /// Whether or not this reference will be installed on the target machine.
        /// </summary>
        internal bool IsPrerequisite { set; get; } = false;

        /// <summary>
        /// Whether or not this reference is a redist root.
        /// </summary>
        internal bool? IsRedistRoot { set; get; } = null;

        /// <summary>
        /// The redist name for this reference (if any)
        /// </summary>
        internal string RedistName { set; get; } = null;

        /// <summary>
        /// The original source item, as passed into the task that is directly associated
        /// with this reference.  This only applies to "primary" references.
        /// </summary>
        internal ITaskItem PrimarySourceItem
        {
            get
            {
                ErrorUtilities.VerifyThrow(
                    !(IsPrimary && _primarySourceItem == null), "A primary reference must have a primary source item.");
                ErrorUtilities.VerifyThrow(
                    (IsPrimary || _primarySourceItem == null), "Only a primary reference can have a primary source item.");

                return _primarySourceItem;
            }
        }

        /// <summary>
        /// If 'true' then the path that this item points to is known to be a bad image.
        /// This item shouldn't be passed to compilers and so forth. 
        /// </summary>
        /// <value>'true' if this reference points to a bad image.</value>
        internal bool IsBadImage { get; private set; } = false;

        /// <summary>
        ///  If true, then this item conflicted with another item and lost.
        /// </summary>
        internal bool IsConflictVictim
        {
            get
            {
                return ConflictVictorName != null;
            }
        }

        /// <summary>
        /// Add a conflict victim to this reference
        /// </summary>
        internal void AddConflictVictim(AssemblyNameExtension victim)
        {
            _conflictVictims.Add(victim);
        }

        /// <summary>
        /// Return the list of conflict victims.
        /// </summary>
        internal List<AssemblyNameExtension> GetConflictVictims()
        {
            return _conflictVictims;
        }

        /// <summary>
        ///  The name of the assembly that won over this reference.
        /// </summary>
        internal AssemblyNameExtension ConflictVictorName { get; set; } = null;

        /// <summary>
        ///  The reason why this reference lost to another reference.
        /// </summary>
        internal ConflictLossReason ConflictLossExplanation { get; set; } = ConflictLossReason.DidntLose;

        /// <summary>
        /// Is the file a WinMDFile.
        /// </summary>
        internal bool IsWinMDFile { get; set; }

        /// <summary>
        /// Is the file a Managed.
        /// </summary>
        internal bool IsManagedWinMDFile
        {
            get { return _isManagedWinMDFile; }
            set { _isManagedWinMDFile = value; }
        }

        /// <summary>
        /// For winmd files there may be an implementation file sitting beside the winmd called the assemblyName.dll
        /// We need to attach a piece of metadata to if this is the case.
        /// </summary>
        public string ImplementationAssembly
        {
            get;
            set;
        }

        /// <summary>
        /// ImageRuntime Information
        /// </summary>
        internal string ImageRuntime
        {
            get { return _imageRuntimeVersion; }
            set { _imageRuntimeVersion = value; }
        }

        /// <summary>
        /// Return the list of versions that this reference is unified from.
        /// </summary>
        internal List<UnificationVersion> GetPreUnificationVersions()
        {
            return new List<UnificationVersion>(_preUnificationVersions.Values);
        }

        /// <summary>
        /// Return the list of versions that this reference is unified from.
        /// </summary>
        internal HashSet<AssemblyRemapping> RemappedAssemblyNames()
        {
            return _remappedAssemblyNames;
        }

        /// <summary>
        /// Add a new version number for a version of this reference 
        /// </summary>
        internal void AddPreUnificationVersion(String referencePath, Version version, UnificationReason reason)
        {
            string key = referencePath + version.ToString() + reason.ToString();

            // Only add a reference, version, and reason once.
            UnificationVersion unificationVersion;
            if (!_preUnificationVersions.TryGetValue(key, out unificationVersion))
            {
                unificationVersion = new UnificationVersion();
                unificationVersion.referenceFullPath = referencePath;
                unificationVersion.version = version;
                unificationVersion.reason = reason;
                _preUnificationVersions[key] = unificationVersion;
            }
        }

        /// <summary>
        /// Add the AssemblyNames name we were remapped from
        /// </summary>
        internal void AddRemapping(AssemblyNameExtension remappedFrom, AssemblyNameExtension remappedTo)
        {
            ErrorUtilities.VerifyThrow(remappedFrom.Immutable, " Remapped from is NOT immutable");
            ErrorUtilities.VerifyThrow(remappedTo.Immutable, " Remapped to is NOT immutable");
            _remappedAssemblyNames.Add(new AssemblyRemapping(remappedFrom, remappedTo));
        }

        /// <summary>
        ///  Whether or not this reference is unified from a different version or versions.
        /// </summary>
        internal bool IsUnified
        {
            get { return _preUnificationVersions.Count != 0; }
        }

        /// <summary>
        /// Whether this reference should be copied to the local 'bin' dir or not and the reason this flag
        /// was set that way.
        /// </summary>
        /// <value>The current copy-local state.</value>
        internal CopyLocalState CopyLocal { get; private set; } = CopyLocalState.Undecided;

        /// <summary>
        /// Whether the reference should be CopyLocal. For the reason, see CopyLocalState.
        /// </summary>
        /// <value>'true' if this reference should be copied.</value>
        internal bool IsCopyLocal
        {
            get
            {
                return CopyLocalStateUtility.IsCopyLocal(CopyLocal);
            }
        }

        /// <summary>
        /// Whether this reference has already been resolved.
        /// Resolved means that the actual filename of the assembly has been found.
        /// </summary>
        /// <value>'true' if this reference has been resolved.</value>
        internal bool IsResolved
        {
            get { return _fullPath.Length > 0; }
        }

        /// <summary>
        /// Whether this reference can't be resolve.
        /// References are usually unresolvable because they weren't found anywhere in the defined search paths.
        /// </summary>
        /// <value>'true' if this reference is unresolvable.</value>
        internal bool IsUnresolvable
        {
            // If there are any resolution errors then this reference is unresolvable.
            get
            {
                return !IsResolved && _errors.Count > 0;
            }
        }

        /// <summary>
        /// Whether or not we still need to find dependencies for this reference.
        /// </summary>
        internal bool DependenciesFound { get; set; } = false;

        /// <summary>
        /// If the reference has an SDK name metadata this will contain that string.
        /// </summary>
        internal string SDKName { get; private set; } = String.Empty;

        /// <summary>
        /// Add some records to the table of assemblies that were considered and then rejected.
        /// </summary>
        internal void AddAssembliesConsideredAndRejected(List<ResolutionSearchLocation> assembliesConsideredAndRejectedToAdd)
        {
            AssembliesConsideredAndRejected.AddRange(assembliesConsideredAndRejectedToAdd);
        }

        /// <summary>
        /// Returns a collection of strings. Each string is the full path to an assembly that was 
        /// considered for resolution but then rejected because it wasn't a complete match.
        /// </summary>
        internal List<ResolutionSearchLocation> AssembliesConsideredAndRejected { get; private set; } = new List<ResolutionSearchLocation>();

        /// <summary>
        /// The searchpath location that the reference was found at.
        /// </summary>
        internal string ResolvedSearchPath { get; set; } = String.Empty;

        /// <summary>
        /// FrameworkName attribute on this reference
        /// </summary>
        internal FrameworkName FrameworkNameAttribute { get; set; }

        /// <summary>
        /// Indicates that the reference is primary and has ExternallyResolved=true metadata to denote that 
        /// it was resolved by an external system (commonly from nuget). Such a system has already provided a
        /// resolved closure as primary references and therefore we can skip the expensive closure walk.
        /// </summary>
        internal bool ExternallyResolved { get; private set; }

        /// <summary>
        /// Make this reference an assembly that is a dependency of 'sourceReference'
        ///
        /// For example, if 'sourceReference' is MyAssembly.dll then a dependent assembly file
        /// might be en\MyAssembly.resources.dll
        /// 
        /// Assembly references do not have their own dependencies, therefore they are
        /// </summary>
        /// <param name="sourceReference">The source reference that this reference will be dependent on</param>
        internal void MakeDependentAssemblyReference(Reference sourceReference)
        {
            CopyLocal = CopyLocalState.Undecided;

            // This is a true dependency, so its not primary.
            IsPrimary = false;

            // This is an assembly file, so we'll need to find dependencies later.
            DependenciesFound = false;

            // Dependencies must always be specific version.
            WantSpecificVersion = true;

            // Add source items from the original item.
            AddSourceItems(sourceReference.GetSourceItems());

            // Add dependees
            AddDependee(sourceReference);
        }

        /// <summary>
        /// Make this reference a primary assembly reference. 
        /// This is a refrence that is an assembly and is primary.
        /// </summary>
        /// <param name="sourceItem">The source item.</param>
        /// <param name="wantSpecificVersionValue">Whether the version needs to match exactly or loosely.</param>
        /// <param name="executableExtension">The filename extension that the resulting assembly must have.</param>
        internal void MakePrimaryAssemblyReference
        (
            ITaskItem sourceItem,
            bool wantSpecificVersionValue,
            string executableExtension
        )
        {
            CopyLocal = CopyLocalState.Undecided;

            // This is a primary reference.
            IsPrimary = true;

            // This is the source item (from the list passed into the task) that
            // originally created this reference.
            _primarySourceItem = sourceItem;
            SDKName = sourceItem.GetMetadata("SDKName");

<<<<<<< HEAD
            if (executableExtension?.Length > 0)
=======
            if (!string.IsNullOrEmpty(executableExtension))
>>>>>>> e8c17c12
            {
                // Set the expected extension.
                SetExecutableExtension(executableExtension);
            }

            // The specific version indicator.
            WantSpecificVersion = wantSpecificVersionValue;

            // This is an assembly file, so we'll need to find dependencies later.
            DependenciesFound = false;

            ExternallyResolved = MetadataConversionUtilities.TryConvertItemMetadataToBool(sourceItem, "ExternallyResolved");

            // Add source items from the original item.
            AddSourceItem(sourceItem);
        }

        /// <summary>
        /// Determine whether the given assembly is an FX assembly.
        /// </summary>
        /// <param name="fullPath">The full path to the assembly.</param>
        /// <param name="frameworkPaths">The path to the frameworks.</param>
        /// <returns>True if this is a frameworks assembly.</returns>
        internal static bool IsFrameworkFile(string fullPath, string[] frameworkPaths)
        {
            if (frameworkPaths != null)
            {
                foreach (string frameworkPath in frameworkPaths)
                {
                    if
                    (
                        String.Compare
                        (
                            frameworkPath, 0,
                            fullPath, 0,
                            frameworkPath.Length,
                            StringComparison.OrdinalIgnoreCase
                        ) == 0
                    )
                    {
                        return true;
                    }
                }
            }
            return false;
        }

        /// <summary>
        /// Figure out the what the CopyLocal state of given assembly should be.
        /// </summary>
        /// <param name="assemblyName">The name of the assembly.</param>
        /// <param name="frameworkPaths">The framework paths.</param>
        /// <param name="targetProcessorArchitecture">Like x86 or IA64\AMD64.</param>
        /// <param name="getRuntimeVersion">Delegate to get runtime version.</param>
        /// <param name="targetedRuntimeVersion">The targeted runtime version.</param>
        /// <param name="fileExists">Delegate to check if a file exists.</param>
        /// <param name="getAssemblyPathInGac">Delegate to get the path to an assembly in the system GAC.</param>
        /// <param name="copyLocalDependenciesWhenParentReferenceInGac">if set to true, copy local dependencies when only parent reference in gac.</param>
        /// <param name="doNotCopyLocalIfInGac">If set to true, do not copy local a reference that exists in the GAC (legacy behavior).</param>
        /// <param name="referenceTable">The reference table.</param>
        internal void SetFinalCopyLocalState
        (
            AssemblyNameExtension assemblyName,
            string[] frameworkPaths,
            ProcessorArchitecture targetProcessorArchitecture,
            GetAssemblyRuntimeVersion getRuntimeVersion,
            Version targetedRuntimeVersion,
            FileExists fileExists,
            GetAssemblyPathInGac getAssemblyPathInGac,
            bool copyLocalDependenciesWhenParentReferenceInGac,
            bool doNotCopyLocalIfInGac,
            ReferenceTable referenceTable
        )
        {
            // If this item was unresolvable, then copy-local is false.
            if (IsUnresolvable)
            {
                CopyLocal = CopyLocalState.NoBecauseUnresolved;
                return;
            }

            if (EmbedInteropTypes)
            {
                CopyLocal = CopyLocalState.NoBecauseEmbedded;
                return;
            }

            // If this item was a conflict victim, then it should not be copy-local.
            if (IsConflictVictim)
            {
                CopyLocal = CopyLocalState.NoBecauseConflictVictim;
                return;
            }

            // If this is a primary reference then see if there's a Private metadata on the source item
            if (IsPrimary)
            {
                bool found;
                bool result = MetadataConversionUtilities.TryConvertItemMetadataToBool
                    (
                        PrimarySourceItem,
                        ItemMetadataNames.privateMetadata,
                        out found
                    );

                if (found)
                {
                    CopyLocal = result
                        ? CopyLocalState.YesBecauseReferenceItemHadMetadata
                        : CopyLocalState.NoBecauseReferenceItemHadMetadata;
                    return;
                }
            }
            else
            {
                // This is a dependency. If any primary reference that lead to this dependency
                // has Private=false, then this dependency should false too.
                bool privateTrueFound = false;
                bool privateFalseFound = false;
                foreach (ITaskItem item in _sourceItems.Values)
                {
                    bool found;
                    bool result = MetadataConversionUtilities.TryConvertItemMetadataToBool
                        (
                            item,
                            ItemMetadataNames.privateMetadata,
                            out found
                        );

                    if (found)
                    {
                        if (result)
                        {
                            privateTrueFound = true;

                            // Once we hit this once we know there will be no modification to CopyLocal state.
                            // so we can immediately...
                            break;
                        }
                        else
                        {
                            privateFalseFound = true;
                        }
                    }
                }

                if (privateFalseFound && !privateTrueFound)
                {
                    CopyLocal = CopyLocalState.NoBecauseReferenceItemHadMetadata;
                    return;
                }
            }

            // If the item was determined to be an prereq assembly.
            if (IsPrerequisite && !UserRequestedSpecificFile)
            {
                CopyLocal = CopyLocalState.NoBecausePrerequisite;
                return;
            }

            // Items in the frameworks directory shouldn't be copy-local
            if (IsFrameworkFile(_fullPath, frameworkPaths))
            {
                CopyLocal = CopyLocalState.NoBecauseFrameworkFile;
                return;
            }

            // We are a dependency, check to see if all of our parent references have come from the GAC
            if (!IsPrimary && !copyLocalDependenciesWhenParentReferenceInGac)
            {
                // Did we discover a parent reference which was not found in the GAC
                bool foundSourceItemNotInGac = false;

                // Go through all of the parent source items and check to see if they were found in the GAC
                foreach (string key in _sourceItems.Keys)
                {
                    AssemblyNameExtension primaryAssemblyName = referenceTable.GetReferenceFromItemSpec(key);
                    Reference primaryReference = referenceTable.GetReference(primaryAssemblyName);

                    if (doNotCopyLocalIfInGac)
                    {
                        // Legacy behavior, don't copy local if the assembly is in the GAC at all
                        if (!primaryReference.FoundInGac.HasValue)
                        {
                            primaryReference.FoundInGac = !string.IsNullOrEmpty(getAssemblyPathInGac(primaryAssemblyName, targetProcessorArchitecture, getRuntimeVersion, targetedRuntimeVersion, fileExists, true, false));
                        }

                        if (!primaryReference.FoundInGac.Value)
                        {
                            foundSourceItemNotInGac = true;
                            break;
                        }
                    }
                    else
                    {
                        if (!primaryReference.ResolvedFromGac)
                        {
                            foundSourceItemNotInGac = true;
                            break;
                        }
                    }
                }

                // All parent source items were found in the GAC.
                if (!foundSourceItemNotInGac)
                {
                    CopyLocal = CopyLocalState.NoBecauseParentReferencesFoundInGAC;
                    return;
                }
            }

            if (doNotCopyLocalIfInGac)
            {
                // Legacy behavior, don't copy local if the assembly is in the GAC at all
                if (!FoundInGac.HasValue)
                {
                    FoundInGac = !string.IsNullOrEmpty(getAssemblyPathInGac(assemblyName, targetProcessorArchitecture, getRuntimeVersion, targetedRuntimeVersion, fileExists, true, false));
                }

                if (FoundInGac.Value)
                {
                    CopyLocal = CopyLocalState.NoBecauseReferenceFoundInGAC;
                    return;
                }
            }

            if (ResolvedFromGac)
            {
                CopyLocal = CopyLocalState.NoBecauseReferenceResolvedFromGAC;
                return;
            }

            //  It was resolved locally, so copy it.
            CopyLocal = CopyLocalState.YesBecauseOfHeuristic;
        }

        /// <summary>
        /// Produce a string representation.
        /// </summary>
        public override string ToString()
        {
            if (IsResolved)
            {
                return FullPath;
            }
            return "*Unresolved*";
        }

        /// <summary>
        /// There are a number of properties which are set when we generate exclusion lists and it is useful to have this information on the references so that 
        /// the correct reasons can be logged for these references being in the black list.
        /// </summary>
        internal class ExclusionListProperties
        {
            /// <summary>
            /// Is this reference in an exclusion list
            /// </summary>
            internal bool IsInExclusionList { get; set; }

            /// <summary>
            /// What is the highest version of this assembly in the current redist list
            /// </summary>
            internal Version HighestVersionInRedist { get; set; }

            /// <summary>
            /// What is the highest versioned redist list on the machine
            /// </summary>
            internal string HighestRedistListMonkier { get; set; }

            /// <summary>
            /// Delegate which logs the reason for not resolving a reference
            /// </summary>
            internal ReferenceTable.LogExclusionReason ExclusionReasonLogDelegate { get; set; }
        }
    }
}<|MERGE_RESOLUTION|>--- conflicted
+++ resolved
@@ -882,11 +882,7 @@
             _primarySourceItem = sourceItem;
             SDKName = sourceItem.GetMetadata("SDKName");
 
-<<<<<<< HEAD
-            if (executableExtension?.Length > 0)
-=======
             if (!string.IsNullOrEmpty(executableExtension))
->>>>>>> e8c17c12
             {
                 // Set the expected extension.
                 SetExecutableExtension(executableExtension);
