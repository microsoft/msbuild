--- conflicted
+++ resolved
@@ -1920,15 +1920,9 @@
         }
 
         /// <summary>
-<<<<<<< HEAD
         /// If a reference is a higher version than what exists in the redist list of the target framework then
-        /// this reference needs to be marked as excluded so that it is not not allowed to be referenced.
-        ///
-=======
-        /// If a reference is a higher version than what exists in the redist list of the target framework then 
-        /// this reference needs to be marked as excluded so that it is not allowed to be referenced. 
+        /// this reference needs to be marked as excluded so that it is not allowed to be referenced.
         /// 
->>>>>>> 702474ea
         /// If the user needs this reference then they need to set specific version to true.
         /// </summary>
         internal bool MarkReferencesExcludedDueToOtherFramework(AssemblyNameExtension assemblyName, Reference reference)
