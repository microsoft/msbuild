﻿<!--
***********************************************************************************************
Microsoft.Common.CurrentVersion.targets

WARNING:  DO NOT MODIFY this file unless you are knowledgeable about MSBuild and have
          created a backup copy.  Incorrect changes to this file will make it
          impossible to load or build your projects from the command-line or the IDE.

This file defines the steps in the standard build process for .NET projects.  It
contains all the steps that are common among the different .NET languages, such as
Visual Basic, and Visual C#.

Copyright (C) Microsoft Corporation. All rights reserved.
***********************************************************************************************
-->
<Project DefaultTargets="Build" TreatAsLocalProperty="OutDir">

  <Import Project="$(MSBuildExtensionsPath)\$(MSBuildToolsVersion)\Microsoft.Common.props" Condition="'$(MicrosoftCommonPropsHasBeenImported)' != 'true' and Exists('$(MSBuildExtensionsPath)\$(MSBuildToolsVersion)\Microsoft.Common.props')" />

  <PropertyGroup>
    <ImportByWildcardBeforeMicrosoftCommonTargets Condition="'$(ImportByWildcardBeforeMicrosoftCommonTargets)' == ''">true</ImportByWildcardBeforeMicrosoftCommonTargets>
    <ImportByWildcardAfterMicrosoftCommonTargets Condition="'$(ImportByWildcardAfterMicrosoftCommonTargets)' == ''">true</ImportByWildcardAfterMicrosoftCommonTargets>
    <ImportUserLocationsByWildcardBeforeMicrosoftCommonTargets Condition="'$(ImportUserLocationsByWildcardBeforeMicrosoftCommonTargets)' == ''">true</ImportUserLocationsByWildcardBeforeMicrosoftCommonTargets>
    <ImportUserLocationsByWildcardAfterMicrosoftCommonTargets Condition="'$(ImportUserLocationsByWildcardAfterMicrosoftCommonTargets)' == ''">true</ImportUserLocationsByWildcardAfterMicrosoftCommonTargets>
  </PropertyGroup>

  <Import Project="$(MSBuildUserExtensionsPath)\$(MSBuildToolsVersion)\Microsoft.Common.targets\ImportBefore\*" Condition="'$(ImportUserLocationsByWildcardBeforeMicrosoftCommonTargets)' == 'true' and exists('$(MSBuildUserExtensionsPath)\$(MSBuildToolsVersion)\Microsoft.Common.targets\ImportBefore')"/>
  <Import Project="$(MSBuildExtensionsPath)\$(MSBuildToolsVersion)\Microsoft.Common.targets\ImportBefore\*" Condition="'$(ImportByWildcardBeforeMicrosoftCommonTargets)' == 'true' and exists('$(MSBuildExtensionsPath)\$(MSBuildToolsVersion)\Microsoft.Common.targets\ImportBefore')"/>

  <Import Project="$(MSBuildProjectFullPath).user" Condition="Exists('$(MSBuildProjectFullPath).user')"/>

  <!-- VS10 without SP1 and without VS11 will not have VisualStudioVersion set, so do that here -->
  <PropertyGroup>
    <VisualStudioVersion Condition="'$(VisualStudioVersion)' == ''">10.0</VisualStudioVersion>
  </PropertyGroup>

  <PropertyGroup>
    <CustomBeforeMicrosoftCommonTargets Condition="'$(CustomBeforeMicrosoftCommonTargets)'==''">$(MSBuildExtensionsPath)\v$(MSBuildToolsVersion)\Custom.Before.Microsoft.Common.targets</CustomBeforeMicrosoftCommonTargets>
    <CustomAfterMicrosoftCommonTargets Condition="'$(CustomAfterMicrosoftCommonTargets)'==''">$(MSBuildExtensionsPath)\v$(MSBuildToolsVersion)\Custom.After.Microsoft.Common.targets</CustomAfterMicrosoftCommonTargets>
    <ReportingServicesTargets Condition="'$(ReportingServicesTargets)'==''">$(MSBuildExtensionsPath)\Microsoft\VisualStudio\v$(VisualStudioVersion)\ReportingServices\Microsoft.ReportingServices.targets</ReportingServicesTargets>
  </PropertyGroup>

  <Import Project="$(CustomBeforeMicrosoftCommonTargets)" Condition="'$(CustomBeforeMicrosoftCommonTargets)' != '' and Exists('$(CustomBeforeMicrosoftCommonTargets)')"/>

  <!-- By default, we are creating a managed app because .NET 2.0 projects did not have this property. -->
  <PropertyGroup Condition="'$(TargetRuntime)' == ''">
    <TargetRuntime>Managed</TargetRuntime>
  </PropertyGroup>

  <!-- Because .NET 2.0 apps did not set TargetFrameworkIdentifier, we need to set it for them here by default.  If
       the runtime is set to Managed, we also need to set these.  Otherwise they should be blank (for instance Javascript or
       Native apps) because they do not target a .NET Framework. -->
  <PropertyGroup Condition="'$(TargetRuntime)' == 'Managed'">
    <TargetFrameworkIdentifier Condition="'$(TargetFrameworkIdentifier)' == ''">.NETFramework</TargetFrameworkIdentifier>
    <TargetFrameworkVersion Condition=" '$(TargetFrameworkVersion)' == '' ">v4.0</TargetFrameworkVersion>
  </PropertyGroup>

  <!-- AvailablePlatforms is the list of platform targets available. -->
  <PropertyGroup>
    <AvailablePlatforms Condition="'$(VisualStudioVersion)' == '10.0' or '$(VisualStudioVersion)' == ''">Any CPU,x86,x64,Itanium</AvailablePlatforms>
    <AvailablePlatforms Condition="'$(VisualStudioVersion)' != '' and '$(VisualStudioVersion)' > '10.0'">Any CPU,x86,x64</AvailablePlatforms>
  </PropertyGroup>

  <!-- Import depends on if it is .NETCore. Imports for .NETFramework is a superset of that for .NETCore-->
  <Import Project="Microsoft.NETFramework.props" Condition="'$(TargetFrameworkIdentifier)' == '.NETFramework' or '$(TargetFrameworkIdentifier)' == 'Silverlight'"/>
  <Import Project="Microsoft.NET.props" Condition="'$(TargetFrameworkIdentifier)' == '.NETStandard' or '$(TargetFrameworkIdentifier)' == '.NETCoreApp'"/>

  <PropertyGroup>
    <!-- Generates full paths for the 'File' property in errors, warnings and messages in many targets -->
    <GenerateFullPaths Condition="'$(GenerateFullPaths)' == ''">true</GenerateFullPaths>
    <!-- Yield optimization properties -->
    <YieldDuringToolExecution Condition="'$(YieldDuringToolExecution)' == ''">true</YieldDuringToolExecution>
  </PropertyGroup>

  <PropertyGroup Condition="'$(TargetFrameworkIdentifier)' != '' and '$(TargetFrameworkVersion)' != ''">
    <TargetFrameworkMoniker Condition="'$(TargetFrameworkMoniker)' == '' and '$([System.String]::IsNullOrWhitespace($(TargetFrameworkProfile)))' != 'true'">$(TargetFrameworkIdentifier),Version=$(TargetFrameworkVersion),Profile=$(TargetFrameworkProfile)</TargetFrameworkMoniker>
    <TargetFrameworkMoniker Condition="'$(TargetFrameworkMoniker)' == ''">$(TargetFrameworkIdentifier),Version=$(TargetFrameworkVersion)</TargetFrameworkMoniker>

    <!-- When working off a packaged reference assemblies, do not go to machine-global locations. This property is target-framework-specific, so it cannot be overridden in msbuild.exe.config once and for all. -->
    <FrameworkPathOverride Condition="'$(EnableFrameworkPathOverride)' != 'false' And '$(FrameworkPathOverride)' == '' And Exists('$(TargetFrameworkRootPath)$(TargetFrameworkIdentifier)\$(TargetFrameworkVersion)')">$(TargetFrameworkRootPath)$(TargetFrameworkIdentifier)\$(TargetFrameworkVersion)</FrameworkPathOverride>
    <!-- The FrameworkPathOverride is required for the inproc visual basic compiler to initialize when targeting target frameworks less than 4.0. If .net 2.0 is not installed then the property value above will not provide the location
             of mscorlib. This is also true if the build author overrides this property to some other directory which does not contain mscorlib.dll. In the case we cannot find mscorlib.dll at the correct location
             we need to find a directory which does contain mscorlib to allow the inproc compiler to initialize and give us the chance to show certain dialogs in the IDE (which only happen after initialization).-->
    <FrameworkPathOverride Condition="'$(EnableFrameworkPathOverride)' != 'false' And '$(FrameworkPathOverride)' == ''">$([Microsoft.Build.Utilities.ToolLocationHelper]::GetPathToStandardLibraries($(TargetFrameworkIdentifier), $(TargetFrameworkVersion), $(TargetFrameworkProfile), $(PlatformTarget), $(TargetFrameworkRootPath), $(TargetFrameworkFallbackSearchPaths)))</FrameworkPathOverride>
    <FrameworkPathOverride Condition="'$(EnableFrameworkPathOverride)' != 'false' And !Exists('$(FrameworkPathOverride)\mscorlib.dll')">$(MSBuildFrameworkToolsPath)</FrameworkPathOverride>
  </PropertyGroup>

  <PropertyGroup>
    <TargetPlatformIdentifier Condition="'$(TargetPlatformIdentifier)' == '' and '$(_EnableDefaultWindowsPlatform)' != 'false'">Windows</TargetPlatformIdentifier>
    <TargetPlatformVersion Condition="'$(TargetPlatformVersion)' == '' and '$(_EnableDefaultWindowsPlatform)' != 'false'">7.0</TargetPlatformVersion>
    <TargetPlatformSdkPath Condition="'$(TargetPlatformSdkPath)' == '' and '$(TargetPlatformSdkRootOverride)' != ''">$(TargetPlatformSdkRootOverride)\</TargetPlatformSdkPath>
    <TargetPlatformSdkPath Condition="'$(TargetPlatformSdkPath)' == '' and '$(TargetPlatformIdentifier)' == 'Windows' and $([MSBuild]::IsOSPlatform('Windows')) and '$(MSBuildRuntimeType)' != 'Core'">$([MSBuild]::GetRegistryValueFromView('HKEY_LOCAL_MACHINE\Software\Microsoft\Microsoft SDKs\Windows\v$(TargetPlatformVersion)', InstallationFolder, null, RegistryView.Registry32, RegistryView.Default))</TargetPlatformSdkPath>
    <TargetPlatformSdkPath Condition="'$(TargetPlatformSdkPath)' == ''">$([Microsoft.Build.Utilities.ToolLocationHelper]::GetPlatformSDKLocation($(TargetPlatformIdentifier), $(TargetPlatformVersion)))</TargetPlatformSdkPath>
    <TargetPlatformSdkMetadataLocation Condition="'$(TargetPlatformSdkMetadataLocation)' == '' and Exists('$(TargetPlatformSdkPath)')">$(TargetPlatformSdkPath)Windows Metadata</TargetPlatformSdkMetadataLocation>
    <TargetPlatformSdkMetadataLocation Condition="Exists('$(TargetPlatformSdkPath)') and ('$(TargetPlatformSdkMetadataLocation)' == '' or !Exists('$(TargetPlatformSdkMetadataLocation)'))">$(TargetPlatformSdkPath)References\CommonConfiguration\Neutral</TargetPlatformSdkMetadataLocation>
    <TargetPlatformWinMDLocation Condition="'$(TargetPlatformWinMDLocation)' == '' and Exists('$(TargetPlatformSdkMetadataLocation)')">$(TargetPlatformSdkMetadataLocation)</TargetPlatformWinMDLocation>
    <UseOSWinMdReferences Condition="'$(UseOSWinMdReferences)' == '' and ('$(TargetPlatformWinMDLocation)' == '' and '$(TargetPlatformIdentifier)' == 'Windows' and '$(TargetPlatformVersion)' &gt; '7.0')">true</UseOSWinMdReferences>
    <TargetPlatformWinMDLocation Condition="'$(UseOsWinMdReferences)' == 'true'">$(WinDir)\System32\WinMetadata</TargetPlatformWinMDLocation>
    <TargetPlatformMoniker Condition="'$(TargetPlatformMoniker)' == '' and '$(TargetPlatformIdentifier)' != '' and '$(TargetPlatformVersion)' != ''">$(TargetPlatformIdentifier),Version=$(TargetPlatformVersion)</TargetPlatformMoniker>
    <TargetPlatformDisplayName Condition="'$(TargetPlatformDisplayName)' == ''">$([Microsoft.Build.Utilities.ToolLocationHelper]::GetPlatformSDKDisplayName($(TargetPlatformIdentifier), $(TargetPlatformVersion)))</TargetPlatformDisplayName>
  </PropertyGroup>

  <!--
    Several properties must be set in the main project file, before using this .TARGETS file.
    However, if the properties are not set, we pick some defaults.

    OutDir:
    Indicates the final output location for the project or solution. When building a solution,
    OutDir can be used to gather multiple project outputs in one location. In addition,
    OutDir is included in AssemblySearchPaths used for resolving references.

    BaseOutputPath:
    This is the top level folder where all configuration specific output folders will be created.
    Default value is bin\

    OutputPath:
    This is the full Output Path, and is derived from BaseOutputPath, if none specified
    (eg. bin\Debug). If this property is overridden, then setting BaseOutputPath has no effect.

    For Legacy projects using only Common targets, this property is usually specified in the project file
    and is used to initialize OutDir. Some SDKs including the .NET SDK derive this automatically.
    OutDir and OutputPath are distinguished for legacy reasons, and OutDir should be used if at all possible.

    BaseIntermediateOutputPath:
    This is the top level folder where all configuration specific intermediate output folders will be created.
    Default value is obj\

    IntermediateOutputPath:
    This is the full intermediate Output Path, and is derived from BaseIntermediateOutputPath, if none specified
    (eg. obj\Debug). If this property is overridden, then setting BaseIntermediateOutputPath has no effect.

    Ensure any and all path property has a trailing slash, so it can be concatenated.
    -->

  <PropertyGroup>
    <!-- Example, AnyCPU -->
    <_OriginalPlatform>$(Platform)</_OriginalPlatform>
    <!-- Example, Debug -->
    <_OriginalConfiguration>$(Configuration)</_OriginalConfiguration>
    <!-- Check whether OutputPath was specified for valid Configuration/Platform combination -->
    <_OutputPathWasMissing Condition="'$(_OriginalPlatform)' != '' and '$(_OriginalConfiguration)' != '' and '$(OutputPath)' == ''">true</_OutputPathWasMissing>
    <!-- Check whether BaseOutputPath was specified -->
    <BaseOutputPathWasSpecified Condition="'$(BaseOutputPath)' != ''">true</BaseOutputPathWasSpecified>
  </PropertyGroup>

  <PropertyGroup>
    <Platform Condition="'$(Platform)' == ''">AnyCPU</Platform>
    <PlatformName Condition="'$(PlatformName)' == ''">$(Platform)</PlatformName>
    <Configuration Condition="'$(Configuration)' == ''">Debug</Configuration>
    <ConfigurationName Condition="'$(ConfigurationName)' == ''">$(Configuration)</ConfigurationName>

    <BaseOutputPath Condition="'$(BaseOutputPath)' == ''">bin\</BaseOutputPath>
    <BaseOutputPath Condition="!HasTrailingSlash('$(BaseOutputPath)')">$(BaseOutputPath)\</BaseOutputPath>
    <OutputPath Condition="'$(OutputPath)' == '' and '$(PlatformName)' == 'AnyCPU'">$(BaseOutputPath)$(Configuration)\</OutputPath>
    <OutputPath Condition="'$(OutputPath)' == '' and '$(PlatformName)' != 'AnyCPU'">$(BaseOutputPath)$(PlatformName)\$(Configuration)\</OutputPath>
    <OutputPath Condition="!HasTrailingSlash('$(OutputPath)')">$(OutputPath)\</OutputPath>

    <BaseIntermediateOutputPath Condition="'$(BaseIntermediateOutputPath)' == ''">obj\</BaseIntermediateOutputPath>
    <BaseIntermediateOutputPath Condition="!HasTrailingSlash('$(BaseIntermediateOutputPath)')">$(BaseIntermediateOutputPath)\</BaseIntermediateOutputPath>
    <IntermediateOutputPath Condition="'$(IntermediateOutputPath)' == '' and '$(PlatformName)' == 'AnyCPU'">$(BaseIntermediateOutputPath)$(Configuration)\</IntermediateOutputPath>
    <IntermediateOutputPath Condition="'$(IntermediateOutputPath)' == '' and '$(PlatformName)' != 'AnyCPU'">$(BaseIntermediateOutputPath)$(PlatformName)\$(Configuration)\</IntermediateOutputPath>
    <IntermediateOutputPath Condition="!HasTrailingSlash('$(IntermediateOutputPath)')">$(IntermediateOutputPath)\</IntermediateOutputPath>
  </PropertyGroup>

  <PropertyGroup>
    <!-- Determine OutputType property from the legacy TargetType property -->
    <OutputType Condition=" '$(TargetType)' != ''">$(TargetType)</OutputType>
    <OutputType Condition=" '$(TargetType)' == 'Container' or '$(TargetType)' == 'DocumentContainer' ">library</OutputType>
    <OutputType Condition=" '$(OutputType)' == '' ">exe</OutputType>

    <DebugSymbols Condition=" '$(ConfigurationName)' == 'Debug' and '$(DebugSymbols)' == '' and '$(DebugType)'==''">true</DebugSymbols>

    <!-- Whether or not a .pdb file is produced. -->
    <_DebugSymbolsProduced>false</_DebugSymbolsProduced>
    <_DebugSymbolsProduced Condition="'$(DebugSymbols)'=='true'">true</_DebugSymbolsProduced>
    <_DebugSymbolsProduced Condition="'$(DebugType)'=='none'">false</_DebugSymbolsProduced>
    <_DebugSymbolsProduced Condition="'$(DebugType)'=='pdbonly'">true</_DebugSymbolsProduced>
    <_DebugSymbolsProduced Condition="'$(DebugType)'=='full'">true</_DebugSymbolsProduced>
    <_DebugSymbolsProduced Condition="'$(DebugType)'=='portable'">true</_DebugSymbolsProduced>
    <_DebugSymbolsProduced Condition="'$(DebugType)'=='embedded'">false</_DebugSymbolsProduced>
    <_DebugSymbolsProduced Condition="'$(ProduceOnlyReferenceAssembly)'=='true'">false</_DebugSymbolsProduced>

    <!-- Whether or not a .xml file is produced. -->
    <_DocumentationFileProduced>true</_DocumentationFileProduced>
    <_DocumentationFileProduced Condition="'$(DocumentationFile)'==''">false</_DocumentationFileProduced>

    <!-- Whether or not a reference assembly is produced. -->
    <ProduceReferenceAssembly Condition="'$(ProduceReferenceAssembly)' == ''">false</ProduceReferenceAssembly>
  </PropertyGroup>

  <!--
    For Legacy projects that define properties per Configuration/Platform combination, the validity of an
    invalid combination is determined by the non-empty value of the 'OutputPath' property specified under
    the IDE generated Configuration/Platform specific 'PropertyGroup' section.

    If 'BaseOutputPath' is specified, we can skip the validation, since, we assume the 'OutputPath' property
    will be derived (e.g.: from the 'BaseOutputPath' property).
  -->
  <PropertyGroup Condition="'$(BaseOutputPathWasSpecified)' != 'true' and '$(_OutputPathWasMissing)' == 'true'">
    <!--
        When 'OutputPath' is missing or empty (along with non-existent 'BaseOutputPath') at this point means,
        we're in legacy mode and we shall assume the current Configuration/Platform combination as invalid.
        Whether this is considered an error or a warning depends on the value of $(SkipInvalidConfigurations).
    -->
    <_InvalidConfigurationError Condition=" '$(SkipInvalidConfigurations)' != 'true' ">true</_InvalidConfigurationError>
    <_InvalidConfigurationWarning Condition=" '$(SkipInvalidConfigurations)' == 'true' ">true</_InvalidConfigurationWarning>
  </PropertyGroup>

  <!--
    IDE Macros available from both integrated builds and from command line builds.
    The following properties are 'macros' that are available via IDE for
    pre and post build steps.
  -->
  <PropertyGroup>
    <TargetExt Condition="'$(TargetExt)' == '' and '$(OutputType)'=='exe'">.exe</TargetExt>
    <TargetExt Condition="'$(TargetExt)' == '' and '$(OutputType)'=='winexe'">.exe</TargetExt>
    <TargetExt Condition="'$(TargetExt)' == '' and '$(OutputType)'=='appcontainerexe'">.exe</TargetExt>
    <TargetExt Condition="'$(TargetExt)' == '' and '$(OutputType)'=='library'">.dll</TargetExt>
    <TargetExt Condition="'$(TargetExt)' == '' and '$(OutputType)'=='module'">.netmodule</TargetExt>
    <TargetExt Condition="'$(TargetExt)' == '' and '$(OutputType)'=='winmdobj'">.winmdobj</TargetExt>
  </PropertyGroup>

  <PropertyGroup>
    <!-- Required for enabling Team Build for packaging app package-generating projects -->
    <OutDirWasSpecified Condition=" '$(OutDir)'!='' and '$(OutDirWasSpecified)'=='' ">true</OutDirWasSpecified>

    <OutDir Condition=" '$(OutDir)' == '' ">$(OutputPath)</OutDir>
    <!-- Example, bin\Debug\ -->
    <!-- Ensure OutDir has a trailing slash, so it can be concatenated -->
    <OutDir Condition="'$(OutDir)' != '' and !HasTrailingSlash('$(OutDir)')">$(OutDir)\</OutDir>
    <ProjectName Condition=" '$(ProjectName)' == '' ">$(MSBuildProjectName)</ProjectName>
    <!-- Example, MyProject -->

    <!-- For projects that generate app packages or ones that want a per-project output directory, update OutDir to include the project name -->
    <OutDir Condition="'$(OutDir)' != '' and '$(OutDirWasSpecified)' == 'true' and (('$(WindowsAppContainer)' == 'true' and '$(GenerateProjectSpecificOutputFolder)' != 'false') or '$(GenerateProjectSpecificOutputFolder)' == 'true')">$(OutDir)$(ProjectName)\</OutDir>

    <AssemblyName Condition=" '$(AssemblyName)'=='' ">$(MSBuildProjectName)</AssemblyName>
    <TargetName Condition="'$(TargetName)' == '' and '$(OutputType)' == 'winmdobj' and '$(RootNamespace)' != ''">$(RootNamespace)</TargetName>
    <TargetName Condition=" '$(TargetName)' == '' ">$(AssemblyName)</TargetName>
    <!-- Example, MyAssembly -->
    <ProjectFileName Condition=" '$(ProjectFileName)' == '' ">$(MSBuildProjectFile)</ProjectFileName>
    <!-- Example, MyProject.csproj -->
    <ProjectExt Condition=" '$(ProjectExt)' == '' ">$(MSBuildProjectExtension)</ProjectExt>
    <!-- Example, .csproj -->
    <WinMDExpOutputWindowsMetadataFilename Condition="'$(WinMDExpOutputWindowsMetadataFilename)' == '' and '$(OutputType)' == 'winmdobj'">$(TargetName).winmd</WinMDExpOutputWindowsMetadataFilename>
    <TargetFileName Condition=" '$(TargetFileName)' == '' and '$(OutputType)' == 'winmdobj'">$(WinMDExpOutputWindowsMetadataFilename)</TargetFileName>
    <TargetFileName Condition=" '$(TargetFileName)' == '' ">$(TargetName)$(TargetExt)</TargetFileName>

    <!-- Example, MyAssembly.dll -->
  </PropertyGroup>

  <PropertyGroup>
    <!--
        The PublishableProject property is used when invoking the publish target on a solution that
        contains multiple projects. The property determines which projects should be published, and
        which projects should be skipped in the publish target. By default any "Windows Application"
        or "Console Application" project type is publishable. However, a project that would otherwise
        be published can be skipped by defining the PublishableProject property in the project itself.
        -->
    <_DeploymentPublishableProjectDefault Condition="'$(OutputType)'=='winexe' or '$(OutputType)'=='exe' or '$(OutputType)'=='appcontainerexe'">true</_DeploymentPublishableProjectDefault>
    <PublishableProject Condition="'$(PublishableProject)'==''">$(_DeploymentPublishableProjectDefault)</PublishableProject>

    <_DeploymentTargetApplicationManifestFileName Condition="'$(OutputType)'=='library'">Native.$(AssemblyName).manifest</_DeploymentTargetApplicationManifestFileName>
    <!-- Example, Native.MyAssembly.manifest -->
    <_DeploymentTargetApplicationManifestFileName Condition="'$(OutputType)'=='winexe'">$(TargetFileName).manifest</_DeploymentTargetApplicationManifestFileName>
    <!-- Example, MyAssembly.exe.manifest -->
    <_DeploymentTargetApplicationManifestFileName Condition="'$(OutputType)'=='exe'">$(TargetFileName).manifest</_DeploymentTargetApplicationManifestFileName>
    <!-- Example, MyAssembly.exe.manifest -->
    <_DeploymentTargetApplicationManifestFileName Condition="'$(OutputType)'=='appcontainerexe'">$(TargetFileName).manifest</_DeploymentTargetApplicationManifestFileName>
    <!-- Example, MyAssembly.exe.manifest -->
    <TargetDeployManifestFileName Condition="'$(TargetDeployManifestFileName)' == '' and '$(HostInBrowser)' != 'true'">$(AssemblyName).application</TargetDeployManifestFileName>
    <!-- Example, MyAssembly.application -->
    <TargetDeployManifestFileName Condition="'$(TargetDeployManifestFileName)' == '' and '$(HostInBrowser)' == 'true'">$(AssemblyName).xbap</TargetDeployManifestFileName>
    <!-- Example, MyAssembly.xbap -->
    <GenerateClickOnceManifests Condition="'$(OutputType)'=='winexe' or '$(OutputType)'=='exe' or '$(OutputType)'=='appcontainerexe'">$(GenerateManifests)</GenerateClickOnceManifests>

    <_DeploymentApplicationManifestIdentity Condition="'$(OutputType)'=='library'">Native.$(AssemblyName)</_DeploymentApplicationManifestIdentity>
    <_DeploymentApplicationManifestIdentity Condition="'$(OutputType)'=='winexe'">$(AssemblyName).exe</_DeploymentApplicationManifestIdentity>
    <_DeploymentApplicationManifestIdentity Condition="'$(OutputType)'=='exe'">$(AssemblyName).exe</_DeploymentApplicationManifestIdentity>
    <_DeploymentApplicationManifestIdentity Condition="'$(OutputType)'=='appcontainerexe'">$(AssemblyName).exe</_DeploymentApplicationManifestIdentity>
    <_DeploymentDeployManifestIdentity Condition="'$(HostInBrowser)' != 'true'">$(AssemblyName).application</_DeploymentDeployManifestIdentity>
    <_DeploymentDeployManifestIdentity Condition="'$(HostInBrowser)' == 'true'">$(AssemblyName).xbap</_DeploymentDeployManifestIdentity>

    <_DeploymentFileMappingExtension Condition="'$(MapFileExtensions)'=='true'">.deploy</_DeploymentFileMappingExtension>
    <_DeploymentFileMappingExtension Condition="'$(MapFileExtensions)'!='true'"></_DeploymentFileMappingExtension>

    <_DeploymentBuiltUpdateInterval Condition="'$(UpdatePeriodically)'=='true'">$(UpdateInterval)</_DeploymentBuiltUpdateInterval>
    <_DeploymentBuiltUpdateIntervalUnits Condition="'$(UpdatePeriodically)'=='true'">$(UpdateIntervalUnits)</_DeploymentBuiltUpdateIntervalUnits>
    <_DeploymentBuiltUpdateInterval Condition="'$(UpdatePeriodically)'!='true'">0</_DeploymentBuiltUpdateInterval>
    <_DeploymentBuiltUpdateIntervalUnits Condition="'$(UpdatePeriodically)'!='true'">Days</_DeploymentBuiltUpdateIntervalUnits>
    <_DeploymentBuiltMinimumRequiredVersion Condition="'$(UpdateRequired)'=='true' and '$(Install)'=='true'">$(MinimumRequiredVersion)</_DeploymentBuiltMinimumRequiredVersion>

    <_DeploymentLauncherBased Condition="'$(TargetFrameworkIdentifier)' == '.NETCoreApp'">true</_DeploymentLauncherBased>

    <MaxTargetPath Condition="'$(MaxTargetPath)'==''">100</MaxTargetPath>
  </PropertyGroup>

  <PropertyGroup>
    <!--
        By default, GenerateApplicationManifest puts all satellite assemblies to the manifest
        record by default by setting TargetCulture to *.
        -->
    <TargetCulture Condition="'$(TargetCulture)'==''">*</TargetCulture>
    <FallbackCulture Condition="'$(UICulture)'!='' and '$(FallbackCulture)'==''">$(UICulture)</FallbackCulture>
  </PropertyGroup>

  <ItemGroup>
    <!-- Not used any more-->
    <_OutputPathItem Include="$(OutDir)"/>

    <_UnmanagedRegistrationCache Include="$(BaseIntermediateOutputPath)$(MSBuildProjectFile).UnmanagedRegistration.cache"/>
    <_ResolveComReferenceCache Include="$(IntermediateOutputPath)$(MSBuildProjectFile).ResolveComReference.cache"/>
  </ItemGroup>

  <PropertyGroup>
    <!-- Example, C:\MyProjects\MyProject\bin\Debug\ -->
    <!--
        Condition intentionally omitted on this one, because it causes problems
        when we pick up the value of an environment variable named TargetDir
        -->
    <TargetDir Condition="'$(OutDir)' != ''">$([MSBuild]::Escape($([System.IO.Path]::GetFullPath(`$([System.IO.Path]::Combine(`$(MSBuildProjectDirectory)`, `$(OutDir)`))`))))</TargetDir>

    <!-- Example, C:\MyProjects\MyProject\bin\Debug\MyAssembly.dll -->
    <TargetPath Condition=" '$(TargetPath)' == '' ">$(TargetDir)$(TargetFileName)</TargetPath>

    <TargetRefPath Condition=" '$(TargetRefPath)' == '' and '$(ProduceReferenceAssembly)' == 'true' and ('$(ProduceReferenceAssemblyInOutDir)' == 'true' or '$([MSBuild]::AreFeaturesEnabled(17.0))' != 'true' ) ">$([MSBuild]::NormalizePath($(TargetDir), 'ref', $(TargetFileName)))</TargetRefPath>
    <TargetRefPath Condition=" '$(TargetRefPath)' == '' and '$(ProduceReferenceAssembly)' == 'true' ">$([MSBuild]::NormalizePath($(MSBuildProjectDirectory), $(IntermediateOutputPath), 'ref', $(TargetFileName)))</TargetRefPath>

    <!-- Example, C:\MyProjects\MyProject\ -->
    <ProjectDir Condition=" '$(ProjectDir)' == '' ">$([MSBuild]::EnsureTrailingSlash($(MSBuildProjectDirectory)))</ProjectDir>

    <!-- Example, C:\MyProjects\MyProject\MyProject.csproj -->
    <ProjectPath Condition=" '$(ProjectPath)' == '' ">$(ProjectDir)$(ProjectFileName)</ProjectPath>
  </PropertyGroup>

  <ItemGroup>
    <!-- This is not used here but remains for backwards compatibility -->
    <AppConfigFileDestination Include="$(OutDir)$(TargetFileName).config"/>
  </ItemGroup>

  <!--
    IDE Macros available only from integrated builds.
    The following properties are 'macros' that are available via IDE for
    pre and post build steps. However, they are not defined when directly building
    a project from the command line, only when building a solution.
    -->
  <PropertyGroup>
    <DevEnvDir Condition="'$(DevEnvDir)'==''">*Undefined*</DevEnvDir>
    <SolutionName Condition="'$(SolutionName)'==''">*Undefined*</SolutionName>
    <!-- Example, MySolution -->
    <SolutionFileName Condition="'$(SolutionFileName)'==''">*Undefined*</SolutionFileName>
    <!-- Example, MySolution.sln -->
    <SolutionPath Condition="'$(SolutionPath)'==''">*Undefined*</SolutionPath>
    <!-- Example, f:\MySolutions\MySolution\MySolution.sln -->
    <SolutionDir Condition="'$(SolutionDir)'==''">*Undefined*</SolutionDir>
    <!-- Example, f:\MySolutions\MySolution\ -->
    <SolutionExt Condition="'$(SolutionExt)'==''">*Undefined*</SolutionExt>
    <!-- Example, .sln -->
  </PropertyGroup>

  <PropertyGroup>
    <GenerateBindingRedirectsOutputType Condition="'$(OutputType)'=='exe' or '$(OutputType)'=='winexe'">true</GenerateBindingRedirectsOutputType>
    <!-- It would be a breaking change to automatically turn on binding redirects for existing projects, so turn them on only when opting into a new framework. -->
    <AutoGenerateBindingRedirects Condition="'$(AutoGenerateBindingRedirects)' == '' and '$(TargetFrameworkIdentifier)' == '.NETFramework' and '$(TargetFrameworkVersion.TrimStart(vV))' >= '4.7.2'">true</AutoGenerateBindingRedirects>
  </PropertyGroup>

  <PropertyGroup Condition="'$(AutoUnifyAssemblyReferences)' == ''">
    <AutoUnifyAssemblyReferences>true</AutoUnifyAssemblyReferences>
    <AutoUnifyAssemblyReferences Condition="'$(GenerateBindingRedirectsOutputType)' == 'true' and '$(AutoGenerateBindingRedirects)' != 'true'">false</AutoUnifyAssemblyReferences>
  </PropertyGroup>

  <PropertyGroup>
    <CleanFile Condition="'$(CleanFile)'==''">$(MSBuildProjectFile).FileListAbsolute.txt</CleanFile>
    <!-- During DesignTime Builds, skip project reference build as Design time is only queueing information.-->
    <BuildProjectReferences Condition="'$(BuildProjectReferences)' == '' and '$(DesignTimeBuild)' == 'true'">false</BuildProjectReferences>
    <!-- By default we will build (and if applicable, clean) all project references. But this can be used to disable that-->
    <BuildProjectReferences Condition="'$(BuildProjectReferences)' == ''">true</BuildProjectReferences>
    <BuildInParallel Condition="'$(BuildInParallel)' == ''">true</BuildInParallel>
    <_ResolveReferenceDependencies Condition="'$(_ResolveReferenceDependencies)' == ''">false</_ResolveReferenceDependencies>
    <_GetChildProjectCopyToOutputDirectoryItems Condition="'$(_GetChildProjectCopyToOutputDirectoryItems)' == ''">true</_GetChildProjectCopyToOutputDirectoryItems>
    <OverwriteReadOnlyFiles Condition="'$(OverwriteReadOnlyFiles)' == ''">false</OverwriteReadOnlyFiles>
    <ComReferenceNoClassMembers Condition="'$(ComReferenceNoClassMembers)' == ''">false</ComReferenceNoClassMembers>
  </PropertyGroup>

  <PropertyGroup>
    <_GenerateBindingRedirectsIntermediateAppConfig>$(IntermediateOutputPath)$(TargetFileName).config</_GenerateBindingRedirectsIntermediateAppConfig>
  </PropertyGroup>

  <ItemGroup>
    <IntermediateAssembly Include="$(IntermediateOutputPath)$(TargetName)$(TargetExt)"/>
    <FinalDocFile Include="@(DocFileItem->'$(OutDir)%(Filename)%(Extension)')"/>
    <CopyUpToDateMarker Include="$([MSBuild]::NormalizePath('$(MSBuildProjectDirectory)', '$(IntermediateOutputPath)', '$(MSBuildProjectFile).CopyComplete'))" />
  </ItemGroup>

  <ItemGroup Condition="'$(ProduceReferenceAssembly)' == 'true'">
    <IntermediateRefAssembly Include="$(IntermediateOutputPath)refint\$(TargetName)$(TargetExt)" Condition="'@(IntermediateRefAssembly)' == ''" />
    <CreateDirectory Include="@(IntermediateRefAssembly->'%(RootDir)%(Directory)')" />
    <CreateDirectory Include="$(OutDir)ref" Condition=" '$(ProduceReferenceAssemblyInOutDir)' == 'true'" />
    <CreateDirectory Include="$(IntermediateOutputPath)ref" Condition=" '$(ProduceReferenceAssemblyInOutDir)' != 'true'" />
  </ItemGroup>

  <ItemGroup Condition="'$(_DebugSymbolsProduced)' == 'true'">
    <_DebugSymbolsIntermediatePath Include="$(IntermediateOutputPath)$(TargetName).compile.pdb" Condition="'$(OutputType)' == 'winmdobj' and '@(_DebugSymbolsIntermediatePath)' == ''"/>
    <_DebugSymbolsIntermediatePath Include="$(IntermediateOutputPath)$(TargetName).pdb" Condition="'$(OutputType)' != 'winmdobj' and '@(_DebugSymbolsIntermediatePath)' == ''"/>
    <_DebugSymbolsOutputPath Include="@(_DebugSymbolsIntermediatePath->'$(OutDir)%(Filename)%(Extension)')" />
  </ItemGroup>

  <PropertyGroup Condition="'$(_DebugSymbolsProduced)' == 'true' and '$(OutputType)' == 'winmdobj'">
    <WinMDExpOutputPdb Condition="'$(WinMDExpOutputPdb)' == ''">$(IntermediateOutputPath)$(TargetName).pdb</WinMDExpOutputPdb>
    <_WinMDDebugSymbolsOutputPath>$([System.IO.Path]::Combine('$(OutDir)', $([System.IO.Path]::GetFileName('$(WinMDExpOutputPdb)'))))</_WinMDDebugSymbolsOutputPath>
  </PropertyGroup>

  <PropertyGroup Condition="'$(OutputType)' == 'winmdobj' and '$(DocumentationFile)'!=''">
    <WinMDOutputDocumentationFile Condition="'$(WinMDOutputDocumentationFile)' == ''">$(IntermediateOutputPath)$(TargetName).xml</WinMDOutputDocumentationFile>
    <_WinMDDocFileOutputPath>$([System.IO.Path]::Combine('$(OutDir)', $([System.IO.Path]::GetFileName('$(WinMDOutputDocumentationFile)'))))</_WinMDDocFileOutputPath>
  </PropertyGroup>

  <PropertyGroup Condition="'$(WinMDExpOutputWindowsMetadataFilename)' != ''">
    <_IntermediateWindowsMetadataPath>$(IntermediateOutputPath)$(WinMDExpOutputWindowsMetadataFilename)</_IntermediateWindowsMetadataPath>
    <_WindowsMetadataOutputPath>$(OutDir)$(WinMDExpOutputWindowsMetadataFilename)</_WindowsMetadataOutputPath>
  </PropertyGroup>

  <ItemGroup>
    <!-- Create an item for entry point of the ClickOnce application (Example: WindowsApplication1.exe) -->
    <_DeploymentManifestEntryPoint Include="@(IntermediateAssembly)">
      <TargetPath>$(TargetFileName)</TargetPath>
    </_DeploymentManifestEntryPoint>

    <!-- Create an item for the application icon if one exists in the project (Example: app.ico) -->
    <!-- NOTE: The item Include and the Exists function are operating relative to the PROJECT (.csproj, .vbproj etc.) directory in this case -->
    <_DeploymentManifestIconFile Include="$(ApplicationIcon)" Condition="Exists('$(ApplicationIcon)')">
      <TargetPath>$(ApplicationIcon)</TargetPath>
    </_DeploymentManifestIconFile>

    <!-- Create an item for the output application manifest (Example: WindowsApplication1.exe.manifeset) -->
    <ApplicationManifest Include="$(IntermediateOutputPath)$(_DeploymentTargetApplicationManifestFileName)">
      <TargetPath>$(_DeploymentTargetApplicationManifestFileName)</TargetPath>
    </ApplicationManifest>

    <!-- Create an item for the final application manifest (Example: WindowsApplication1.exe.manifeset)
             This item represents the final output application manifest used for project-to-project
             references and for copying to the publish output location. -->
    <_ApplicationManifestFinal Include="$(OutDir)$(_DeploymentTargetApplicationManifestFileName)">
      <TargetPath>$(_DeploymentTargetApplicationManifestFileName)</TargetPath>
    </_ApplicationManifestFinal>

    <!-- Create an item for the output deploy manifest (Example: WindowsApplication1.application) -->
    <DeployManifest Include="$(IntermediateOutputPath)$(TargetDeployManifestFileName)">
      <TargetPath>$(TargetDeployManifestFileName)</TargetPath>
    </DeployManifest>

    <!-- Create an item for the intermediate trust info file -->
    <_DeploymentIntermediateTrustInfoFile Include="$(IntermediateOutputPath)$(TargetName).TrustInfo.xml" Condition="'$(TargetZone)'!=''"/>
  </ItemGroup>

  <!--
    Determine the <deploymentProvider> (_DeploymentUrl) for the ClickOnce deployment manifest.
    Prefer the UpdateUrl, falling back to InstallUrl or PublishUrl if not specified.
    If the UpdateUrl is specified then _DeploymentUrl is always set to the UpdateUrl.
    Otherwise, only set the _DeploymentUrl if it's an installed app and updates are enabled.
    -->
  <PropertyGroup>
    <_DeploymentUrl Condition="'$(_DeploymentUrl)'==''">$(UpdateUrl)</_DeploymentUrl>
    <_DeploymentUrl Condition="'$(_DeploymentUrl)'==''">$(InstallUrl)</_DeploymentUrl>
    <_DeploymentUrl Condition="'$(_DeploymentUrl)'==''">$(PublishUrl)</_DeploymentUrl>
    <_DeploymentUrl Condition="!('$(UpdateUrl)'=='') and '$(Install)'=='false'"></_DeploymentUrl>
    <_DeploymentUrl Condition="'$(_DeploymentUrl)'!=''">$(_DeploymentUrl)$(TargetDeployManifestFileName)</_DeploymentUrl>
    <!--
        Need to explicitly blank out the _DeploymentUrl when it's not used. Otherwise an
        inappropriate value may be used. For example a local path from the PublishUrl
        is something we never want to see in the manifest because it means you could
        only install the app from that machine.
        -->
    <_DeploymentUrl Condition="'$(UpdateUrl)'=='' and !('$(Install)'=='true' and '$(UpdateEnabled)'=='true')"></_DeploymentUrl>
    <_DeploymentUrl Condition="'$(ExcludeDeploymentUrl)'=='true'"></_DeploymentUrl>
  </PropertyGroup>

  <!-- Determine the URLs for the bootstrapper. -->
  <PropertyGroup>
    <_DeploymentApplicationUrl Condition="'$(IsWebBootstrapper)'=='true'">$(InstallUrl)</_DeploymentApplicationUrl>
    <_DeploymentApplicationUrl Condition="'$(IsWebBootstrapper)'=='true' and '$(InstallUrl)'==''">$(PublishUrl)</_DeploymentApplicationUrl>
    <_DeploymentComponentsUrl Condition="'$(BootstrapperComponentsLocation)'=='Absolute'">$(BootstrapperComponentsUrl)</_DeploymentComponentsUrl>
  </PropertyGroup>

  <!-- Output location for publish target. -->
  <PropertyGroup>
    <PublishDir Condition="'$(PublishDir)' != '' and !HasTrailingSlash('$(PublishDir)')">$(PublishDir)\</PublishDir>
    <PublishDir Condition="'$(PublishDir)'==''">$(OutputPath)app.publish\</PublishDir>
  </PropertyGroup>

  <!-- 
    ClickOncePublishDir property is the output location used by all ClickOnce publish targets. This should be same as PublishDir except 
    for a trailing slash. PublishDir when specified as a global property on the command line cannot be changed to add a trailing slash.
  -->
  <PropertyGroup>
    <ClickOncePublishDir>$(PublishDir)</ClickOncePublishDir>
    <ClickOncePublishDir Condition="!HasTrailingSlash('$(ClickOncePublishDir)')">$(ClickOncePublishDir)\</ClickOncePublishDir>
  </PropertyGroup>

  <!--
    ProcessorArchitecture is the target processor architecture.
    -->
  <PropertyGroup Condition="'$(ProcessorArchitecture)'==''">
    <!--
        If ProcessorArchitecture is not set, set it to PlatformTarget
        Note: if $(PlatformTarget) is also blank resolve assembly reference defaults to msil which is the
        desired behavior in this case
        -->
    <ProcessorArchitecture>$(PlatformTarget)</ProcessorArchitecture>

    <!--
        If Processor architecture is not set and PlatformTarget is a known target translate the
        PlatformTarget into something ResolveAssemblyReference knows about
        -->
    <ProcessorArchitecture Condition=" '$(PlatformTarget)' == 'AnyCpu' ">msil</ProcessorArchitecture>
    <ProcessorArchitecture Condition=" '$(PlatformTarget)' == 'x64' ">amd64</ProcessorArchitecture>
    <ProcessorArchitecture Condition=" '$(PlatformTarget)' == 'Itanium' ">ia64</ProcessorArchitecture>
    <ProcessorArchitecture Condition=" '$(PlatformTarget)' == 'x86' ">x86</ProcessorArchitecture>
    <ProcessorArchitecture Condition=" '$(PlatformTarget)' == 'ARM' ">arm</ProcessorArchitecture>
  </PropertyGroup>

 <PropertyGroup>
    <ConsiderPlatformAsProcessorArchitecture Condition="'$(ConsiderPlatformAsProcessorArchitecture)' == ''">true</ConsiderPlatformAsProcessorArchitecture>
 </PropertyGroup>

 <PropertyGroup Condition="'$(ProcessorArchitecture)' == '' and '$(ConsiderPlatformAsProcessorArchitecture)' == 'true'">
    <!-- We need to do this here because if we were to just compare against platform visual would parse them out as available platforms which may not be the case -->
    <ProcessorArchitectureAsPlatform>$(Platform)</ProcessorArchitectureAsPlatform>
    <ProcessorArchitecture Condition=" '$(ProcessorArchitectureAsPlatform)' == 'AnyCpu' or '$(ProcessorArchitectureAsPlatform)' == 'Any Cpu'">msil</ProcessorArchitecture>
    <ProcessorArchitecture Condition=" '$(ProcessorArchitectureAsPlatform)' == 'x64' or '$(ProcessorArchitectureAsPlatform)' == 'amd64'">amd64</ProcessorArchitecture>
    <ProcessorArchitecture Condition=" '$(ProcessorArchitectureAsPlatform)' == 'Itanium' ">ia64</ProcessorArchitecture>
    <ProcessorArchitecture Condition=" '$(ProcessorArchitectureAsPlatform)' == 'x86' or '$(ProcessorArchitectureAsPlatform)' == 'win32'">x86</ProcessorArchitecture>
    <ProcessorArchitecture Condition=" '$(ProcessorArchitectureAsPlatform)' == 'ARM' ">arm</ProcessorArchitecture>

    <!--For compatibility with the 4.0 behavior, if not set above, default to the environment. To override this, set ProcessorArchitecture explicitly. We also need to disable the warning since we do not know if what the environment is set to is correct-->
    <ResolveAssemblyWarnOrErrorOnTargetArchitectureMismatch Condition="'$(ProcessorArchitecture)'==''">None</ResolveAssemblyWarnOrErrorOnTargetArchitectureMismatch>
    <ProcessorArchitecture Condition="'$(ProcessorArchitecture)'==''">$(PROCESSOR_ARCHITECTURE)</ProcessorArchitecture>
  </PropertyGroup>

  <!-- Sensible defaults for the most-commonly-desired MSBuildRuntime and MSBuildArchitecture values. The Core and Mono runtimes do not currently support specifying task architecture or runtime.
       If support for out-of-proc task execution is added on other runtimes, make sure each task's logic is checked against the current state of support. -->
  <PropertyGroup Condition="'$(DisableOutOfProcTaskHost)' == '' and '$(MSBuildRuntimeType)' == 'Full'">
    <TargetFrameworkAsMSBuildRuntime Condition="'$(TargetFrameworkVersion)' == 'v2.0' or '$(TargetFrameworkVersion)' == 'v3.0' or '$(TargetFrameworkVersion)' == 'v3.5'">CLR2</TargetFrameworkAsMSBuildRuntime>
    <TargetFrameworkAsMSBuildRuntime Condition="'$(TargetFrameworkVersion)' == 'v4.0' or '$(TargetFrameworkVersion)' == 'v4.5'">CLR4</TargetFrameworkAsMSBuildRuntime>
    <TargetFrameworkAsMSBuildRuntime Condition="'$(TargetFrameworkAsMSBuildRuntime)' == ''">CurrentRuntime</TargetFrameworkAsMSBuildRuntime>

    <PlatformTargetAsMSBuildArchitectureExplicitlySet Condition="'$(PlatformTargetAsMSBuildArchitecture)' != ''">true</PlatformTargetAsMSBuildArchitectureExplicitlySet>
    <PlatformTargetAsMSBuildArchitectureExplicitlySet Condition="'$(PlatformTargetAsMSBuildArchitecture)' == ''">false</PlatformTargetAsMSBuildArchitectureExplicitlySet>

    <PlatformTargetAsMSBuildArchitecture Condition="'$(PlatformTarget)' == 'x86' or ('$(PlatformTarget)' == 'x64' and '$(MSBuildExtensionsPath64)' != '')">$(PlatformTarget)</PlatformTargetAsMSBuildArchitecture>
    <PlatformTargetAsMSBuildArchitecture Condition="'$(PlatformTarget)' == 'arm'">x86</PlatformTargetAsMSBuildArchitecture>
    <PlatformTargetAsMSBuildArchitecture Condition="('$(PlatformTarget)' == 'ia64' and '$(MSBuildExtensionsPath64)' != '')">x64</PlatformTargetAsMSBuildArchitecture>
    <PlatformTargetAsMSBuildArchitecture Condition="'$(PlatformTargetAsMSBuildArchitecture)' == ''">CurrentArchitecture</PlatformTargetAsMSBuildArchitecture>
  </PropertyGroup>

  <!-- Flavor is the project flavor. For example, Client, Smart Devices, SQL Server, etc. -->
  <PropertyGroup>
    <ProjectFlavor Condition="'$(ProjectFlavor)'==''">Client</ProjectFlavor>
  </PropertyGroup>

  <!--
    The default for compilers is to not delay-sign. If $(DelaySign) is false, let the compiler
    use its default rather than forcing a no-delay-sign flag to be passed in. This is so that
    attributes in the source code can override this decision.
    -->
  <PropertyGroup>
    <DelaySign Condition="'$(SignAssembly)' != 'true'">false</DelaySign>
    <DelaySign Condition="'$(DelaySign)'!='true'"></DelaySign>
  </PropertyGroup>

  <!-- These properties control web reference proxy generation. -->
  <PropertyGroup>
    <WebReference_EnableProperties Condition=" '$(WebReference_EnableProperties)' == '' ">true</WebReference_EnableProperties>
    <WebReference_EnableSQLTypes Condition=" '$(WebReference_EnableSQLTypes)' == '' ">true</WebReference_EnableSQLTypes>
    <WebReference_EnableLegacyEventingModel Condition=" '$(WebReference_EnableLegacyEventingModel)' == '' ">false</WebReference_EnableLegacyEventingModel>
  </PropertyGroup>

  <!--
    These parameters control where to look in the registry for directories to search for
    assemblies in the assembly resolution tasks.
    -->
  <PropertyGroup>
    <AssemblyFoldersSuffix Condition=" '$(AssemblyFoldersSuffix)' == '' ">AssemblyFoldersEx</AssemblyFoldersSuffix>
    <FrameworkRegistryBase Condition=" '$(FrameworkRegistryBase)' == '' ">Software\Microsoft\$(TargetFrameworkIdentifier)</FrameworkRegistryBase>
    <TargetPlatformRegistryBase Condition="'$(TargetPlatformRegistryBase)' == ''">Software\Microsoft\Microsoft SDKs\$(TargetPlatformIdentifier)</TargetPlatformRegistryBase>
    <AssemblyFoldersConfigFile Condition="'$(AssemblyFoldersConfigFile)' == ''">$([MSBuild]::GetToolsDirectory32())\AssemblyFolders.config</AssemblyFoldersConfigFile>
    <AssemblyFoldersConfigFileSearchPath Condition="Exists('$(AssemblyFoldersConfigFile)')">{AssemblyFoldersFromConfig:$(AssemblyFoldersConfigFile),$(TargetFrameworkVersion)};</AssemblyFoldersConfigFileSearchPath>

    <!--
        These are the extensions that assembly reference resolution will consider for resolution.
        Add new extensions here if you want to add new file types to consider (for example, .metadata_dll).
        Put the most likely extensions first for reference resolution speed.
        -->
    <AllowedReferenceAssemblyFileExtensions Condition=" '$(AllowedReferenceAssemblyFileExtensions)' == '' ">
      .winmd;
      .dll;
      .exe
    </AllowedReferenceAssemblyFileExtensions>

    <!--
        These are the extensions that reference resolution will consider when looking for files related
        to resolved references.  Add new extensions here if you want to add new file types to consider.
        -->
    <AllowedReferenceRelatedFileExtensions Condition=" '$(AllowedReferenceRelatedFileExtensions)' == '' ">
      .pdb;
      .xml;
      .pri;
      .dll.config;
      .exe.config
    </AllowedReferenceRelatedFileExtensions>

    <!--
        These names are used when determining which TargetFramework subset to use. If the any of the FullReferenceAssemblyNames
        are seen in the list of client subsets, RAR will assume that no client subset is being used. The list is semicolon seperated
        For example :   Full;Complete;AllThere
        -->
    <FullReferenceAssemblyNames Condition="'$(FullReferenceAssemblyNames)' == ''">Full</FullReferenceAssemblyNames>
  </PropertyGroup>

  <PropertyGroup Condition="$(AssemblySearchPaths) == ''">
    <!--
        The SearchPaths property is set to find assemblies in the following order:

            (1) Files from current project - indicated by {CandidateAssemblyFiles}
            (2) $(ReferencePath) - the reference path property, which comes from the .USER file.
            (3) The hintpath from the referenced item itself, indicated by {HintPathFromItem}.
            (4) The directory of MSBuild's "target" runtime from GetFrameworkPath.
                The "target" runtime folder is the folder of the runtime that MSBuild is a part of.
            (5) Assembly folders from AssemblyFolders.config file (provided by Visual Studio Dev15+).
            (6) Registered assembly folders, indicated by {Registry:*,*,*}
            (7) Legacy registered assembly folders, indicated by {AssemblyFolders}
            (8) Resolve to the GAC.
            (9) Treat the reference's Include as if it were a real file name.
            (10) Look in the application's output folder (like bin\debug)
        -->
    <AssemblySearchPaths Condition="'$(AssemblySearchPath_UseCandidateAssemblyFiles)' != 'false'">{CandidateAssemblyFiles}</AssemblySearchPaths>
    <AssemblySearchPaths Condition="'$(AssemblySearchPath_UseReferencePath)' != 'false'">$(AssemblySearchPaths);$(ReferencePath)</AssemblySearchPaths>
    <AssemblySearchPaths Condition="'$(AssemblySearchPath_UseHintPathFromItem)' != 'false'">$(AssemblySearchPaths);{HintPathFromItem}</AssemblySearchPaths>
    <AssemblySearchPaths Condition="'$(AssemblySearchPath_UseTargetFrameworkDirectory)' != 'false'">$(AssemblySearchPaths);{TargetFrameworkDirectory}</AssemblySearchPaths>
    <AssemblySearchPaths Condition="'$(AssemblySearchPath_UseAssemblyFoldersConfigFileSearchPath)' != 'false'">$(AssemblySearchPaths);$(AssemblyFoldersConfigFileSearchPath)</AssemblySearchPaths>
    <AssemblySearchPaths Condition="'$(AssemblySearchPath_UseRegistry)' != 'false'">$(AssemblySearchPaths);{Registry:$(FrameworkRegistryBase),$(TargetFrameworkVersion),$(AssemblyFoldersSuffix)$(AssemblyFoldersExConditions)}</AssemblySearchPaths>
    <AssemblySearchPaths Condition="'$(AssemblySearchPath_UseAssemblyFolders)' != 'false'">$(AssemblySearchPaths);{AssemblyFolders}</AssemblySearchPaths>
    <AssemblySearchPaths Condition="'$(AssemblySearchPath_UseGAC)' != 'false'">$(AssemblySearchPaths);{GAC}</AssemblySearchPaths>
    <AssemblySearchPaths Condition="'$(AssemblySearchPath_UseRawFileName)' != 'false'">$(AssemblySearchPaths);{RawFileName}</AssemblySearchPaths>
    <AssemblySearchPaths Condition="'$(AssemblySearchPath_UseOutDir)' != 'false'">$(AssemblySearchPaths);$(OutDir)</AssemblySearchPaths>
  </PropertyGroup>

  <!-- ContinueOnError takes 3 values:  WarnAndContinue (true), ErrorAndStop (false), and ErrorAndContinue.
         Default to ErrorAndStop, since that matches the behaviour in previous versions, and what users
         typically expect -->
  <PropertyGroup>
    <ContinueOnError Condition="'$(ContinueOnError)' == ''">false</ContinueOnError>
  </PropertyGroup>

  <!-- Users familiar with how some other repos work try to use NoWarn with MSBuild in place of MSBuildWarningsAsMessages. -->
  <PropertyGroup>
    <MSBuildWarningsAsMessages Condition="'$(MSBuildWarningsAsMessages)'==''">$(NoWarn)</MSBuildWarningsAsMessages>
    <MSBuildWarningsAsErrors Condition="'$(MSBuildWarningsAsErrors)'==''">$(WarningsAsErrors)</MSBuildWarningsAsErrors>
    <MSBuildWarningsNotAsErrors Condition="'$(MSBuildWarningsNotAsErrors)'==''">$(WarningsNotAsErrors)</MSBuildWarningsNotAsErrors>
  </PropertyGroup>

  <!-- Common Project System support -->
  <PropertyGroup>
    <CommonXamlResourcesDirectory Condition=" '$(CommonXamlResourcesDirectory)' == '' ">$(MSBuildThisFileDirectory)$(LangName)\</CommonXamlResourcesDirectory>
  </PropertyGroup>

  <!-- We need to fallback to en-US in case the xaml rules are not localized (possibly happen on community languages).  -->
  <PropertyGroup Condition="!Exists('$(CommonXamlResourcesDirectory)')">
    <CommonXamlResourcesDirectory>$(MSBuildThisFileDirectory)en-US\</CommonXamlResourcesDirectory>
  </PropertyGroup>

  <ItemGroup Condition=" '$(DefineCommonItemSchemas)' == 'true' ">
    <PropertyPageSchema Include="$(CommonXamlResourcesDirectory)ProjectItemsSchema.xaml"/>

    <PropertyPageSchema Include="
                        $(CommonXamlResourcesDirectory)General.xaml;
                        $(CommonXamlResourcesDirectory)Debugger_General.xaml">
      <Context>Project</Context>
    </PropertyPageSchema>

    <PropertyPageSchema Include="$(CommonXamlResourcesDirectory)General.BrowseObject.xaml">
      <Context>BrowseObject</Context>
    </PropertyPageSchema>

    <PropertyPageSchema Include="$(CommonXamlResourcesDirectory)General_File.xaml">
      <Context>File</Context>
    </PropertyPageSchema>

    <PropertyPageSchema Include="$(CommonXamlResourcesDirectory)SCC.xaml">
      <Context>Invisible</Context>
    </PropertyPageSchema>

    <PropertyPageSchema Include="
                        $(CommonXamlResourcesDirectory)Folder.xaml;
                        $(CommonXamlResourcesDirectory)None.xaml;
                        $(CommonXamlResourcesDirectory)Content.xaml;
                        $(CommonXamlResourcesDirectory)EmbeddedResource.xaml;
                        ">
      <Context>File;BrowseObject</Context>
    </PropertyPageSchema>

    <PropertyPageSchema Include="$(CommonXamlResourcesDirectory)SpecialFolder.xaml;">
      <Context>File;ProjectSubscriptionService</Context>
    </PropertyPageSchema>
  </ItemGroup>

  <PropertyGroup>
    <DefineCommonReferenceSchemas Condition=" '$(DefineCommonReferenceSchemas)' == '' ">$(DefineCommonItemSchemas)</DefineCommonReferenceSchemas>
  </PropertyGroup>

  <ItemGroup Condition=" '$(DefineCommonReferenceSchemas)' == 'true' ">
    <!-- Assembly references -->
    <PropertyPageSchema Include="$(CommonXamlResourcesDirectory)assemblyreference.xaml">
      <Context>;BrowseObject</Context>
    </PropertyPageSchema>
    <PropertyPageSchema Include="$(CommonXamlResourcesDirectory)ResolvedAssemblyReference.xaml">
      <Context>ProjectSubscriptionService;BrowseObject</Context>
    </PropertyPageSchema>

    <!-- COM references -->
    <PropertyPageSchema Include="$(CommonXamlResourcesDirectory)COMReference.xaml">
      <Context>;BrowseObject</Context>
    </PropertyPageSchema>
    <PropertyPageSchema Include="$(CommonXamlResourcesDirectory)ResolvedCOMReference.xaml">
      <Context>ProjectSubscriptionService;BrowseObject</Context>
    </PropertyPageSchema>

    <!-- Project references -->
    <PropertyPageSchema Include="$(CommonXamlResourcesDirectory)ProjectReference.xaml">
      <Context>;BrowseObject</Context>
    </PropertyPageSchema>
    <PropertyPageSchema Include="$(CommonXamlResourcesDirectory)ResolvedProjectReference.xaml">
      <Context>ProjectSubscriptionService;BrowseObject</Context>
    </PropertyPageSchema>
  </ItemGroup>

  <ItemGroup Condition=" '$(DefineCommonCapabilities)' == 'true' ">
    <ProjectCapability Include="
                          AssemblyReferences;
                          COMReferences;
                          ProjectReferences;
                          SharedProjectReferences;
                          OutputGroups;
                          AllTargetOutputGroups;
                          VisualStudioWellKnownOutputGroups;
                          SingleFileGenerators;
                          DeclaredSourceItems;
                          UserSourceItems;
                           " />
    <ProjectCapability Condition=" '$(TargetPlatformIdentifier)' == 'Windows' and '$(TargetPlatformVersion)' &lt; 8.0 "
                       Include="BuildWindowsDesktopTarget" />
  </ItemGroup>

  <ItemDefinitionGroup Condition=" '$(DefineExplicitDefaults)' == 'true' ">
    <None>
      <CopyToOutputDirectory>Never</CopyToOutputDirectory>
    </None>
    <Content>
      <CopyToOutputDirectory>Never</CopyToOutputDirectory>
    </Content>
    <Compile>
      <CopyToOutputDirectory>Never</CopyToOutputDirectory>
    </Compile>
    <EmbeddedResource>
      <CopyToOutputDirectory>Never</CopyToOutputDirectory>
    </EmbeddedResource>
  </ItemDefinitionGroup>

  <!--
    Target that allows targets consuming source control confirmation to establish a dependency on targets producing this information.

    Any target that reads SourceRevisionId, PrivateRepositoryUrl, SourceRoot, and other source control properties and items
    should depend on this target and be conditioned on '$(SourceControlInformationFeatureSupported)' == 'true'.

    SourceRevisionId property uniquely identifies the source control revision of the repository the project belongs to.
    For Git repositories this id is a commit hash, for TFVC repositories it's the changeset number, etc.

    PrivateRepositoryUrl property stores the URL of the repository supplied by the CI server or retrieved from source control manager.
    Targets consuming this property shall not publish its value implicitly as it might inadvertently reveal an internal URL.
    Instead, they shall only do so if the project sets PublishRepositoryUrl property to true. For example, the NuGet Pack target
    may include the repository URL in the nuspec file generated for NuGet package produced by the project if PublishRepositoryUrl is true.

    SourceRoot item group lists all source roots that the project source files reside under and their mapping to source control server URLs,
    if available. This includes both source files under source control as well as source files in source packages. SourceRoot items are
    used by compilers to determine path map in deterministic build and by SourceLink provider, which maps local paths to URLs of source files
    stored on the source control server.

    Source control information provider that sets these properties and items shall execute before this target (by including
    InitializeSourceControlInformation in its BeforeTargets) and set source control properties and items that haven't been initialized yet.
  -->
  <Target Name="InitializeSourceControlInformation" />

  <PropertyGroup>
    <SourceControlInformationFeatureSupported>true</SourceControlInformationFeatureSupported>
  </PropertyGroup>

  <!--
    ***********************************************************************************************
    ***********************************************************************************************
                                                                Build Section
    ***********************************************************************************************
    ***********************************************************************************************
    -->

  <Target Name="_AddOutputPathToGlobalPropertiesToRemove">
    <PropertyGroup>
      <_GlobalPropertiesToRemoveFromProjectReferences Condition="'$(PassOutputPathToReferencedProjects)'=='false'">$(_GlobalPropertiesToRemoveFromProjectReferences);OutputPath</_GlobalPropertiesToRemoveFromProjectReferences>
    </PropertyGroup>
  </Target>

  <!--
    ============================================================
                                        _CheckForInvalidConfigurationAndPlatform

    This target checks for errors in statically defined properties.  By setting BeforeTargets, we try
    to ensure that the target runs before any build related targets.
    If your target requires this check and is running as a BeforeTargets of one of the first targets
    of $(BuildDependsOn), $(RebuildDependsOn), or $(CleanDependsOn) you will need to set your DependsOn
    to this target.
    ============================================================
    -->
  <Target
      Name="_CheckForInvalidConfigurationAndPlatform"
      BeforeTargets="$(BuildDependsOn);Build;$(RebuildDependsOn);Rebuild;$(CleanDependsOn);Clean">

    <PropertyGroup>
      <_InvalidConfigurationMessageText>The BaseOutputPath/OutputPath property is not set for project '$(MSBuildProjectFile)'.  Please check to make sure that you have specified a valid combination of Configuration and Platform for this project.  Configuration='$(_OriginalConfiguration)'  Platform='$(_OriginalPlatform)'.</_InvalidConfigurationMessageText>
      <_InvalidConfigurationMessageText Condition="'$(BuildingInsideVisualStudio)' == 'true'">$(_InvalidConfigurationMessageText)  This error may also appear if some other project is trying to follow a project-to-project reference to this project, this project has been unloaded or is not included in the solution, and the referencing project does not build using the same or an equivalent Configuration or Platform.</_InvalidConfigurationMessageText>
      <_InvalidConfigurationMessageText Condition="'$(BuildingInsideVisualStudio)' != 'true'">$(_InvalidConfigurationMessageText)  You may be seeing this message because you are trying to build a project without a solution file, and have specified a non-default Configuration or Platform that doesn't exist for this project.</_InvalidConfigurationMessageText>
    </PropertyGroup>

    <Error Condition=" '$(_InvalidConfigurationError)' == 'true' " Text="$(_InvalidConfigurationMessageText)"/>
    <Warning Condition=" '$(_InvalidConfigurationWarning)' == 'true' " Text="$(_InvalidConfigurationMessageText)"/>

    <Message Condition="'$(DesignTimeBuild)' != 'true'" Text="Configuration=$(Configuration)" Importance="Low" />
    <Message Condition="'$(DesignTimeBuild)' != 'true'" Text="Platform=$(Platform)" Importance="Low" />

    <!-- Although we try to ensure a trailing slash, it's possible to circumvent this if the property is set on the command line -->
    <Error Condition="'$(OutDir)' != '' and !HasTrailingSlash('$(OutDir)')" Text="The OutDir property must end with a trailing slash." />
    <Error Condition="'$(IntermediateOutputPath)' != '' and !HasTrailingSlash('$(IntermediateOutputPath)')" Text="The IntermediateOutputPath must end with a trailing slash." />
    <Error Condition="'$(BaseIntermediateOutputPath)' != '' and !HasTrailingSlash('$(BaseIntermediateOutputPath)')" Text="The BaseIntermediateOutputPath must end with a trailing slash." />

    <!-- Also update the value of PlatformTargetAsMSBuildArchitecture per the value of Prefer32Bit.  We are doing
         this here because Prefer32Bit may be set anywhere in the targets, so we can't depend on it having the
         correct value when we're trying to figure out PlatformTargetAsMSBuildArchitecture -->
    <PropertyGroup Condition="'$(Prefer32Bit)' == 'true' and ('$(PlatformTarget)' == 'AnyCPU' or '$(PlatformTarget)' == '') and '$(PlatformTargetAsMSBuildArchitectureExplicitlySet)' != 'true'">
      <PlatformTargetAsMSBuildArchitecture>x86</PlatformTargetAsMSBuildArchitecture>
    </PropertyGroup>

    <!--
      Log an error if the user set MSBuildProjectExtensionsPath in the body of a project. In an SDK style project
      if you set a value in the body, the value is not used by the top implicit import but is used by the bottom.
      This can lead to confusing behavior and builds can fail for obscure reasons.
    -->
    <Error Condition=" '$(_InitialMSBuildProjectExtensionsPath)' != '' And '$(MSBuildProjectExtensionsPath)' != '$(_InitialMSBuildProjectExtensionsPath)' "
           Code="MSB3540"
           Text="The value of the property &quot;MSBuildProjectExtensionsPath&quot; was modified after it was used by MSBuild which can lead to unexpected build results.  To set this property, you must do so before Microsoft.Common.props is imported, for example by using Directory.Build.props.  For more information, please visit https://go.microsoft.com/fwlink/?linkid=869650"
            />

    <!--
      Log a warning if:
        1. $(EnableBaseIntermediateOutputPathMismatchWarning) is 'true'
        2. $(BaseIntermediateOutputPath) was set in the body of a project after its default value was set in Microsoft.Common.props
        3. $(BaseIntermediateOutputPath) is not the same as $(MSBuildProjectExtensionsPath)

      Similar to the error above, there are cases when users set $(BaseIntermediateOutputPath) in the body of their project and things build but only by coincidence.
      MSBuild does not know if $(BaseIntermediateOutputPath) changing would cause problems so tools like NuGet must set $(EnableBaseIntermediateOutputPathMismatchWarning)
      to 'true'.
    -->
    <Warning Condition=" '$(EnableBaseIntermediateOutputPathMismatchWarning)' == 'true' And '$(_InitialBaseIntermediateOutputPath)' != '$(BaseIntermediateOutputPath)' And '$(BaseIntermediateOutputPath)' != '$(MSBuildProjectExtensionsPath)' "
             Code="MSB3539"
             Text="The value of the property &quot;BaseIntermediateOutputPath&quot; was modified after it was used by MSBuild which can lead to unexpected build results. Tools such as NuGet will write outputs to the path specified by the &quot;MSBuildProjectExtensionsPath&quot; instead. To set this property, you must do so before Microsoft.Common.props is imported, for example by using Directory.Build.props.  For more information, please visit https://go.microsoft.com/fwlink/?linkid=869650"
             />
  </Target>

  <!--
    ============================================================
                                        Build

    The main build entry point.
    ============================================================
    -->
  <PropertyGroup>
    <BuildDependsOn>
      BeforeBuild;
      CoreBuild;
      AfterBuild
    </BuildDependsOn>
  </PropertyGroup>

  <Target
      Name="Build"
      Condition=" '$(_InvalidConfigurationWarning)' != 'true' "
      DependsOnTargets="$(BuildDependsOn)"
      Returns="@(TargetPathWithTargetPlatformMoniker)" />

  <!--
    ============================================================
                                        BeforeBuild

    Redefine this target in your project in order to run tasks just before Build
    ============================================================
    -->
  <Target Name="BeforeBuild"/>

  <!--
    ============================================================
                                        AfterBuild

    Redefine this target in your project in order to run tasks just after Build
    ============================================================
    -->
  <Target Name="AfterBuild"/>

  <!--
    ============================================================
                                        CoreBuild

    The core build step calls each of the build targets.
    ============================================================
    -->
  <PropertyGroup>
    <CoreBuildDependsOn>
      BuildOnlySettings;
      PrepareForBuild;
      PreBuildEvent;
      ResolveReferences;
      PrepareResources;
      ResolveKeySource;
      Compile;
      ExportWindowsMDFile;
      UnmanagedUnregistration;
      GenerateSerializationAssemblies;
      CreateSatelliteAssemblies;
      GenerateManifests;
      GetTargetPath;
      PrepareForRun;
      UnmanagedRegistration;
      IncrementalClean;
      PostBuildEvent
    </CoreBuildDependsOn>
  </PropertyGroup>

  <Target
      Name="CoreBuild"
      DependsOnTargets="$(CoreBuildDependsOn)">

    <OnError ExecuteTargets="_TimeStampAfterCompile;PostBuildEvent" Condition="'$(RunPostBuildEvent)'=='Always' or '$(RunPostBuildEvent)'=='OnOutputUpdated'"/>
    <OnError ExecuteTargets="_CleanRecordFileWrites"/>

  </Target>

  <!--
    ============================================================
                                        Rebuild

    Delete all intermediate and final build outputs, and then build the project from scratch.
    ============================================================
    -->
  <PropertyGroup>
    <_ProjectDefaultTargets Condition="'$(MSBuildProjectDefaultTargets)' != ''">$(MSBuildProjectDefaultTargets)</_ProjectDefaultTargets>
    <_ProjectDefaultTargets Condition="'$(MSBuildProjectDefaultTargets)' == ''">Build</_ProjectDefaultTargets>

    <RebuildDependsOn>
      BeforeRebuild;
      Clean;
      $(_ProjectDefaultTargets);
      AfterRebuild;
    </RebuildDependsOn>

    <RebuildDependsOn Condition=" '$(MSBuildProjectDefaultTargets)' == 'Rebuild' " >
      BeforeRebuild;
      Clean;
      Build;
      AfterRebuild;
    </RebuildDependsOn>
  </PropertyGroup>

  <Target
      Name="Rebuild"
      Condition=" '$(_InvalidConfigurationWarning)' != 'true' "
      DependsOnTargets="$(RebuildDependsOn)"
      Returns="$(TargetPath)"/>

  <!--
    ============================================================
                                        BeforeRebuild

    Redefine this target in your project in order to run tasks just before Rebuild
    ============================================================
    -->
  <Target Name="BeforeRebuild"/>

  <!--
    ============================================================
                                        AfterRebuild

    Redefine this target in your project in order to run tasks just after Rebuild
    ============================================================
    -->
  <Target Name="AfterRebuild"/>

  <!--
    ============================================================
                                        BuildGenerateSources

    Redefine this target in your project in order to run tasks for BuildGenerateSources

    Set BuildPassReferences to enable P2P builds
    ============================================================
    -->
  <PropertyGroup>
    <BuildGenerateSourcesAction>Build</BuildGenerateSourcesAction>
  </PropertyGroup>

  <Target Name="BuildGenerateSources" DependsOnTargets="BuildGenerateSourcesTraverse;$(BuildGenerateSourcesAction)" />

  <Target Name="BuildGenerateSourcesTraverse" DependsOnTargets="PrepareProjectReferences">
    <MSBuild
        Projects="@(_MSBuildProjectReferenceExistent)"
        Targets="BuildGenerateSources"
        BuildInParallel="$(BuildInParallel)"
        Properties="%(_MSBuildProjectReferenceExistent.SetConfiguration); %(_MSBuildProjectReferenceExistent.SetPlatform); %(_MSBuildProjectReferenceExistent.SetTargetFramework);"
        Condition="'$(BuildPassReferences)' == 'true' and '@(ProjectReferenceWithConfiguration)' != '' and '@(_MSBuildProjectReferenceExistent)' != '' and '%(_MSBuildProjectReferenceExistent.BuildReference)' == 'true'"
        ContinueOnError="!$(BuildingProject)"
        RemoveProperties="%(_MSBuildProjectReferenceExistent.GlobalPropertiesToRemove)$(_GlobalPropertiesToRemoveFromProjectReferences)">
    </MSBuild>
  </Target>

  <!--
    ============================================================
                                        BuildCompile

    Redefine this target in your project in order to run tasks for BuildCompile
    ============================================================
    -->
  <PropertyGroup>
    <BuildCompileAction>Build</BuildCompileAction>
  </PropertyGroup>

  <Target Name="BuildCompile" DependsOnTargets="BuildCompileTraverse;$(BuildCompileAction)" />

  <Target Name="BuildCompileTraverse" DependsOnTargets="PrepareProjectReferences">
    <MSBuild
        Projects="@(_MSBuildProjectReferenceExistent)"
        Targets="BuildCompile"
        BuildInParallel="$(BuildInParallel)"
        Properties="%(_MSBuildProjectReferenceExistent.SetConfiguration); %(_MSBuildProjectReferenceExistent.SetPlatform); %(_MSBuildProjectReferenceExistent.SetTargetFramework)"
        Condition="'$(BuildPassReferences)' == 'true' and '@(ProjectReferenceWithConfiguration)' != '' and '@(_MSBuildProjectReferenceExistent)' != ''  and '%(_MSBuildProjectReferenceExistent.BuildReference)' == 'true'"
        ContinueOnError="!$(BuildingProject)"
        RemoveProperties="%(_MSBuildProjectReferenceExistent.GlobalPropertiesToRemove)$(_GlobalPropertiesToRemoveFromProjectReferences)">
    </MSBuild>
  </Target>

  <!--
    ============================================================
                                        BuildLink

    Redefine this target in your project in order to run tasks for BuildLink
    ============================================================
    -->
  <PropertyGroup>
    <BuildLinkAction>Build</BuildLinkAction>
  </PropertyGroup>

  <Target Name="BuildLink" DependsOnTargets="BuildLinkTraverse;$(BuildLinkAction)" />

  <Target Name="BuildLinkTraverse" DependsOnTargets="PrepareProjectReferences" >
    <MSBuild
        Projects="@(_MSBuildProjectReferenceExistent)"
        Targets="BuildLink"
        BuildInParallel="$(BuildInParallel)"
        Properties="%(_MSBuildProjectReferenceExistent.SetConfiguration); %(_MSBuildProjectReferenceExistent.SetPlatform); %(_MSBuildProjectReferenceExistent.SetTargetFramework)"
        Condition="'$(BuildPassReferences)' == 'true' and '@(ProjectReferenceWithConfiguration)' != '' and '@(_MSBuildProjectReferenceExistent)' != ''  and '%(_MSBuildProjectReferenceExistent.BuildReference)' == 'true'"
        ContinueOnError="!$(BuildingProject)"
        RemoveProperties="%(_MSBuildProjectReferenceExistent.GlobalPropertiesToRemove)$(_GlobalPropertiesToRemoveFromProjectReferences)">
    </MSBuild>
  </Target>

  <!--
    ============================================================
                                        CopyRunEnvironmentFiles

    Copy environment files necessary to run the user's app to the final directory.
    This is a public target that can be invoked by an IDE.

    This may be used by an IDE to make the app.config file available for running
    the target app.
    ============================================================
    -->
  <Target
      Name="CopyRunEnvironmentFiles"
      DependsOnTargets="PrepareForBuild;SetWin32ManifestProperties;_CopyAppConfigFile;_CleanRecordFileWrites"/>

  <!--
    ============================================================
                                        Run

    Run the final build output if it is a .EXE
    ============================================================
    -->
  <PropertyGroup>
    <RunDependsOn></RunDependsOn>
  </PropertyGroup>

  <Target
      Name="Run"
      DependsOnTargets="$(RunDependsOn)">

    <Error Text="Cannot run '$(TargetPath)' because project output type is not '.exe'" Condition="'$(TargetExt)'!='.exe'"/>
    <Exec Command="$(TargetPath) $(StartArguments)" WorkingDirectory="$(OutDir)" Condition=" '$(StartWorkingDirectory)' == '' "/>
    <Exec Command="$(TargetPath) $(StartArguments)" WorkingDirectory="$(StartWorkingDirectory)" Condition=" '$(StartWorkingDirectory)' != '' "/>

  </Target>

  <!--
    ***********************************************************************************************
    ***********************************************************************************************
                                                                BuildOnlySettings Section
    ***********************************************************************************************
    ***********************************************************************************************
    -->

  <!--
    ============================================================
                                        BuildOnlySettings

    This target is called only when doing a real build.  It is specifically not called during project load.
    ============================================================
    -->
  <PropertyGroup>
    <BuildingProject>false</BuildingProject>
  </PropertyGroup>

  <Target
      Name="BuildOnlySettings">
    <PropertyGroup>
      <BuildingProject>true</BuildingProject>
    </PropertyGroup>
  </Target>

  <!--
    ***********************************************************************************************
    ***********************************************************************************************
                                                                PrepareForBuild Section
    ***********************************************************************************************
    ***********************************************************************************************
    -->

  <!--
    ============================================================
                                        PrepareForBuild

    Prepare the prerequisites for building.
    ============================================================
    -->
  <PropertyGroup>
    <PrepareForBuildDependsOn>$(PrepareForBuildDependsOn);GetFrameworkPaths;GetReferenceAssemblyPaths;AssignLinkMetadata</PrepareForBuildDependsOn>
  </PropertyGroup>

  <Target
      Name="PrepareForBuild"
      DependsOnTargets="$(PrepareForBuildDependsOn)">

    <ItemGroup>
      <AppConfigWithTargetPath Include="$(AppConfig)" Condition="'$(AppConfig)'!=''">
        <TargetPath>$(TargetFileName).config</TargetPath>
      </AppConfigWithTargetPath>
    </ItemGroup>

    <FindAppConfigFile PrimaryList="@(None)" SecondaryList="@(Content)" TargetPath="$(TargetFileName).config" Condition="'$(AppConfig)'==''">
      <Output TaskParameter="AppConfigFile" ItemName="AppConfigWithTargetPath"/>
      <Output TaskParameter="AppConfigFile" PropertyName="AppConfig"/>
    </FindAppConfigFile>

    <!-- Create the directories for intermediate and final build products, and any other arbitrary directories. -->
    <!-- We are going to continue on error here so that if the tree is read only we will still get intellisense -->
    <MakeDir Directories="$(OutDir);$(IntermediateOutputPath);@(DocFileItem->'%(RelativeDir)');@(CreateDirectory)" ContinueOnError="True"/>

  </Target>

  <!--
    ============================================================
                                        GetFrameworkPaths

    Get the paths for the .NET Framework installation directory

    These paths are not used directly by this .targets file but are available for pre and
    post build steps.
    ============================================================
    -->
  <PropertyGroup>
    <Framework40Dir>@(_TargetFramework40DirectoryItem)</Framework40Dir>
    <Framework35Dir>@(_TargetFramework35DirectoryItem)</Framework35Dir>
    <Framework30Dir>@(_TargetFramework30DirectoryItem)</Framework30Dir>
    <Framework20Dir>@(_TargetFramework20DirectoryItem)</Framework20Dir>
    <!-- Note we need to make the 4.0 FrameworkDir point to the 2.0 location by default since we shipped msbuild 4.0 that way and to change it would be a breaking change.-->
    <FrameworkDir Condition="'$(FrameworkDir)' == '' and ('$(TargetFrameworkVersion)' == 'v2.0' or '$(TargetFrameworkVersion)' == 'v3.5' or '$(TargetFrameworkVersion)' == 'v4.0')">@(_TargetFramework20DirectoryItem)</FrameworkDir>
    <FrameworkDir Condition="'$(FrameworkDir)' == ''">@(_TargetFramework40DirectoryItem)</FrameworkDir>
    <TargetedFrameworkDir Condition="'$(TargetedFrameworkDir)' == ''">@(_TargetedFrameworkDirectoryItem)</TargetedFrameworkDir>
    <FrameworkSDKDir Condition="'$(FrameworkSDKDir)' == ''">@(_TargetFrameworkSDKDirectoryItem)</FrameworkSDKDir>
    <GetFrameworkPathsDependsOn></GetFrameworkPathsDependsOn>
  </PropertyGroup>

  <!-- This is a generally overriden target, for example it is overriden in the Microsoft.NETFramework.targets file -->
  <Target Name="GetFrameworkPaths"/>

  <!--
    ============================================================
                                        GetReferenceAssemblyPaths

    Get the paths for the Reference Assemblies for the known versions of the
    .NET Framework.

    These paths are used by the build process in order to resolve the correct
    assemblies from the various directories, and to support multi-targeting
    ============================================================
    -->
  <Target
      Name="GetReferenceAssemblyPaths"
      DependsOnTargets="$(GetReferenceAssemblyPathsDependsOn);GetFrameworkPaths">

    <!-- if TargetFrameworkDirectory doesn't have a custom value, clear it out; that way we can get reference paths and target framework directories all in the right order -->
    <PropertyGroup>
      <TargetFrameworkDirectory Condition="'@(_CombinedTargetFrameworkDirectoriesItem)' == '$(TargetFrameworkDirectory)'"/>
    </PropertyGroup>

    <!-- By default if there is no root path set then the task will assume it is Program Files\Reference Assemblies\Microsoft\Framework-->
    <GetReferenceAssemblyPaths
        Condition="'$(TargetFrameworkMoniker)' != '' and ('$(_TargetFrameworkDirectories)' == '' or '$(_FullFrameworkReferenceAssemblyPaths)' == '')"
        TargetFrameworkMoniker="$(TargetFrameworkMoniker)"
        RootPath="$(TargetFrameworkRootPath)"
        TargetFrameworkFallbackSearchPaths="$(TargetFrameworkFallbackSearchPaths)"
        BypassFrameworkInstallChecks="$(BypassFrameworkInstallChecks)"
        >
      <Output TaskParameter="ReferenceAssemblyPaths" PropertyName="_TargetFrameworkDirectories"/>
      <Output TaskParameter="FullFrameworkReferenceAssemblyPaths" PropertyName="_FullFrameworkReferenceAssemblyPaths"/>
      <Output TaskParameter="TargetFrameworkMonikerDisplayName" PropertyName="TargetFrameworkMonikerDisplayName" Condition="'$(TargetFrameworkMonikerDisplayName)' == ''"/>
    </GetReferenceAssemblyPaths>

    <PropertyGroup>
      <TargetFrameworkDirectory>$(_TargetFrameworkDirectories);$(TargetFrameworkDirectory);$(WinFXAssemblyDirectory)</TargetFrameworkDirectory>
      <TargetFrameworkDirectory Condition="'$(TargetPlatformWinMDLocation)' != '' and Exists('$(TargetPlatformWinMDLocation)')">$(TargetFrameworkDirectory);$(TargetPlatformWinMDLocation)</TargetFrameworkDirectory>
    </PropertyGroup>

    <!-- Remove the AssemblyFolders if no target framework directories could be found. This is to prevent us from
             resolving from the assemblyfolders global location if we are not acutally targeting a framework-->

    <PropertyGroup>
      <RemoveAssemblyFoldersIfNoTargetFramework Condition="'$(RemoveAssemblyFoldersIfNoTargetFramework)' == ''">true</RemoveAssemblyFoldersIfNoTargetFramework>
    </PropertyGroup>

    <PropertyGroup Condition="'$(_TargetFrameworkDirectories)' == '' and '$(AssemblySearchPaths)' != '' and '$(RemoveAssemblyFoldersIfNoTargetFramework)' == 'true'">
      <AssemblySearchPaths>$(AssemblySearchPaths.Replace('{AssemblyFolders}', '').Split(';'))</AssemblySearchPaths>
    </PropertyGroup>

    <ItemGroup Condition="'$(ImplicitlyExpandDesignTimeFacades)' == 'true'">
      <DesignTimeFacadeDirectoryRoots Include="$(TargetFrameworkDirectory)" />
      <DesignTimeFacadeDirectories Include="%(DesignTimeFacadeDirectoryRoots.Identity)Facades\" Condition="Exists('%(DesignTimeFacadeDirectoryRoots.Identity)Facades\')" />
    </ItemGroup>

    <PropertyGroup Condition="'@(DesignTimeFacadeDirectories)' != ''">
      <TargetFrameworkDirectory>$(TargetFrameworkDirectory);@(DesignTimeFacadeDirectories)</TargetFrameworkDirectory>
    </PropertyGroup>

    <PropertyGroup Condition="'$(_TargetFrameworkDirectories)' == ''">
      <TargetFrameworkProfile/>
    </PropertyGroup>

  </Target>

   <!-- Returns target framework moniker. E.g. ".NETFramework,Version=v4.0.1" -->
  <Target Name="GetTargetFrameworkMoniker"
          Returns="$(TargetFrameworkMoniker)"/>

  <!-- Returns target framework moniker display name. E.g. ".NET Framework 4 Platform Update 1 (KB2478063)" -->
  <Target Name="GetTargetFrameworkMonikerDisplayName"
          DependsOnTargets="GetFrameworkPaths;GetReferenceAssemblyPaths"
          Returns="$(TargetFrameworkMonikerDisplayName)"/>

  <!-- Returns semicolon separated list of target framework directories.
  E.g "C:\Program Files (x86)\Reference Assemblies\Microsoft\Framework\.NETFramework\v4.0.1\;C:\Program Files (x86)\Reference Assemblies\Microsoft\Framework\.NETFramework\v4.0\" -->
  <Target Name="GetTargetFrameworkDirectories"
          DependsOnTargets="GetFrameworkPaths;GetReferenceAssemblyPaths"
          Returns="$(TargetFrameworkDirectory)"/>

  <!--
    ============================================================
                                        AssignLinkMetadata

       For items of a certain set of whitelisted types, make sure that
       if they are defined in a file other than the project file, that
       they have "Link" metadata set to an appropriate default.
    ============================================================
    -->
  <Target Name="AssignLinkMetadata" Condition=" '$(SynthesizeLinkMetadata)' == 'true' ">

    <!-- NONE ITEMS -->
    <AssignLinkMetadata Items="@(None)"
                        Condition="'@(None)' != '' and '%(None.DefiningProjectFullPath)' != '$(MSBuildProjectFullPath)'">
      <Output TaskParameter="OutputItems" ItemName="_Temp" />
    </AssignLinkMetadata>

    <ItemGroup>
      <None Remove="@(_Temp)" />
      <None Include="@(_Temp)" />
      <_Temp Remove="@(_Temp)" />
    </ItemGroup>

    <!-- CONTENT ITEMS -->
    <AssignLinkMetadata Items="@(Content)"
                        Condition="'@(Content)' != '' and '%(Content.DefiningProjectFullPath)' != '$(MSBuildProjectFullPath)'">
      <Output TaskParameter="OutputItems" ItemName="_Temp" />
    </AssignLinkMetadata>

    <ItemGroup>
      <Content Remove="@(_Temp)" />
      <Content Include="@(_Temp)" />
      <_Temp Remove="@(_Temp)" />
    </ItemGroup>

    <!-- PAGE ITEMS -->
    <AssignLinkMetadata Items="@(Page)"
                        Condition="'@(Page)' != '' and '%(Page.DefiningProjectFullPath)' != '$(MSBuildProjectFullPath)'">
      <Output TaskParameter="OutputItems" ItemName="_Temp" />
    </AssignLinkMetadata>

    <ItemGroup>
      <Page Remove="@(_Temp)" />
      <Page Include="@(_Temp)" />
      <_Temp Remove="@(_Temp)" />
    </ItemGroup>

    <!-- APPLICATIONDEFINITION ITEMS -->
    <AssignLinkMetadata Items="@(ApplicationDefinition)"
                        Condition="'@(ApplicationDefinition)' != '' and '%(ApplicationDefinition.DefiningProjectFullPath)' != '$(MSBuildProjectFullPath)'">
      <Output TaskParameter="OutputItems" ItemName="_Temp" />
    </AssignLinkMetadata>

    <ItemGroup>
      <ApplicationDefinition Remove="@(_Temp)" />
      <ApplicationDefinition Include="@(_Temp)" />
      <_Temp Remove="@(_Temp)" />
    </ItemGroup>

    <!-- EMBEDDEDRESOURCE ITEMS -->
    <AssignLinkMetadata Items="@(EmbeddedResource)"
                        Condition="'@(EmbeddedResource)' != '' and '%(EmbeddedResource.DefiningProjectFullPath)' != '$(MSBuildProjectFullPath)'">
      <Output TaskParameter="OutputItems" ItemName="_Temp" />
    </AssignLinkMetadata>

    <ItemGroup>
      <EmbeddedResource Remove="@(_Temp)" />
      <EmbeddedResource Include="@(_Temp)" />
      <_Temp Remove="@(_Temp)" />
    </ItemGroup>

  </Target>

  <!--
    ***********************************************************************************************
    ***********************************************************************************************
                                                                PreBuildEvent Section
    ***********************************************************************************************
    ***********************************************************************************************
    -->

  <!--
    ============================================================
                                        PreBuildEvent

    Run the pre-build event if there is one.
    ============================================================
    -->
  <PropertyGroup>
    <PreBuildEventDependsOn></PreBuildEventDependsOn>
  </PropertyGroup>

  <Target
      Name="PreBuildEvent"
      Condition="'$(PreBuildEvent)'!=''"
      DependsOnTargets="$(PreBuildEventDependsOn)">

    <Exec WorkingDirectory="$(OutDir)" Command="$(PreBuildEvent)" />

  </Target>

  <!--
    ***********************************************************************************************
    ***********************************************************************************************
                                                                UnmanagedUnregistration Section
    ***********************************************************************************************
    ***********************************************************************************************
    -->

  <!--
    ============================================================
                                        UnmanagedUnregistration

    If the main assembly had previously been registered for COM interop, unregister it now.
    We will re-register the new version after it has been built.
    ============================================================
    -->
  <PropertyGroup>
    <UnmanagedUnregistrationDependsOn></UnmanagedUnregistrationDependsOn>
  </PropertyGroup>

  <Target
      Name="UnmanagedUnregistration"
      Condition="(('$(_AssemblyTimestampBeforeCompile)' != '$(_AssemblyTimestampAfterCompile)' or '$(RegisterForComInterop)' != 'true' or '$(OutputType)' != 'library') or
                    ('$(_AssemblyTimestampBeforeCompile)' == '')) and
                   Exists('@(_UnmanagedRegistrationCache)')"
      DependsOnTargets="$(UnmanagedUnregistrationDependsOn)">

    <PropertyGroup>
      <UnregisterAssemblyMSBuildArchitecture Condition="'$(UnregisterAssemblyMSBuildArchitecture)' == ''">$(PlatformTargetAsMSBuildArchitecture)</UnregisterAssemblyMSBuildArchitecture>
    </PropertyGroup>

    <PropertyGroup Condition="'$(TargetFrameworkAsMSBuildRuntime)' != '' and '$(UnregisterAssemblyMSBuildArchitecture)' != ''">
      <!-- Falling back to the current runtime if we are targeting CLR2 and the task host doesn't exist will lead to
           incorrect behavior in some cases, but it's the same incorrect behavior as Visual Studio 2010, and thus better
           than causing build breaks on upgrade to Win8 the way not doing so would.  For more details, see the
           corresponding comment in GenerateResource. -->
      <UnregisterAssemblyMSBuildRuntime
          Condition="'$(UnregisterAssemblyMSBuildRuntime)' == '' and
                     $([MSBuild]::DoesTaskHostExist(`$(TargetFrameworkAsMSBuildRuntime)`, `$(UnregisterAssemblyMSBuildArchitecture)`))">$(TargetFrameworkAsMSBuildRuntime)</UnregisterAssemblyMSBuildRuntime>

      <!-- If the targeted runtime doesn't exist, fall back to current -->
      <UnregisterAssemblyMSBuildRuntime Condition="'$(UnregisterAssemblyMSBuildRuntime)' == ''">CurrentRuntime</UnregisterAssemblyMSBuildRuntime>
    </PropertyGroup>

    <UnregisterAssembly AssemblyListFile="@(_UnmanagedRegistrationCache)"
                        MSBuildArchitecture="$(UnregisterAssemblyMSBuildArchitecture)"
                        MSBuildRuntime="$(UnregisterAssemblyMSBuildRuntime)" />

  </Target>

  <!--
    ***********************************************************************************************
    ***********************************************************************************************
                                                                ResolveReferences Section
    ***********************************************************************************************
    ***********************************************************************************************
    -->
  <!--
    ============================================================
                     GetTargetFrameworkVersion

    This stand-alone target returns the target framework version (i.e. v3.5, v4.0, etc.)
    that would be used if we built this project.

    ============================================================
    -->

  <Target
     Name="GetTargetFrameworkVersion"
     Returns="$(TargetFrameworkVersion)">
  </Target>

  <!--
    ============================================================
                                        ResolveReferences
    ============================================================
    -->
  <PropertyGroup>
    <ResolveReferencesDependsOn>
      BeforeResolveReferences;
      AssignProjectConfiguration;
      ResolveProjectReferences;
      FindInvalidProjectReferences;
      ResolveNativeReferences;
      ResolveAssemblyReferences;
      GenerateBindingRedirects;
      GenerateBindingRedirectsUpdateAppConfig;
      ResolveComReferences;
      AfterResolveReferences
    </ResolveReferencesDependsOn>
  </PropertyGroup>

  <Target
      Name="ResolveReferences"
      Returns="@(ReferencePath)"
      DependsOnTargets="$(ResolveReferencesDependsOn)"/>

  <!--
    ============================================================
                                        BeforeResolveReferences

    Redefine this target in your project in order to run tasks just before ResolveReferences
    ============================================================
    -->
  <Target Name="BeforeResolveReferences"/>

  <!--
    ============================================================
                                        AfterResolveReferences

    Redefine this target in your project in order to run tasks just after ResolveReferences
    ============================================================
    -->
  <Target Name="AfterResolveReferences"/>

  <!--
    ============================================================
                                        AssignProjectConfiguration

    Assigns the appropriate configuration to each project in the list of project references passed in.
    Adds to the project references passed in any project references implied by dependencies expressed in the solution file, if any.

        [IN]
        @(ProjectReference) - the list of all project references

        [OUT]
        @(ProjectReferenceWithConfiguration) - the list of project references (MSBuild and potentially VSIP projects)
                                               with metadata values FullConfiguration, Configuration, Platform,
                                               SetConfiguration, and SetPlatform
    ============================================================
    -->
  <Target
      Name="AssignProjectConfiguration"
      Condition="'$(CurrentSolutionConfigurationContents)' != '' or '@(ProjectReference)'!=''">

    <PropertyGroup>
      <OnlyReferenceAndBuildProjectsEnabledInSolutionConfiguration Condition="'$(OnlyReferenceAndBuildProjectsEnabledInSolutionConfiguration)' == ''">true</OnlyReferenceAndBuildProjectsEnabledInSolutionConfiguration>
      <ShouldUnsetParentConfigurationAndPlatform Condition="'$(ShouldUnsetParentConfigurationAndPlatform)' == '' and ('$(BuildingInsideVisualStudio)' == 'true' or '$(BuildingSolutionFile)' == 'true')">true</ShouldUnsetParentConfigurationAndPlatform>
      <ShouldUnsetParentConfigurationAndPlatform Condition="'$(ShouldUnsetParentConfigurationAndPlatform)' == ''">false</ShouldUnsetParentConfigurationAndPlatform>

      <!-- Web Application projects can "secretly" reference Silverlight projects, which can take project dependencies on that same Web Application.  If the project
           dependencies are promoted to project references, this ends up creating a situation where we have a circular reference between the two projects.  We don't
           want this to happen, so just turn off synthetic project reference generation for Silverlight projects. -->
      <AddSyntheticProjectReferencesForSolutionDependencies Condition="'$(AddSyntheticProjectReferencesForSolutionDependencies)' == '' and '$(TargetFrameworkIdentifier)' == 'Silverlight'">false</AddSyntheticProjectReferencesForSolutionDependencies>

      <!-- Inside VS, we do not need to add synthetic references, as VS already organizes the build per any solution-level dependencies; we only do this on the command line-->
      <AddSyntheticProjectReferencesForSolutionDependencies Condition="'$(AddSyntheticProjectReferencesForSolutionDependencies)' == '' and '$(BuildingInsideVisualStudio)' != 'true'">true</AddSyntheticProjectReferencesForSolutionDependencies>
    </PropertyGroup>

    <!-- Assign a project configuration to each project reference if we're building a solution file. -->
    <AssignProjectConfiguration
        ProjectReferences="@(ProjectReference)"
        CurrentProject="$(MSBuildProjectFullPath)"
        CurrentProjectConfiguration="$(Configuration)"
        CurrentProjectPlatform="$(Platform)"
        DefaultToVcxPlatformMapping="$(DefaultToVcxPlatformMapping)"
        VcxToDefaultPlatformMapping="$(VcxToDefaultPlatformMapping)"
        OutputType="$(OutputType)"
        ResolveConfigurationPlatformUsingMappings="false"
        SolutionConfigurationContents="$(CurrentSolutionConfigurationContents)"
        AddSyntheticProjectReferencesForSolutionDependencies="$(AddSyntheticProjectReferencesForSolutionDependencies)"
        OnlyReferenceAndBuildProjectsEnabledInSolutionConfiguration = "$(OnlyReferenceAndBuildProjectsEnabledInSolutionConfiguration)"
        ShouldUnsetParentConfigurationAndPlatform = "$(ShouldUnsetParentConfigurationAndPlatform)" >

      <!-- EMITTED FOR COMPATIBILITY REASONS ONLY. CONSUME PROJECTREFERENCEWITHCONFIGURATION INSTEAD -->
      <Output TaskParameter="AssignedProjects" ItemName="_ProjectReferenceWithConfiguration"/>
      <Output TaskParameter="UnassignedProjects" ItemName="_ProjectReferenceWithConfiguration"/>

      <Output TaskParameter="AssignedProjects" ItemName="ProjectReferenceWithConfiguration"/>
      <Output TaskParameter="UnassignedProjects" ItemName="ProjectReferenceWithConfiguration"/>
    </AssignProjectConfiguration>

    <ItemGroup>
      <_ProjectReferenceWithConfiguration>
        <BuildReference Condition="'%(_ProjectReferenceWithConfiguration.BuildReference)' == ''">true</BuildReference>
        <ReferenceOutputAssembly Condition="'%(_ProjectReferenceWithConfiguration.ReferenceOutputAssembly)' == ''">true</ReferenceOutputAssembly>
      </_ProjectReferenceWithConfiguration>
      <ProjectReferenceWithConfiguration>
        <BuildReference Condition="'%(ProjectReferenceWithConfiguration.BuildReference)' == ''">true</BuildReference>
        <ReferenceOutputAssembly Condition="'%(ProjectReferenceWithConfiguration.ReferenceOutputAssembly)' == ''">true</ReferenceOutputAssembly>
      </ProjectReferenceWithConfiguration>
    </ItemGroup>

  </Target>

  <!--
    ============================================================
                                        _SplitProjectReferencesByFileExistence

    Split referenced projects into two lists: those that exist on
    disk and those that don't.
    ============================================================
    -->

  <Target
    Name="_SplitProjectReferencesByFileExistence">

    <!--
        Use this task for matching projects with pre-resolved project outputs set by the IDE
        if building inside the IDE.  The IDE only includes non-MSBuild projects in the output list.  We'll
        use MSBuild to resolve MSBuild projects.
        This task will resolve VSIP (3rd party) project references and create a new item list with only project references
        to projects in the MSBuild format.
        -->
    <ResolveNonMSBuildProjectOutput
        ProjectReferences="@(ProjectReferenceWithConfiguration)"
        PreresolvedProjectOutputs="$(VSIDEResolvedNonMSBuildProjectOutputs)"
        Condition="'$(BuildingInsideVisualStudio)'=='true' and '@(ProjectReferenceWithConfiguration)'!=''">

      <Output TaskParameter="ResolvedOutputPaths" ItemName="_ResolvedProjectReferencePaths"/>
      <Output TaskParameter="UnresolvedProjectReferences" ItemName="_MSBuildProjectReference"/>

    </ResolveNonMSBuildProjectOutput>

    <!--
       If building from the command line, simply copy the ProjectReferenceWithConfiguration item list to _MSBuildProjectReference,
       since we have to assume all projects are in the MSBuild format. We have no way of building
       VSIP (3rd party) projects from the command line.
       -->
    <ItemGroup>
      <_MSBuildProjectReference Include="@(ProjectReferenceWithConfiguration)" Condition="'$(BuildingInsideVisualStudio)'!='true' and '@(ProjectReferenceWithConfiguration)'!=''"/>
    </ItemGroup>

    <!-- Break the project list into two lists: those that exist on disk and those that don't. -->
    <ItemGroup>
      <_MSBuildProjectReferenceExistent Include="@(_MSBuildProjectReference)" Condition="Exists('%(Identity)')"/>
      <_MSBuildProjectReferenceNonexistent Include="@(_MSBuildProjectReference)" Condition="!Exists('%(Identity)')"/>
    </ItemGroup>

  </Target>

  <!--
    ====================================================================================
                                        _GetProjectReferencePlatformProperties

    If a project is opted in via $(EnableDynamicPlatformResolution), this target calls the
    GetCompatiblePlatform task on all ProjectReference items to determine the most compatible
    platform for each project. It then sets SetPlatform metadata on each ProjectReference.
    This prevents overbuilding a project when 'AnyCPU' is available.

    ======================================================================================
  -->

  <PropertyGroup>
    <UseDefaultPlatformLookupTables Condition="'$(UseDefaultPlatformLookupTables)' == ''">true</UseDefaultPlatformLookupTables>
  </PropertyGroup>

  <!-- This target skips VS builds because they already supply Platform and
       Configuration information. -->
  <Target Name="_GetProjectReferencePlatformProperties"
          Condition="'$(EnableDynamicPlatformResolution)' == 'true'
                     and '$(BuildingInsideVisualStudio)' != 'true'
                     and '@(_MSBuildProjectReferenceExistent)' != ''">

    <!-- Allow preset SetPlatform to override this operation -->
    <ItemGroup>
      <_MSBuildProjectReferenceExistent Condition="'%(_MSBuildProjectReferenceExistent.SetPlatform)' != ''">
        <SkipGetPlatformProperties>true</SkipGetPlatformProperties>
      </_MSBuildProjectReferenceExistent>
    </ItemGroup>

    <ItemGroup>
      <_ProjectReferencePlatformPossibilities Include="@(_MSBuildProjectReferenceExistent)"
                                              Condition="'%(_MSBuildProjectReferenceExistent.SkipGetPlatformProperties)' != 'true'"/>
    </ItemGroup>

    <!-- Assign default PlatformLookupTables when doing Managed <-> Unmanaged hops -->
    <ItemGroup>
      <!-- If we're looking at a c++ project from a managed project, map managed platforms to native platforms. -->
      <_ProjectReferencePlatformPossibilities Condition="'$(MSBuildProjectExtension)' != '.vcxproj' and '$(MSBuildProjectExtension)' != '.nativeproj' and '%(_ProjectReferencePlatformPossibilities.IsVcxOrNativeProj)' == 'true'">
        <!-- Taken from https://docs.microsoft.com/visualstudio/msbuild/assignprojectconfiguration-task -->
        <PlatformLookupTable Condition="'$(UseDefaultPlatformLookupTables)' == 'true' and '$(PlatformLookupTable)' == ''">x86=Win32</PlatformLookupTable>
      </_ProjectReferencePlatformPossibilities>

      <!-- If we're looking at a managed project from a cpp project, map native to managed platforms. -->
      <_ProjectReferencePlatformPossibilities Condition="('$(MSBuildProjectExtension)' == '.vcxproj' or '$(MSBuildProjectExtension)' == '.nativeproj') and '%(_ProjectReferencePlatformPossibilities.IsVcxOrNativeProj)' != 'true'">
        <PlatformLookupTable Condition="'$(UseDefaultPlatformLookupTables)' == 'true' and '$(PlatformLookupTable)' == ''">Win32=x86</PlatformLookupTable>
      </_ProjectReferencePlatformPossibilities>
    </ItemGroup>

    <GetCompatiblePlatform AnnotatedProjects="@(_ProjectReferencePlatformPossibilities)"
                           CurrentProjectPlatform="$(Platform)"
                           PlatformLookupTable="$(PlatformLookupTable)"
                           Condition="'@(_ProjectReferencePlatformPossibilities)' != ''">
      <Output ItemName="_ProjectsWithPlatformAssignment" TaskParameter="AssignedProjectsWithPlatform" />
    </GetCompatiblePlatform>

    <!-- If GetCompatiblePlatform didn't run, @(ProjectsWithPlatformAssignment) will be empty.
         Don't do anything in this case. Ex: A project references many projects
         that can't multiplatform.  -->
    <ItemGroup Condition="'@(_ProjectsWithPlatformAssignment)' != ''">
      <ProjectsWithNearestPlatform Include="@(_ProjectsWithPlatformAssignment)"/>
      <ProjectsWithNearestPlatform Condition="'@(ProjectsWithNearestPlatform)' == '%(Identity)' and '%(ProjectsWithNearestPlatform.NearestPlatform)' != ''">
        <SetPlatform>Platform=%(ProjectsWithNearestPlatform.NearestPlatform)</SetPlatform>
      </ProjectsWithNearestPlatform>

      <!-- When GetCompatiblePlatform fails to assign NearestPlatform, undefine Platform and let that project build "on its own" -->
      <ProjectsWithNearestPlatform Condition="'@(ProjectsWithNearestPlatform)' == '%(Identity)' and '%(ProjectsWithNearestPlatform.NearestPlatform)' == ''">
        <UndefineProperties>%(ProjectsWithNearestPlatform.UndefineProperties);Platform</UndefineProperties>
      </ProjectsWithNearestPlatform>

      <_MSBuildProjectReferenceExistent Remove="@(_MSBuildProjectReferenceExistent)" Condition="'%(_MSBuildProjectReferenceExistent.SkipGetPlatformProperties)' != 'true'"/>
      <_MSBuildProjectReferenceExistent Include="@(ProjectsWithNearestPlatform)"/>
    </ItemGroup>

  </Target>

  <!--
    ====================================================================================
                                        _GetProjectReferenceTargetFrameworkProperties

    Builds the GetTargetFrameworks target of all existent project references to get a list
    of all supported TargetFrameworks of the referenced projects. Calls the
    GetReferenceNearestTargetFrameworkTask to determine the closest match for each project.
    This allows a cross-targeting project to select how it should be configured to build
    against the most appropriate target for the referring target framework.

    ======================================================================================
  -->
  <Target Name="_GetProjectReferenceTargetFrameworkProperties" DependsOnTargets="_AddOutputPathToGlobalPropertiesToRemove">
    <!--
      Select the moniker to send to each project reference  if not already set. NugetTargetMoniker (NTM) is preferred by default over
      TargetFrameworkMoniker (TFM) because it is required to disambiguate the UWP case where TFM is fixed at .NETCore,Version=v5.0 and
      has floating NTM=UAP,Version=vX.Y.Z. However, in other cases (classic PCLs), NTM contains multiple values and that will cause the MSBuild
      invocation below to fail by passing invalid properties. Therefore we do not use the NTM if it contains a semicolon.
    -->
    <PropertyGroup Condition="'$(ReferringTargetFrameworkForProjectReferences)' == ''">
      <ReferringTargetFrameworkForProjectReferences Condition="'$(NuGetTargetMoniker)' != '' and !$(NuGetTargetMoniker.Contains(';'))">$(NuGetTargetMoniker)</ReferringTargetFrameworkForProjectReferences>
      <ReferringTargetFrameworkForProjectReferences Condition="'$(NuGetTargetMoniker)' == ''">$(TargetFrameworkMoniker)</ReferringTargetFrameworkForProjectReferences>
    </PropertyGroup>

    <!--
      Honor SkipGetTargetFrameworkProperties=true metadata on project references
      to mean that the project reference is known not to target multiple frameworks
      and the mechanism here for selecting the best one can be skipped as an optimization.

      We give this treatment to .vcxproj by default since no .vcxproj can target more
      than one framework currently. The user must specify exactly one TargetFramework.

      vcxproj files compile down to OS-specific binaries, either native or .NET. In the
      _GetProjectReferenceTargetFrameworkProperties target of Microsoft.Common.CurrentVersion.targets,
      SkipTargetFrameworkProperties is set to true for vcxproj to account for that.

      This means we do not fill the Item _ProjectReferenceTargetFrameworkPossibilities or, by extension,
      the AnnotatedProjects Item.

      For single-targeted projects, we normally decorate the AnnotatedProjects Item with
      UndefineProperties metadata specifying that TargetFramework should be undefined. Because it
      isn't defined properly at that stage, however, this does not happen, and TargetFramework is
      defined at this point in addition to having been defined globally. Currently, this is always
      true for vcxproj.

      MSBuild permits building the same project twice as long as it has different sets of global properties.
      Because the TargetFramework global property is not being removed as expected by the multitargeting
      part of MSBuild, the engine recognizes that there are differences and builds it twice. This can
      become more noticeable if the projects build in parallel, since they could try to access the same
      resources and conflict, failing the build. Note, however, that building the same project twice in
      this way is always wrong even if it seems minor because they do not conflict, and the second build is
      relatively fast.
   -->
   <ItemGroup>
      <_MSBuildProjectReferenceExistent Condition="'%(_MSBuildProjectReferenceExistent.SkipGetTargetFrameworkProperties)' == '' and ('%(Extension)' == '.vcxproj' or '%(Extension)' == '.nativeproj')">
        <!--
          Platform negotiation requires the MSBuild task call to GetTargetFrameworks.
          Don't skip when opted into the feature.
        -->
        <SkipGetTargetFrameworkProperties Condition="'$(EnableDynamicPlatformResolution)' != 'true'">true</SkipGetTargetFrameworkProperties>
        <UndefineProperties>%(_MSBuildProjectReferenceExistent.UndefineProperties);TargetFramework</UndefineProperties>
      </_MSBuildProjectReferenceExistent>
   </ItemGroup>

    <!--
       Allow project references to specify which target framework properties to set and their values
       without consulting the referenced project. This has two use cases:

       1. A caller may wish to pick a compatible but sub-optimal target framework. For example,
          to unit test the .NETStandard implementation using a .NETFramework caller even though
          there is also a .NETFramework implementation.

       2. As an escape hatch for cases where the compatibility check performed by
          GetTargetFrameworkProperties is faulty.
    -->
    <ItemGroup>
      <_MSBuildProjectReferenceExistent Condition="'%(_MSBuildProjectReferenceExistent.SetTargetFramework)' != ''">
        <!--
          Platform negotiation requires the MSBuild task call to GetTargetFrameworks.
          Don't skip when opted into the feature.
        -->
        <SkipGetTargetFrameworkProperties Condition="'$(EnableDynamicPlatformResolution)' != 'true'">true</SkipGetTargetFrameworkProperties>
      </_MSBuildProjectReferenceExistent>
    </ItemGroup>

    <!--
       Get reference target framework lists.
       Note: A future optimization could cache the closest match and set the target framework on
       this MSBuild task invocation. This would (optimistically) save an evaluation of the referenced
       project when the answer is the same.
    -->
    <MSBuild
        Projects="@(_MSBuildProjectReferenceExistent)"
        Targets="GetTargetFrameworks"
        BuildInParallel="$(BuildInParallel)"
        Properties="%(_MSBuildProjectReferenceExistent.SetConfiguration); %(_MSBuildProjectReferenceExistent.SetPlatform)"
        ContinueOnError="!$(BuildingProject)"
        RemoveProperties="%(_MSBuildProjectReferenceExistent.GlobalPropertiesToRemove);TargetFramework;RuntimeIdentifier;SelfContained;$(_GlobalPropertiesToRemoveFromProjectReferences)"
        Condition="'%(_MSBuildProjectReferenceExistent.SkipGetTargetFrameworkProperties)' != 'true' and '$(EnableDynamicPlatformResolution)' != 'true'"
        SkipNonexistentTargets="true">
      <Output TaskParameter="TargetOutputs" ItemName="_ProjectReferenceTargetFrameworkPossibilities" />
    </MSBuild>
    
    <!--
       SetPlatform negotiation requires the 'GetTargetFrameworks' MSBuild call to NOT pass global properties. This is to verify
       whether or not the referenced project would build as the same platform as the current project by default. The above
       MSBuild call is kept for legacy scenarios that may depend on passing %(SetConfiguration) and %(SetPlatform).
    -->
    <MSBuild
        Projects="@(_MSBuildProjectReferenceExistent)"
        Targets="GetTargetFrameworks"
        BuildInParallel="$(BuildInParallel)"
        ContinueOnError="!$(BuildingProject)"
        RemoveProperties="%(_MSBuildProjectReferenceExistent.GlobalPropertiesToRemove);TargetFramework;RuntimeIdentifier;SelfContained;Platform;Configuration;$(_GlobalPropertiesToRemoveFromProjectReferences)"
        Condition="'%(_MSBuildProjectReferenceExistent.SkipGetTargetFrameworkProperties)' != 'true' and '$(EnableDynamicPlatformResolution)' == 'true'"
        SkipNonexistentTargets="true">
      <Output TaskParameter="TargetOutputs" ItemName="_ProjectReferenceTargetFrameworkPossibilities" />
    </MSBuild>

    <ItemGroup>
      <!--
        Preserve the ItemSpec value on the _ProjectReferenceTargetFrameworkPossibilities. Because relative paths in another project
        context would be incorrect, the MSBuild task invocation needs expands the project reference paths in the MSBuild task above.
        This is generally OK, but if the list is copied the OriginalItemSpec can become the expanded value and cause issues correlating
        a project reference back to an Item instance.
      -->
      <_ProjectReferenceTargetFrameworkPossibilitiesOriginalItemSpec Include="@(_ProjectReferenceTargetFrameworkPossibilities->'%(OriginalItemSpec)')"/>
      <_ProjectReferenceTargetFrameworkPossibilities Remove="@(_ProjectReferenceTargetFrameworkPossibilities)"  />
      <_ProjectReferenceTargetFrameworkPossibilities Include="@(_ProjectReferenceTargetFrameworkPossibilitiesOriginalItemSpec)"/>
    </ItemGroup>

    <!-- For each reference, get closest match -->

    <!-- Pass the CurrentProjectTargetPlatform parameter to the task only if GetReferenceNearestTargetFrameworkTaskSupportsTargetPlatformParameter is true.  This means
         that we are using a version of NuGet which supports that parameter on this task. -->

    <GetReferenceNearestTargetFrameworkTask AnnotatedProjectReferences="@(_ProjectReferenceTargetFrameworkPossibilities)"
                                            CurrentProjectTargetFramework="$(ReferringTargetFrameworkForProjectReferences)"
                                            CurrentProjectTargetPlatform="$(TargetPlatformMoniker)"
                                            CurrentProjectName="$(MSBuildProjectName)"
                                            FallbackTargetFrameworks="$(AssetTargetFallback)"
                                            Condition="'@(_ProjectReferenceTargetFrameworkPossibilities)' != '' and '$(ReferringTargetFrameworkForProjectReferences)' != ''
                                                        And '$(GetReferenceNearestTargetFrameworkTaskSupportsTargetPlatformParameter)' == 'true' and '%(_ProjectReferenceTargetFrameworkPossibilities.IsVcxOrNativeProj)' != 'true'">
      <Output ItemName="AnnotatedProjects" TaskParameter="AssignedProjects" />
    </GetReferenceNearestTargetFrameworkTask>

    <GetReferenceNearestTargetFrameworkTask AnnotatedProjectReferences="@(_ProjectReferenceTargetFrameworkPossibilities)"
                                            CurrentProjectTargetFramework="$(ReferringTargetFrameworkForProjectReferences)"
                                            CurrentProjectName="$(MSBuildProjectName)"
                                            FallbackTargetFrameworks="$(AssetTargetFallback)"
                                            Condition="'@(_ProjectReferenceTargetFrameworkPossibilities)' != '' and '$(ReferringTargetFrameworkForProjectReferences)' != ''
                                                        And '$(GetReferenceNearestTargetFrameworkTaskSupportsTargetPlatformParameter)' != 'true' and '%(_ProjectReferenceTargetFrameworkPossibilities.IsVcxOrNativeProj)' != 'true'">
      <Output ItemName="AnnotatedProjects" TaskParameter="AssignedProjects" />
    </GetReferenceNearestTargetFrameworkTask>

    <ItemGroup>
      <!--
         If the task was skipped or the current TargetFramework is empty, AnnotatedProjects will be empty.
         In this case, copy _ProjectReferenceTargetFrameworkPossibilities as is. See:
            https://github.com/dotnet/sdk/issues/416

        Furthermore, if we're referencing a .vcxproj or .nativeproj, those items won't be populated into `AnnotatedProjects`
        by `GetReferenceNearestTargetFrameworkTask`, so let them flow when `EnableDynamicPlatformResolution` is set.
      -->
      <AnnotatedProjects Include="@(_ProjectReferenceTargetFrameworkPossibilities)"
                         Condition="'$(ReferringTargetFrameworkForProjectReferences)' == '' or
                                    ('$(EnableDynamicPlatformResolution)' == 'true' and '%(_ProjectReferenceTargetFrameworkPossibilities.IsVcxOrNativeProj)' == 'true')" />

    </ItemGroup>

    <!-- IsRidAgnostic metadata is used to determine whether global properties such as RuntimeIdentifier and SelfContained flow to a referenced project.
         However, for multi-targeted projects there may be a different IsRidAgnostic value for each TargetFramework.  In that case, this task selects
         the IsRidAgnostic value for the NearestTargetFramework for the project. -->
    <SetRidAgnosticValueForProjects Projects="@(AnnotatedProjects)">
      <Output ItemName="UpdatedAnnotatedProjects" TaskParameter="UpdatedProjects" />
    </SetRidAgnosticValueForProjects>
    
    <ItemGroup>
      <AnnotatedProjects Remove="@(AnnotatedProjects)" />
      <AnnotatedProjects Include="@(UpdatedAnnotatedProjects)" />
      <UpdatedAnnotatedProjects Remove="@(UpdatedAnnotatedProjects)" />

      <!-- If the NearestTargetFramework property was set and the project multi-targets, SetTargetFramework must be set. -->
      <AnnotatedProjects Condition="'@(AnnotatedProjects)' == '%(Identity)' and '%(AnnotatedProjects.NearestTargetFramework)' != '' and '%(AnnotatedProjects.HasSingleTargetFramework)' != 'true'">
        <SetTargetFramework>TargetFramework=%(AnnotatedProjects.NearestTargetFramework)</SetTargetFramework>
      </AnnotatedProjects>

      <!--
         If the NearestTargetFramework property was not set or the project has a single TargetFramework, we need to Undefine
         TargetFramework to avoid another project evaluation.
      -->
      <AnnotatedProjects Condition="'@(AnnotatedProjects)' == '%(Identity)' and ('%(AnnotatedProjects.NearestTargetFramework)' == '' or '%(AnnotatedProjects.HasSingleTargetFramework)' == 'true')">
        <UndefineProperties>%(AnnotatedProjects.UndefineProperties);TargetFramework</UndefineProperties>
      </AnnotatedProjects>

      <!-- Add RuntimeIdentifier and SelfContained to the list of global properties that should not flow to the referenced project,
           unless the project is expecting those properties to flow. -->
      <AnnotatedProjects Condition="'@(AnnotatedProjects)' == '%(Identity)' and '%(AnnotatedProjects.IsRidAgnostic)' != 'false'">
        <UndefineProperties>%(AnnotatedProjects.UndefineProperties);RuntimeIdentifier;SelfContained</UndefineProperties>
      </AnnotatedProjects>

      <!--
         Remove the items we've touched from _MSBuildProjectReferenceExistent. This will leave all projects where
         SkipGetTargetFrameworkProperties was set. Then add all AnnotatedProjects back.
      -->
      <_MSBuildProjectReferenceExistent Remove="@(_MSBuildProjectReferenceExistent)" Condition="'%(_MSBuildProjectReferenceExistent.SkipGetTargetFrameworkProperties)' != 'true'" />
      <_MSBuildProjectReferenceExistent Include="@(AnnotatedProjects)" />
    </ItemGroup>
  </Target>

  <Target Name="GetTargetFrameworks"
          DependsOnTargets="GetTargetFrameworksWithPlatformForSingleTargetFramework"
          Returns="@(_ThisProjectBuildMetadata)">

    <Error Condition="'$(IsCrossTargetingBuild)' == 'true'"
           Text="Internal MSBuild error: Non-CrossTargeting GetTargetFrameworks target should not be used in cross targeting (outer) build" />

    <CombineXmlElements
      RootElementName="AdditionalProjectProperties"
      XmlElements="@(_TargetFrameworkInfo->'%(AdditionalPropertiesFromProject)')">
      <Output TaskParameter="Result"
        PropertyName="_AdditionalPropertiesFromProject"/>
    </CombineXmlElements>

    <ItemGroup>
      <_ThisProjectBuildMetadata Include="$(MSBuildProjectFullPath)">
        <TargetFrameworks>@(_TargetFrameworkInfo)</TargetFrameworks>
        <TargetFrameworkMonikers>@(_TargetFrameworkInfo->'%(TargetFrameworkMonikers)')</TargetFrameworkMonikers>
        <TargetPlatformMonikers>@(_TargetFrameworkInfo->'%(TargetPlatformMonikers)')</TargetPlatformMonikers>
        <AdditionalPropertiesFromProject>$(_AdditionalPropertiesFromProject)</AdditionalPropertiesFromProject>
        <HasSingleTargetFramework>true</HasSingleTargetFramework>
        <IsRidAgnostic>@(_TargetFrameworkInfo->'%(IsRidAgnostic)')</IsRidAgnostic>
        <!-- Extract necessary information for SetPlatform negotiation -->
        <IsVcxOrNativeProj Condition="'$(MSBuildProjectExtension)' == '.vcxproj' or '$(MSBuildProjectExtension)' == '.nativeproj'">true</IsVcxOrNativeProj>
        <Platform Condition="$([MSBuild]::AreFeaturesEnabled('17.4'))">$(Platform)</Platform>
        <Platforms>$(Platforms)</Platforms>
        <!-- .vcxproj and .nativeproj contain a `ProjectConfiguration` item that have `Platform` metadata within.
             Build the `Platforms` property from that. -->
        <Platforms Condition="'$(UsePlatformFromProjectConfiguration)' != 'false' and '@(ProjectConfiguration)' != '' and ('$(MSBuildProjectExtension)' == '.vcxproj' or '$(MSBuildProjectExtension)' == '.nativeproj')">@(ProjectConfiguration->'%(Platform)'->Distinct())</Platforms>
      </_ThisProjectBuildMetadata>
    </ItemGroup>

  </Target>

  <Target Name="GetTargetFrameworksWithPlatformForSingleTargetFramework"
        Returns="@(_TargetFrameworkInfo)">

    <ItemGroup>
      <_AdditionalTargetFrameworkInfoPropertyWithValue Include="@(AdditionalTargetFrameworkInfoProperty)">
        <Value>$(%(AdditionalTargetFrameworkInfoProperty.Identity))</Value>
      </_AdditionalTargetFrameworkInfoPropertyWithValue>
    </ItemGroup>

    <PropertyGroup>
      <_UseAttributeForTargetFrameworkInfoPropertyNames Condition="'$(_UseAttributeForTargetFrameworkInfoPropertyNames)' == ''">false</_UseAttributeForTargetFrameworkInfoPropertyNames>
    </PropertyGroup>

    <CombineTargetFrameworkInfoProperties
        RootElementName="$(TargetFramework)"
        PropertiesAndValues="@(_AdditionalTargetFrameworkInfoPropertyWithValue)"
        UseAttributeForTargetFrameworkInfoPropertyNames="$(_UseAttributeForTargetFrameworkInfoPropertyNames)">
      <Output TaskParameter="Result"
              PropertyName="_AdditionalTargetFrameworkInfoProperties"/>
    </CombineTargetFrameworkInfoProperties>

    <ItemGroup>
      <_TargetFrameworkInfo Include="$(TargetFramework)">
        <TargetFrameworks>$(TargetFramework)</TargetFrameworks>
        <TargetFrameworkMonikers>$(TargetFrameworkMoniker)</TargetFrameworkMonikers>
        <TargetPlatformMonikers>$(TargetPlatformMoniker)</TargetPlatformMonikers>
        <TargetPlatformMonikers Condition="'$(TargetPlatformMoniker)' == ''">None</TargetPlatformMonikers>
        <AdditionalPropertiesFromProject>$(_AdditionalTargetFrameworkInfoProperties)</AdditionalPropertiesFromProject>

        <!-- Determine whether a project is "RID agnostic" for each TargetFramework.  "RID agnostic" means that global properties such as
             SelfContained and RuntimeIdentifier should not flow across project references.  The IsRidAgnostic metadata value is consumed in the
             _GetProjectReferenceTargetFrameworkProperties target, where those properties are added to a project's UndefineProperties if
             IsRidAgnostic is set.
        
             Generally we set the IsRidAgnostic metadata based on the IsRidAgnostic property set by the .NET SDK.  If that's not set, then the
             fallback logic here will be that the project is RID agnostic if it doesn't have RuntimeIdentifier or RuntimeIdentifiers properties set. -->
        <IsRidAgnostic>$(IsRidAgnostic)</IsRidAgnostic>
        <IsRidAgnostic Condition=" '%(IsRidAgnostic)' == '' and '$(RuntimeIdentifier)' == '' and '$(RuntimeIdentifiers)' == '' ">true</IsRidAgnostic>
        <IsRidAgnostic Condition=" '%(IsRidAgnostic)' == ''">false</IsRidAgnostic>

      </_TargetFrameworkInfo>
    </ItemGroup>

  </Target>

  <!--
    ============================================================
                                    GetTargetFrameworkProperties

    OBSOLETE: present only for theoretical backward compatibility.
  -->
  <Target Name="GetTargetFrameworkProperties" />

  <!--
    ============================================================
                                        PrepareProjectReferences

    Prepares project references for consumption by other targets.

        [IN]
        @(ProjectReference) - The list of project references.

        [OUT]
        @(ProjectReferenceWithConfiguration)   - Project references with apporpriate metadata
        @(_MSBuildProjectReferenceExistent)    - Subset of @(ProjectReferenceWithConfiguration) that exist
                                                 with added SetTargetFramework metadata for cross-targeting
        @(_MSBuildProjectReferenceNonExistent) - Subset of  @(ProjectReferenceWithConfiguration) that do not exist
    ============================================================
  -->
  <PropertyGroup>
    <PrepareProjectReferencesDependsOn>
      AssignProjectConfiguration;
      _SplitProjectReferencesByFileExistence;
      _GetProjectReferenceTargetFrameworkProperties;
      _GetProjectReferencePlatformProperties
    </PrepareProjectReferencesDependsOn>
  </PropertyGroup>

  <Target Name="PrepareProjectReferences" DependsOnTargets="$(PrepareProjectReferencesDependsOn)" />

  <!--
    ============================================================
                                        ResolveProjectReferences

    Build referenced projects:

        [IN]
        @(ProjectReferenceWithConfiguration) - The list of project references.

        [OUT]
        @(_ResolvedNativeProjectReferencePaths) - Paths to referenced native projects.
        @(_ResolvedProjectReferencePaths) - Paths to referenced managed projects.
    ============================================================
    -->
  <!-- By default, the outputs of project references are passed to the compiler -->
  <ItemDefinitionGroup>
    <ProjectReference>
      <!-- Target to build in the project reference; by default, this property is blank, indicating the default targets-->
      <Targets>$(ProjectReferenceBuildTargets)</Targets>
      <!-- Extra item type to emit outputs of the destination into. Defaults to blank. To emit only into this list, set the ReferenceOutputAssembly metadata to false as well. -->
      <OutputItemType/>
      <ReferenceSourceTarget>ProjectReference</ReferenceSourceTarget>
    </ProjectReference>
  </ItemDefinitionGroup>

  <Target
      Name="ResolveProjectReferences"
      DependsOnTargets="PrepareProjectReferences"
      Returns="@(_ResolvedNativeProjectReferencePaths);@(_ResolvedProjectReferencePaths)">

    <!--
        When building this project from the IDE, just gather the referenced build outputs.
        The IDE will already have built the project, so there's no need to do it again here.

        The ContinueOnError setting is here so that, during project load, as
        much information as possible will be passed to the compilers.
        -->

    <MSBuild
        Projects="@(_MSBuildProjectReferenceExistent)"
        Targets="GetTargetPath"
        BuildInParallel="$(BuildInParallel)"
        Properties="%(_MSBuildProjectReferenceExistent.SetConfiguration); %(_MSBuildProjectReferenceExistent.SetPlatform); %(_MSBuildProjectReferenceExistent.SetTargetFramework)"
        Condition="'%(_MSBuildProjectReferenceExistent.BuildReference)' == 'true' and '@(ProjectReferenceWithConfiguration)' != '' and ('$(BuildingInsideVisualStudio)' == 'true' or '$(BuildProjectReferences)' != 'true') and '$(VisualStudioVersion)' != '10.0' and '@(_MSBuildProjectReferenceExistent)' != ''"
        ContinueOnError="!$(BuildingProject)"
        RemoveProperties="%(_MSBuildProjectReferenceExistent.GlobalPropertiesToRemove)$(_GlobalPropertiesToRemoveFromProjectReferences)">

      <Output TaskParameter="TargetOutputs" ItemName="_ResolvedProjectReferencePaths" Condition="'%(_MSBuildProjectReferenceExistent.ReferenceOutputAssembly)'=='true'"/>
      <Output TaskParameter="TargetOutputs" ItemName="%(_MSBuildProjectReferenceExistent.OutputItemType)" Condition="'%(_MSBuildProjectReferenceExistent.OutputItemType)' != ''"/>

    </MSBuild>

    <!--
        Build referenced projects when building from the command line.
        -->
    <MSBuild
        Projects="@(_MSBuildProjectReferenceExistent)"
        Targets="%(_MSBuildProjectReferenceExistent.Targets)"
        BuildInParallel="$(BuildInParallel)"
        Properties="%(_MSBuildProjectReferenceExistent.SetConfiguration); %(_MSBuildProjectReferenceExistent.SetPlatform);  %(_MSBuildProjectReferenceExistent.SetTargetFramework)"
        Condition="'%(_MSBuildProjectReferenceExistent.BuildReference)' == 'true' and '@(ProjectReferenceWithConfiguration)' != '' and '$(BuildingInsideVisualStudio)' != 'true' and '$(BuildProjectReferences)' == 'true' and '@(_MSBuildProjectReferenceExistent)' != ''"
        ContinueOnError="$(ContinueOnError)"
        RemoveProperties="%(_MSBuildProjectReferenceExistent.GlobalPropertiesToRemove)$(_GlobalPropertiesToRemoveFromProjectReferences)">

      <Output TaskParameter="TargetOutputs" ItemName="_ResolvedProjectReferencePaths" Condition="'%(_MSBuildProjectReferenceExistent.ReferenceOutputAssembly)'=='true' or '$(DesignTimeBuild)' == 'true'"/>
      <Output TaskParameter="TargetOutputs" ItemName="%(_MSBuildProjectReferenceExistent.OutputItemType)" Condition="'%(_MSBuildProjectReferenceExistent.OutputItemType)' != ''"/>

    </MSBuild>

    <!--
        Get manifest items from the (non-exe) built project references (to feed them into ResolveNativeReference).
        -->
    <MSBuild
        Projects="@(_MSBuildProjectReferenceExistent)"
        Targets="GetNativeManifest"
        BuildInParallel="$(BuildInParallel)"
        Properties="%(_MSBuildProjectReferenceExistent.SetConfiguration); %(_MSBuildProjectReferenceExistent.SetPlatform); %(_MSBuildProjectReferenceExistent.SetTargetFramework)"
        Condition="'%(_MSBuildProjectReferenceExistent.BuildReference)' == 'true' and '@(ProjectReferenceWithConfiguration)' != '' and '$(BuildingProject)' == 'true' and '@(_MSBuildProjectReferenceExistent)' != ''"
        ContinueOnError="$(ContinueOnError)"
        SkipNonexistentTargets="true"
        RemoveProperties="%(_MSBuildProjectReferenceExistent.GlobalPropertiesToRemove)$(_GlobalPropertiesToRemoveFromProjectReferences)">

      <Output TaskParameter="TargetOutputs" ItemName="NativeReference" Condition="'%(_MSBuildProjectReferenceExistent.ReferenceOutputAssembly)' == 'true'"/>
    </MSBuild>

    <ItemGroup>
      <_ResolvedProjectReferencePaths Remove="@(_ResolvedProjectReferencePaths)" Condition="'%(_ResolvedProjectReferencePaths.ResolveableAssembly)' == 'false'" />
      <!--
          Copy OriginalItemSpec to OriginalProjectReferenceItemSpec, so that when ResolveAssemblyReferences
          takes these items and resolves them to ReferencePath, we can still recover the _real_ OriginalItemSpec
          for the unresolved reference items.
          -->
      <_ResolvedProjectReferencePaths>
        <OriginalProjectReferenceItemSpec>%(_ResolvedProjectReferencePaths.OriginalItemSpec)</OriginalProjectReferenceItemSpec>
      </_ResolvedProjectReferencePaths>
    </ItemGroup>

    <!-- Issue a warning for each non-existent project. -->
    <Warning
        Text="The referenced project '%(_MSBuildProjectReferenceNonexistent.Identity)' does not exist."
        Condition="'@(ProjectReferenceWithConfiguration)' != '' and '@(_MSBuildProjectReferenceNonexistent)' != ''"/>

  </Target>

  <Target
    Name="ResolveProjectReferencesDesignTime"
    Returns="@(_ProjectReferencesFromRAR);@(_ResolvedNativeProjectReferencePaths)"
    DependsOnTargets="ResolveProjectReferences;ResolveAssemblyReferences">
    <!-- We need to do this here because we only want project references which have passed through rar and have not been unresolved due to violating some MT rule
        which means we need to pull the project references out of the referencepath item because they will only exist there if they were correctly resolved.
    -->
    <ItemGroup>
      <_ProjectReferencesFromRAR Include="@(ReferencePath->WithMetadataValue('ReferenceSourceTarget', 'ProjectReference'))">
        <OriginalItemSpec>%(ReferencePath.ProjectReferenceOriginalItemSpec)</OriginalItemSpec>
      </_ProjectReferencesFromRAR>
    </ItemGroup>
  </Target>

  <Target
   Name="ExpandSDKReferencesDesignTime"
   Returns="@(ReferencesFromSDK)"
   DependsOnTargets="ExpandSDKReferences"/>

  <!--
    ============================================================
                                        GetTargetPath

    This target returns an item containing the build product (i.e. EXE, DLL)
    that would be produced if we built this project, with some relevant
    metadata.
    ============================================================
    -->
  <PropertyGroup>
    <GetTargetPathDependsOn>$(GetTargetPathDependsOn)</GetTargetPathDependsOn>
  </PropertyGroup>

  <Target
      Name="GetTargetPath"
      DependsOnTargets="$(GetTargetPathDependsOn)"
      Returns="@(TargetPathWithTargetPlatformMoniker)" />

  <!--
    ============================================================
                                        GetTargetPathWithTargetPlatformMoniker

    This stand-alone target returns the name and version of the target platform for this project.

    NOTE: The ProjectReference protocol uses only GetTargetPath. Computing the item
    in this target allows projects to override GetTargetPath without having to reimplement
    the details of the metadata computation.
    ============================================================
    -->
  <PropertyGroup>
    <GetTargetPathWithTargetPlatformMonikerDependsOn>$(GetTargetPathDependsOn)</GetTargetPathWithTargetPlatformMonikerDependsOn>
  </PropertyGroup>

  <!--NOTE: since an overridden GetTargetPath might not include a DependsOn
      for this target, it's safer to establish the dependency here with a
      BeforeTargets. -->
  <Target
      Name="GetTargetPathWithTargetPlatformMoniker"
      BeforeTargets="GetTargetPath"
      DependsOnTargets="$(GetTargetPathWithTargetPlatformMonikerDependsOn)"
      Returns="@(TargetPathWithTargetPlatformMoniker)">
    <ItemGroup>
      <TargetPathWithTargetPlatformMoniker Include="$(TargetPath)">
        <TargetPlatformMoniker>$(TargetPlatformMoniker)</TargetPlatformMoniker>
        <TargetPlatformIdentifier>$(TargetPlatformIdentifier)</TargetPlatformIdentifier>
        <TargetFrameworkIdentifier>$(TargetFrameworkIdentifier)</TargetFrameworkIdentifier>
        <TargetFrameworkVersion>$(TargetFrameworkVersion.TrimStart('vV'))</TargetFrameworkVersion>
        <ReferenceAssembly Condition="'$(ProduceReferenceAssembly)' == 'true'">$(TargetRefPath)</ReferenceAssembly>
        <CopyUpToDateMarker>@(CopyUpToDateMarker)</CopyUpToDateMarker>
      </TargetPathWithTargetPlatformMoniker>
    </ItemGroup>
  </Target>

  <!--
    ============================================================
                                        GetNativeManifest

    Compute the manifest item for this project.

        [IN]
        $(_DeploymentApplicationManifestIdentity) - the manifest identity
        @(ApplicationManifest)         - the original application manifest item

        [OUT]
        @(ComputedApplicationManifest) - application manifest item with full hint path, if generated
    ============================================================
    -->
  <Target
      Name="GetNativeManifest"
      Returns="@(ComputedApplicationManifest)">

    <ItemGroup>
      <ComputedApplicationManifest Include="$(_DeploymentApplicationManifestIdentity)" Condition="'$(OutputType)'!='winexe' and '$(OutputType)'!='exe' and '$(OutputType)'!='appcontainerexe' and Exists('%(_ApplicationManifestFinal.FullPath)')">
        <HintPath>%(_ApplicationManifestFinal.FullPath)</HintPath>
      </ComputedApplicationManifest>
    </ItemGroup>

  </Target>

  <!--
    ============================================================
                                        ResolveNativeReferences

    Resolve native references

        [IN]
        @(NativeReference) - The manifest reference (or list of manifest references)

        [OUT]
        @(NativeReferenceFile)  - List of manifest files referenced.
        @(_DeploymentNativePrerequisite)   - List of native assembly prerequisites contained in the manifest.
        @(ComClassReference)    - List of COM components contained in the manifest.
        @(COMReferenceFromNative) List of type libraries contained in the manifest.
        @(COMFileReference)     - List of loose files contained in the manifest.
        @(_DeploymentLooseManifestFile)    - List of extra files that should be published.
    ============================================================
    -->
  <Target
      Name="ResolveNativeReferences"
      Condition="'@(NativeReference)'!=''"
      DependsOnTargets="ResolveProjectReferences">

    <ResolveNativeReference
        NativeReferences="@(NativeReference)"
        AdditionalSearchPaths="$(ReferencePath);$(OutDir)"
            >
      <Output TaskParameter="ContainingReferenceFiles" ItemName="NativeReferenceFile"/>
      <Output TaskParameter="ContainedPrerequisiteAssemblies" ItemName="_DeploymentNativePrerequisite"/>
      <Output TaskParameter="ContainedComComponents" ItemName="ComClassReference"/>
      <Output TaskParameter="ContainedTypeLibraries" ItemName="COMReferenceFromNative"/>
      <Output TaskParameter="ContainedLooseTlbFiles" ItemName="COMFileReference"/>
      <Output TaskParameter="ContainedLooseEtcFiles" ItemName="_DeploymentLooseManifestFile"/>
    </ResolveNativeReference>

  </Target>

  <!--
    ============================================================

                                        ResolveAssemblyReferences

    Given the list of assemblies, find the closure of all assemblies that they depend on. These are
    what we need to copy to the output directory.

        [IN]
        @(Reference) - List of assembly references as fusion names.
        @(_ResolvedProjectReferencePaths) - List of project references produced by projects that this project depends on.

            The 'Private' attribute on the reference corresponds to the Copy Local flag in IDE.
            The 'Private' flag can have three possible values:
                - 'True' means the reference should be Copied Local
                - 'False' means the reference should not be Copied Local
                - [Missing] means this task will decide whether to treat this reference as CopyLocal or not.

        [OUT]
        @(ReferencePath) - Paths to resolved primary files.
        @(ReferenceDependencyPaths) - Paths to resolved dependency files.
        @(_ReferenceRelatedPaths) - Paths to .xmls and .pdbs.
        @(ReferenceSatellitePaths) - Paths to satellites.
        @(_ReferenceSerializationAssemblyPaths) - Paths to XML serialization assemblies created by sgen.
        @(_ReferenceScatterPaths) - Paths to scatter files.
        @(ReferenceCopyLocalPaths) - Paths to files that should be copied to the local directory.
    ============================================================
    -->
  <PropertyGroup>
    <ResolveAssemblyReferencesDependsOn>
      ResolveProjectReferences;
      FindInvalidProjectReferences;
      GetFrameworkPaths;
      GetReferenceAssemblyPaths;
      PrepareForBuild;
      ResolveSDKReferences;
      ExpandSDKReferences;
    </ResolveAssemblyReferencesDependsOn>
  </PropertyGroup>

  <Target
      Name="ResolveAssemblyReferences"
      Returns="@(ReferencePath)"
      DependsOnTargets="$(ResolveAssemblyReferencesDependsOn)">

    <ItemGroup>
      <_ReferenceInstalledAssemblyDirectory Include="$(TargetFrameworkDirectory)" />
      <_ReferenceInstalledAssemblySubsets Include="$(TargetFrameworkSubset)" />
    </ItemGroup>

    <!--
        Only read and write cache file at build time, skip it for load time because its more
        expensive to write the newly created cache file.
        -->
    <PropertyGroup>
      <ResolveAssemblyReferencesStateFile Condition="'$(DisableRarCache)'!='true' and '$(ResolveAssemblyReferencesStateFile)' == ''">$(IntermediateOutputPath)$(MSBuildProjectFile).AssemblyReference.cache</ResolveAssemblyReferencesStateFile>
    </PropertyGroup>

    <!-- Make an App.Config item that exists when AutoUnify is false. -->
    <ItemGroup>
      <_ResolveAssemblyReferencesApplicationConfigFileForExes Include="@(AppConfigWithTargetPath)" Condition="'$(AutoGenerateBindingRedirects)'=='true' or '$(AutoUnifyAssemblyReferences)'=='false'"/>
    </ItemGroup>

    <PropertyGroup>
      <!-- Default in task is true -->
      <_FindDependencies Condition="'$(BuildingProject)' != 'true' and '$(_ResolveReferenceDependencies)' != 'true'">false</_FindDependencies>
      <ResolveAssemblyReferencesSilent Condition="'$(ResolveAssemblyReferencesSilent)' == '' and '$(TraceDesignTime)' != 'true' and '$(BuildingProject)' == 'false'">true</ResolveAssemblyReferencesSilent>
      <ResolveAssemblyReferencesSilent Condition="'$(ResolveAssemblyReferencesSilent)' == ''">false</ResolveAssemblyReferencesSilent>
      <ResolveAssemblyWarnOrErrorOnTargetArchitectureMismatch Condition="'$(ResolveAssemblyWarnOrErrorOnTargetArchitectureMismatch)' == ''">Warning</ResolveAssemblyWarnOrErrorOnTargetArchitectureMismatch>
      <ResolveAssemblyReferencesFindRelatedSatellites Condition="'$(ResolveAssemblyReferencesFindRelatedSatellites)' == ''">$(BuildingProject)</ResolveAssemblyReferencesFindRelatedSatellites>
      <ResolveAssemblyReferencesFindSerializationAssemblies Condition="'$(ResolveAssemblyReferencesFindSerializationAssemblies)' == ''">$(BuildingProject)</ResolveAssemblyReferencesFindSerializationAssemblies>
      <ResolveAssemblyReferencesFindRelatedFiles Condition="'$(ResolveAssemblyReferencesFindRelatedFiles)' == ''">$(BuildingProject)</ResolveAssemblyReferencesFindRelatedFiles>
      <ResolveAssemblyReferenceOutputUnresolvedAssemblyConflicts Condition="'$(ResolveAssemblyReferenceOutputUnresolvedAssemblyConflicts)' == ''">false</ResolveAssemblyReferenceOutputUnresolvedAssemblyConflicts>
    </PropertyGroup>

    <ItemGroup>
      <!-- Remove any references which we have added as explicit reference so that we do not get duplicates. We need to make sure we do not have duplicates
             because this confuses the IDE  when it tries to compare the list of references passed in to the list of resolved references. If it does not match then the
             ide will show one of the references as not resolved, this will not break the build but is a display issue -->
      <Reference Remove="$(AdditionalExplicitAssemblyReferences)"/>
      <Reference Include="$(AdditionalExplicitAssemblyReferences)">
        <Implicit>true</Implicit>
      </Reference>
    </ItemGroup>

    <!--
      Normally, as an optimization, finding dependencies of references marked with ExternallyResolved=true metadata is skipped.
      However, skipping that step breaks binding redirect generation when there are conflicting versions within the externally
      resolved graph.
    -->
    <PropertyGroup Condition="'$(FindDependenciesOfExternallyResolvedReferences)' == ''">
       <FindDependenciesOfExternallyResolvedReferences>false</FindDependenciesOfExternallyResolvedReferences>
       <FindDependenciesOfExternallyResolvedReferences Condition="'$(AutoGenerateBindingRedirects)' == 'true'">true</FindDependenciesOfExternallyResolvedReferences>
    </PropertyGroup>

    <ResolveAssemblyReference
        Assemblies="@(Reference)"
        AssemblyFiles="@(_ResolvedProjectReferencePaths);@(_ExplicitReference)"
        TargetFrameworkDirectories="@(_ReferenceInstalledAssemblyDirectory)"
        InstalledAssemblyTables="@(InstalledAssemblyTables);@(RedistList)"
        IgnoreDefaultInstalledAssemblyTables="$(IgnoreDefaultInstalledAssemblyTables)"
        IgnoreDefaultInstalledAssemblySubsetTables="$(IgnoreInstalledAssemblySubsetTables)"
        CandidateAssemblyFiles="@(Content);@(None)"
        SearchPaths="$(AssemblySearchPaths)"
        AllowedAssemblyExtensions="$(AllowedReferenceAssemblyFileExtensions)"
        AllowedRelatedFileExtensions="$(AllowedReferenceRelatedFileExtensions)"
        TargetProcessorArchitecture="$(ProcessorArchitecture)"
        AppConfigFile="@(_ResolveAssemblyReferencesApplicationConfigFileForExes)"
        AutoUnify="$(AutoUnifyAssemblyReferences)"
        SupportsBindingRedirectGeneration="$(GenerateBindingRedirectsOutputType)"
        IgnoreVersionForFrameworkReferences="$(IgnoreVersionForFrameworkReferences)"
        FindDependencies="$(_FindDependencies)"
        FindSatellites="$(ResolveAssemblyReferencesFindRelatedSatellites)"
        FindSerializationAssemblies="$(ResolveAssemblyReferencesFindSerializationAssemblies)"
        FindRelatedFiles="$(ResolveAssemblyReferencesFindRelatedFiles)"
        Silent="$(ResolveAssemblyReferencesSilent)"
        TargetFrameworkVersion="$(TargetFrameworkVersion)"
        TargetFrameworkMoniker="$(TargetFrameworkMoniker)"
        TargetFrameworkMonikerDisplayName="$(TargetFrameworkMonikerDisplayName)"
        TargetedRuntimeVersion="$(TargetedRuntimeVersion)"
        StateFile="$(ResolveAssemblyReferencesStateFile)"
        AssemblyInformationCachePaths="$(AssemblyInformationCachePaths)"
        AssemblyInformationCacheOutputPath="$(AssemblyInformationCacheOutputPath)"
        InstalledAssemblySubsetTables="@(InstalledAssemblySubsetTables)"
        TargetFrameworkSubsets="@(_ReferenceInstalledAssemblySubsets)"
        FullTargetFrameworkSubsetNames="$(FullReferenceAssemblyNames)"
        FullFrameworkFolders="$(_FullFrameworkReferenceAssemblyPaths)"
        FullFrameworkAssemblyTables="@(FullFrameworkAssemblyTables)"
        ProfileName="$(TargetFrameworkProfile)"
        LatestTargetFrameworkDirectories="@(LatestTargetFrameworkDirectories)"
        CopyLocalDependenciesWhenParentReferenceInGac="$(CopyLocalDependenciesWhenParentReferenceInGac)"
        DoNotCopyLocalIfInGac="$(DoNotCopyLocalIfInGac)"
        ResolvedSDKReferences="@(ResolvedSDKReference)"
        WarnOrErrorOnTargetArchitectureMismatch="$(ResolveAssemblyWarnOrErrorOnTargetArchitectureMismatch)"
        IgnoreTargetFrameworkAttributeVersionMismatch ="$(ResolveAssemblyReferenceIgnoreTargetFrameworkAttributeVersionMismatch)"
        FindDependenciesOfExternallyResolvedReferences="$(FindDependenciesOfExternallyResolvedReferences)"
        ContinueOnError="$(ContinueOnError)"
        OutputUnresolvedAssemblyConflicts="$(ResolveAssemblyReferenceOutputUnresolvedAssemblyConflicts)"
        Condition="'@(Reference)'!='' or '@(_ResolvedProjectReferencePaths)'!='' or '@(_ExplicitReference)' != ''"
        >

      <Output TaskParameter="ResolvedFiles" ItemName="ReferencePath"/>
      <Output TaskParameter="ResolvedFiles" ItemName="_ResolveAssemblyReferenceResolvedFiles"/>
      <Output TaskParameter="ResolvedDependencyFiles" ItemName="ReferenceDependencyPaths"/>
      <Output TaskParameter="RelatedFiles" ItemName="_ReferenceRelatedPaths"/>
      <Output TaskParameter="SatelliteFiles" ItemName="ReferenceSatellitePaths"/>
      <Output TaskParameter="SerializationAssemblyFiles" ItemName="_ReferenceSerializationAssemblyPaths"/>
      <Output TaskParameter="ScatterFiles" ItemName="_ReferenceScatterPaths"/>
      <Output TaskParameter="CopyLocalFiles" ItemName="ReferenceCopyLocalPaths"/>
      <Output TaskParameter="SuggestedRedirects" ItemName="SuggestedBindingRedirects"/>
      <Output TaskParameter="FilesWritten" ItemName="FileWrites"/>
      <Output TaskParameter="DependsOnSystemRuntime" PropertyName="DependsOnSystemRuntime"/>
      <Output TaskParameter="DependsOnNETStandard" PropertyName="_DependsOnNETStandard"/>
      <Output TaskParameter="UnresolvedAssemblyConflicts" ItemName="ResolveAssemblyReferenceUnresolvedAssemblyConflicts"/>
    </ResolveAssemblyReference>

  </Target>

  <!--
    ============================================================

                                        FindReferenceAssembliesForReferences

    Given the list of references, create a list of assemblies to pass to the compiler that
    includes reference assemblies rather than implementation assemblies where possible.

        [IN]
        @(ReferencePath) - List of assembly references as resolved paths with ReferenceAssembly metadata

        [OUT]
        @(ReferencePathWithRefAssemblies) - Paths to resolved reference (or implementation) assemblies.
    ============================================================
    -->
  <Target Name="FindReferenceAssembliesForReferences"
          DependsOnTargets="ResolveReferences">
    <ItemGroup>
      <!-- Reference assemblies are not produced in all cases, but it's easier to consume them
           if this metadatum is always populated. Ensure that it points to the implementation
           assembly unless already specified. -->
      <ReferencePath Condition="'%(ReferencePath.ReferenceAssembly)' == ''">
        <ReferenceAssembly>%(FullPath)</ReferenceAssembly>
      </ReferencePath>

      <ReferencePathWithRefAssemblies Include="@(ReferencePath->'%(ReferenceAssembly)')"
                                      Condition="'$(CompileUsingReferenceAssemblies)' != 'false'">
        <OriginalPath Condition="'%(ReferencePath.Identity)' != '@(ReferencePath->'%(ReferenceAssembly)')'">%(ReferencePath.Identity)</OriginalPath>
      </ReferencePathWithRefAssemblies>
      <ReferencePathWithRefAssemblies Include="@(ReferencePath)"
                                      Condition="'$(CompileUsingReferenceAssemblies)' == 'false'" />
    </ItemGroup>
  </Target>

  <!--
    ====================================================================================================

                                        GenerateBindingRedirects
    Inject the binding redirects into the app config file based on suggested redirects as output from
    ResolveAssemblyReferences.

        [IN]
        @(AppConfigWithTargetPath) - Path to the source app config file. This can be null if the project
                                     doesn't contain an app config file.
        $(TargetFileName) -          The file name of the build target.

        [OUT]
        @(OutputAppConfigFile) -     Path to the output app config file in the intermediate directory.

    ====================================================================================================
  -->
  <Target Name="GenerateBindingRedirects"
    Inputs="$(MSBuildAllProjects);@(AppConfigFile);$(ResolveAssemblyReferencesStateFile);$(SuggestedBindingRedirectsCacheFile)"
    Outputs="$(_GenerateBindingRedirectsIntermediateAppConfig)"
    Condition="'$(AutoGenerateBindingRedirects)' == 'true' and '$(GenerateBindingRedirectsOutputType)' == 'true' and '@(SuggestedBindingRedirects)' != ''"
    DependsOnTargets="_GenerateSuggestedBindingRedirectsCache">

    <GenerateBindingRedirects
      AppConfigFile="@(AppConfigWithTargetPath)"
      TargetName="$(TargetFileName).config"
      OutputAppConfigFile="$(_GenerateBindingRedirectsIntermediateAppConfig)"
      SuggestedRedirects="@(SuggestedBindingRedirects)" />

    <ItemGroup>
      <FileWrites Include="$(_GenerateBindingRedirectsIntermediateAppConfig)" />
    </ItemGroup>
  </Target>

  <!--
    ====================================================================================================

                                        GenerateBindingRedirectsUpdateAppConfig
    Updates the project to use the generated app.config content.  This needs to run regardless of
    inputs/outputs so it is seperate from GenerateBindingRedirects.
    ====================================================================================================
  -->
  <Target Name="GenerateBindingRedirectsUpdateAppConfig"
    Condition="'$(AutoGenerateBindingRedirects)' == 'true' and '$(GenerateBindingRedirectsOutputType)' == 'true'">
<<<<<<< HEAD
=======

    <PropertyGroup Condition="Exists('$(_GenerateBindingRedirectsIntermediateAppConfig)')">
      <AppConfig>$(_GenerateBindingRedirectsIntermediateAppConfig)</AppConfig>
    </PropertyGroup>
>>>>>>> bc998739
    
    <ItemGroup Condition="Exists('$(_GenerateBindingRedirectsIntermediateAppConfig)')">
      <AppConfigWithTargetPath Remove="@(AppConfigWithTargetPath)" />
      <AppConfigWithTargetPath Include="$(_GenerateBindingRedirectsIntermediateAppConfig)">
        <TargetPath>$(TargetFileName).config</TargetPath>
      </AppConfigWithTargetPath>
    </ItemGroup>
  </Target>

  <!--
    ===========================================================================================
                                        GetInstalledSDKs

    Gets the list of SDKs installed in the SDKDirectoryRoot and SDKRegistryRoot locations

    These paths are used by the ResolveSDKReference task and the ResolveAssemblyReference task.
    ===========================================================================================
  -->
  <PropertyGroup>
    <SDKReferenceRegistryRoot Condition="'$(SDKReferenceRegistryRoot)' == ''">Software\Microsoft\Microsoft SDKs</SDKReferenceRegistryRoot>
    <SDKReferenceDirectoryRoot Condition="'$(SDKReferenceDirectoryRoot)' == ''">$(LocalAppData)\Microsoft SDKs;$(MSBuildProgramFiles32)\Microsoft SDKs</SDKReferenceDirectoryRoot>
    <!-- Manifest driven extension SDK locations -->
    <SDKExtensionDirectoryRoot Condition="'$(SDKExtensionDirectoryRoot)' == '' and '$(SDKIdentifier)' != ''">$(MSBuildProgramFiles32)\Microsoft SDKs\Windows Kits\10;$(MSBuildProgramFiles32)\Windows Kits\10</SDKExtensionDirectoryRoot>

    <!-- UAP projects by default should support Windows 8.1 SDKs -->
    <SupportWindows81SDKs Condition="'$(SupportWindows81SDKs)' == '' and '$(Support81SDKs)' != 'false' and '$(TargetPlatformIdentifier)' == 'UAP'">true</SupportWindows81SDKs>
    <TargetPlatformIdentifierWindows81 Condition="'$(TargetPlatformIdentifierWindows81)' == '' and '$(SupportWindows81SDKs)' == 'true'">Windows</TargetPlatformIdentifierWindows81>
    <TargetPlatformVersionWindows81 Condition="'$(TargetPlatformVersionWindows81)' == '' and '$(SupportWindows81SDKs)' == 'true'">8.1</TargetPlatformVersionWindows81>

    <!-- Desktop and phone SDKs often have the exact same identifiers, don't enable phone by default -->
    <SupportWindowsPhone81SDKs Condition="'$(SupportWindowsPhone81SDKs)' == '' and '$(Support81SDKs)' != 'false' and '$(TargetPlatformIdentifier)' == 'UAP'">false</SupportWindowsPhone81SDKs>
    <TargetPlatformIdentifierWindowsPhone81 Condition="'$(TargetPlatformIdentifierWindowsPhone81)' == '' and '$(SupportWindowsPhone81SDKs)' == 'true'">WindowsPhoneApp</TargetPlatformIdentifierWindowsPhone81>
    <TargetPlatformVersionWindowsPhone81 Condition="'$(TargetPlatformVersionWindowsPhone81)' == '' and '$(SupportWindowsPhone81SDKs)' == 'true'">8.1</TargetPlatformVersionWindowsPhone81>
  </PropertyGroup>

  <Target
      Name="GetInstalledSDKLocations"
      Condition="'@(SDKReference)' != ''"
      DependsOnTargets="$(GetInstalledSDKLocationsDependsOn)"
      Returns="@(InstalledSDKLocations)"
      >

    <GetInstalledSDKLocations
           SDKDirectoryRoots="$(SDKReferenceDirectoryRoot)"
           SDKExtensionDirectoryRoots="$(SDKExtensionDirectoryRoot)"
           SDKRegistryRoot="$(SDKReferenceRegistryRoot)"
           TargetPlatformVersion="$(TargetPlatformVersion)"
           TargetPlatformIdentifier="$(TargetPlatformIdentifier)"
           >
      <Output TaskParameter="InstalledSDKs" ItemName="InstalledSDKLocations"/>
    </GetInstalledSDKLocations>

    <!-- Also lookup 8.1 SDKs if requested -->
    <GetInstalledSDKLocations
           SDKDirectoryRoots="$(SDKReferenceDirectoryRoot)"
           SDKExtensionDirectoryRoots=""
           SDKRegistryRoot="$(SDKReferenceRegistryRoot)"
           TargetPlatformVersion="$(TargetPlatformVersionWindows81)"
           TargetPlatformIdentifier="$(TargetPlatformIdentifierWindows81)"
           Condition="'$(SupportWindows81SDKs)' == 'true' and '$(TargetPlatformIdentifierWindows81)' != '' and '$(TargetPlatformVersionWindows81)' != ''"
           WarnWhenNoSDKsFound="false"
           >
      <Output TaskParameter="InstalledSDKs" ItemName="InstalledSDKLocations"/>
    </GetInstalledSDKLocations>

    <GetInstalledSDKLocations
           SDKDirectoryRoots="$(SDKReferenceDirectoryRoot)"
           SDKExtensionDirectoryRoots=""
           SDKRegistryRoot="$(SDKReferenceRegistryRoot)"
           TargetPlatformVersion="$(TargetPlatformVersionWindowsPhone81)"
           TargetPlatformIdentifier="$(TargetPlatformIdentifierWindowsPhone81)"
           Condition="'$(SupportWindowsPhone81SDKs)' == 'true' and '$(TargetPlatformIdentifierWindowsPhone81)' != '' and '$(TargetPlatformVersionWindowsPhone81)' != ''"
           WarnWhenNoSDKsFound="false"
           >
      <Output TaskParameter="InstalledSDKs" ItemName="InstalledSDKLocations"/>
    </GetInstalledSDKLocations>

  </Target>

  <!--
    ============================================================

                                        ResolveSDKReferences

    Given a list of SDKReference items and a list of resolved winmd files which may contain metadata as to which sdk they came from
    we need to find the sdk root folders on disk and populate a ResolvedSDKReference item which has the full path to the SDK ROOT
    and the sdk identity as a piece of metadata.

        [IN]
        @(SDKReference) - List of sdk references (the identity in the sdk manifest file).
        @(ReferencePath) -List of resolved assemblies, we are interested in the ones which have IsWinMDFile set to true.

        [OUT]
        @(ResolvedSDKReference) - Full path to the root of the SDK
    ============================================================
  -->
  <PropertyGroup>
    <ResolveSDKReferencesDependsOn>
      GetInstalledSDKLocations
    </ResolveSDKReferencesDependsOn>
  </PropertyGroup>

  <PropertyGroup>
    <TargetedSDKConfiguration Condition="'$(TargetedSDKConfiguration)' == '' and '_$(Configuration)' == '_Debug'">Debug</TargetedSDKConfiguration>
    <TargetedSDKConfiguration Condition="'$(TargetedSDKConfiguration)' == '' and '_$(Configuration)' == '_Release'">Retail</TargetedSDKConfiguration>
    <TargetedSDKConfiguration Condition="'$(TargetedSDKConfiguration)' == ''">Retail</TargetedSDKConfiguration>
    <TargetedSDKArchitecture Condition="'$(TargetedSDKArchitecture)' == ''">$(ProcessorArchitecture)</TargetedSDKArchitecture>
    <TargetedSDKArchitecture Condition="'$(TargetedSDKArchitecture)' == ''">Neutral</TargetedSDKArchitecture>
  </PropertyGroup>

  <PropertyGroup>
    <ShouldMarkCertainSDKReferencesAsRuntimeOnly Condition="'$(ShouldMarkCertainSDKReferencesAsRuntimeOnly)' == ''">true</ShouldMarkCertainSDKReferencesAsRuntimeOnly>
  </PropertyGroup>

  <ItemGroup Condition="'$(ShouldMarkCertainSDKReferencesAsRuntimeOnly)' == 'true'">
    <!-- Dependencies that are specified as runtime-only dependencies. Therefore the associated files are not used to build Appx package.  -->
    <!-- TODO: Do we need to do anything like this for the new SDK? -->
    <RuntimeReferenceOnlySDKDependencies Condition = "'$(TargetPlatformVersion)' == '8.1'" Include="Microsoft.VCLibs, Version=11.0"/>
  </ItemGroup>

  <Target
      Name="ResolveSDKReferences"
      Returns="@(ResolvedSDKReference)"
      DependsOnTargets="$(ResolveSDKReferencesDependsOn)">
    <ResolveSDKReference
           SDKReferences="@(SDKReference)"
           RuntimeReferenceOnlySDKDependencies="@(RuntimeReferenceOnlySDKDependencies)"
           References="@(Reference)"
           TargetPlatformVersion="$(TargetPlatformVersion)"
           TargetPlatformIdentifier="$(TargetPlatformIdentifier)"
           WarnOnMissingPlatformVersion="$(SDKReferenceWarnOnMissingMaxPlatformVersion)"
           ProjectName="$(MSBuildProjectName)"
           TargetedSDKConfiguration="$(TargetedSDKConfiguration)"
           TargetedSDKArchitecture="$(TargetedSDKArchitecture)"
           InstalledSDKs ="@(InstalledSDKLocations)"
           LogResolutionErrorsAsWarnings ="$(LogSDKReferenceResolutionErrorsAsWarnings)"
           Prefer32Bit ="$(Prefer32Bit)"
           ContinueOnError="$(ContinueOnError)"
           Condition="'@(SDKReference)'!=''">
      <Output TaskParameter="ResolvedSDKReferences" ItemName="ResolvedSDKReference"/>
    </ResolveSDKReference>
  </Target>

   <Target
      Name="ResolveSDKReferencesDesignTime"
      Returns="@(ResolvedSDKReference)"
      DependsOnTargets="ResolveSDKReferences" />

  <!--
    ============================================================

                                        FindInvalidProjectReferences

    Find project to project references with target platform version higher than the one used by the current project and
    creates a list of invalid references to be unresolved. It issues a warning for each invalid reference.

        [IN]
        $(TargetPlatformVersion) - Project's target platform version
        @(_ProjectReferenceTargetPlatformMonikers) - List of monikers of all referenced projects gathered by the helper
                                                     target GetTargetPlatformMonikers.

        [OUT]
    @(InvalidProjectReferences) - List of invalid project references

    ============================================================
    -->

  <PropertyGroup>
    <FindInvalidProjectReferencesDependsOn>
      GetReferenceTargetPlatformMonikers
    </FindInvalidProjectReferencesDependsOn>
  </PropertyGroup>

   <Target
      Name="FindInvalidProjectReferences"
      Condition ="'$(FindInvalidProjectReferences)' == 'true'"
      DependsOnTargets="$(FindInvalidProjectReferencesDependsOn)">

     <FindInvalidProjectReferences
         TargetPlatformVersion="$(TargetPlatformVersion)"
         TargetPlatformIdentifier="$(TargetPlatformIdentifier)"
         ProjectReferences="@(TargetPathWithTargetPlatformMoniker)">
       <Output TaskParameter="InvalidReferences" ItemName="InvalidProjectReferences" />
     </FindInvalidProjectReferences>

     <ItemGroup>
       <_ResolvedProjectReferencePaths Remove="@(InvalidProjectReferences)" />
     </ItemGroup>
   </Target>

  <Target Name="GetReferenceTargetPlatformMonikers" DependsOnTargets="PrepareProjectReferences">
    <MSBuild
      Projects="@(_MSBuildProjectReferenceExistent)"
      Properties="%(_MSBuildProjectReferenceExistent.SetConfiguration); %(_MSBuildProjectReferenceExistent.SetPlatform); %(_MSBuildProjectReferenceExistent.SetTargetFramework)"
      Targets="GetTargetPathWithTargetPlatformMoniker"
      BuildInParallel="$(BuildInParallel)"
      ContinueOnError="!$(BuildingProject)"
      RemoveProperties="%(_MSBuildProjectReferenceExistent.GlobalPropertiesToRemove)$(_GlobalPropertiesToRemoveFromProjectReferences)">
      <Output TaskParameter="TargetOutputs" ItemName="TargetPathWithTargetPlatformMoniker" />
    </MSBuild>
  </Target>

   <!--
    ============================================================

                       ExpandSDKReferences

        After we have resolved the sdk refrence we need to make sure that we automatically include the references which are part of the SDK (both winmd and dll)
        as part of the assemblies passed to the compiler.

        Project systems or project which do not want to reference all dlls or winmd files should override this target to do nothing.
   ============================================================
    -->
  <PropertyGroup>
    <ExpandSDKReferencesDependsOn>
      ResolveSDKReferences
    </ExpandSDKReferencesDependsOn>

    <ExpandSDKAllowedReferenceExtensions Condition="'$(ExpandSDKAllowedReferenceExtensions)' == ''">
      .winmd;
      .dll
    </ExpandSDKAllowedReferenceExtensions>
  </PropertyGroup>

   <Target Name="ExpandSDKReferences"
           Returns="@(ReferencesFromSDK)"
           DependsOnTargets="$(ExpandSDKReferencesDependsOn)"
    >
     <GetSDKReferenceFiles
       ResolvedSDKReferences="@(ResolvedSDKReference)"
       ReferenceExtensions="$(ExpandSDKAllowedReferenceExtensions)"
       TargetSDKIdentifier="$(SDKIdentifier)"
       TargetSDKVersion="$(SDKVersion)"
       TargetPlatformIdentifier="$(TargetPlatformIdentifier)"
       TargetPlatformVersion="$(TargetPlatformVersion)"
       LogRedistFilesList="$(GetSDKReferenceFilesLogRedistFilesList)"
       LogRedistConflictWithinSDKAsWarning ="$(GetSDKReferenceFilesLogRedistConflictsWithinSDKAsWarning)"
       LogRedistConflictBetweenSDKsAsWarning ="$(GetSDKReferenceFilesLogRedistConflictsBetweenSDKsAsWarning)"
       LogReferencesList="$(GetSDKReferenceFilesLogReferencesList)"
       LogReferenceConflictWithinSDKAsWarning ="$(GetSDKReferenceFilesLogReferenceConflictsWithinSDKAsWarning)"
       LogReferenceConflictBetweenSDKsAsWarning ="$(GetSDKReferenceFilesLogReferenceConflictsBetweenSDKsAsWarning)"
       CacheFileFolderPath ="$(GetSDKReferenceFilesCacheFolder)"
       LogCacheFileExceptions="$(GetSDKReferenceFilesLogCacheFileExceptions)"
       Condition="'@(ResolvedSDKReference)'!=''">

       <Output TaskParameter="References" ItemName="ReferencePath"/>
       <Output TaskParameter="References" ItemName="ReferencesFromSDK"/>
       <Output TaskParameter="References" ItemName="_ResolveAssemblyReferenceResolvedFiles"/>
       <Output TaskParameter="CopyLocalFiles" ItemName="ReferenceCopyLocalPaths"/>
       <Output TaskParameter="RedistFiles" ItemName="ResolvedRedistFiles"/>
     </GetSDKReferenceFiles>
   </Target>

  <!--
    ============================================================

                                        ExportWindowsMDFile

    When a project is generating a a winmd file through c# or vb, ect the compiler will create a WinMDModule file. This file needs to be run
    through the winmdexp tool in order to generate the resulting WinMD file.

    ===========================================================
    -->

    <Target Name="ExportWindowsMDFile"
          DependsOnTargets="Compile"
          Condition="'$(ExportWinMDFile)' == 'true'"
          Inputs="@(IntermediateAssembly);@(DocFileItem);@(_DebugSymbolsIntermediatePath);@(ReferencePathWithRefAssemblies);$(MSBuildAllProjects)"
          Outputs="$(_IntermediateWindowsMetadataPath);$(WinMDExpOutputPdb);$(WinMDOutputDocumentationFile)"
  >
      <PropertyGroup>
        <!-- Will be copied by the "copy WinMD artifacts" step instead -->
        <CopyBuildOutputToOutputDirectory>false</CopyBuildOutputToOutputDirectory>
        <CopyOutputSymbolsToOutputDirectory>false</CopyOutputSymbolsToOutputDirectory>
        <CopyDocumentationFileToOutputDirectory>false</CopyDocumentationFileToOutputDirectory>

        <WinMdExpToolPath Condition="'$(WinMdExpToolPath)' == ''">$(TargetFrameworkSDKToolsDirectory)</WinMdExpToolPath>
        <WinMdExpUTF8Ouput Condition="'$(WinMdExpUTF8Ouput)' == ''">true</WinMdExpUTF8Ouput>
      </PropertyGroup>

      <WinMDExp WinMDModule="@(IntermediateAssembly)"
                References="@(ReferencePathWithRefAssemblies)"
                DisabledWarnings="$(WinMdExpNoWarn)"
                InputDocumentationFile="@(DocFileItem)"
                OutputDocumentationFile="$(WinMDOutputDocumentationFile)"
                TreatWarningsAsErrors="$(TreatWarningsAsErrors)"
                InputPDBFile="@(_DebugSymbolsIntermediatePath)"
                OutputPDBFile="$(WinMDExpOutputPdb)"
                OutputWindowsMetadataFile="$(_IntermediateWindowsMetadataPath)"
                EnvironmentVariables="$(WinMDExpEnvironment)"
                UTF8Output="$(WinMdExpUTF8Ouput)"
                SdkToolsPath="$(WinMdExpToolPath)"
                AssemblyUnificationPolicy="$(WinMDExpAssemblyUnificationPolicy)">
      <Output TaskParameter="OutputWindowsMetadataFile" ItemName="FileWrites"/>
     </WinMDExp>

     <ItemGroup>
         <WinMDExpArtifacts Include="$(_IntermediateWindowsMetadataPath)"/>
         <WinMDExpArtifacts Include="$(WinMDOutputDocumentationFile)"/>
         <WinMDExpArtifacts Include="$(WinMDExpOutputPdb)"/>
         <FileWrites Include="$(WinMDOutputDocumentationFile);$(WinMDExpOutputPdb)"/>
    </ItemGroup>

  </Target>

  <Target
      Name="ResolveAssemblyReferencesDesignTime"
      Returns="@(_ReferencesFromRAR)"
      DependsOnTargets="ResolveProjectReferences;ResolveAssemblyReferences">

    <!-- We need to do this here because we only want references which have been passed into rar but are not project to project references. -->
    <ItemGroup>
      <_ReferencesFromRAR Include="@(ReferencePath->WithMetadataValue('ReferenceSourceTarget', 'ResolveAssemblyReference'))"/>
    </ItemGroup>

  </Target>

  <PropertyGroup>
    <ProjectDesignTimeAssemblyResolutionSearchPaths Condition=" '$(ProjectDesignTimeAssemblyResolutionSearchPaths)' == '' ">
      {CandidateAssemblyFiles};
      $(ReferencePath);
      {HintPathFromItem};
      {TargetFrameworkDirectory};
      {Registry:$(FrameworkRegistryBase),$(TargetFrameworkVersion),$(AssemblyFoldersSuffix)$(AssemblyFoldersExConditions)};
      {RawFileName};
      $(TargetDir)
    </ProjectDesignTimeAssemblyResolutionSearchPaths>
  </PropertyGroup>

  <!--
    ==============================================================

                                       DesignTimeResolveAssemblyReferences

    Given the list of assemblies, resolve their reference paths.
    This target is called by Visual Studio at run time in order to filter references
    according to the targeted framework.

        [IN]
        @(DesignTimeReference) - List of assembly references as simple/fusion names.

        [OUT]
        @(ReferencePath) - Paths to resolved primary files.

    ==============================================================
    -->
  <PropertyGroup>
    <DesignTimeResolveAssemblyReferencesDependsOn>
      GetFrameworkPaths;
      GetReferenceAssemblyPaths;
      ResolveReferences
    </DesignTimeResolveAssemblyReferencesDependsOn>
  </PropertyGroup>

  <Target
      Name="DesignTimeResolveAssemblyReferences"
      Condition="'$(DesignTimeReference)'!=''"
      DependsOnTargets="$(DesignTimeResolveAssemblyReferencesDependsOn)">

    <ItemGroup>
      <_DesignTimeReferenceInstalledAssemblyDirectory Include="$(TargetFrameworkDirectory)" />
    </ItemGroup>

    <PropertyGroup>
      <DesignTimeResolveAssemblyReferencesStateFile Condition="'$(DisableRarCache)'!='true'">$(IntermediateOutputPath)$(MSBuildProjectFile)DesignTimeResolveAssemblyReferences.cache</DesignTimeResolveAssemblyReferencesStateFile>
    </PropertyGroup>

    <PropertyGroup>
      <DesignTimeAssemblySearchPaths Condition=" '$(DesignTimeAssemblySearchPaths)' == '' ">
        {CandidateAssemblyFiles};
        $(ReferencePath);
        {HintPathFromItem};
        {TargetFrameworkDirectory};
        {Registry:$(FrameworkRegistryBase),$(TargetFrameworkVersion),$(AssemblyFoldersSuffix)$(AssemblyFoldersExConditions)};
        {RawFileName};
        $(OutDir)
      </DesignTimeAssemblySearchPaths>
    </PropertyGroup>

    <PropertyGroup>
      <DesignTimeFindDependencies Condition=" '$(DesignTimeFindDependencies)' == '' ">false</DesignTimeFindDependencies>
      <DesignTimeIgnoreVersionForFrameworkReferences Condition=" '$(DesignTimeIgnoreVersionForFrameworkReferences)' == '' ">false</DesignTimeIgnoreVersionForFrameworkReferences>
      <DesignTimeFindSatellites Condition=" '$(DesignTimeFindSatellites)' == '' ">false</DesignTimeFindSatellites>
      <DesignTimeFindSerializationAssemblies Condition=" '$(DesignTimeFindSerializationAssemblies)' == '' ">false</DesignTimeFindSerializationAssemblies>
      <DesignTimeFindRelatedFiles Condition=" '$(DesignTimeFindRelatedFiles)' == '' ">false</DesignTimeFindRelatedFiles>
      <DesignTimeSilentResolution Condition=" '$(DesignTimeSilentResolution)' == '' and '$(TraceDesignTime)' != 'true'">true</DesignTimeSilentResolution>
      <DesignTimeAutoUnify Condition="'$(DesignTimeAutoUnify)' == ''">false</DesignTimeAutoUnify>
    </PropertyGroup>

    <ItemGroup>
      <_DesignTimeReferenceAssemblies Include ="$(DesignTimeReference)" />
    </ItemGroup>

    <ItemGroup>
      <_RARResolvedReferencePath Include="@(ReferencePath)" />
      <ReferencePath Remove="@(ReferencePath)" />
    </ItemGroup>

    <ResolveAssemblyReference
        Assemblies="@(_DesignTimeReferenceAssemblies)"
        TargetFrameworkDirectories="@(_DesignTimeReferenceInstalledAssemblyDirectory)"
        SearchPaths="$(DesignTimeAssemblySearchPaths)"
        AllowedAssemblyExtensions="$(AllowedReferenceAssemblyFileExtensions)"
        TargetProcessorArchitecture="$(ProcessorArchitecture)"
        CandidateAssemblyFiles="@(Content);@(None);@(_RARResolvedReferencePath)"
        FindDependencies="$(DesignTimeFindDependencies)"
        AutoUnify="$(DesignTimeAutoUnify)"
        IgnoreVersionForFrameworkReferences="$(DesignTimeIgnoreVersionForFrameworkReferences)"
        FindSatellites="$(DesignTimeFindSatellites)"
        FindSerializationAssemblies="$(DesignTimeFindSerializationAssemblies)"
        FindRelatedFiles="$(DesignTimeFindRelatedFiles)"
        Silent="$(DesignTimeSilentResolution)"
        TargetFrameworkVersion="$(TargetFrameworkVersion)"
        TargetFrameworkMoniker="$(TargetFrameworkMoniker)"
        TargetFrameworkMonikerDisplayName="$(TargetFrameworkMonikerDisplayName)"
        TargetedRuntimeVersion="$(TargetedRuntimeVersion)"
        StateFile="$(DesignTimeResolveAssemblyReferencesStateFile)"
        InstalledAssemblySubsetTables="@(InstalledAssemblySubsetTables)"
        IgnoreDefaultInstalledAssemblySubsetTables="$(IgnoreInstalledAssemblySubsetTables)"
        TargetFrameworkSubsets="@(_ReferenceInstalledAssemblySubsets)"
        FullTargetFrameworkSubsetNames="$(FullReferenceAssemblyNames)"
        FullFrameworkFolders="$(_FullFrameworkReferenceAssemblyPaths)"
        FullFrameworkAssemblyTables="@(FullFrameworkAssemblyTables)"
        ProfileName="$(TargetFrameworkProfile)"
        ResolvedSDKReferences="@(ResolvedSDKReference)"
        IgnoreTargetFrameworkAttributeVersionMismatch ="$(DesignTimeIgnoreTargetFrameworkAttributeVersionMismatch)"
       >

      <Output TaskParameter="ResolvedFiles" ItemName="DesignTimeReferencePath"/>
      <Output TaskParameter="FilesWritten" ItemName="FileWrites"/>
    </ResolveAssemblyReference>

  </Target>

  <!--
    ============================================================
                                        ResolveComReferences

    Resolve COM references

        [IN]
        @(COMReference) - The list of COM references
        $(InteropOutputPath) - The output directory in which to generate wrapper assemblies
                               When $(InteropOutputPath) is not set, then it defaults to $(IntermediateOutputPath).

        [OUT]
        @(ReferencePath) - Paths to referenced wrappers.

        If ResolveComReferences is invoked from the IDE, PrepareForBuild may need to run to create directories.
    ============================================================
    -->
  <PropertyGroup>
    <ComReferenceExecuteAsTool Condition="'$(ComReferenceExecuteAsTool)'==''">false</ComReferenceExecuteAsTool>
  </PropertyGroup>

  <Target
      Name="ResolveComReferences"
      Condition="'@(COMReference)'!='' or '@(COMFileReference)'!=''"
      Returns="@(ReferencePath)"
      DependsOnTargets="PrepareForBuild;ResolveKeySource;ResolveAssemblyReferences"
        >

    <PropertyGroup Condition=" '$(InteropOutputPath)' == '' ">
      <InteropOutputPath>$(IntermediateOutputPath)</InteropOutputPath>
    </PropertyGroup>

    <MakeDir Directories="$(InteropOutputPath)"/>

    <!--
        Note: This task should not be batched, since it relies on having all the COM references fed into it at once.
        -->
    <PropertyGroup>
      <ResolveComReferenceMSBuildArchitecture Condition="'$(ResolveComReferenceMSBuildArchitecture)' == ''">$(PlatformTargetAsMSBuildArchitecture)</ResolveComReferenceMSBuildArchitecture>

      <ResolveComReferenceToolPath Condition="'$(ResolveComReferenceToolPath)' == ''">$(TargetFrameworkSDKToolsDirectory)</ResolveComReferenceToolPath>
      <ResolveComReferenceSilent Condition="'$(ResolveComReferenceSilent)' == ''">false</ResolveComReferenceSilent>
    </PropertyGroup>

    <ResolveComReference
          TypeLibNames="@(COMReference)"
          TypeLibFiles="@(COMFileReference)"
          ResolvedAssemblyReferences="@(ReferencePath)"
          WrapperOutputDirectory="$(InteropOutputPath)"
          IncludeVersionInInteropName="$(IncludeVersionInInteropName)"
          KeyContainer="$(KeyContainerName)"
          KeyFile="$(KeyOriginatorFile)"
          DelaySign="$(DelaySign)"
          StateFile="@(_ResolveComReferenceCache)"
          TargetFrameworkVersion="$(TargetFrameworkVersion)"
          TargetProcessorArchitecture="$(ProcessorArchitecture)"
          NoClassMembers="$(ComReferenceNoClassMembers)"
          Silent="$(ResolveComReferenceSilent)"
          EnvironmentVariables="$(ResolveComReferenceEnvironment)"
          SdkToolsPath="$(ResolveComReferenceToolPath)"
          ExecuteAsTool="$(ComReferenceExecuteAsTool)"
          MSBuildArchitecture="$(ResolveComReferenceMSBuildArchitecture)"
          ContinueOnError="$(ContinueOnError)">

      <Output TaskParameter="ResolvedFiles" ItemName="ReferencePath"/>
      <Output TaskParameter="ResolvedFiles" ItemName="ComReferenceWrappers"/>
      <Output TaskParameter="ResolvedFiles" ItemName="FileWrites"/>
      <!-- This output list only includes items with Isolated attribute set to True.  It's done by the task itself. -->
      <Output TaskParameter="ResolvedModules" ItemName="ResolvedIsolatedComModules"/>

    </ResolveComReference>

    <ItemGroup>
      <FileWrites Include="@(_ResolveComReferenceCache)"/>
      <ReferenceComWrappersToCopyLocal Include="@(ComReferenceWrappers)" Condition="'%(ComReferenceWrappers.CopyLocal)'!='false'"/>
    </ItemGroup>

  </Target>

  <Target
      Name="ResolveComReferencesDesignTime"
      Returns="@(ComReferenceWrappers)"
      DependsOnTargets="ResolveComReferences" />

  <!--
    ============================================================
                                      ResolveFrameworkReferences

    Overrridden by Microsoft.NET.Sdk to return
    ResolvedFrameworkReference items in order to populate the
    Frameworks node of the Solution Explorer in the IDE.
  -->
  <Target Name="ResolveFrameworkReferences" />

  <!--
    ***********************************************************************************************
    ***********************************************************************************************
                                                                PrepareResources Section
    ***********************************************************************************************
    ***********************************************************************************************
    -->

  <!--
    ============================================================
                                        PrepareResources

    Prepare resources for the Compile step.
    ============================================================
    -->
  <PropertyGroup>
    <PrepareResourcesDependsOn>
      $(PrepareResourcesDependsOn);
      PrepareResourceNames;
      ResGen;
      CompileLicxFiles
    </PrepareResourcesDependsOn>
  </PropertyGroup>

  <Target
      Name="PrepareResources"
      DependsOnTargets="$(PrepareResourcesDependsOn)"/>

  <!--
    ============================================================
                                        PrepareResourceNames

    Prepare the names of resource files.
    ============================================================
    -->
  <PropertyGroup>
    <PrepareResourceNamesDependsOn>
      AssignTargetPaths;
      SplitResourcesByCulture;
      CreateManifestResourceNames;
      CreateCustomManifestResourceNames
    </PrepareResourceNamesDependsOn>
  </PropertyGroup>

  <Target
      Name="PrepareResourceNames"
      DependsOnTargets="$(PrepareResourceNamesDependsOn)"/>

  <!--
    ============================================================
                                        AssignTargetPaths

    This target creates <TargetPath> tags for items. <TargetPath> is a relative folder plus filename
    for the destination of this item.
    ============================================================
    -->
  <PropertyGroup>
    <AssignTargetPathsDependsOn></AssignTargetPathsDependsOn>
  </PropertyGroup>

  <Target
      Name="AssignTargetPaths"
      DependsOnTargets="$(AssignTargetPathsDependsOn)">

    <ItemGroup>
      <_Temporary Remove="@(_Temporary)" />
    </ItemGroup>

    <!-- AssignTargetPath generates TargetPath metadata that is consumed by CreateManifestResourceNames target for manifest name generation -->
    <AssignTargetPath Files="@(EmbeddedResource)" RootFolder="$(MSBuildProjectDirectory)">
      <Output TaskParameter="AssignedFiles" ItemName="_Temporary" />
    </AssignTargetPath>

    <ItemGroup>
      <!-- Replace items in EmbeddedResource with the items emitted by the AssignTargetPath task that have the TargetPath metadata -->
      <EmbeddedResource Remove="@(_Temporary)" />
      <EmbeddedResource Include="@(_Temporary)" />
      <_Temporary Remove="@(_Temporary)" />
    </ItemGroup>

    <AssignTargetPath Files="@(Content)" RootFolder="$(MSBuildProjectDirectory)">
      <Output TaskParameter="AssignedFiles" ItemName="ContentWithTargetPath" />
    </AssignTargetPath>

    <AssignTargetPath Files="@(None)" RootFolder="$(MSBuildProjectDirectory)">
      <Output TaskParameter="AssignedFiles" ItemName="_NoneWithTargetPath" />
    </AssignTargetPath>

    <AssignTargetPath Files="@(BaseApplicationManifest)" RootFolder="$(MSBuildProjectDirectory)">
      <Output TaskParameter="AssignedFiles" ItemName="_DeploymentBaseManifestWithTargetPath"/>
    </AssignTargetPath>

    <AssignTargetPath Files="@(None)" RootFolder="$(MSBuildProjectDirectory)" Condition="'@(_DeploymentBaseManifestWithTargetPath)'=='' and '%(None.Extension)'=='.manifest'">
      <Output TaskParameter="AssignedFiles" ItemName="_DeploymentBaseManifestWithTargetPath" />
    </AssignTargetPath>

  </Target>

  <!--
    ============================================================
                                        GetItemTargetPaths

    This target returns all items that have TargetPath metadata assigned by the AssignTargetPaths target.
    ============================================================
    -->
  <Target
    Name="GetItemTargetPaths"
    DependsOnTargets="AssignTargetPaths"
    Returns="
      @(EmbeddedResource);
      @(ContentWithTargetPath);
      @(_NoneWithTargetPath);
      @(_DeploymentBaseManifestWithTargetPath);
      " />

  <!--
    ============================================================
                                        SplitResourcesByCulture

    Split EmbeddedResource items into five lists based on whether
    they are resx files, licx files or other resources and whether they should be localized. Also adds Type and Culture
    metadata. Type indicates whether the resource is "Resx" or "Non-Resx".

        [IN]/[OUT]
        @(EmbeddedResource) - The raw list of resources.

        [OUT]
        @(_LicxFile) - The EmbeddedResource items with extension equal to '.licx'.
    ============================================================
    -->
  <Target
      Name="SplitResourcesByCulture"
      DependsOnTargets="AssignTargetPaths">

    <Warning Condition="'@(ResxWithNoCulture)'!=''" Code="MSB9000" Text="ResxWithNoCulture item type is deprecated. Use EmbeddedResource items instead."/>
    <Warning Condition="'@(ResxWithCulture)'!=''" Code="MSB9001" Text="ResxWithCulture item type is deprecated. Use EmbeddedResource items instead."/>
    <Warning Condition="'@(NonResxWithCulture)'!=''" Code="MSB9002" Text="NonResxWithCulture item type is deprecated. Use EmbeddedResource items instead."/>
    <Warning Condition="'@(NonResxWithNoCulture)'!=''" Code="MSB9003" Text="NonResxWithNoCulture item type is deprecated. Use EmbeddedResource items instead."/>

    <ItemGroup>
      <_LicxFile Include="@(EmbeddedResource)" Condition="'%(Extension)'=='.licx'"/>

      <!-- CONSUMED FOR COMPATIBILITY REASONS ONLY. EMIT EMBEDDEDRESOURCE INSTEAD -->
      <EmbeddedResource Include="@(ResxWithNoCulture);@(ResxWithCulture)">
        <Type>Resx</Type>
      </EmbeddedResource>
      <EmbeddedResource Include="@(NonResxWithCulture);@(NonResxWithNoCulture)">
        <Type>Non-Resx</Type>
      </EmbeddedResource>
    </ItemGroup>

    <AssignCulture Files="@(EmbeddedResource)" Condition="'%(Extension)'!='.licx'">
      <!-- Create the list of culture resx and embedded resource files -->
      <Output TaskParameter="AssignedFilesWithCulture" ItemName="_MixedResourceWithCulture"/>
      <!-- Create the list of non-culture resx and embedded resource files -->
      <Output TaskParameter="AssignedFilesWithNoCulture" ItemName="_MixedResourceWithNoCulture"/>
    </AssignCulture>

    <ItemGroup>

      <!-- Remove EmbeddedResource items that we have processed already
                 i.e. either Licx, or resources that don't have culture info -->
      <EmbeddedResource Remove="@(_MixedResourceWithCulture)" />
      <EmbeddedResource Remove="@(_MixedResourceWithNoCulture)" />
      <EmbeddedResource Remove="@(_LicxFile)" />

      <!-- Add back everything except Licx, so that we have culture info -->
      <EmbeddedResource Include="@(_MixedResourceWithNoCulture);@(_MixedResourceWithCulture)" Condition="'%(Extension)'=='.resx' or '%(Extension)'=='.restext'">
        <Type Condition="'%(_MixedResourceWithNoCulture.Type)'=='' and '%(_MixedResourceWithCulture.Type)'==''">Resx</Type>
      </EmbeddedResource>
      <EmbeddedResource Include="@(_MixedResourceWithNoCulture);@(_MixedResourceWithCulture)" Condition="'%(Extension)'!='.resx' and '%(Extension)'!='.restext'">
        <Type Condition="'%(_MixedResourceWithNoCulture.Type)'=='' and '%(_MixedResourceWithCulture.Type)'==''">Non-Resx</Type>
      </EmbeddedResource>

      <!-- EMITTED FOR COMPATIBILITY REASONS ONLY. CONSUME EMBEDDEDRESOURCE INSTEAD -->
      <ResxWithNoCulture Remove="@(ResxWithNoCulture)"/>
      <NonResxWithNoCulture Remove="@(NonResxWithNoCulture)"/>
      <ResxWithCulture Remove="@(ResxWithCulture)"/>
      <NonResxWithCulture Remove="@(NonResxWithCulture)"/>
      <ResxWithNoCulture Include="@(_MixedResourceWithNoCulture)" Condition="'%(WithCulture)'=='false' and ('%(Extension)'=='.resx' or '%(Extension)'=='.restext')"/>
      <NonResxWithNoCulture Include="@(_MixedResourceWithNoCulture)" Condition="'%(WithCulture)'=='false' and ('%(Extension)'!='.resx' and '%(Extension)'!='.restext')"/>
      <ResxWithCulture Include="@(_MixedResourceWithCulture)" Condition="'%(WithCulture)'=='true' and ('%(Extension)'=='.resx' or '%(Extension)'=='.restext')"/>
      <NonResxWithCulture Include="@(_MixedResourceWithCulture)" Condition="'%(WithCulture)'=='true' and ('%(Extension)'!='.resx' and '%(Extension)'!='.restext')"/>

      <!-- Clean up temporary lists -->
      <_MixedResourceWithNoCulture Remove="@(_MixedResourceWithNoCulture)" />
      <_MixedResourceWithCulture Remove="@(_MixedResourceWithCulture)" />

    </ItemGroup>

  </Target>

  <!--
    =======================================================================
                                        CreateCustomManifestResourceNames

    Allows custom manifest resource name generation tasks to plug
    into the build process
    =======================================================================
    -->
  <PropertyGroup>
    <CreateCustomManifestResourceNamesDependsOn></CreateCustomManifestResourceNamesDependsOn>
  </PropertyGroup>

  <Target
      Name="CreateCustomManifestResourceNames"
      DependsOnTargets="$(CreateCustomManifestResourceNamesDependsOn)"/>

  <!--
    ============================================================
                                        ResGen

    Run GenerateResource on the given resx files.

    ============================================================
    -->
  <PropertyGroup>
    <ResGenDependsOn>ResolveAssemblyReferences;SplitResourcesByCulture;BeforeResGen;CoreResGen;AfterResGen</ResGenDependsOn>
    <CoreResGenDependsOn>FindReferenceAssembliesForReferences</CoreResGenDependsOn>
    <UseSourcePath Condition="'$(UseSourcePath)'==''">true</UseSourcePath>
    <ResGenExecuteAsTool Condition="'$(ResGenExecuteAsTool)'==''">false</ResGenExecuteAsTool>
  </PropertyGroup>

  <Target
      Name="ResGen"
      DependsOnTargets="$(ResGenDependsOn)"/>

  <!--
    ============================================================
                                        BeforeResGen

    Redefine this target in your project in order to run tasks just before Resgen.
    ============================================================
    -->
  <Target Name="BeforeResGen"/>

  <!--
    ============================================================
                                        AfterResGen

    Redefine this target in your project in order to run tasks just after Resgen.
    ============================================================
    -->
  <Target Name="AfterResGen"/>

  <!--
    ============================================================
                                        CoreResGen
    ============================================================
    -->
  <Target
      Name="CoreResGen"
      DependsOnTargets="$(CoreResGenDependsOn)">

    <ItemGroup>
      <_Temporary Remove="@(_Temporary)" />
    </ItemGroup>

    <PropertyGroup>
      <GenerateResourceMSBuildArchitecture Condition="'$(GenerateResourceMSBuildArchitecture)' == ''">$(PlatformTargetAsMSBuildArchitecture)</GenerateResourceMSBuildArchitecture>

      <ResgenToolPath Condition="'$(ResgenToolPath)' == ''">$(TargetFrameworkSDKToolsDirectory)</ResgenToolPath>
    </PropertyGroup>

    <PropertyGroup Condition="'$(TargetFrameworkAsMSBuildRuntime)' != '' and '$(GenerateResourceMSBuildArchitecture)' != ''">
      <!-- In the general case, we want to fail to run the task if the task host it's requesting doesn't exist, because we'd rather let the
           user know there's something wrong than just silently generate something that's probably not quite right. However, in a few
           circumstances, there are tasks that are already aware of runtime / bitness concerns, in which case even if we go ahead and run
           the more recent version of the task, it should be able to generate something correct.  GenerateResource is one such task, so
           we check for the existence of the targeted task host so that we can use it preferentially, but if it can't be found, we'll fall
           back to the current task since it's still mostly correct.

           In particular, we need to do this because otherwise people with Dev10 on a machine that they upgrade to Win8 will be broken:
           they'll have ResGen from the 7.0A SDK installed, so launching ResGen will still work, but the CLR2 task host is only installed by
           the 8.0A SDK, which they won't have installed, and thus without this fallback mechanism, their projects targeting v3.5 will
           suddenly start failing to build.-->
      <GenerateResourceMSBuildRuntime
          Condition="'$(GenerateResourceMSBuildRuntime)' == '' and
                     $([MSBuild]::DoesTaskHostExist(`$(TargetFrameworkAsMSBuildRuntime)`, `$(GenerateResourceMSBuildArchitecture)`))">$(TargetFrameworkAsMSBuildRuntime)</GenerateResourceMSBuildRuntime>

      <!-- If the targeted runtime doesn't exist, fall back to current -->
      <GenerateResourceMSBuildRuntime Condition="'$(GenerateResourceMSBuildRuntime)' == ''">CurrentRuntime</GenerateResourceMSBuildRuntime>
    </PropertyGroup>

    <!-- 4.0 task has some new parameters that we want to make use of if we're targeting 4.0 -->
    <GenerateResource
        Sources="@(EmbeddedResource)"
        UseSourcePath="$(UseSourcePath)"
        References="@(ReferencePathWithRefAssemblies)"
        UsePreserializedResources="$(GenerateResourceUsePreserializedResources)"
        AdditionalInputs="$(MSBuildAllProjects)"
        NeverLockTypeAssemblies="$(GenerateResourceNeverLockTypeAssemblies)"
        StateFile="$(IntermediateOutputPath)$(MSBuildProjectFile).GenerateResource.cache"
        StronglyTypedClassName="%(EmbeddedResource.StronglyTypedClassName)"
        StronglyTypedFileName="%(EmbeddedResource.StronglyTypedFileName)"
        StronglyTypedLanguage="%(EmbeddedResource.StronglyTypedLanguage)"
        StronglyTypedNamespace="%(EmbeddedResource.StronglyTypedNamespace)"
        StronglyTypedManifestPrefix="%(EmbeddedResource.StronglyTypedManifestPrefix)"
        PublicClass="%(EmbeddedResource.PublicClass)"
        OutputResources="@(EmbeddedResource->'$(IntermediateOutputPath)%(ManifestResourceName).resources')"
        Condition="'%(EmbeddedResource.Type)' == 'Resx' and '%(EmbeddedResource.GenerateResource)' != 'false' and '$(GenerateResourceMSBuildRuntime)' != 'CLR2'"
        SdkToolsPath="$(ResgenToolPath)"
        ExecuteAsTool="$(ResGenExecuteAsTool)"
        EnvironmentVariables="$(ResGenEnvironment)"
        MSBuildRuntime="$(GenerateResourceMSBuildRuntime)"
        MSBuildArchitecture="$(GenerateResourceMSBuildArchitecture)">

      <Output TaskParameter="FilesWritten" ItemName="FileWrites"/>
      <Output TaskParameter="StronglyTypedFileName" ItemName="Compile"/>

      <!-- Gather Sources as an output since it will contain OutputResource metadata indicating the final output resource that it was compiled into -->
      <Output TaskParameter="Sources" ItemName="_Temporary" />

    </GenerateResource>

    <!-- But we can't use those parameters if we're targeting 3.5, since we're using the 3.5 task -->
    <GenerateResource
        Sources="@(EmbeddedResource)"
        UseSourcePath="$(UseSourcePath)"
        References="@(ReferencePath)"
        AdditionalInputs="$(MSBuildAllProjects)"
        NeverLockTypeAssemblies="$(GenerateResourceNeverLockTypeAssemblies)"
        StateFile="$(IntermediateOutputPath)$(MSBuildProjectFile).GenerateResource.cache"
        StronglyTypedClassName="%(EmbeddedResource.StronglyTypedClassName)"
        StronglyTypedFileName="%(EmbeddedResource.StronglyTypedFileName)"
        StronglyTypedLanguage="%(EmbeddedResource.StronglyTypedLanguage)"
        StronglyTypedNamespace="%(EmbeddedResource.StronglyTypedNamespace)"
        StronglyTypedManifestPrefix="%(EmbeddedResource.StronglyTypedManifestPrefix)"
        PublicClass="%(EmbeddedResource.PublicClass)"
        OutputResources="@(EmbeddedResource->'$(IntermediateOutputPath)%(ManifestResourceName).resources')"
        MSBuildRuntime="$(GenerateResourceMSBuildRuntime)"
        MSBuildArchitecture="$(GenerateResourceMSBuildArchitecture)"
        Condition="'%(EmbeddedResource.Type)' == 'Resx' and '%(EmbeddedResource.GenerateResource)' != 'false' and '$(GenerateResourceMSBuildRuntime)' == 'CLR2'">

      <Output TaskParameter="FilesWritten" ItemName="FileWrites"/>
      <Output TaskParameter="StronglyTypedFileName" ItemName="Compile"/>

      <!-- Gather Sources as an output since it will contain OutputResource metadata indicating the final output resource that it was compiled into -->
      <Output TaskParameter="Sources" ItemName="_Temporary" />

    </GenerateResource>

    <ItemGroup>
      <EmbeddedResource Remove="@(_Temporary)" />

      <!-- Add back the Sources list (with OutputResource metadata) that we output from GenerateResource into EmbeddedResource -->
      <EmbeddedResource Include="@(_Temporary)" />
      <_Temporary Remove="@(_Temporary)" />

      <!-- EMITTED FOR COMPATIBILITY REASONS ONLY. CONSUME EMBEDDEDRESOURCE INSTEAD -->
      <ManifestResourceWithNoCulture Include="@(EmbeddedResource->'%(OutputResource)')" Condition="'%(EmbeddedResource.WithCulture)'=='false' and '%(EmbeddedResource.Type)' == 'Resx'">
        <EmittedForCompatibilityOnly>true</EmittedForCompatibilityOnly>
      </ManifestResourceWithNoCulture>
      <ManifestNonResxWithNoCultureOnDisk Include="@(EmbeddedResource)" Condition="'%(EmbeddedResource.WithCulture)'=='false' and '%(EmbeddedResource.Type)' == 'Non-Resx'">
        <EmittedForCompatibilityOnly>true</EmittedForCompatibilityOnly>
      </ManifestNonResxWithNoCultureOnDisk>

      <!-- EMITTED FOR COMPATIBILITY REASONS ONLY. CONSUME EMBEDDEDRESOURCE INSTEAD -->
      <ManifestResourceWithCulture Include="@(EmbeddedResource->'%(OutputResource)')" Condition="'%(EmbeddedResource.WithCulture)'=='true' and '%(EmbeddedResource.Type)' == 'Resx'">
        <EmittedForCompatibilityOnly>true</EmittedForCompatibilityOnly>
      </ManifestResourceWithCulture>
      <ManifestNonResxWithCultureOnDisk Include="@(EmbeddedResource)" Condition="'%(EmbeddedResource.WithCulture)'=='true' and '%(EmbeddedResource.Type)' == 'Non-Resx'">
        <EmittedForCompatibilityOnly>true</EmittedForCompatibilityOnly>
      </ManifestNonResxWithCultureOnDisk>

    </ItemGroup>

  </Target>

  <!--
    ============================================================
                                        CompileLicxFiles

    Compile .licx files (containing information about licensed controls used by the application) into .licenses files.

        [IN]
        @(_LicxFile) - The list of .licx files in the project (usually there will be just one)

        [OUT]
        @(CompiledLicenseFile) - The list of compiled .licenses files (there will be just one)
    ============================================================
    -->
  <PropertyGroup>
    <CompileLicxFilesDependsOn></CompileLicxFilesDependsOn>
  </PropertyGroup>

  <Target
      Name="CompileLicxFiles"
      Condition="'@(_LicxFile)'!=''"
      DependsOnTargets="$(CompileLicxFilesDependsOn)"
      Inputs="$(MSBuildAllProjects);@(_LicxFile);@(ReferencePathWithRefAssemblies);@(ReferenceDependencyPaths)"
      Outputs="$(IntermediateOutputPath)$(TargetFileName).licenses">

    <PropertyGroup>
      <LCMSBuildArchitecture Condition="'$(LCMSBuildArchitecture)' == ''">$(PlatformTargetAsMSBuildArchitecture)</LCMSBuildArchitecture>
    </PropertyGroup>

    <LC
        Sources="@(_LicxFile)"
        LicenseTarget="$(TargetFileName)"
        OutputDirectory="$(IntermediateOutputPath)"
        OutputLicense="$(IntermediateOutputPath)$(TargetFileName).licenses"
        ReferencedAssemblies="@(ReferencePathWithRefAssemblies);@(ReferenceDependencyPaths)"
        NoLogo="$(NoLogo)"
        ToolPath="$(LCToolPath)"
        SdkToolsPath="$(TargetFrameworkSDKToolsDirectory)"
        EnvironmentVariables="$(LCEnvironment)"
        MSBuildArchitecture="$(LCMSBuildArchitecture)"
        TargetFrameworkVersion="$(TargetFrameworkVersion)"
        >

      <Output TaskParameter="OutputLicense" ItemName="CompiledLicenseFile"/>
      <Output TaskParameter="OutputLicense" ItemName="FileWrites"/>

    </LC>

  </Target>

  <!--
    ***********************************************************************************************
    ***********************************************************************************************
                                                                ResolveKeySource Section
    ***********************************************************************************************
    ***********************************************************************************************
    -->

  <!--
    ============================================================
                                        ResolveKeySource

    Resolve the strong name key used to sign the assembly as well as the certificate used to
    sign the ClickOnce manifests.

        [IN]
        $(AssemblyOriginatorKeyFile)     - The file used to sign the assembly (.snk or .pfx)
        $(ManifestCertificateThumbprint) - The thumbprint used to locate the certificate in the
                                           user's certificate store.
        $(ManifestKeyFile)               - The key file that contains the certificate in case the
                                           certificate is not in the user's store.

        [OUT]
        $(ResolvedAssemblyKeyFile)        - Key used to sign the assembly
        $(_DeploymentResolvedManifestCertificateThumbprint) - Certificate used to sign the manifests
    ============================================================
    -->
  <Target
      Name="ResolveKeySource"
      Condition="$(SignManifests) == 'true' or $(SignAssembly) == 'true'">

    <ResolveKeySource
        KeyFile="$(AssemblyOriginatorKeyFile)"
        CertificateThumbprint="$(ManifestCertificateThumbprint)"
        CertificateFile="$(ManifestKeyFile)"
        SuppressAutoClosePasswordPrompt="$(BuildingInsideVisualStudio)"
        ShowImportDialogDespitePreviousFailures="$(BuildingProject)"
        ContinueOnError="!$(BuildingProject)"
          >

      <Output TaskParameter="ResolvedKeyFile" PropertyName="KeyOriginatorFile" Condition=" '$(SignAssembly)' == 'true' "/>
      <Output TaskParameter="ResolvedKeyContainer" PropertyName="KeyContainerName" Condition=" '$(SignAssembly)' == 'true' "/>
      <Output TaskParameter="ResolvedThumbprint" PropertyName="_DeploymentResolvedManifestCertificateThumbprint" Condition=" '$(SignManifests)' == 'true' "/>

    </ResolveKeySource>

  </Target>

  <!--
    ***********************************************************************************************
    ***********************************************************************************************
                                                                Compile Section
    ***********************************************************************************************
    ***********************************************************************************************
    -->

  <!--
    ============================================================
                                        Compile
    ============================================================
    -->
  <PropertyGroup>
    <CompileDependsOn>
      ResolveReferences;
      ResolveKeySource;
      SetWin32ManifestProperties;
      FindReferenceAssembliesForReferences;
      _GenerateCompileInputs;
      BeforeCompile;
      _TimeStampBeforeCompile;
      _GenerateCompileDependencyCache;
      CoreCompile;
      _TimeStampAfterCompile;
      AfterCompile;
    </CompileDependsOn>
  </PropertyGroup>

  <Target
      Name="Compile"
      DependsOnTargets="$(CompileDependsOn)"/>

  <!--
    ============================================================
                                        _GenerateCompileInputs

    Create the _CoreCompileResourceInputs list of inputs to the CoreCompile target.
    ============================================================
    -->
  <Target Name="_GenerateCompileInputs">

    <Warning Condition="'@(ManifestResourceWithNoCulture)'!='' and '%(ManifestResourceWithNoCulture.EmittedForCompatibilityOnly)'==''" Code="MSB9004" Text="ManifestResourceWithNoCulture item type is deprecated. Emit EmbeddedResource items instead, with metadata WithCulture='false', Type='Resx', and optional LogicalName."/>
    <Warning Condition="'@(ManifestNonResxWithNoCultureOnDisk)'!='' and '%(ManifestNonResxWithNoCultureOnDisk.EmittedForCompatibilityOnly)'==''" Code="MSB9005" Text="ManifestNonResxWithNoCultureOnDisk item type is deprecated. Emit EmbeddedResource items instead, with metadata WithCulture='false', Type='Non-Resx', and optional LogicalName."/>

    <ItemGroup>

      <!-- _CoreCompileResourceInputs is the list of TLDA inputs that should trigger CoreCompile, and are listed as inputs to that target -->
      <_CoreCompileResourceInputs Include="@(EmbeddedResource->'%(OutputResource)')" Condition="'%(EmbeddedResource.WithCulture)' == 'false' and '%(EmbeddedResource.Type)' == 'Resx'" />
      <_CoreCompileResourceInputs Include="@(EmbeddedResource)" Condition="'%(EmbeddedResource.WithCulture)' == 'false' and '%(EmbeddedResource.Type)' == 'Non-Resx' " />

      <!-- CONSUMED FOR COMPATIBILITY REASONS ONLY. EMIT EMBEDDEDRESOURCE INSTEAD -->
      <_CoreCompileResourceInputs Include="@(ManifestResourceWithNoCulture)" Condition="'%(ManifestResourceWithNoCulture.EmittedForCompatibilityOnly)'==''">
        <Type>Resx</Type>
        <WithCulture>false</WithCulture>
      </_CoreCompileResourceInputs>
      <_CoreCompileResourceInputs Include="@(ManifestNonResxWithNoCultureOnDisk)" Condition="'%(ManifestNonResxWithNoCultureOnDisk.EmittedForCompatibilityOnly)'==''">
        <Type>Non-Resx</Type>
        <WithCulture>false</WithCulture>
      </_CoreCompileResourceInputs>

    </ItemGroup>

  </Target>

  <!--
    ============================================================
                                        GenerateTargetFrameworkMonikerAttribute

    Emit the target framework moniker attribute as  a code fragment into a temporary source file for the compiler.
    ============================================================
    -->
  <PropertyGroup Condition="'$(TargetFrameworkMoniker)' != ''">
    <!-- Do not clean if we are going to default the path to the temp directory -->
    <TargetFrameworkMonikerAssemblyAttributesFileClean Condition="'$(TargetFrameworkMonikerAssemblyAttributesFileClean)' == '' and '$(TargetFrameworkMonikerAssemblyAttributesPath)' != ''">true</TargetFrameworkMonikerAssemblyAttributesFileClean>
    <TargetFrameworkMonikerAssemblyAttributesPath Condition="'$(TargetFrameworkMonikerAssemblyAttributesPath)' == ''">$([System.IO.Path]::Combine('$(IntermediateOutputPath)','$(TargetFrameworkMoniker).AssemblyAttributes$(DefaultLanguageSourceExtension)'))</TargetFrameworkMonikerAssemblyAttributesPath>
  </PropertyGroup>

  <PropertyGroup>
    <GenerateTargetFrameworkAttribute Condition="'$(GenerateTargetFrameworkAttribute)' == '' and '$(TargetFrameworkMoniker)' != '' and '$(TargetingClr2Framework)' != 'true'">true</GenerateTargetFrameworkAttribute>
  </PropertyGroup>

  <ItemGroup Condition="'$(TargetFrameworkMonikerAssemblyAttributesFileClean)' == 'true'">
    <Clean Include="$(TargetFrameworkMonikerAssemblyAttributesPath)"/>
  </ItemGroup>

  <Target Name="GenerateTargetFrameworkMonikerAttribute"
          BeforeTargets="BeforeCompile"
          DependsOnTargets="PrepareForBuild;GetReferenceAssemblyPaths"
          Inputs="$(MSBuildToolsPath)\Microsoft.Common.targets"
          Outputs="$(TargetFrameworkMonikerAssemblyAttributesPath)"
          Condition="'@(Compile)' != '' and '$(GenerateTargetFrameworkAttribute)' == 'true'">

    <!-- This is a file shared between projects so we have to take care to handle simultaneous writes (by ContinueOnError)
             and a race between clean from one project and build from another (by not adding to FilesWritten so it doesn't clean) -->
    <WriteLinesToFile
        File="$(TargetFrameworkMonikerAssemblyAttributesPath)"
        Lines="$(TargetFrameworkMonikerAssemblyAttributeText)"
        Overwrite="true"
        ContinueOnError="true"
        Condition="'@(Compile)' != '' and '$(TargetFrameworkMonikerAssemblyAttributeText)' != ''"
        />

    <ItemGroup Condition="'@(Compile)' != '' and '$(TargetFrameworkMonikerAssemblyAttributeText)' != ''">
      <Compile Include="$(TargetFrameworkMonikerAssemblyAttributesPath)"/>
      <!-- Do not put in FileWrites: this is a file shared between projects in %temp%, and cleaning it would create a race between projects during rebuild -->
    </ItemGroup>

  </Target>

  <!--
    ============================================================
                                        GenerateAdditionalSources

    Emit any specified code fragments into a temporary source file for the compiler.
    ============================================================
    -->

  <PropertyGroup Condition="'$(AssemblyAttributesPath)' != ''">
    <GenerateAdditionalSources Condition="'$(GenerateAdditionalSources)' == ''">true</GenerateAdditionalSources>
  </PropertyGroup>

  <ItemGroup Condition="'$(AssemblyAttributesPath)' != ''">
    <Clean Include="$(AssemblyAttributesPath)" Condition="'$(AssemblyAttributesFileClean)' != 'false'" />
  </ItemGroup>

  <Target Name="GenerateAdditionalSources"
          BeforeTargets="BeforeCompile"
          DependsOnTargets="PrepareForBuild;GetReferenceAssemblyPaths"
          Inputs="$(MSBuildAllProjects)"
          Outputs="$(AssemblyAttributesPath)"
          Condition="'@(AssemblyAttributes)' != '' and '$(GenerateAdditionalSources)' == 'true'">
    <WriteCodeFragment
          AssemblyAttributes="@(AssemblyAttributes)"
          OutputFile="$(AssemblyAttributesPath)"
          Language="$(Language)">
      <Output TaskParameter="OutputFile" ItemName="Compile"/>
      <Output TaskParameter="OutputFile" ItemName="FileWrites"/>
    </WriteCodeFragment>
  </Target>

  <!--
    ============================================================
                                        BeforeCompile

    Redefine this target in your project in order to run tasks just before Compile.
    ============================================================
    -->
  <Target Name="BeforeCompile"/>

  <!--
    ============================================================
                                        AfterCompile

    Redefine this target in your project in order to run tasks just after Compile.
    ============================================================
    -->
  <Target Name="AfterCompile"/>

  <!--
    ============================================================
                                        _TimeStampBeforeCompile

    If post-build events are set to fire "OnOutputUpdated", then take before
    and after timestamps so that we can compare them.
    ============================================================
    -->
  <Target
      Name="_TimeStampBeforeCompile"
      Condition="'$(RunPostBuildEvent)'=='OnOutputUpdated' or ('$(RegisterForComInterop)'=='true' and '$(OutputType)'=='library')">

    <PropertyGroup>
      <_AssemblyTimestampBeforeCompile>%(IntermediateAssembly.ModifiedTime)</_AssemblyTimestampBeforeCompile>
    </PropertyGroup>

  </Target>

  <!--
    ============================================================
                                        _GenerateSuggestedBindingRedirectsCache
    Generate a file used to track whether suggested binding redirects changed between builds.
    @(SuggestedBindingRedirects) never contains a file on disk, so create a file
    that contains a hash of the items to prevent `GenerateBindingRedirects`
    from running every build.

    See https://github.com/dotnet/msbuild/issues/5943 for details.
    ============================================================
    -->
  <Target Name="_GenerateSuggestedBindingRedirectsCache" Condition="'$(DesignTimeBuild)' != 'true' and '$(BuildingProject)' == 'true'" DependsOnTargets="ResolveAssemblyReferences">
    <PropertyGroup>
      <SuggestedBindingRedirectsCacheFile>$(IntermediateOutputPath)$(MSBuildProjectFile).SuggestedBindingRedirects.cache</SuggestedBindingRedirectsCacheFile>
    </PropertyGroup>

      <Hash ItemsToHash="@(SuggestedBindingRedirects)">
        <Output TaskParameter="HashResult" PropertyName="SuggestedBindingRedirectsHash"/>
      </Hash>

      <WriteLinesToFile Lines="$(SuggestedBindingRedirectsHash)" File="$(SuggestedBindingRedirectsCacheFile)" Overwrite="true" WriteOnlyWhenDifferent="true"/>

      <ItemGroup>
        <FileWrites Include="$(SuggestedBindingRedirectsCacheFile)"/>
      </ItemGroup>
  </Target>

  <!--
    ============================================================
                                        _GenerateCompileDependencyCache

    Generate a file used to track compiler dependencies between incremental build
    executions. This handles cases where items are added or removed from a glob (e.g.
    <Compile Include="**\*.cs" />) and can't otherwise be detected with timestamp
    comparisons. The file contains a hash of compiler inputs that are known to
    contribute to incremental build inconsistencies.
    ============================================================
    -->
  <Target Name="_GenerateCompileDependencyCache" Condition="'$(DesignTimeBuild)' != 'true' and '$(BuildingProject)' == 'true'" DependsOnTargets="ResolveAssemblyReferences">
    <ItemGroup>
      <CustomAdditionalCompileInputs Include="$(IntermediateOutputPath)$(MSBuildProjectFile).CoreCompileInputs.cache" />
      <CoreCompileCache Include="@(Compile)" />
      <CoreCompileCache Include="@(ReferencePath)" />
      <CoreCompileCache Include="$(DefineConstants)" />
    </ItemGroup>

    <Hash
      ItemsToHash="@(CoreCompileCache)"
      IgnoreCase="$([MSBuild]::ValueOrDefault(`$(CoreCompileCacheIgnoreCase)`, `true`))">
      <Output TaskParameter="HashResult" PropertyName="CoreCompileDependencyHash" />
    </Hash>

    <WriteLinesToFile Lines="$(CoreCompileDependencyHash)" File="$(IntermediateOutputPath)$(MSBuildProjectFile).CoreCompileInputs.cache" Overwrite="True" WriteOnlyWhenDifferent="True" />

    <ItemGroup>
      <FileWrites Include="$(IntermediateOutputPath)$(MSBuildProjectFile).CoreCompileInputs.cache" />
    </ItemGroup>
  </Target>

  <!--
    ============================================================
                                        _TimeStampAfterCompile

    If post-build events are set to fire "OnOutputUpdated", then take before
    and after timestamps so that we can compare them.
    ============================================================
    -->
  <Target
      Name="_TimeStampAfterCompile"
      Condition="'$(RunPostBuildEvent)'=='OnOutputUpdated' or ('$(RegisterForComInterop)'=='true' and '$(OutputType)'=='library')">

    <PropertyGroup>
      <_AssemblyTimestampAfterCompile>%(IntermediateAssembly.ModifiedTime)</_AssemblyTimestampAfterCompile>
    </PropertyGroup>

  </Target>

  <!--
    ================================================================
                                        _ComputeNonExistentFileProperty

    There are certain situations in which we want to always run the CoreCompile target (and
    thus the Csc task), even if the timestamps of the outputs appear to be up-to-date on disk.
    If we're inside the IDE during design-time, then the Csc/Vbc/Vjc task is simply being used to
    initialize the host compiler, so we always want to run it.  Also, if we're inside the IDE, and
    the host compiler is responsible for doing the compilation during an actual build, we want to let
    the host compiler determine whether the output is up-to-date, because there may be source files
    in the IDE's in-memory buffers that we don't know about.

    So, we always run the CoreCompile target if we're in the IDE, and either we're in design-time or
    we're delegating to the host compiler for the actual build.

    We compare against BuildOutOfProcess != true because we cannot assume that the build process will
    have set BuildOutOfProcess to true or false. Therefore the default behavior should be to do the
    legacy behavior seen before BuildingOutOfProcess was introduced if the property is not set.
    ================================================================
    -->
  <Target
      Name="_ComputeNonExistentFileProperty"
      Condition="('$(BuildingInsideVisualStudio)' == 'true') and ('$(BuildingOutOfProcess)' != 'true') and (('$(BuildingProject)' == 'false') or ('$(UseHostCompilerIfAvailable)' == 'true'))">

    <PropertyGroup>
      <NonExistentFile>__NonExistentSubDir__\__NonExistentFile__</NonExistentFile>
    </PropertyGroup>

  </Target>

  <!--
    ***********************************************************************************************
    ***********************************************************************************************
                                                                GenerateSerializationAssemblies Section
    ***********************************************************************************************
    ***********************************************************************************************
    -->

  <PropertyGroup>
    <_SGenDllName>$(TargetName).XmlSerializers.dll</_SGenDllName>
    <_SGenDllCreated>false</_SGenDllCreated>
    <_SGenGenerateSerializationAssembliesConfig>$(GenerateSerializationAssemblies)</_SGenGenerateSerializationAssembliesConfig>
    <_SGenGenerateSerializationAssembliesConfig Condition="'$(GenerateSerializationAssemblies)' == ''">Auto</_SGenGenerateSerializationAssembliesConfig>
    <_SGenGenerateSerializationAssembliesConfig Condition="'$(ConfigurationName)'=='Debug' and '$(_SGenGenerateSerializationAssembliesConfig)' == 'Auto'">Off</_SGenGenerateSerializationAssembliesConfig>
    <SGenUseProxyTypes Condition="'$(SGenUseProxyTypes)' == ''">true</SGenUseProxyTypes>
    <SGenUseKeep Condition="'$(SGenUseKeep)'==''">false</SGenUseKeep>
    <SGenShouldGenerateSerializer Condition="'$(SGenShouldGenerateSerializer)' == ''">true</SGenShouldGenerateSerializer>
  </PropertyGroup>

  <!--
    ============================================================
                                        GenerateSerializationAssemblies

    Run GenerateSerializationAssemblies on the assembly produced by this build.

        [IN]
        @(BuildAssemblyName) - The assembly generated by this build.
        @(BuildAssemblyPath) - The path where the assembly resides.
        @(ReferencePath) - The list of references used by this assembly.

        [OUT]
        @(SerializationAssembly) - The path to the serialization assembly.  Maybe we'll just append to an existing list.
    ============================================================
    -->
  <Target
      Name="GenerateSerializationAssemblies"
      Condition="'$(_SGenGenerateSerializationAssembliesConfig)' == 'On' or ('@(WebReferenceUrl)'!='' and '$(_SGenGenerateSerializationAssembliesConfig)' == 'Auto')"
      DependsOnTargets="AssignTargetPaths;Compile;ResolveKeySource"
      Inputs="$(MSBuildAllProjects);@(IntermediateAssembly)"
      Outputs="$(IntermediateOutputPath)$(_SGenDllName)">

    <PropertyGroup>
      <SGenMSBuildArchitecture Condition="'$(SGenMSBuildArchitecture)' == ''">$(PlatformTargetAsMSBuildArchitecture)</SGenMSBuildArchitecture>
    </PropertyGroup>

    <SGen
        BuildAssemblyName="$(TargetFileName)"
        BuildAssemblyPath="$(IntermediateOutputPath)"
        References="@(ReferencePath)"
        ShouldGenerateSerializer="$(SGenShouldGenerateSerializer)"
        UseProxyTypes="$(SGenUseProxyTypes)"
        UseKeep="$(SGenUseKeep)"
        KeyContainer="$(KeyContainerName)"
        KeyFile="$(KeyOriginatorFile)"
        DelaySign="$(DelaySign)"
        ToolPath="$(SGenToolPath)"
        SdkToolsPath="$(TargetFrameworkSDKToolsDirectory)"
        EnvironmentVariables="$(SGenEnvironment)"
        MSBuildArchitecture="$(SGenMSBuildArchitecture)"
        SerializationAssembly="$(IntermediateOutputPath)$(_SGenDllName)"
        Platform="$(SGenPlatformTarget)"
        Types="$(SGenSerializationTypes)">

      <Output TaskParameter="SerializationAssembly" ItemName="SerializationAssembly"/>

    </SGen>

  </Target>

  <!--
    ***********************************************************************************************
    ***********************************************************************************************
                                                                CreateSatelliteAssemblies Section
    ***********************************************************************************************
    ***********************************************************************************************
    -->

  <!--
    ============================================================
                                        CreateSatelliteAssemblies

    Create one satellite assembly for every unique culture in the resources.
    ============================================================
    -->
  <PropertyGroup>
    <CreateSatelliteAssembliesDependsOn>
      _GenerateSatelliteAssemblyInputs;
      ComputeIntermediateSatelliteAssemblies;
      GenerateSatelliteAssemblies
    </CreateSatelliteAssembliesDependsOn>
  </PropertyGroup>

  <Target
      Name="CreateSatelliteAssemblies"
      DependsOnTargets="$(CreateSatelliteAssembliesDependsOn)" />

  <!--
    ============================================================
                                        _GenerateSatelliteAssemblyInputs

    Create the _SatelliteAssemblyResourceInputs list of inputs to the CreateSatelliteAssemblies target.
    ============================================================
    -->
  <Target Name="_GenerateSatelliteAssemblyInputs">

    <Warning Condition="'@(ManifestResourceWithCulture)'!='' and '%(ManifestResourceWithCulture.EmittedForCompatibilityOnly)'==''" Code="MSB9006" Text="ManifestResourceWithCulture item type is deprecated. Emit EmbeddedResource items instead, with metadata WithCulture='true', Type='Resx', and optional LogicalName."/>
    <Warning Condition="'@(ManifestNonResxWithCultureOnDisk)'!='' and '%(ManifestNonResxWithCultureOnDisk.EmittedForCompatibilityOnly)'==''" Code="MSB9007" Text="ManifestNonResxWithCultureOnDisk item type is deprecated. Emit EmbeddedResource items instead, with metadata WithCulture='true', Type='Non-Resx', and optional LogicalName."/>

    <ItemGroup>
      <!-- _SatelliteAssemblyResourceInputs is the list of TLDA inputs that should trigger CreateSatelliteAssemblies, so listed as inputs to that target -->
      <_SatelliteAssemblyResourceInputs Include="@(EmbeddedResource->'%(OutputResource)')" Condition="'%(EmbeddedResource.WithCulture)' == 'true' and '%(EmbeddedResource.Type)' == 'Resx'" />
      <_SatelliteAssemblyResourceInputs Include="@(EmbeddedResource)" Condition="'%(EmbeddedResource.WithCulture)' == 'true' and '%(EmbeddedResource.Type)' == 'Non-Resx'" />

      <!-- CONSUMED FOR COMPATIBILITY REASONS ONLY. EMIT EMBEDDEDRESOURCE INSTEAD -->
      <_SatelliteAssemblyResourceInputs Include="@(ManifestResourceWithCulture)" Condition="'%(ManifestResourceWithCulture.EmittedForCompatibilityOnly)'==''">
        <Type>Resx</Type>
        <WithCulture>true</WithCulture>
      </_SatelliteAssemblyResourceInputs>
      <_SatelliteAssemblyResourceInputs Include="@(ManifestNonResxWithCultureOnDisk)" Condition="'%(ManifestNonResxWithCultureOnDisk.EmittedForCompatibilityOnly)'==''">
        <Type>Non-Resx</Type>
        <WithCulture>true</WithCulture>
      </_SatelliteAssemblyResourceInputs>

    </ItemGroup>

  </Target>

  <!--
    ============================================================
                                        GenerateSatelliteAssemblies

    Actually run al.exe to create the satellite assemblies.
    ============================================================
    -->
  <Target Name="GenerateSatelliteAssemblies"
          Inputs="$(MSBuildAllProjects);@(_SatelliteAssemblyResourceInputs);$(IntermediateOutputPath)$(TargetName)$(TargetExt)"
          Outputs="$(IntermediateOutputPath)%(Culture)\$(TargetName).resources.dll"
          Condition="'@(_SatelliteAssemblyResourceInputs)' != '' and '$(GenerateSatelliteAssembliesForCore)' != 'true'">

    <PropertyGroup>
      <_ALExeToolPath Condition="'$(_ALExeToolPath)' == ''">$(TargetFrameworkSDKToolsDirectory)</_ALExeToolPath>
    </PropertyGroup>

    <MakeDir
        Directories="@(EmbeddedResource->'$(IntermediateOutputPath)%(Culture)')" />

    <AL AlgorithmId="$(Satellite_AlgorithmId)"
        BaseAddress="$(Satellite_BaseAddress)"
        CompanyName="$(Satellite_CompanyName)"
        Configuration="$(Satellite_Configuration)"
        Copyright="$(Satellite_Copyright)"
        Culture="%(Culture)"
        DelaySign="$(DelaySign)"
        Description="$(Satellite_Description)"
        EmbedResources="@(_SatelliteAssemblyResourceInputs)"
        EnvironmentVariables="$(AlEnvironment)"
        EvidenceFile="$(Satellite_EvidenceFile)"
        FileVersion="$(Satellite_FileVersion)"
        Flags="$(Satellite_Flags)"
        GenerateFullPaths="$(Satellite_GenerateFullPaths)"
        KeyContainer="$(KeyContainerName)"
        KeyFile="$(KeyOriginatorFile)"
        LinkResources="@(Satellite_LinkResource)"
        MainEntryPoint="$(Satellite_MainEntryPoint)"
        OutputAssembly="$(IntermediateOutputPath)%(Culture)\$(TargetName).resources.dll"
        Platform="$(PlatformTarget)"
        ProductName="$(Satellite_ProductName)"
        ProductVersion="$(Satellite_ProductVersion)"
        ResponseFiles="@(AlResponseFile)"
        SourceModules="@(Satellite_SourceModule)"
        TargetType="$(Satellite_TargetType)"
        TemplateFile="$(IntermediateOutputPath)$(TargetName)$(TargetExt)"
        Title="$(Satellite_Title)"
        ToolPath="$(AlToolPath)"
        ToolExe ="$(AlToolExe)"
        SdkToolsPath="$(_ALExeToolPath)"
        Trademark="$(Satellite_Trademark)"
        Version="$(Satellite_Version)"
        Win32Icon="$(Satellite_Win32Icon)"
        Win32Resource="$(Satellite_Win32Resource)">

      <Output TaskParameter="OutputAssembly" ItemName="FileWrites"/>

    </AL>

  </Target>
  <!--
    ============================================================
                                        ComputeIntermediateSatelliteAssemblies

    Compute the paths to the intermediate satellite assemblies,
    with culture attributes so we can copy them to the right place.
    ============================================================
    -->
  <PropertyGroup>
    <ComputeIntermediateSatelliteAssembliesDependsOn>
      CreateManifestResourceNames
    </ComputeIntermediateSatelliteAssembliesDependsOn>
  </PropertyGroup>

  <Target
      Name="ComputeIntermediateSatelliteAssemblies"
      Condition="@(EmbeddedResource->'%(WithCulture)') != ''"
      DependsOnTargets="$(ComputeIntermediateSatelliteAssembliesDependsOn)">

    <ItemGroup>
      <IntermediateSatelliteAssembliesWithTargetPath Include="$(IntermediateOutputPath)%(EmbeddedResource.Culture)\$(TargetName).resources.dll"
                                                     Condition="'%(EmbeddedResource.Culture)' != ''">
        <Culture>%(EmbeddedResource.Culture)</Culture>
        <TargetPath>%(EmbeddedResource.Culture)\$(TargetName).resources.dll</TargetPath>
      </IntermediateSatelliteAssembliesWithTargetPath>
    </ItemGroup>

  </Target>

  <!--
    ***********************************************************************************************
    ***********************************************************************************************
                                                                SetWin32ManifestProperties Section
    ***********************************************************************************************
    ***********************************************************************************************
    -->

  <PropertyGroup>
    <EmbeddedWin32Manifest>$(Win32Manifest)</EmbeddedWin32Manifest>
  </PropertyGroup>

  <!--
    ============================================================
                                        SetWin32ManifestProperties

    Set Win32Manifest and EmbeddedManifest properties to be used later in the build.
    ============================================================
    -->
  <Target
      Name="SetWin32ManifestProperties"
      Condition="'$(Win32Manifest)'==''"
      DependsOnTargets="ResolveComReferences;ResolveNativeReferences;_SetExternalWin32ManifestProperties;_SetEmbeddedWin32ManifestProperties" />

  <Target
      Name="_SetExternalWin32ManifestProperties"
      Condition="'$(GenerateClickOnceManifests)'=='true' or '@(NativeReference)'!='' or '@(ResolvedIsolatedComModules)'!=''" >

    <PropertyGroup>
      <!-- set _DeploymentBaseManifest property to the value of $(ApplicationManifest) if the property is set,
                 but use _DeploymentBaseManifestWithTargetPath item-group if the property is not set to support backwards
                 compat with earlier MSBuild versions when manifest files were determined by the item-group. If the newer
                 property is set though, prefer that one be used to specify the manifest. -->
      <_DeploymentBaseManifest>$(ApplicationManifest)</_DeploymentBaseManifest>
      <_DeploymentBaseManifest Condition="'$(_DeploymentBaseManifest)'==''">@(_DeploymentBaseManifestWithTargetPath)</_DeploymentBaseManifest>

      <!-- when using external manifests, always set the NoWin32Manifest property to
                 true if there is no value set in the incoming project file so the
                 compilers that support manifest embedding know not to add
                 a manifest to their built assemblies -->
      <NoWin32Manifest Condition="'$(NoWin32Manifest)'==''">true</NoWin32Manifest>
    </PropertyGroup>

  </Target>

  <Target
      Name="_SetEmbeddedWin32ManifestProperties"
      Condition="'$(GenerateClickOnceManifests)'!='true' and '@(NativeReference)'=='' and '@(ResolvedIsolatedComModules)'==''" >

    <PropertyGroup>
      <EmbeddedWin32Manifest>$(ApplicationManifest)</EmbeddedWin32Manifest>
      <Win32Manifest>$(ApplicationManifest)</Win32Manifest>
    </PropertyGroup>

    <GetFrameworkPath Condition="'$(ApplicationManifest)'=='' and '$(NoWin32Manifest)'!='true'">
      <Output TaskParameter="FrameworkVersion40Path"  PropertyName="_FrameworkVersion40Path" />
    </GetFrameworkPath>

    <PropertyGroup>
      <EmbeddedWin32Manifest  Condition="'$(ApplicationManifest)'=='' and '$(NoWin32Manifest)'!='true' and Exists('$(_FrameworkVersion40Path)\default.win32manifest')">$(_FrameworkVersion40Path)\default.win32manifest</EmbeddedWin32Manifest>
    </PropertyGroup>

  </Target>

  <!--
    ***********************************************************************************************
    ***********************************************************************************************
                                                                GenerateManifests Section
    ***********************************************************************************************
    ***********************************************************************************************
    -->

  <!--
    ============================================================
                                        GenerateManifests

    Generates ClickOnce application and deployment manifests or a native manifest.
    ============================================================
    -->
  <PropertyGroup>
    <GenerateManifestsDependsOn>
      SetWin32ManifestProperties;
      GenerateApplicationManifest;
      GenerateDeploymentManifest
    </GenerateManifestsDependsOn>
  </PropertyGroup>

  <!--
    ============================================================
                  _GenerateResolvedDeploymentManifestEntryPoint

    Use the ResolveManifestFiles to generate the GenerateResolvedDeploymentManifestEntryPoint

    ============================================================
    -->
  <Target
      Name="_GenerateResolvedDeploymentManifestEntryPoint">

    <ItemGroup>
      <_DeploymentPublishFileOfTypeManifestEntryPoint Include="@(PublishFile)" Condition="'%(FileType)'=='ManifestEntryPoint'"/>
    </ItemGroup>

    <ResolveManifestFiles
        TargetFrameworkVersion="$(TargetFrameworkVersion)"
        TargetFrameworkIdentifier="$(TargetFrameworkIdentifier)"
        SigningManifests="$(SignManifests)"
        DeploymentManifestEntryPoint="@(ApplicationManifest)"
        PublishFiles="@(_DeploymentPublishFileOfTypeManifestEntryPoint)">
      <Output TaskParameter="OutputDeploymentManifestEntryPoint" ItemName="_DeploymentResolvedDeploymentManifestEntryPoint"/>
    </ResolveManifestFiles>

  </Target>

  <Target
      Name="GenerateManifests"
      Condition="'$(GenerateClickOnceManifests)'=='true' or '@(NativeReference)'!='' or '@(ResolvedIsolatedComModules)'!='' or '$(GenerateAppxManifest)' == 'true'"
      DependsOnTargets="$(GenerateManifestsDependsOn)"/>

  <!--
    ============================================================
                                        GenerateApplicationManifest

    Generates a ClickOnce or native application manifest.
    An application manifest specifies declarative application identity, dependency and security information.

        [IN]
        $(_DeploymentBaseManifest) - The base app.manifest from project.
        @(ResolvedIsolatedComModules) - The list of COM references to be isolated as reg-free COM dependencies for native assembly loader.
        @(_DeploymentManifestFiles) - The list of loose files (content, pdb, xml, etc.) for ClickOnce.
        @(_DeploymentManifestDependencies) - The list of application dependencies (typically this is the set of assembly dependencies in bin\) for ClickOnce.
        @(AppConfigWithTargetPath) - App config file, if present.
        $(_DeploymentManifestType) - Type of manifest to be generated, either "Native" or "ClickOnce".

        [OUT]
        @(ApplicationManifest) - Generated native or ClickOnce application manifest, i.e. WindowsApplication1.exe.manifest
    ============================================================
    -->
  <Target
      Name="GenerateApplicationManifest"
      DependsOnTargets="
            _DeploymentSetClickOnceVersions;
            _DeploymentGenerateLauncher;
            _DeploymentComputeNativeManifestInfo;
            _DeploymentComputeClickOnceManifestInfo;
            ResolveComReferences;
            ResolveNativeReferences;
            _GenerateResolvedDeploymentManifestEntryPoint"
      Inputs="
            $(MSBuildAllProjects);
            @(AppConfigWithTargetPath);
            $(_DeploymentBaseManifest);
            @(ResolvedIsolatedComModules);
            @(_DeploymentManifestDependencies);
            @(_DeploymentResolvedManifestEntryPoint);
            @(_DeploymentManifestFiles)"
      Outputs="@(ApplicationManifest)">

    <RequiresFramework35SP1Assembly
      ReferencedAssemblies="@(Reference)"
        ErrorReportUrl="$(_DeploymentFormattedErrorReportUrl)"
        TargetFrameworkVersion="$(TargetFrameworkVersion)"
        CreateDesktopShortcut="$(CreateDesktopShortcut)"
        SigningManifests="$(SignManifests)"
        Assemblies="@(_DeploymentManifestDependencies)"
        DeploymentManifestEntryPoint="@(_DeploymentResolvedDeploymentManifestEntryPoint)"
        EntryPoint="@(_DeploymentResolvedManifestEntryPoint)"
        Files="@(_DeploymentManifestFiles)"
        SuiteName="$(SuiteName)" >

      <Output TaskParameter="RequiresMinimumFramework35SP1" PropertyName="_DeploymentRequiresMinimumFramework35SP1" />
    </RequiresFramework35SP1Assembly>

    <GenerateApplicationManifest
        AssemblyName="$(_DeploymentApplicationManifestIdentity)"
        AssemblyVersion="$(_DeploymentManifestVersion)"
        ConfigFile="@(AppConfigWithTargetPath)"
        ClrVersion="$(ClrVersion)"
        Dependencies="@(_DeploymentManifestDependencies)"
        Description="$(Description)"
        EntryPoint="@(_DeploymentResolvedManifestEntryPoint)"
        ErrorReportUrl="$(_DeploymentFormattedErrorReportUrl)"
        FileAssociations="@(FileAssociation)"
        Files="@(_DeploymentManifestFiles)"
        HostInBrowser="$(HostInBrowser)"
        IconFile="@(_DeploymentManifestIconFile)"
        InputManifest="$(_DeploymentBaseManifest)"
        IsolatedComReferences="@(ResolvedIsolatedComModules)"
        LauncherBasedDeployment="$(_DeploymentLauncherBased)"
        ManifestType="$(_DeploymentManifestType)"
        MaxTargetPath="$(MaxTargetPath)"
        OutputManifest="@(ApplicationManifest)"
        OSVersion="$(OSVersion)"
        Platform="$(_DeploymentPlatformTarget)"
        Product="$(ProductName)"
        Publisher="$(PublisherName)"
        RequiresMinimumFramework35SP1="$(_DeploymentRequiresMinimumFramework35SP1)"
        SuiteName="$(SuiteName)"
        SupportUrl="$(_DeploymentFormattedSupportUrl)"
        TargetCulture="$(TargetCulture)"
        TargetFrameworkSubset="$(TargetFrameworkSubset)"
        TargetFrameworkProfile="$(TargetFrameworkProfile)"
        TargetFrameworkVersion="$(_DeploymentManifestTargetFrameworkVersion)"
        TrustInfoFile="@(_DeploymentIntermediateTrustInfoFile)"
        UseApplicationTrust="$(UseApplicationTrust)">

      <Output TaskParameter="OutputManifest" ItemName="FileWrites"/>

    </GenerateApplicationManifest>

    <PropertyGroup>
      <_DeploymentCopyApplicationManifest>true</_DeploymentCopyApplicationManifest>
    </PropertyGroup>

  </Target>

  <!--
    ============================================================
                                        _DeploymentSetClickOnceVersions

    Sets ClickOnce versions
    ============================================================
    -->
  <Target
      Name="_DeploymentSetClickOnceVersions"
      Condition="'$(GenerateClickOnceManifests)'=='true'">

    <PropertyGroup>
      <_DeploymentManifestTargetFrameworkMoniker>$(TargetFrameworkMoniker)</_DeploymentManifestTargetFrameworkMoniker>
      <_DeploymentManifestTargetFrameworkVersion>$(TargetFrameworkVersion)</_DeploymentManifestTargetFrameworkVersion>
    </PropertyGroup>

  </Target>

  <!--
    ============================================================
                                        _DeploymentGenerateLauncher

    Generates Launcher if needed
    ============================================================
    -->
  <Target
      Name="_DeploymentGenerateLauncher"
      Condition="'$(GenerateClickOnceManifests)'=='true' and '$(_DeploymentLauncherBased)' == 'true'">

    <!--
      If apphost based built EXE is found, use that as the Launcher.exe's entry point otherwise
      use the built DLL as the entry point
    -->
    <ItemGroup Condition="'$(UseAppHost)' == 'true' and '$(_IsExecutable)' == 'true' and exists('$(AppHostIntermediatePath)')">
      <EntryPointForLauncher Include="$(AppHostIntermediatePath)" TargetPath="$(AssemblyName).exe"/>
      <ContentWithTargetPath Include="@(EntryPointForLauncher)"/>
    </ItemGroup>
    <ItemGroup Condition="'$(EntryPointForLauncher)'==''">
      <EntryPointForLauncher Include="$(_DeploymentManifestEntryPoint)"/>
    </ItemGroup>

    <!-- Generates Launcher and obtains its Framework version and moniker -->
    <GenerateLauncher
        AssemblyName="$(_DeploymentApplicationManifestIdentity)"
        EntryPoint="@(EntryPointForLauncher)"
        OutputPath="$(IntermediateOutputPath)"
        VisualStudioVersion="$(VisualStudioVersion)">

      <Output TaskParameter="OutputEntryPoint" ItemName="_DeploymentManifestLauncherEntryPoint"/>
    </GenerateLauncher>

    <!--
      .NET Core ClickOnce deployments use Launcher, which targets .NET FX 4.5 as the minimum
      supported ClickOnce runtime version on target user's machine.

      TargetFramework Verion and Moniker properties are used in Deployment manifest generation
      task to set compatibleFrameworks element, which needs to match Launcher's target version.

      Version can be overriden with DeploymentManifestTargetFrameworkVersionOverride property.
    -->
    <PropertyGroup>
      <_DeploymentManifestTargetFrameworkVersion Condition="'$(DeploymentManifestTargetFrameworkVersionOverride)' == ''">v4.5</_DeploymentManifestTargetFrameworkVersion>
      <_DeploymentManifestTargetFrameworkVersion Condition="'$(DeploymentManifestTargetFrameworkVersionOverride)' != ''">$(DeploymentManifestTargetFrameworkVersionOverride)</_DeploymentManifestTargetFrameworkVersion>
      <_DeploymentManifestTargetFrameworkMoniker>.NETFramework,Version=$(_DeploymentManifestTargetFrameworkVersion)</_DeploymentManifestTargetFrameworkMoniker>
    </PropertyGroup>

    <!-- Sign Launcher EXE -->
    <SignFile
        CertificateThumbprint="$(_DeploymentResolvedManifestCertificateThumbprint)"
        TimestampUrl="$(ManifestTimestampUrl)"
        SigningTarget="@(_DeploymentManifestLauncherEntryPoint)"
        TargetFrameworkVersion="$(TargetFrameworkVersion)"
        TargetFrameworkIdentifier="$(TargetFrameworkIdentifier)"
        Condition="'$(_DeploymentSignClickOnceManifests)'=='true'" />

    <!-- Sign the original ClickOnce entrypoint -->
    <SignFile
        CertificateThumbprint="$(_DeploymentResolvedManifestCertificateThumbprint)"
        TimestampUrl="$(ManifestTimestampUrl)"
        SigningTarget="@(_DeploymentManifestEntryPoint)"
        TargetFrameworkVersion="$(TargetFrameworkVersion)"
        TargetFrameworkIdentifier="$(TargetFrameworkIdentifier)"
        Condition="'$(_DeploymentSignClickOnceManifests)'=='true'" />

    <!-- Sign apphost.exe if it's the entrypoint for the Launcher.exe. This is the case in loose file publish -->
    <SignFile
        CertificateThumbprint="$(_DeploymentResolvedManifestCertificateThumbprint)"
        TimestampUrl="$(ManifestTimestampUrl)"
        SigningTarget="$(AppHostIntermediatePath)"
        TargetFrameworkVersion="$(TargetFrameworkVersion)"
        TargetFrameworkIdentifier="$(TargetFrameworkIdentifier)"
        Condition="'$(_DeploymentSignClickOnceManifests)'=='true' and '$(UseAppHost)' == 'true' and '$(PublishSingleFile)' != 'true' and '$(_IsExecutable)' == 'true' and exists('$(AppHostIntermediatePath)')" />

    <!--
      Replace entry-point with Launcher and move original project's entry-point to content group.
    -->
    <ItemGroup>
      <ContentWithTargetPath Include="@(_DeploymentManifestEntryPoint)"/>
      <_DeploymentManifestEntryPoint Remove="@(_DeploymentManifestEntryPoint)"/>
      <_DeploymentManifestEntryPoint Include="@(_DeploymentManifestLauncherEntryPoint)"/>
    </ItemGroup>

  </Target>

  <!--
    ============================================================
                                        _DeploymentComputeNativeManifestInfo

    Compute info for native manifest generation
    ============================================================
    -->
  <Target
      Name="_DeploymentComputeNativeManifestInfo"
      Condition="'$(GenerateClickOnceManifests)'!='true'">

    <!-- Create list of items for manifest generation -->
    <ResolveManifestFiles NativeAssemblies="@(NativeReferenceFile);@(_DeploymentNativePrerequisite)">
      <Output TaskParameter="OutputAssemblies" ItemName="_DeploymentManifestDependencies"/>
    </ResolveManifestFiles>

    <PropertyGroup>
      <_DeploymentManifestType>Native</_DeploymentManifestType>
    </PropertyGroup>

    <!-- Obtain manifest version from the built assembly -->
    <GetAssemblyIdentity AssemblyFiles="@(IntermediateAssembly)">
      <Output TaskParameter="Assemblies" ItemName="_IntermediateAssemblyIdentity"/>
    </GetAssemblyIdentity>

    <PropertyGroup>
      <_DeploymentManifestVersion>@(_IntermediateAssemblyIdentity->'%(Version)')</_DeploymentManifestVersion>
    </PropertyGroup>

  </Target>

  <PropertyGroup>
    <DeploymentComputeClickOnceManifestInfoDependsOn>
      CleanPublishFolder;
      _DeploymentGenerateTrustInfo
      $(DeploymentComputeClickOnceManifestInfoDependsOn)
    </DeploymentComputeClickOnceManifestInfoDependsOn>
  </PropertyGroup>

  <!--
    ============================================================
                                        _DeploymentComputeClickOnceManifestInfo

    Compute info for  ClickOnce manifest generation
    ============================================================
    -->

  <Target
      Name="_DeploymentComputeClickOnceManifestInfo"
      Condition="'$(GenerateClickOnceManifests)'=='true'"
      DependsOnTargets="$(DeploymentComputeClickOnceManifestInfoDependsOn)">

    <!-- Grab just the serialization assemblies for a referenced assembly.  There may also be a symbols file in ReferenceRelatedPaths -->
    <ItemGroup>
      <_SGenDllsRelatedToCurrentDll Include="@(_ReferenceSerializationAssemblyPaths->'%(FullPath)')" Condition="'%(Extension)' == '.dll'"/>
      <_SGenDllsRelatedToCurrentDll Include="@(SerializationAssembly->'%(FullPath)')" Condition="'%(Extension)' == '.dll'"/>
    </ItemGroup>

    <ItemGroup Condition="!exists('$(ProjectLockFile)')">
      <_CopyLocalFalseRefPaths Include="@(ReferencePath)" Condition="'%(CopyLocal)' == 'false'" />
      <_CopyLocalFalseRefPathsWithExclusion Include="@(_CopyLocalFalseRefPaths)"
                                            Exclude="@(ReferenceCopyLocalPaths);@(_NETStandardLibraryNETFrameworkLib)" />
    </ItemGroup>

    <ItemGroup Condition="'$(PublishSingleFile)' != 'true'">
      <_ClickOnceSatelliteAssemblies Include="@(IntermediateSatelliteAssembliesWithTargetPath);@(ReferenceSatellitePaths)" />
    </ItemGroup>

    <!-- Flag primary dependencies-certain warnings emitted during application manifest generation apply only to them. -->
    <ItemGroup>
      <_DeploymentReferencePaths Include="@(ReferenceCopyLocalPaths)"
                                 Condition="('%(Extension)' == '.dll' Or '%(Extension)' == '.exe' Or '%(Extension)' == '.md') and ('%(ReferenceCopyLocalPaths.CopyToPublishDirectory)' != 'false')">
        <IsPrimary>true</IsPrimary>
      </_DeploymentReferencePaths>
      <_DeploymentReferencePaths Include="@(_CopyLocalFalseRefPathsWithExclusion)" />
    </ItemGroup>

    <!-- Include managed references in clickonce manifest only if single file publish is false -->
    <ItemGroup Condition="'$(PublishSingleFile)' != 'true'">
      <_ManifestManagedReferences Include="@(_DeploymentReferencePaths);@(ReferenceDependencyPaths);@(_SGenDllsRelatedToCurrentDll);@(SerializationAssembly);@(ReferenceCOMWrappersToCopyLocal)"
                               Exclude="@(_ClickOnceSatelliteAssemblies);@(_ReferenceScatterPaths);@(_ExcludedAssembliesFromManifestGeneration)" />
    </ItemGroup>

    <!-- Include the following files in clickonce manifest only if single file publish is false -->
    <ItemGroup Condition="'$(PublishSingleFile)' != 'true'">
      <!--
      _ClickOnceRuntimeCopyLocalItems group contains any runtimes folder assets of Nuget packages that are not included in
      _DeploymentReferencePaths (e.g. pdbs). They are populated from the RuntimeTargetsCopyLocalItems and NativeCopyLocalItems
      group that contain the RID-specific assets that go in runtimes folder on publish. They are output groups of the
      ResolvePackageAssets target in dotnet/sdk
      -->
      <_ClickOnceRuntimeCopyLocalItems Include="@(RuntimeTargetsCopyLocalItems)"
                                      Condition="'%(RuntimeTargetsCopyLocalItems.CopyLocal)' == 'true'" />

      <_ClickOnceRuntimeCopyLocalItems Include="@(NativeCopyLocalItems)"
                                      Condition="'%(NativeCopyLocalItems.CopyLocal)' == 'true'" />
      <_ClickOnceRuntimeCopyLocalItems Remove="@(_DeploymentReferencePaths)" />
      <_ClickOnceFiles Include="@(ContentWithTargetPath);@(_DeploymentManifestIconFile);@(AppConfigWithTargetPath);@(NetCoreRuntimeJsonFilesForClickOnce);@(_ClickOnceRuntimeCopyLocalItems)"/>
    </ItemGroup>

    <!-- For single file publish, we need to include the SF bundle EXE, application icon file and files excluded from the bundle EXE in the clickonce manifest -->
    <ItemGroup Condition="'$(PublishSingleFile)' == 'true'">
      <_ClickOnceFiles Include="$(PublishedSingleFilePath);@(_DeploymentManifestIconFile)"/>
      <_ClickOnceFiles Include="@(_FilesExcludedFromBundle)"/>

      <!-- Include file association icons from Content as loose files -->
      <_FileAssociationIcons Include="%(FileAssociation.DefaultIcon)"/>
      <_ClickOnceFiles Include="@(ContentWithTargetPath)" Condition="'%(Identity)'=='@(_FileAssociationIcons)'"/>
    </ItemGroup>

    <!-- For single file publish in .net core app, sign the SF EXE if signing is enabled -->
    <SignFile
      CertificateThumbprint="$(_DeploymentResolvedManifestCertificateThumbprint)"
      TimestampUrl="$(ManifestTimestampUrl)"
      SigningTarget="$(PublishedSingleFilePath)"
      TargetFrameworkVersion="$(TargetFrameworkVersion)"
      TargetFrameworkIdentifier="$(TargetFrameworkIdentifier)"
      Condition="'$(_DeploymentSignClickOnceManifests)'=='true' and '$(_DeploymentLauncherBased)' == 'true' and '$(PublishSingleFile)' == 'true'"
      />

    <!--
    If ReadyToRun is enabled in loose files scenario, we need to remove entries of the IL images that have gone through R2R
    compiler and replace them with the entries for their R2R images. The R2R application image also needs to be signed if necessary.
    -->

    <ItemGroup Condition="'$(PublishReadyToRun)' == 'true' and '$(PublishSingleFile)' != 'true'">
      <_ManifestManagedReferences Remove="@(_ReadyToRunCompileList)" />
      <_ClickOnceFiles Remove="@(_ReadyToRunCompileList)" />
      <_ClickOnceFiles Include="@(_ReadyToRunFilesToPublish)" />
      <_ClickOnceTargetFile Include="@(_ReadyToRunFilesToPublish)" Condition="'%(Filename)%(Extension)' == '$(TargetFileName)'" />
    </ItemGroup>

    <!-- Sign application image created by R2R -->
    <SignFile
        CertificateThumbprint="$(_DeploymentResolvedManifestCertificateThumbprint)"
        TimestampUrl="$(ManifestTimestampUrl)"
        SigningTarget="@(_ClickOnceTargetFile)"
        TargetFrameworkVersion="$(TargetFrameworkVersion)"
        TargetFrameworkIdentifier="$(TargetFrameworkIdentifier)"
        Condition="'$(_DeploymentSignClickOnceManifests)' == 'true' and '$(PublishReadyToRun)' == 'true' and '$(PublishSingleFile)' != 'true'" />

    <!-- Copy the application executable from Obj folder to app.publish folder.
    This is being done to avoid Windows Forms designer memory issues that can arise while operating directly on files located in Obj directory. -->
    <Copy
      SourceFiles="@(_DeploymentManifestEntryPoint)"
      DestinationFolder="$(ClickOncePublishDir)">

      <Output TaskParameter="DestinationFiles" ItemName="_DeploymentClickOnceApplicationExecutable" />
    </Copy>

    <!-- Sign the application executable located in app.publish folder.  Signing this file is done to comply with SmartScreen. -->
    <SignFile
      CertificateThumbprint="$(_DeploymentResolvedManifestCertificateThumbprint)"
      TimestampUrl="$(ManifestTimestampUrl)"
      SigningTarget="@(_DeploymentClickOnceApplicationExecutable)"
      Condition="'$(_DeploymentResolvedManifestCertificateThumbprint)'!='' and '$(_DeploymentSignClickOnceManifests)'=='true' and '$(TargetExt)' == '.exe'"
      />

    <!-- Create list of items for manifest generation -->
    <ResolveManifestFiles
        AssemblyName="$(_DeploymentApplicationManifestIdentity)"
        EntryPoint="@(_DeploymentClickOnceApplicationExecutable)"
        ExtraFiles="@(_DebugSymbolsIntermediatePath);$(IntermediateOutputPath)$(TargetName).xml;@(_ReferenceRelatedPaths)"
        Files="@(_ClickOnceFiles)"
        IsSelfContainedPublish="$(SelfContained)"
        IsSingleFilePublish="$(PublishSingleFile)"
        LauncherBasedDeployment="$(_DeploymentLauncherBased)"
        ManagedAssemblies="@(_ManifestManagedReferences)"
        NativeAssemblies="@(NativeReferenceFile);@(_DeploymentNativePrerequisite)"
        PublishFiles="@(PublishFile)"
        RuntimePackAssets="@(RuntimePackAsset)"
        SatelliteAssemblies="@(_ClickOnceSatelliteAssemblies)"
        SigningManifests="$(SignManifests)"
        TargetCulture="$(TargetCulture)"
        TargetFrameworkIdentifier="$(TargetFrameworkIdentifier)"
        TargetFrameworkVersion="$(TargetFrameworkVersion)">

      <Output TaskParameter="OutputAssemblies" ItemName="_DeploymentManifestDependenciesUnfiltered"/>
      <Output TaskParameter="OutputFiles" ItemName="_DeploymentManifestFiles"/>
      <Output TaskParameter="OutputEntryPoint" ItemName="_DeploymentResolvedManifestEntryPoint"/>

    </ResolveManifestFiles>

    <!-- We have to filter items out of the dependencies that have neither CopyLocal set to true, -->
    <!-- nor the dependency type manually set to 'Install'.                                       -->
    <ItemGroup>
      <_DeploymentManifestDependencies Include="@(_DeploymentManifestDependenciesUnfiltered)"
          Condition="!('%(_DeploymentManifestDependenciesUnfiltered.CopyLocal)' == 'false' And '%(_DeploymentManifestDependenciesUnfiltered.DependencyType)' != 'Install')" />
    </ItemGroup>

    <PropertyGroup>
      <_DeploymentManifestType>ClickOnce</_DeploymentManifestType>
    </PropertyGroup>

    <!--
      Manifest platform should always be MSIL for Launcher-based deployments, as the Launcher is MSIL.
      Do not set _DeploymentPlatformTarget property in Launcher case - this is interpreted as MSIL,
      by GenerateApplicationManifest and GenerateDeploymentManifest tasks.
      Otherwise, set it to PlatformTarget.
    -->
    <PropertyGroup>
      <_DeploymentPlatformTarget Condition="'$(_DeploymentLauncherBased)' != 'true'">$(PlatformTarget)</_DeploymentPlatformTarget>
    </PropertyGroup>

    <!-- Obtain manifest version from ApplicationVersion and ApplicationRevision properties -->
    <FormatVersion Version="$(ApplicationVersion)" Revision="$(ApplicationRevision)">
      <Output TaskParameter="OutputVersion" PropertyName="_DeploymentManifestVersion"/>
    </FormatVersion>

    <FormatUrl InputUrl="$(_DeploymentUrl)">
      <Output TaskParameter="OutputUrl" PropertyName="_DeploymentFormattedDeploymentUrl"/>
    </FormatUrl>

    <FormatUrl InputUrl="$(SupportUrl)">
      <Output TaskParameter="OutputUrl" PropertyName="_DeploymentFormattedSupportUrl"/>
    </FormatUrl>

    <FormatUrl InputUrl="$(ErrorReportUrl)">
      <Output TaskParameter="OutputUrl" PropertyName="_DeploymentFormattedErrorReportUrl"/>
    </FormatUrl>

  </Target>

  <!--
    ============================================================
                                        _DeploymentGenerateTrustInfo

    Generates the application permission set for inclusion in the generated ClickOnce application manifest.
    ============================================================
    -->
  <Target
      Name="_DeploymentGenerateTrustInfo"
      Condition="'$(TargetZone)'!=''"
      Inputs="
            $(MSBuildAllProjects);
            $(_DeploymentBaseManifest);
            "
      Outputs="@(_DeploymentIntermediateTrustInfoFile)">

    <GenerateTrustInfo
        BaseManifest="$(_DeploymentBaseManifest)"
        ApplicationDependencies="@(ReferencePath);@(ReferenceDependencyPaths)"
        ExcludedPermissions="$(ExcludedPermissions)"
        TargetFrameworkMoniker="$(TargetFrameworkMoniker)"
        TargetZone="$(TargetZone)"
        TrustInfoFile="@(_DeploymentIntermediateTrustInfoFile)">

      <Output TaskParameter="TrustInfoFile" ItemName="FileWrites"/>

    </GenerateTrustInfo>

  </Target>

  <!--
    ============================================================
                                        GenerateDeploymentManifest

    Generates a ClickOnce deployment manifest.
    An deployment manifest specifies declarative application identity and application update information.
    ============================================================
    -->
  <Target
      Name="GenerateDeploymentManifest"
      DependsOnTargets="GenerateApplicationManifest"
      Inputs="
            $(MSBuildAllProjects);
            @(ApplicationManifest)
            "
      Outputs="@(DeployManifest)">

    <GenerateDeploymentManifest
          AssemblyName="$(_DeploymentDeployManifestIdentity)"
          AssemblyVersion="$(_DeploymentManifestVersion)"
          CreateDesktopShortcut="$(CreateDesktopShortcut)"
          DeploymentUrl="$(_DeploymentFormattedDeploymentUrl)"
          Description="$(Description)"
          DisallowUrlActivation="$(DisallowUrlActivation)"
          EntryPoint="@(_DeploymentResolvedDeploymentManifestEntryPoint)"
          ErrorReportUrl="$(_DeploymentFormattedErrorReportUrl)"
          Install="$(Install)"
          LauncherBasedDeployment="$(_DeploymentLauncherBased)"
          MapFileExtensions="$(MapFileExtensions)"
          MaxTargetPath="$(MaxTargetPath)"
          MinimumRequiredVersion="$(_DeploymentBuiltMinimumRequiredVersion)"
          OutputManifest="@(DeployManifest)"
          Platform="$(_DeploymentPlatformTarget)"
          Product="$(ProductName)"
          Publisher="$(PublisherName)"
          SuiteName="$(SuiteName)"
          SupportUrl="$(_DeploymentFormattedSupportUrl)"
          TargetCulture="$(TargetCulture)"
          TargetFrameworkVersion="$(_DeploymentManifestTargetFrameworkVersion)"
          TargetFrameworkMoniker="$(_DeploymentManifestTargetFrameworkMoniker)"
          TrustUrlParameters="$(TrustUrlParameters)"
          UpdateEnabled="$(UpdateEnabled)"
          UpdateInterval="$(_DeploymentBuiltUpdateInterval)"
          UpdateMode="$(UpdateMode)"
          UpdateUnit="$(_DeploymentBuiltUpdateIntervalUnits)"
          Condition="'$(GenerateClickOnceManifests)'=='true'">

      <Output TaskParameter="OutputManifest" ItemName="FileWrites"/>

    </GenerateDeploymentManifest>

  </Target>

  <!--
    ***********************************************************************************************
    ***********************************************************************************************
                                                                PrepareForRun Section
    ***********************************************************************************************
    ***********************************************************************************************
    -->

  <PropertyGroup>
    <SkipCopyUnchangedFiles Condition="'$(SkipCopyUnchangedFiles)' == ''">true</SkipCopyUnchangedFiles>
    <UseCommonOutputDirectory Condition="'$(UseCommonOutputDirectory)' == ''">false</UseCommonOutputDirectory>
  </PropertyGroup>

  <!--
    ============================================================
                                        PrepareForRun

    Copy the build outputs to the final directory if they have changed.
    ============================================================
    -->
  <PropertyGroup>
    <PrepareForRunDependsOn>
      CopyFilesToOutputDirectory
    </PrepareForRunDependsOn>
  </PropertyGroup>

  <Target
      Name="PrepareForRun"
      DependsOnTargets="$(PrepareForRunDependsOn)"/>

  <!--
    ============================================================
                                        CopyFilesToOutputDirectory

    Copy all build outputs, satellites and other necessary files to the final directory.
    ============================================================
    -->
  <PropertyGroup>
    <!-- By default we're not using Hard or Symbolic Links to copy to the output directory, and never when building in VS -->
    <CreateHardLinksForCopyAdditionalFilesIfPossible Condition="'$(BuildingInsideVisualStudio)' == 'true' or '$(CreateHardLinksForCopyAdditionalFilesIfPossible)' == ''">false</CreateHardLinksForCopyAdditionalFilesIfPossible>
    <CreateSymbolicLinksForCopyAdditionalFilesIfPossible Condition="'$(BuildingInsideVisualStudio)' == 'true' or '$(CreateSymbolicLinksForCopyAdditionalFilesIfPossible)' == ''">false</CreateSymbolicLinksForCopyAdditionalFilesIfPossible>
  </PropertyGroup>

  <Target
      Name="CopyFilesToOutputDirectory"
      DependsOnTargets="
            ComputeIntermediateSatelliteAssemblies;
            _CopyFilesMarkedCopyLocal;
            _CopySourceItemsToOutputDirectory;
            _CopyAppConfigFile;
            _CopyManifestFiles;
            _CheckForCompileOutputs;
            _SGenCheckForOutputs">

    <PropertyGroup>
      <!-- By default we're not using Hard Links to copy to the output directory, and never when building in VS -->
      <CreateHardLinksForCopyFilesToOutputDirectoryIfPossible Condition="'$(BuildingInsideVisualStudio)' == 'true' or '$(CreateHardLinksForCopyFilesToOutputDirectoryIfPossible)' == ''">false</CreateHardLinksForCopyFilesToOutputDirectoryIfPossible>
      <CreateSymbolicLinksForCopyFilesToOutputDirectoryIfPossible Condition="'$(BuildingInsideVisualStudio)' == 'true' or '$(CreateSymbolicLinksForCopyFilesToOutputDirectoryIfPossible)' == ''">false</CreateSymbolicLinksForCopyFilesToOutputDirectoryIfPossible>
      <ErrorIfLinkFailsForCopyFilesToOutputDirectory Condition="'$(BuildingInsideVisualStudio)' == 'true' or '$(ErrorIfLinkFailsForCopyFilesToOutputDirectory)' == ''">false</ErrorIfLinkFailsForCopyFilesToOutputDirectory>
    </PropertyGroup>

    <PropertyGroup>
      <CopyBuildOutputToOutputDirectory Condition="'$(CopyBuildOutputToOutputDirectory)'==''">true</CopyBuildOutputToOutputDirectory>
      <CopyOutputSymbolsToOutputDirectory Condition="'$(CopyOutputSymbolsToOutputDirectory)'==''">true</CopyOutputSymbolsToOutputDirectory>
      <CopyDocumentationFileToOutputDirectory Condition="'$(CopyDocumentationFileToOutputDirectory)'==''">true</CopyDocumentationFileToOutputDirectory>
    </PropertyGroup>

    <!-- Copy the build product (.dll or .exe). -->
    <Copy
        SourceFiles="@(IntermediateAssembly)"
        DestinationFolder="$(OutDir)"
        SkipUnchangedFiles="$(SkipCopyUnchangedFiles)"
        OverwriteReadOnlyFiles="$(OverwriteReadOnlyFiles)"
        Retries="$(CopyRetryCount)"
        RetryDelayMilliseconds="$(CopyRetryDelayMilliseconds)"
        UseHardlinksIfPossible="$(CreateHardLinksForCopyFilesToOutputDirectoryIfPossible)"
        UseSymboliclinksIfPossible="$(CreateSymbolicLinksForCopyFilesToOutputDirectoryIfPossible)"
        ErrorIfLinkFails="$(ErrorIfLinkFailsForCopyFilesToOutputDirectory)"
        Condition="'$(CopyBuildOutputToOutputDirectory)' == 'true' and '$(SkipCopyBuildProduct)' != 'true'"
            >

      <Output TaskParameter="DestinationFiles" ItemName="MainAssembly"/>
      <Output TaskParameter="DestinationFiles" ItemName="FileWrites"/>

    </Copy>

    <!-- Copy the reference assembly build product (.dll or .exe). -->
    <CopyRefAssembly
        SourcePath="@(IntermediateRefAssembly)"
        DestinationPath="$(TargetRefPath)"
        Condition="'$(ProduceReferenceAssembly)' == 'true' and '$(CopyBuildOutputToOutputDirectory)' == 'true' and '$(SkipCopyBuildProduct)' != 'true'"
            >

      <Output TaskParameter="DestinationPath" ItemName="ReferenceAssembly"/>
      <Output TaskParameter="DestinationPath" ItemName="FileWrites"/>

    </CopyRefAssembly>

    <Message Importance="High" Text="$(MSBuildProjectName) -&gt; @(MainAssembly->'%(FullPath)')" Condition="'$(CopyBuildOutputToOutputDirectory)' == 'true' and '$(SkipCopyBuildProduct)'!='true'" />

    <!-- Copy the additional modules. -->
    <Copy
        SourceFiles="@(AddModules)"
        DestinationFolder="$(OutDir)"
        SkipUnchangedFiles="$(SkipCopyUnchangedFiles)"
        OverwriteReadOnlyFiles="$(OverwriteReadOnlyFiles)"
        Retries="$(CopyRetryCount)"
        RetryDelayMilliseconds="$(CopyRetryDelayMilliseconds)"
        UseHardlinksIfPossible="$(CreateHardLinksForCopyAdditionalFilesIfPossible)"
        UseSymboliclinksIfPossible="$(CreateSymbolicLinksForCopyAdditionalFilesIfPossible)"
        Condition="'@(AddModules)' != ''"
            >

      <Output TaskParameter="DestinationFiles" ItemName="FileWrites"/>

    </Copy>

    <!-- Copy the serialization assembly if it exists. -->
    <Copy
        SourceFiles="$(IntermediateOutputPath)$(_SGenDllName)"
        DestinationFiles="$(OutDir)$(_SGenDllName)"
        SkipUnchangedFiles="$(SkipCopyUnchangedFiles)"
        OverwriteReadOnlyFiles="$(OverwriteReadOnlyFiles)"
        Retries="$(CopyRetryCount)"
        RetryDelayMilliseconds="$(CopyRetryDelayMilliseconds)"
        UseHardlinksIfPossible="$(CreateHardLinksForCopyFilesToOutputDirectoryIfPossible)"
        UseSymboliclinksIfPossible="$(CreateSymbolicLinksForCopyFilesToOutputDirectoryIfPossible)"
        ErrorIfLinkFails="$(ErrorIfLinkFailsForCopyFilesToOutputDirectory)"
        Condition="'$(_SGenDllCreated)'=='true'">

      <Output TaskParameter="DestinationFiles" ItemName="FileWrites"/>

    </Copy>

    <!-- Copy the debug information file (.pdb), if any -->
    <Copy
        SourceFiles="@(_DebugSymbolsIntermediatePath)"
        DestinationFiles="@(_DebugSymbolsOutputPath)"
        SkipUnchangedFiles="$(SkipCopyUnchangedFiles)"
        OverwriteReadOnlyFiles="$(OverwriteReadOnlyFiles)"
        Retries="$(CopyRetryCount)"
        RetryDelayMilliseconds="$(CopyRetryDelayMilliseconds)"
        UseHardlinksIfPossible="$(CreateHardLinksForCopyFilesToOutputDirectoryIfPossible)"
        UseSymboliclinksIfPossible="$(CreateSymbolicLinksForCopyFilesToOutputDirectoryIfPossible)"
        ErrorIfLinkFails="$(ErrorIfLinkFailsForCopyFilesToOutputDirectory)"
        Condition="'$(_DebugSymbolsProduced)'=='true' and '$(SkipCopyingSymbolsToOutputDirectory)' != 'true' and '$(CopyOutputSymbolsToOutputDirectory)'=='true'">

      <Output TaskParameter="DestinationFiles" ItemName="FileWrites"/>

    </Copy>

    <!-- Copy the resulting XML documentation file, if any. -->
    <Copy
        SourceFiles="@(DocFileItem)"
        DestinationFiles="@(FinalDocFile)"
        SkipUnchangedFiles="$(SkipCopyUnchangedFiles)"
        OverwriteReadOnlyFiles="$(OverwriteReadOnlyFiles)"
        Retries="$(CopyRetryCount)"
        RetryDelayMilliseconds="$(CopyRetryDelayMilliseconds)"
        UseHardlinksIfPossible="$(CreateHardLinksForCopyFilesToOutputDirectoryIfPossible)"
        UseSymboliclinksIfPossible="$(CreateSymbolicLinksForCopyFilesToOutputDirectoryIfPossible)"
        ErrorIfLinkFails="$(ErrorIfLinkFailsForCopyFilesToOutputDirectory)"
        Condition="'$(_DocumentationFileProduced)'=='true' and '$(CopyDocumentationFileToOutputDirectory)'=='true'">

      <Output TaskParameter="DestinationFiles" ItemName="FileWrites"/>

    </Copy>

    <!-- Copy satellite assemblies. -->
    <Copy
        SourceFiles="@(IntermediateSatelliteAssembliesWithTargetPath)"
        DestinationFiles="@(IntermediateSatelliteAssembliesWithTargetPath->'$(OutDir)%(Culture)\$(TargetName).resources.dll')"
        SkipUnchangedFiles="$(SkipCopyUnchangedFiles)"
        OverwriteReadOnlyFiles="$(OverwriteReadOnlyFiles)"
        Retries="$(CopyRetryCount)"
        RetryDelayMilliseconds="$(CopyRetryDelayMilliseconds)"
        UseHardlinksIfPossible="$(CreateHardLinksForCopyFilesToOutputDirectoryIfPossible)"
        UseSymboliclinksIfPossible="$(CreateSymbolicLinksForCopyFilesToOutputDirectoryIfPossible)"
        ErrorIfLinkFails="$(ErrorIfLinkFailsForCopyFilesToOutputDirectory)"
        Condition="'@(IntermediateSatelliteAssembliesWithTargetPath)' != ''"
            >

      <Output TaskParameter="DestinationFiles" ItemName="FileWrites"/>

    </Copy>

    <!--
        Copy COM reference wrappers, isolated COM references, COM references included by
        native (manifest) references, native (manifest) reference files themselves.
        -->
    <Copy
        SourceFiles="@(ReferenceComWrappersToCopyLocal); @(ResolvedIsolatedComModules); @(_DeploymentLooseManifestFile); @(NativeReferenceFile)"
        DestinationFolder="$(OutDir)"
        SkipUnchangedFiles="$(SkipCopyUnchangedFiles)"
        OverwriteReadOnlyFiles="$(OverwriteReadOnlyFiles)"
        Retries="$(CopyRetryCount)"
        RetryDelayMilliseconds="$(CopyRetryDelayMilliseconds)"
        UseHardlinksIfPossible="$(CreateHardLinksForCopyAdditionalFilesIfPossible)"
        UseSymboliclinksIfPossible="$(CreateSymbolicLinksForCopyAdditionalFilesIfPossible)"
        Condition="'@(ReferenceComWrappersToCopyLocal)' != '' or '@(ResolvedIsolatedComModules)' != '' or '@(_DeploymentLooseManifestFile)' != '' or '@(NativeReferenceFile)' != '' "
            >

      <Output TaskParameter="DestinationFiles" ItemName="FileWritesShareable"/>

    </Copy>

    <!-- Copy the build product of WinMDExp. -->
    <Copy
        SourceFiles="@(WinMDExpArtifacts)"
        DestinationFolder="$(OutDir)"
        SkipUnchangedFiles="$(SkipCopyUnchangedFiles)"
        OverwriteReadOnlyFiles="$(OverwriteReadOnlyFiles)"
        Retries="$(CopyRetryCount)"
        RetryDelayMilliseconds="$(CopyRetryDelayMilliseconds)"
        UseHardlinksIfPossible="$(CreateHardLinksForCopyFilesToOutputDirectoryIfPossible)"
        UseSymboliclinksIfPossible="$(CreateSymbolicLinksForCopyFilesToOutputDirectoryIfPossible)"
        ErrorIfLinkFails="$(ErrorIfLinkFailsForCopyFilesToOutputDirectory)"
        Condition="'$(SkipCopyWinMDArtifact)' != 'true' and '@(WinMDExpArtifacts)' != ''"
            >
      <Output TaskParameter="DestinationFiles" ItemName="FileWrites"/>
      <Output TaskParameter="DestinationFiles" ItemName="FinalWinmdExpArtifacts" />
    </Copy>

    <Message Importance="High" Text="$(MSBuildProjectName) -&gt; $([System.IO.Path]::GetFullPath('$(_WindowsMetadataOutputPath)'))" Condition="'$(SkipCopyWinMDArtifact)' != 'true' and '$(_WindowsMetadataOutputPath)' != ''" />

  </Target>

  <!--
    ============================================================
                                        _CopyFilesMarkedCopyLocal

    Copy references that are marked as "CopyLocal" and their dependencies, including .pdbs, .xmls and satellites.
    ============================================================
    -->
  <Target
      Name="_CopyFilesMarkedCopyLocal"
      Condition="'@(ReferenceCopyLocalPaths)' != ''"
        >

    <PropertyGroup>
      <!-- By default we're not using Hard Links to copy to the output directory, and never when building in VS -->
      <CreateHardLinksForCopyLocalIfPossible Condition="'$(BuildingInsideVisualStudio)' == 'true' or '$(CreateHardLinksForCopyLocalIfPossible)' == ''">false</CreateHardLinksForCopyLocalIfPossible>
      <CreateSymbolicLinksForCopyLocalIfPossible Condition="'$(BuildingInsideVisualStudio)' == 'true' or '$(CreateSymbolicLinksForCopyLocalIfPossible)' == ''">false</CreateSymbolicLinksForCopyLocalIfPossible>
    </PropertyGroup>

    <Copy
        SourceFiles="@(ReferenceCopyLocalPaths)"
        DestinationFiles="@(ReferenceCopyLocalPaths->'$(OutDir)%(DestinationSubDirectory)%(Filename)%(Extension)')"
        SkipUnchangedFiles="$(SkipCopyUnchangedFiles)"
        OverwriteReadOnlyFiles="$(OverwriteReadOnlyFiles)"
        Retries="$(CopyRetryCount)"
        RetryDelayMilliseconds="$(CopyRetryDelayMilliseconds)"
        UseHardlinksIfPossible="$(CreateHardLinksForCopyLocalIfPossible)"
        UseSymboliclinksIfPossible="$(CreateSymbolicLinksForCopyLocalIfPossible)"
        Condition="'$(UseCommonOutputDirectory)' != 'true'"
            >

      <Output TaskParameter="DestinationFiles" ItemName="FileWritesShareable"/>
      <Output TaskParameter="CopiedFiles" ItemName="ReferencesCopiedInThisBuild"/>
      <Output TaskParameter="WroteAtLeastOneFile" PropertyName="WroteAtLeastOneFile"/>

    </Copy>

    <!-- If this project produces reference assemblies *and* copied (possibly transitive)
         references on this build, subsequent builds of projects that depend on it must
         not be considered up to date, so touch this marker file that is considered an
         input to projects that reference this one. -->
    <Touch Files="@(CopyUpToDateMarker)"
      AlwaysCreate="true"
      Condition="'@(ReferencesCopiedInThisBuild)' != '' and '$(WroteAtLeastOneFile)' == 'true'" />

    <ItemGroup>
      <FileWrites Include="@(CopyUpToDateMarker)" />
    </ItemGroup>

  </Target>

  <!--
    ============================================================
                                        _CopySourceItemsToOutputDirectory
    ============================================================
    -->
  <Target
      Name="_CopySourceItemsToOutputDirectory"
      DependsOnTargets="
            GetCopyToOutputDirectoryItems;
            _CopyOutOfDateSourceItemsToOutputDirectory;
            _CopyOutOfDateSourceItemsToOutputDirectoryAlways"/>
  <!--
    ============================================================
                                        GetCopyToOutputDirectoryItems

    Get all project items that may need to be transferred to the output directory.
    This includes baggage items from transitively referenced projects.

    As of 17.0, content items are copied transitively by default.
    Set `MSBuildCopyContentTransitively` to false to opt out.
    See https://github.com/dotnet/msbuild/pull/6622 for more info.
    ============================================================
    -->
  <PropertyGroup>
    <_TargetsThatPrepareProjectReferences>_SplitProjectReferencesByFileExistence</_TargetsThatPrepareProjectReferences>
    <!--
      GetCopyToOutputDirectoryItems depends on an unspecified dependency _SplitProjectReferencesByFileExistence -> AssignProjectConfiguration (https://github.com/dotnet/msbuild/issues/4677).
      When the unspecified dependency does not happen by accident, content copying is only 1 level deep instead of transitive.
      This target enforces the dependency.
    -->

    <MSBuildCopyContentTransitively Condition=" '$(MSBuildCopyContentTransitively)' == '' and $([MSBuild]::AreFeaturesEnabled('17.0'))">true</MSBuildCopyContentTransitively>

    <_TargetsThatPrepareProjectReferences Condition=" '$(MSBuildCopyContentTransitively)' == 'true' ">
      AssignProjectConfiguration;
      _SplitProjectReferencesByFileExistence
    </_TargetsThatPrepareProjectReferences>

    <GetCopyToOutputDirectoryItemsDependsOn>
      AssignTargetPaths;
      $(_TargetsThatPrepareProjectReferences);
      _GetProjectReferenceTargetFrameworkProperties;
      _PopulateCommonStateForGetCopyToOutputDirectoryItems
    </GetCopyToOutputDirectoryItemsDependsOn>

    <!--
      Mitigation for https://github.com/dotnet/msbuild/issues/4677
      When MSBuildCopyContentTransitively == true, all content copying is transitive.
      When MSBuildCopyContentTransitively == false, content copying is 1 level deep.
      When MSBuildCopyContentTransitively != {true, false}, the legacy behaviour in https://github.com/dotnet/msbuild/issues/4677 manifests.
     -->
    <_RecursiveTargetForContentCopying>GetCopyToOutputDirectoryItems</_RecursiveTargetForContentCopying>
    <!-- Enforce 1 level deep content copying by replacing the recursive content target with the target that retrieves the content for the current project only. -->
    <_RecursiveTargetForContentCopying Condition=" '$(MSBuildCopyContentTransitively)' == 'false' ">_GetCopyToOutputDirectoryItemsFromThisProject</_RecursiveTargetForContentCopying>
  </PropertyGroup>

  <Target Name="_PopulateCommonStateForGetCopyToOutputDirectoryItems">
    <!-- In the general case, clients need very little of the metadata which is generated by invoking this target on this project and its children.  For those
         cases, we can immediately discard the unwanted metadata, reducing memory usage, particularly in very large and interconnected systems of projects.
         However, if some client does require the original functionality, it is sufficient to set MSBuildDisableGetCopyToOutputDirectoryItemsOptimization to
         a non-empty value and the original behavior will be restored. -->
    <PropertyGroup Condition=" '$(MSBuildDisableGetCopyToOutputDirectoryItemsOptimization)' == '' ">
      <_GCTODIKeepDuplicates>false</_GCTODIKeepDuplicates>
      <_GCTODIKeepMetadata>CopyToOutputDirectory;TargetPath</_GCTODIKeepMetadata>
    </PropertyGroup>
  </Target>

  <Target
    Name="_GetCopyToOutputDirectoryItemsFromTransitiveProjectReferences"
    DependsOnTargets="_PopulateCommonStateForGetCopyToOutputDirectoryItems;_AddOutputPathToGlobalPropertiesToRemove"
    Returns="@(_TransitiveItemsToCopyToOutputDirectory)">

    <!-- Get items from child projects first. -->
    <MSBuild
        Projects="@(_MSBuildProjectReferenceExistent)"
        Targets="$(_RecursiveTargetForContentCopying)"
        BuildInParallel="$(BuildInParallel)"
        Properties="%(_MSBuildProjectReferenceExistent.SetConfiguration); %(_MSBuildProjectReferenceExistent.SetPlatform); %(_MSBuildProjectReferenceExistent.SetTargetFramework)"
        Condition="'@(_MSBuildProjectReferenceExistent)' != '' and '$(_GetChildProjectCopyToOutputDirectoryItems)' == 'true' and '%(_MSBuildProjectReferenceExistent.Private)' != 'false' and '$(UseCommonOutputDirectory)' != 'true'"
        ContinueOnError="$(ContinueOnError)"
        SkipNonexistentTargets="true"
        RemoveProperties="%(_MSBuildProjectReferenceExistent.GlobalPropertiesToRemove)$(_GlobalPropertiesToRemoveFromProjectReferences)">

      <Output TaskParameter="TargetOutputs" ItemName="_AllChildProjectItemsWithTargetPath"/>

    </MSBuild>

    <!-- Target outputs must be full paths because they will be consumed by a different project. -->
    <ItemGroup>
      <_TransitiveItemsToCopyToOutputDirectory   KeepDuplicates=" '$(_GCTODIKeepDuplicates)' != 'false' " KeepMetadata="$(_GCTODIKeepMetadata)" Include="@(_AllChildProjectItemsWithTargetPath->'%(FullPath)')" Condition="'%(_AllChildProjectItemsWithTargetPath.CopyToOutputDirectory)'=='Always'"/>
      <_TransitiveItemsToCopyToOutputDirectory   KeepDuplicates=" '$(_GCTODIKeepDuplicates)' != 'false' " KeepMetadata="$(_GCTODIKeepMetadata)" Include="@(_AllChildProjectItemsWithTargetPath->'%(FullPath)')" Condition="'%(_AllChildProjectItemsWithTargetPath.CopyToOutputDirectory)'=='PreserveNewest'"/>
    </ItemGroup>

    <!-- Remove items which we will never again use - they just sit around taking up memory otherwise -->
    <ItemGroup>
      <_AllChildProjectItemsWithTargetPath       Remove="@(_AllChildProjectItemsWithTargetPath)"/>
    </ItemGroup>

    <!-- Copy paste _GetCopyToOutputDirectoryItemsFromThisProject but keep the items that came from other projects via ProjectReference's OutputItemType metadata -->
    <ItemGroup>
      <_TransitiveItemsToCopyToOutputDirectory       KeepMetadata="$(_GCTODIKeepMetadata)" Include="@(ContentWithTargetPath->'%(FullPath)')" Condition="'%(ContentWithTargetPath.CopyToOutputDirectory)'=='Always' AND '%(ContentWithTargetPath.MSBuildSourceProjectFile)'!=''"/>
      <_TransitiveItemsToCopyToOutputDirectory       KeepMetadata="$(_GCTODIKeepMetadata)" Include="@(ContentWithTargetPath->'%(FullPath)')" Condition="'%(ContentWithTargetPath.CopyToOutputDirectory)'=='PreserveNewest' AND '%(ContentWithTargetPath.MSBuildSourceProjectFile)'!=''"/>
    </ItemGroup>

    <ItemGroup>
      <_TransitiveItemsToCopyToOutputDirectory       KeepMetadata="$(_GCTODIKeepMetadata)" Include="@(EmbeddedResource->'%(FullPath)')" Condition="'%(EmbeddedResource.CopyToOutputDirectory)'=='Always' AND '%(EmbeddedResource.MSBuildSourceProjectFile)'!=''"/>
      <_TransitiveItemsToCopyToOutputDirectory       KeepMetadata="$(_GCTODIKeepMetadata)" Include="@(EmbeddedResource->'%(FullPath)')" Condition="'%(EmbeddedResource.CopyToOutputDirectory)'=='PreserveNewest' AND '%(EmbeddedResource.MSBuildSourceProjectFile)'!=''"/>
    </ItemGroup>

    <ItemGroup>
      <_CompileItemsToCopy Include="@(Compile->'%(FullPath)')" Condition="('%(Compile.CopyToOutputDirectory)'=='Always' or '%(Compile.CopyToOutputDirectory)'=='PreserveNewest') AND '%(Compile.MSBuildSourceProjectFile)'!=''"/>
    </ItemGroup>

    <AssignTargetPath Files="@(_CompileItemsToCopy)" RootFolder="$(MSBuildProjectDirectory)">
      <Output TaskParameter="AssignedFiles" ItemName="_CompileItemsToCopyWithTargetPath" />
    </AssignTargetPath>

    <ItemGroup>
      <_TransitiveItemsToCopyToOutputDirectory       KeepMetadata="$(_GCTODIKeepMetadata)" Include="@(_CompileItemsToCopyWithTargetPath)" Condition="'%(_CompileItemsToCopyWithTargetPath.CopyToOutputDirectory)'=='Always'"/>
      <_TransitiveItemsToCopyToOutputDirectory       KeepMetadata="$(_GCTODIKeepMetadata)" Include="@(_CompileItemsToCopyWithTargetPath)" Condition="'%(_CompileItemsToCopyWithTargetPath.CopyToOutputDirectory)'=='PreserveNewest'"/>
    </ItemGroup>

    <ItemGroup>
      <_TransitiveItemsToCopyToOutputDirectory       KeepMetadata="$(_GCTODIKeepMetadata)" Include="@(_NoneWithTargetPath->'%(FullPath)')" Condition="'%(_NoneWithTargetPath.CopyToOutputDirectory)'=='Always' AND '%(_NoneWithTargetPath.MSBuildSourceProjectFile)'!=''"/>
      <_TransitiveItemsToCopyToOutputDirectory       KeepMetadata="$(_GCTODIKeepMetadata)" Include="@(_NoneWithTargetPath->'%(FullPath)')" Condition="'%(_NoneWithTargetPath.CopyToOutputDirectory)'=='PreserveNewest' AND '%(_NoneWithTargetPath.MSBuildSourceProjectFile)'!=''"/>
    </ItemGroup>

  </Target>

  <Target
      Name="_GetCopyToOutputDirectoryItemsFromThisProject"
      DependsOnTargets="AssignTargetPaths;_PopulateCommonStateForGetCopyToOutputDirectoryItems"
      Returns="@(_ThisProjectItemsToCopyToOutputDirectory)">

    <ItemGroup>
      <_ThisProjectItemsToCopyToOutputDirectory       KeepMetadata="$(_GCTODIKeepMetadata)" Include="@(ContentWithTargetPath->'%(FullPath)')" Condition="'%(ContentWithTargetPath.CopyToOutputDirectory)'=='Always' AND '%(ContentWithTargetPath.MSBuildSourceProjectFile)'==''"/>
      <_ThisProjectItemsToCopyToOutputDirectory       KeepMetadata="$(_GCTODIKeepMetadata)" Include="@(ContentWithTargetPath->'%(FullPath)')" Condition="'%(ContentWithTargetPath.CopyToOutputDirectory)'=='PreserveNewest' AND '%(ContentWithTargetPath.MSBuildSourceProjectFile)'==''"/>
    </ItemGroup>

    <ItemGroup>
      <_ThisProjectItemsToCopyToOutputDirectory       KeepMetadata="$(_GCTODIKeepMetadata)" Include="@(EmbeddedResource->'%(FullPath)')" Condition="'%(EmbeddedResource.CopyToOutputDirectory)'=='Always' AND '%(EmbeddedResource.MSBuildSourceProjectFile)'==''"/>
      <_ThisProjectItemsToCopyToOutputDirectory       KeepMetadata="$(_GCTODIKeepMetadata)" Include="@(EmbeddedResource->'%(FullPath)')" Condition="'%(EmbeddedResource.CopyToOutputDirectory)'=='PreserveNewest' AND '%(EmbeddedResource.MSBuildSourceProjectFile)'==''"/>
    </ItemGroup>

    <ItemGroup>
      <_CompileItemsToCopy Include="@(Compile->'%(FullPath)')" Condition="('%(Compile.CopyToOutputDirectory)'=='Always' or '%(Compile.CopyToOutputDirectory)'=='PreserveNewest') AND '%(Compile.MSBuildSourceProjectFile)'==''"/>
    </ItemGroup>

    <AssignTargetPath Files="@(_CompileItemsToCopy)" RootFolder="$(MSBuildProjectDirectory)">
      <Output TaskParameter="AssignedFiles" ItemName="_CompileItemsToCopyWithTargetPath" />
    </AssignTargetPath>

    <ItemGroup>
      <_ThisProjectItemsToCopyToOutputDirectory       KeepMetadata="$(_GCTODIKeepMetadata)" Include="@(_CompileItemsToCopyWithTargetPath)" Condition="'%(_CompileItemsToCopyWithTargetPath.CopyToOutputDirectory)'=='Always'"/>
      <_ThisProjectItemsToCopyToOutputDirectory       KeepMetadata="$(_GCTODIKeepMetadata)" Include="@(_CompileItemsToCopyWithTargetPath)" Condition="'%(_CompileItemsToCopyWithTargetPath.CopyToOutputDirectory)'=='PreserveNewest'"/>
    </ItemGroup>

    <ItemGroup>
      <_ThisProjectItemsToCopyToOutputDirectory       KeepMetadata="$(_GCTODIKeepMetadata)" Include="@(_NoneWithTargetPath->'%(FullPath)')" Condition="'%(_NoneWithTargetPath.CopyToOutputDirectory)'=='Always' AND '%(_NoneWithTargetPath.MSBuildSourceProjectFile)'==''"/>
      <_ThisProjectItemsToCopyToOutputDirectory       KeepMetadata="$(_GCTODIKeepMetadata)" Include="@(_NoneWithTargetPath->'%(FullPath)')" Condition="'%(_NoneWithTargetPath.CopyToOutputDirectory)'=='PreserveNewest' AND '%(_NoneWithTargetPath.MSBuildSourceProjectFile)'==''"/>
    </ItemGroup>

  </Target>

  <Target
      Name="GetCopyToOutputDirectoryItems"
      Returns="@(AllItemsFullPathWithTargetPath)"
      KeepDuplicateOutputs=" '$(MSBuildDisableGetCopyToOutputDirectoryItemsOptimization)' == '' "
      DependsOnTargets="$(GetCopyToOutputDirectoryItemsDependsOn)">

    <!-- Compose the content items as the union between transitive content items and content items from this project. -->
    <!-- Use CallTarget to avoid breaking targets that hook right before GetCopyToOutputDirectoryItems but expect to run after _GetCopyToOutputDirectoryItemsFromTransitiveProjectReferences and _GetCopyToOutputDirectoryItemsFromThisProject -->
    <CallTarget Targets="_GetCopyToOutputDirectoryItemsFromTransitiveProjectReferences">
      <Output TaskParameter="TargetOutputs" ItemName="_TransitiveItemsToCopyToOutputDirectory" />
    </CallTarget>

    <CallTarget Targets="_GetCopyToOutputDirectoryItemsFromThisProject">
      <Output TaskParameter="TargetOutputs" ItemName="_ThisProjectItemsToCopyToOutputDirectory" />
    </CallTarget>

    <ItemGroup Condition="'$(CopyConflictingTransitiveContent)' == 'false'">
      <_TransitiveItemsToCopyToOutputDirectory Remove="@(_ThisProjectItemsToCopyToOutputDirectory)" MatchOnMetadata="TargetPath" MatchOnMetadataOptions="PathLike" />
    </ItemGroup>

    <ItemGroup>
      <_TransitiveItemsToCopyToOutputDirectoryAlways               KeepDuplicates=" '$(_GCTODIKeepDuplicates)' != 'false' " KeepMetadata="$(_GCTODIKeepMetadata)" Include="@(_TransitiveItemsToCopyToOutputDirectory->'%(FullPath)')" Condition="'%(_TransitiveItemsToCopyToOutputDirectory.CopyToOutputDirectory)'=='Always'"/>
      <_TransitiveItemsToCopyToOutputDirectoryPreserveNewest       KeepDuplicates=" '$(_GCTODIKeepDuplicates)' != 'false' " KeepMetadata="$(_GCTODIKeepMetadata)" Include="@(_TransitiveItemsToCopyToOutputDirectory->'%(FullPath)')" Condition="'%(_TransitiveItemsToCopyToOutputDirectory.CopyToOutputDirectory)'=='PreserveNewest'"/>

      <_ThisProjectItemsToCopyToOutputDirectoryAlways              KeepDuplicates=" '$(_GCTODIKeepDuplicates)' != 'false' " KeepMetadata="$(_GCTODIKeepMetadata)" Include="@(_ThisProjectItemsToCopyToOutputDirectory->'%(FullPath)')" Condition="'%(_ThisProjectItemsToCopyToOutputDirectory.CopyToOutputDirectory)'=='Always'"/>
      <_ThisProjectItemsToCopyToOutputDirectoryPreserveNewest      KeepDuplicates=" '$(_GCTODIKeepDuplicates)' != 'false' " KeepMetadata="$(_GCTODIKeepMetadata)" Include="@(_ThisProjectItemsToCopyToOutputDirectory->'%(FullPath)')" Condition="'%(_ThisProjectItemsToCopyToOutputDirectory.CopyToOutputDirectory)'=='PreserveNewest'"/>

      <!-- Append the items from this project last so that they will be copied last. -->
      <_SourceItemsToCopyToOutputDirectoryAlways                   Include="@(_TransitiveItemsToCopyToOutputDirectoryAlways);@(_ThisProjectItemsToCopyToOutputDirectoryAlways)"/>
      <_SourceItemsToCopyToOutputDirectory                         Include="@(_TransitiveItemsToCopyToOutputDirectoryPreserveNewest);@(_ThisProjectItemsToCopyToOutputDirectoryPreserveNewest)"/>

      <AllItemsFullPathWithTargetPath                              Include="@(_SourceItemsToCopyToOutputDirectoryAlways->'%(FullPath)');@(_SourceItemsToCopyToOutputDirectory->'%(FullPath)')"/>

      <!-- Empty intermediate items to release memory -->
      <_TransitiveItemsToCopyToOutputDirectoryAlways               Remove="@(_TransitiveItemsToCopyToOutputDirectoryAlways)"/>
      <_TransitiveItemsToCopyToOutputDirectoryPreserveNewest       Remove="@(_TransitiveItemsToCopyToOutputDirectoryPreserveNewest)"/>
      <_TransitiveItemsToCopyToOutputDirectory                     Remove="@(_TransitiveItemsToCopyToOutputDirectory)"/>

      <_ThisProjectItemsToCopyToOutputDirectoryAlways              Remove="@(_ThisProjectItemsToCopyToOutputDirectoryAlways)"/>
      <_ThisProjectItemsToCopyToOutputDirectoryPreserveNewest      Remove="@(_ThisProjectItemsToCopyToOutputDirectoryPreserveNewest)"/>
      <_ThisProjectItemsToCopyToOutputDirectory                    Remove="@(_ThisProjectItemsToCopyToOutputDirectory)"/>
    </ItemGroup>

  </Target>

  <!--
    ============================================================
                                        GetCopyToPublishDirectoryItems

    Default implementation of GetCopyToPublishDirectoryItems for projects that do not
    use Microsoft.NET.Sdk. It simply returns whatever GetCopyToOutputDirectoryItems
    does with CopyToPublishDirectory implied  by CopyToOutputDirectory, which is the
    same as Microsoft.NET.Sdk default when its CopyToPublishDirectory is not used.

    Microsoft.NET.Sdk projects  will override this to allow the publish output to be
    customized independently from the build output.

    Having a default implementation here allows the Microsoft.NET.Sdk Publish target
    to work when a Microsoft.NET.Sdk-based project references a non-Microsoft.NET.Sdk-based
    project.
    ============================================================
    -->
    <Target
      Name="GetCopyToPublishDirectoryItems"
      DependsOnTargets="GetCopyToOutputDirectoryItems"
      Returns="@(AllPublishItemsFullPathWithTargetPath)">

    <ItemGroup>
      <AllPublishItemsFullPathWithTargetPath Include="@(AllItemsFullPathWithTargetPath)">
        <CopyToPublishDirectory>%(CopyToOutputDirectory)</CopyToPublishDirectory>
      </AllPublishItemsFullPathWithTargetPath>
    </ItemGroup>

  </Target>

  <!--
    ============================================================
                                        _CopyOutOfDateSourceItemsToOutputDirectory

    Copy files that have the CopyToOutputDirectory attribute set to 'PreserveNewest'.
    ============================================================
    -->
  <Target
      Name="_CopyOutOfDateSourceItemsToOutputDirectory"
      Condition=" '@(_SourceItemsToCopyToOutputDirectory)' != '' "
      Inputs="@(_SourceItemsToCopyToOutputDirectory)"
      Outputs="@(_SourceItemsToCopyToOutputDirectory->'$(OutDir)%(TargetPath)')">

    <!--
        Not using SkipUnchangedFiles="true" because the application may want to change
        one of these files and not have an incremental build replace it.
        -->
    <Copy
        SourceFiles = "@(_SourceItemsToCopyToOutputDirectory)"
        DestinationFiles = "@(_SourceItemsToCopyToOutputDirectory->'$(OutDir)%(TargetPath)')"
        OverwriteReadOnlyFiles="$(OverwriteReadOnlyFiles)"
        Retries="$(CopyRetryCount)"
        RetryDelayMilliseconds="$(CopyRetryDelayMilliseconds)"
        UseHardlinksIfPossible="$(CreateHardLinksForAdditionalFilesIfPossible)"
        UseSymboliclinksIfPossible="$(CreateSymbolicLinksForAdditionalFilesIfPossible)"
            >

      <Output TaskParameter="DestinationFiles" ItemName="FileWrites"/>

    </Copy>

  </Target>

  <!--
    ============================================================
                                        _CopyOutOfDateSourceItemsToOutputDirectoryAlways

    Copy files that have the CopyToOutputDirectory attribute set to 'Always'.
    ============================================================
    -->
  <Target
      Name="_CopyOutOfDateSourceItemsToOutputDirectoryAlways"
      Condition=" '@(_SourceItemsToCopyToOutputDirectoryAlways)' != '' ">

    <!--
        Not using SkipUnchangedFiles="true" because the application may want to change
        one of these files and not have an incremental build replace it.
        -->
    <Copy
        SourceFiles = "@(_SourceItemsToCopyToOutputDirectoryAlways)"
        DestinationFiles = "@(_SourceItemsToCopyToOutputDirectoryAlways->'$(OutDir)%(TargetPath)')"
        OverwriteReadOnlyFiles="$(OverwriteReadOnlyFiles)"
        Retries="$(CopyRetryCount)"
        RetryDelayMilliseconds="$(CopyRetryDelayMilliseconds)"
        UseHardlinksIfPossible="$(CreateHardLinksForAdditionalFilesIfPossible)"
        UseSymboliclinksIfPossible="$(CreateSymbolicLinksForAdditionalFilesIfPossible)"
            >

      <Output TaskParameter="DestinationFiles" ItemName="FileWrites"/>

    </Copy>

  </Target>

  <!--
    ============================================================
                                        _CopyAppConfigFile

    Copy the application config file.
    ============================================================
    -->
  <Target
      Name="_CopyAppConfigFile"
      Condition=" '@(AppConfigWithTargetPath)' != '' "
      Inputs="@(AppConfigWithTargetPath)"
      Outputs="@(AppConfigWithTargetPath->'$(OutDir)%(TargetPath)')">

    <!--
        Copy the application's .config file, if any.
        Not using SkipUnchangedFiles="true" because the application may want to change
        the app.config and not have an incremental build replace it.
        -->
    <Copy
        SourceFiles="@(AppConfigWithTargetPath)"
        DestinationFiles="@(AppConfigWithTargetPath->'$(OutDir)%(TargetPath)')"
        OverwriteReadOnlyFiles="$(OverwriteReadOnlyFiles)"
        Retries="$(CopyRetryCount)"
        RetryDelayMilliseconds="$(CopyRetryDelayMilliseconds)"
        UseHardlinksIfPossible="$(CreateHardLinksForAdditionalFilesIfPossible)"
        UseSymboliclinksIfPossible="$(CreateSymbolicLinksForAdditionalFilesIfPossible)"
            >

      <Output TaskParameter="DestinationFiles" ItemName="FileWrites"/>

    </Copy>

  </Target>

  <!--
    ================================================================
                                         _CopyManifestFiles
    ================================================================

    Copy the built manifests (.exe.manifest, .application/.xbap) to the final directory.
    -->
  <Target
      Name="_CopyManifestFiles"
      Condition=" '$(_DeploymentCopyApplicationManifest)'=='true' or '$(GenerateClickOnceManifests)'=='true' "
      DependsOnTargets="PrepareForBuild">

    <Copy
        SourceFiles="@(ApplicationManifest)"
        DestinationFolder="$(OutDir)"
        SkipUnchangedFiles="$(SkipCopyUnchangedFiles)"
        OverwriteReadOnlyFiles="$(OverwriteReadOnlyFiles)"
        Retries="$(CopyRetryCount)"
        RetryDelayMilliseconds="$(CopyRetryDelayMilliseconds)"
        UseHardlinksIfPossible="$(CreateHardLinksForAdditionalFilesIfPossible)"
        UseSymboliclinksIfPossible="$(CreateSymbolicLinksForAdditionalFilesIfPossible)"
        Condition="'$(GenerateClickOnceManifests)'=='true' or '$(_DeploymentCopyApplicationManifest)'=='true'">

      <Output TaskParameter="DestinationFiles" ItemName="_DeploymentMainApplicationManifest"/>
      <Output TaskParameter="DestinationFiles" ItemName="FileWrites"/>

    </Copy>

    <Message Importance="Normal" Condition="'$(_DeploymentCopyApplicationManifest)'=='true'" Text="$(MSBuildProjectName) -&gt; @(_DeploymentMainApplicationManifest->'%(FullPath)')" />

    <Copy
        SourceFiles="@(DeployManifest)"
        DestinationFolder="$(OutDir)"
        SkipUnchangedFiles="$(SkipCopyUnchangedFiles)"
        OverwriteReadOnlyFiles="$(OverwriteReadOnlyFiles)"
        Retries="$(CopyRetryCount)"
        RetryDelayMilliseconds="$(CopyRetryDelayMilliseconds)"
        UseHardlinksIfPossible="$(CreateHardLinksForAdditionalFilesIfPossible)"
        UseSymboliclinksIfPossible="$(CreateSymbolicLinksForAdditionalFilesIfPossible)"
        Condition="'$(GenerateClickOnceManifests)'=='true'">

      <Output TaskParameter="DestinationFiles" ItemName="_DeploymentMainDeployManifest"/>
      <Output TaskParameter="DestinationFiles" ItemName="FileWrites"/>

    </Copy>

    <Message Importance="Normal" Condition="'$(GenerateClickOnceManifests)'=='true'" Text="$(MSBuildProjectName) -&gt; @(_DeploymentMainDeployManifest->'%(FullPath)')" />

  </Target>

  <!--
    ================================================================
                                         _CheckForCompileOutputs

    Checks each file output from the main "Compile" target to make sure they really exist.
    If they do, then record them in the clean cache.
    ============================================================
    -->
  <Target
      Name="_CheckForCompileOutputs">

    <!--Record the main compile outputs.-->
    <ItemGroup>
      <FileWrites Include="@(IntermediateAssembly)" Condition="Exists('@(IntermediateAssembly)')"/>
      <FileWrites Include="@(IntermediateRefAssembly)" Condition="'$(ProduceReferenceAssembly)' == 'true' and Exists('@(IntermediateRefAssembly)')"/>
    </ItemGroup>

    <!-- Record the .xml if one was produced. -->
    <PropertyGroup>
      <_DocumentationFileProduced Condition="!Exists('@(DocFileItem)')">false</_DocumentationFileProduced>
    </PropertyGroup>

    <ItemGroup>
      <FileWrites Include="@(DocFileItem)" Condition="'$(_DocumentationFileProduced)'=='true'"/>
    </ItemGroup>

    <!-- Record the .pdb if one was produced. -->
    <PropertyGroup>
      <_DebugSymbolsProduced Condition="!Exists('@(_DebugSymbolsIntermediatePath)')">false</_DebugSymbolsProduced>
    </PropertyGroup>

    <ItemGroup>
      <FileWrites Include="@(_DebugSymbolsIntermediatePath)" Condition="'$(_DebugSymbolsProduced)'=='true'"/>
    </ItemGroup>

  </Target>

  <!--
    ============================================================
                                        _SGenCheckForOutputs

    Checks each file output from the "GenerateSerializationAssemblies" target to make sure they really exist.
    If they do, then record them in the clean cache.
    ============================================================
    -->
  <Target
      Name="_SGenCheckForOutputs"
      Condition="'$(_SGenGenerateSerializationAssembliesConfig)' == 'On' or ('@(WebReferenceUrl)'!='' and '$(_SGenGenerateSerializationAssembliesConfig)' == 'Auto')"
        >

    <!-- Record the serializer .dll if one was produced.-->
    <PropertyGroup>
      <_SGenDllCreated Condition="Exists('$(IntermediateOutputPath)$(_SGenDllName)')">true</_SGenDllCreated>
    </PropertyGroup>

    <ItemGroup>
      <FileWrites Include="$(IntermediateOutputPath)$(_SGenDllName)" Condition="Exists('$(IntermediateOutputPath)$(_SGenDllName)')"/>
    </ItemGroup>

  </Target>

  <!--
    ***********************************************************************************************
    ***********************************************************************************************
                                                                UnmanagedRegistration Section
    ***********************************************************************************************
    ***********************************************************************************************
    -->

  <!--
    ============================================================
                                        UnmanagedRegistration

    Registers the main assembly for COM interop.
    ============================================================
    -->
  <PropertyGroup>
    <UnmanagedRegistrationDependsOn></UnmanagedRegistrationDependsOn>
  </PropertyGroup>

  <Target
      Name="UnmanagedRegistration"
      Condition="'$(RegisterForComInterop)'=='true' and '$(OutputType)'=='library'"
      DependsOnTargets="$(UnmanagedRegistrationDependsOn)"
        >

    <PropertyGroup>
      <RegisterAssemblyMSBuildArchitecture Condition="'$(RegisterAssemblyMSBuildArchitecture)' == ''">$(PlatformTargetAsMSBuildArchitecture)</RegisterAssemblyMSBuildArchitecture>
    </PropertyGroup>

    <PropertyGroup Condition="'$(TargetFrameworkAsMSBuildRuntime)' != '' and '$(RegisterAssemblyMSBuildArchitecture)' != ''">
      <!-- Falling back to the current runtime if we are targeting CLR2 and the task host doesn't exist will lead to
           incorrect behavior in some cases, but it's the same incorrect behavior as Visual Studio 2010, and thus better
           than causing build breaks on upgrade to Win8 the way not doing so would.  For more details, see the
           corresponding comment in GenerateResource. -->
      <RegisterAssemblyMSBuildRuntime
          Condition="'$(RegisterAssemblyMSBuildRuntime)' == '' and
                     $([MSBuild]::DoesTaskHostExist(`$(TargetFrameworkAsMSBuildRuntime)`, `$(RegisterAssemblyMSBuildArchitecture)`))">$(TargetFrameworkAsMSBuildRuntime)</RegisterAssemblyMSBuildRuntime>

      <!-- If the targeted runtime doesn't exist, fall back to current -->
      <RegisterAssemblyMSBuildRuntime Condition="'$(RegisterAssemblyMSBuildRuntime)' == ''">CurrentRuntime</RegisterAssemblyMSBuildRuntime>
    </PropertyGroup>

    <RegisterAssembly
        Assemblies="@(_OutputPathItem->'%(FullPath)$(TargetFileName)')"
        TypeLibFiles="@(_OutputPathItem->'%(FullPath)$(TargetName).tlb')"
        AssemblyListFile="@(_UnmanagedRegistrationCache)"
        CreateCodeBase="true"
        MSBuildRuntime="$(RegisterAssemblyMSBuildRuntime)"
        MSBuildArchitecture="$(RegisterAssemblyMSBuildArchitecture)"
        Condition="!Exists('@(_UnmanagedRegistrationCache)')"/>

    <ItemGroup>
      <FileWrites Include="@(_OutputPathItem->'%(FullPath)$(TargetName).tlb')"/>
    </ItemGroup>

  </Target>

  <!--
    ***********************************************************************************************
    ***********************************************************************************************
                                                                IncrementalClean Section
    ***********************************************************************************************
    ***********************************************************************************************
    -->

  <!--
    ============================================================
                                        IncrementalClean

    Remove files that were produced in a prior build but weren't produced in the current build.
    The reason is that if, for example, the name of the .exe has changed we want to delete the
    old copy.

    Leave the Clean cache file containing only the files produced in the current build.
    ============================================================
    -->
  <Target
       Name="IncrementalClean"
       DependsOnTargets="$(IncrementalCleanDependsOn);_CleanGetCurrentAndPriorFileWrites">

    <!-- Subtract list of files produced in prior builds from list of files produced in this build. -->
    <ItemGroup>
      <_CleanOrphanFileWrites Include="@(_CleanPriorFileWrites)" Exclude="@(_CleanCurrentFileWrites)"/>
    </ItemGroup>

    <!-- Find all files in the final output directory. -->
    <FindUnderPath Path="$(OutDir)" Files="@(_CleanOrphanFileWrites)">
      <Output TaskParameter="InPath" ItemName="_CleanOrphanFileWritesInOutput"/>
    </FindUnderPath>

    <!-- Find all files in the intermediate output directory. -->
    <FindUnderPath Path="$(IntermediateOutputPath)"    Files="@(_CleanOrphanFileWrites)">
      <Output TaskParameter="InPath" ItemName="_CleanOrphanFileWritesInIntermediate"/>
    </FindUnderPath>

    <!-- Delete the orphaned files. -->
    <Delete
        Files="@(_CleanOrphanFileWritesInIntermediate);@(_CleanOrphanFileWritesInOutput)"
        TreatErrorsAsWarnings="true">

      <Output TaskParameter="DeletedFiles" ItemName="_CleanOrphanFilesDeleted"/>

    </Delete>

    <!-- Create a list of everything that wasn't deleted or was outside
             the current final output and intermediate output directories. -->
    <ItemGroup>
      <_CleanRemainingFileWritesAfterIncrementalClean Include="@(_CleanPriorFileWrites);@(_CleanCurrentFileWrites)" Exclude="@(_CleanOrphanFilesDeleted)"/>
    </ItemGroup>

    <!-- Remove duplicates. -->
    <RemoveDuplicates Inputs="@(_CleanRemainingFileWritesAfterIncrementalClean)">
      <Output TaskParameter="Filtered" ItemName="_CleanUniqueRemainingFileWritesAfterIncrementalClean"/>
    </RemoveDuplicates>

    <!-- Write new list of current files back to disk, replacing the existing list.-->
    <WriteLinesToFile
        File="$(IntermediateOutputPath)$(CleanFile)"
        Lines="@(_CleanUniqueRemainingFileWritesAfterIncrementalClean)"
        Condition="'@(_CleanUnfilteredPriorFileWrites)'!='@(_CleanUniqueRemainingFileWritesAfterIncrementalClean)'"
        Overwrite="true"/>

  </Target>

  <!--
    ============================================================
                                        _CleanGetCurrentAndPriorFileWrites

    Get the list of files built in the current build and in prior builds.
    ============================================================
    -->
  <Target
       Name="_CleanGetCurrentAndPriorFileWrites"
       DependsOnTargets="_CheckForCompileOutputs;_SGenCheckForOutputs">

    <!-- Read the list of files produced by a prior builds from disk. -->
    <ReadLinesFromFile File="$(IntermediateOutputPath)$(CleanFile)">
      <Output TaskParameter="Lines" ItemName="_CleanUnfilteredPriorFileWrites"/>
    </ReadLinesFromFile>

    <!--
        Convert the list of references to the absolute paths so we can make valid comparisons
        across two lists
         -->
    <ConvertToAbsolutePath Paths="@(_ResolveAssemblyReferenceResolvedFiles)">
      <Output TaskParameter="AbsolutePaths" ItemName="_ResolveAssemblyReferenceResolvedFilesAbsolute"/>
    </ConvertToAbsolutePath>

    <!--
        Subtract any resolved assembly files from *prior* file writes because deleting
        these would break subsequent builds because the assemblies would be unresolvable.
         -->
    <ItemGroup>
      <_CleanPriorFileWrites Include="@(_CleanUnfilteredPriorFileWrites)" Exclude="@(_ResolveAssemblyReferenceResolvedFilesAbsolute)"/>
    </ItemGroup>

    <!--
        Of shareable files, keep only those that are in the project's directory.
        We never clean shareable files outside of the project directory because
        the build may be to a common output directory and other projects may need
        them.

        Only subtract the outputs from ResolveAssemblyReferences target because that's the
        only "Resolve" target that tries to resolve assemblies directly from the output
        directory.
        -->
    <FindUnderPath Path="$(MSBuildProjectDirectory)" Files="@(FileWritesShareable)" UpdateToAbsolutePaths="true">
      <Output TaskParameter="InPath" ItemName="FileWrites"/>
    </FindUnderPath>

    <!-- Find all files in the final output directory. -->
    <FindUnderPath Path="$(OutDir)" Files="@(FileWrites)" UpdateToAbsolutePaths="true">
      <Output TaskParameter="InPath" ItemName="_CleanCurrentFileWritesInOutput"/>
    </FindUnderPath>

    <!-- Find all files in the intermediate output directory. -->
    <FindUnderPath Path="$(IntermediateOutputPath)" Files="@(FileWrites)" UpdateToAbsolutePaths="true">
      <Output TaskParameter="InPath" ItemName="_CleanCurrentFileWritesInIntermediate"/>
    </FindUnderPath>

    <!--
        Subtract any resolved assembly files from *current* file writes because deleting
        these would break subsequent builds because the assemblies would be unresolvable.

        Only subtract the outputs from ResolveAssemblyReferences target because that's the
        only "Resolve" target that tries to resolve assemblies directly from the output
        directory.
         -->
    <ItemGroup>
      <_CleanCurrentFileWritesWithNoReferences Include="@(_CleanCurrentFileWritesInOutput);@(_CleanCurrentFileWritesInIntermediate)" Exclude="@(_ResolveAssemblyReferenceResolvedFilesAbsolute)"/>
    </ItemGroup>

    <!-- Remove duplicates from files produced in this build. -->
    <RemoveDuplicates Inputs="@(_CleanCurrentFileWritesWithNoReferences)" >
      <Output TaskParameter="Filtered" ItemName="_CleanCurrentFileWrites"/>
    </RemoveDuplicates>

  </Target>

  <!--
    ***********************************************************************************************
    ***********************************************************************************************
                                                                Clean Section
    ***********************************************************************************************
    ***********************************************************************************************
    -->

  <!--
    ============================================================
                                        Clean

    Delete all intermediate and final build outputs.
    ============================================================
    -->
  <PropertyGroup>
    <CleanDependsOn>
      BeforeClean;
      UnmanagedUnregistration;
      CoreClean;
      CleanReferencedProjects;
      CleanPublishFolder;
      AfterClean
    </CleanDependsOn>
  </PropertyGroup>

  <Target
      Name="Clean"
      Condition=" '$(_InvalidConfigurationWarning)' != 'true' "
      DependsOnTargets="$(CleanDependsOn)" />

  <!--
    ============================================================
                                        BeforeClean

    Redefine this target in your project in order to run tasks just before Clean.
    ============================================================
    -->
  <Target Name="BeforeClean"/>

  <!--
    ============================================================
                                        AfterClean

    Redefine this target in your project in order to run tasks just after Clean.
    ============================================================
    -->
  <Target Name="AfterClean"/>

  <!--
    ============================================================
                                        CleanReferencedProjects

    Call Clean target on all Referenced Projects.
    ============================================================
    -->
  <Target
      Name="CleanReferencedProjects"
      DependsOnTargets="PrepareProjectReferences">

    <!--
        When building the project directly from the command-line, clean those referenced projects
        that exist on disk.  For IDE builds and command-line .SLN builds, the solution build manager
        takes care of this.
        -->
    <MSBuild
        Projects="@(_MSBuildProjectReferenceExistent)"
        Targets="Clean"
        Properties="%(_MSBuildProjectReferenceExistent.SetConfiguration); %(_MSBuildProjectReferenceExistent.SetPlatform); %(_MSBuildProjectReferenceExistent.SetTargetFramework)"
        BuildInParallel="$(BuildInParallel)"
        Condition="'$(BuildingInsideVisualStudio)' != 'true' and '$(BuildProjectReferences)' == 'true' and '@(_MSBuildProjectReferenceExistent)' != ''"
        ContinueOnError="$(ContinueOnError)"
        RemoveProperties="%(_MSBuildProjectReferenceExistent.GlobalPropertiesToRemove)$(_GlobalPropertiesToRemoveFromProjectReferences)"/>

  </Target>

  <!--
    ============================================================
                                        CoreClean
    ============================================================
    -->
  <PropertyGroup>
    <CoreCleanDependsOn></CoreCleanDependsOn>
  </PropertyGroup>

  <Target
      Name="CoreClean"
      DependsOnTargets="$(CoreCleanDependsOn)">

    <!-- First clean any explicitly specified cleanable files.
             Declare items of this type if you want Clean to delete them. -->
    <Delete
        Files="@(Clean)"
        TreatErrorsAsWarnings="true"/>

    <!-- Read in list of files that were written to disk in past builds. -->
    <ReadLinesFromFile File="$(IntermediateOutputPath)$(CleanFile)">
      <Output TaskParameter="Lines" ItemName="_CleanPriorFileWrites"/>
    </ReadLinesFromFile>

    <!-- Find all files in the final output directory. -->
    <FindUnderPath Path="$(OutDir)" Files="@(_CleanPriorFileWrites)">
      <Output TaskParameter="InPath" ItemName="_CleanPriorFileWritesInOutput"/>
    </FindUnderPath>

    <!-- Find all files in the intermediate output directory. -->
    <FindUnderPath Path="$(IntermediateOutputPath)"    Files="@(_CleanPriorFileWrites)">
      <Output TaskParameter="InPath" ItemName="_CleanPriorFileWritesInIntermediate"/>
    </FindUnderPath>

    <!-- Delete those files. -->
    <Delete
        Files="@(_CleanPriorFileWritesInOutput);@(_CleanPriorFileWritesInIntermediate)"
        TreatErrorsAsWarnings="true">

      <Output TaskParameter="DeletedFiles" ItemName="_CleanPriorFileWritesDeleted"/>

    </Delete>

    <!-- Create a list of everything that wasn't deleted. -->
    <ItemGroup>
      <_CleanRemainingFileWritesAfterClean Include="@(_CleanPriorFileWrites)" Exclude="@(_CleanPriorFileWritesDeleted)"/>
    </ItemGroup>

    <!-- Remove duplicates. -->
    <RemoveDuplicates Inputs="@(_CleanRemainingFileWritesAfterClean)">
      <Output TaskParameter="Filtered" ItemName="_CleanUniqueRemainingFileWrites"/>
    </RemoveDuplicates>

    <!-- Make sure the directory exists. -->
    <MakeDir Directories="$(IntermediateOutputPath)"/>

    <!-- Write new list of current files back to disk. -->
    <WriteLinesToFile File="$(IntermediateOutputPath)$(CleanFile)" Lines="@(_CleanUniqueRemainingFileWrites)" WriteOnlyWhenDifferent="true" Overwrite="true" />

  </Target>

  <!--
    ============================================================
                                        _CleanRecordFileWrites

    Save the list of all files written to disk so that it can be used for "Clean" later.

    Files written in prior builds are not removed from Clean cache.
    ============================================================
    -->
  <Target
       Name="_CleanRecordFileWrites"
       DependsOnTargets="_CleanGetCurrentAndPriorFileWrites">

    <!--
        Merge list of files from prior builds with the current build and then
        remove duplicates.
        -->
    <RemoveDuplicates Inputs="@(_CleanPriorFileWrites);@(_CleanCurrentFileWrites)">
      <Output TaskParameter="Filtered" ItemName="_CleanUniqueFileWrites"/>
    </RemoveDuplicates>

    <!-- Make sure the directory exists. -->
    <MakeDir Directories="$(IntermediateOutputPath)"/>

    <!-- Write merged file list back to disk, replacing existing contents. -->
    <WriteLinesToFile
        File="$(IntermediateOutputPath)$(CleanFile)"
        Lines="@(_CleanUniqueFileWrites)"
        Overwrite="true"
        WriteOnlyWhenDifferent="true" />

  </Target>

  <!--
    ============================================================
                                        CleanPublishFolder
    ============================================================
    -->
  <Target
      Name="CleanPublishFolder">

    <RemoveDir
        Directories="$(ClickOncePublishDir)"
        Condition="'$(ClickOncePublishDir)'=='$(OutputPath)app.publish\' and Exists('$(ClickOncePublishDir)')"/>

  </Target>

  <!--
    ***********************************************************************************************
    ***********************************************************************************************
                                                                PostBuildEvent Section
    ***********************************************************************************************
    ***********************************************************************************************
    -->

  <!--
    ============================================================
                                        PostBuildEvent

    Run the post-build event. This step is driven by two parameters:

    (1) The $(RunPostBuildEvent) property is set by the user through the IDE and can be one of four values.

        - OnBuildSuccess: In this case, every step of the build must succeed for the post-build step to run.
        - <Blank>: This is the same as OnBuildSuccess.
        - OnOutputUpdated: In this case, the post-build step will run only if the main output assembly was
        actually updated.
        - Always: The post-build step is always run.

    (2) The $(_AssemblyTimestampBeforeCompile) and $(_AssemblyTimestampAfterCompile) values are
        set by the _TimeStampBeforeCompile and _TimeStampAfterCompile targets.  If the assembly was actually
        rebuilt during this build, then the two values will be different.
    ============================================================
    -->
  <PropertyGroup>
    <PostBuildEventDependsOn></PostBuildEventDependsOn>
  </PropertyGroup>

  <Target
      Name="PostBuildEvent"
      Condition="'$(PostBuildEvent)' != '' and ('$(RunPostBuildEvent)' != 'OnOutputUpdated' or '$(_AssemblyTimestampBeforeCompile)' != '$(_AssemblyTimestampAfterCompile)')"
      DependsOnTargets="$(PostBuildEventDependsOn)">

    <Exec WorkingDirectory="$(OutDir)" Command="$(PostBuildEvent)" />

  </Target>

  <!--
    ***********************************************************************************************
    ***********************************************************************************************
                                                                Publish Section
    ***********************************************************************************************
    ***********************************************************************************************
    -->

  <!--
    ============================================================
                                        Publish

    This target is only called when doing ClickOnce publishing outside the IDE, which implicitly builds before publishing.
    ============================================================
    -->
  <PropertyGroup>
    <PublishDependsOn Condition="'$(PublishableProject)'=='true'">
      SetGenerateManifests;
      Build;
      PublishOnly
    </PublishDependsOn>
    <PublishDependsOn Condition="'$(PublishableProject)'!='true'">
      _DeploymentUnpublishable
    </PublishDependsOn>
  </PropertyGroup>

  <Target
      Name="Publish"
      DependsOnTargets="$(PublishDependsOn)"/>

  <!--
    ============================================================
                                        _DeploymentUnpublishable

    This target is used to block an attempt to ClickOnce publish a non-publishable project, such as a ClassLibrary, when building outside the IDE.
    ============================================================
    -->
  <Target
      Name="_DeploymentUnpublishable">

    <Message Text="Skipping unpublishable project."/>

  </Target>

  <!--
    ============================================================
                                        SetGenerateManifests

    This target simply assures the GenerateClickOnceManifests property is set whenever the publish target is invoked.
    ============================================================
    -->
  <Target
      Name="SetGenerateManifests">

    <Error Condition="'$(OutputType)'!='winexe' and '$(OutputType)'!='exe' and '$(OutputType)'!='appcontainerexe'" Text="Publish is only valid for 'Windows Application' or 'Console Application' project types."/>
    <Error Condition="'$(_DeploymentSignClickOnceManifests)'=='true' and '$(ManifestCertificateThumbprint)'=='' and '$(ManifestKeyFile)'==''" Text="A signing key is required in order to publish this project. Please specify a ManifestKeyFile or ManifestCertificateThumbprint value. Publishing from Visual Studio will automatically configure a signing key for this project."/>

    <PropertyGroup>
      <GenerateClickOnceManifests>true</GenerateClickOnceManifests>
    </PropertyGroup>

  </Target>

  <!--
    ============================================================
                                        PublishOnly

    The "PublishOnly" target is intended for ClickOnce publishing inside the IDE, where the build has already been done
    by the BuildManager.
    ============================================================
    -->
  <PropertyGroup>
    <PublishOnlyDependsOn>
      SetGenerateManifests;
      PublishBuild;
      BeforePublish;
      GenerateManifests;
      CopyFilesToOutputDirectory;
      _CopyFilesToPublishFolder;
      _DeploymentGenerateBootstrapper;
      ResolveKeySource;
      _DeploymentSignClickOnceDeployment;
      AfterPublish
    </PublishOnlyDependsOn>
  </PropertyGroup>

  <Target
      Name="PublishOnly"
      DependsOnTargets="$(PublishOnlyDependsOn)"/>

  <!--
    ============================================================
                                        BeforePublish

    Redefine this target in your project in order to run tasks just before Publish.
    ============================================================
    -->
  <Target Name="BeforePublish"/>

  <!--
    ============================================================
                                        AfterPublish

    Redefine this target in your project in order to run tasks just after Publish.
    ============================================================
    -->
  <Target Name="AfterPublish"/>

  <!--
    ============================================================
                                        PublishBuild

    Defines the set of targets that publishing is directly dependent on.
    ============================================================
    -->
  <PropertyGroup>
    <PublishBuildDependsOn>
      BuildOnlySettings;
      PrepareForBuild;
      ResolveReferences;
      PrepareResources;
      ResolveKeySource;
      GenerateSerializationAssemblies;
      CreateSatelliteAssemblies;
    </PublishBuildDependsOn>
  </PropertyGroup>

  <Target
      Name="PublishBuild"
      DependsOnTargets="$(PublishBuildDependsOn)"/>

  <!--
    ============================================================
                                        _CopyFilesToPublishFolder
    ============================================================
    -->
  <Target
      Name="_CopyFilesToPublishFolder">

    <!-- Compute name of application folder, which includes the assembly name plus formatted application version.
             The application version is formatted to use "_" in place of "." chars (i.e. "1_0_0_0" instead of "1.0.0.0").
             This is done because some servers misinterpret "." as a file extension. -->
    <FormatVersion Version="$(ApplicationVersion)" Revision="$(ApplicationRevision)" FormatType="Path">
      <Output TaskParameter="OutputVersion" PropertyName="_DeploymentApplicationVersionFragment"/>
    </FormatVersion>

    <PropertyGroup>
      <_DeploymentApplicationFolderName>Application Files\$(AssemblyName)_$(_DeploymentApplicationVersionFragment)</_DeploymentApplicationFolderName>
      <_DeploymentApplicationDir>$(ClickOncePublishDir)$(_DeploymentApplicationFolderName)\</_DeploymentApplicationDir>
    </PropertyGroup>

    <PropertyGroup>
      <!-- By default we're not using Hard or Symbolic Links to copy to the publish directory, and never when building in VS -->
      <CreateHardLinksForPublishFilesIfPossible Condition="'$(BuildingInsideVisualStudio)' == 'true' or '$(CreateHardLinksForPublishFilesIfPossible)' == ''">false</CreateHardLinksForPublishFilesIfPossible>
      <CreateSymbolicLinksForPublishFilesIfPossible Condition="'$(BuildingInsideVisualStudio)' == 'true' or '$(CreateSymbolicLinksForPublishFilesIfPossible)' == ''">false</CreateSymbolicLinksForPublishFilesIfPossible>
    </PropertyGroup>

    <!-- Copy files to publish folder -->
    <Copy
        Condition="'$(PublishSingleFile)' != 'true'"
        SourceFiles=
                "@(_ApplicationManifestFinal);
                @(_DeploymentResolvedManifestEntryPoint);
                @(_DeploymentManifestFiles);
                @(ReferenceComWrappersToCopyLocal);
                @(ResolvedIsolatedComModules);
                @(_DeploymentLooseManifestFile)"
        DestinationFiles=
                "@(_ApplicationManifestFinal->'$(_DeploymentApplicationDir)%(TargetPath)');
                @(_DeploymentManifestEntryPoint->'$(_DeploymentApplicationDir)%(TargetPath)$(_DeploymentFileMappingExtension)');
                @(_DeploymentManifestFiles->'$(_DeploymentApplicationDir)%(TargetPath)$(_DeploymentFileMappingExtension)');
                @(ReferenceComWrappersToCopyLocal->'$(_DeploymentApplicationDir)%(FileName)%(Extension)$(_DeploymentFileMappingExtension)');
                @(ResolvedIsolatedComModules->'$(_DeploymentApplicationDir)%(FileName)%(Extension)$(_DeploymentFileMappingExtension)');
                @(_DeploymentLooseManifestFile->'$(_DeploymentApplicationDir)%(FileName)%(Extension)$(_DeploymentFileMappingExtension)')"
        SkipUnchangedFiles="$(SkipCopyUnchangedFiles)"
        OverwriteReadOnlyFiles="$(OverwriteReadOnlyFiles)"
        Retries="$(CopyRetryCount)"
        UseHardlinksIfPossible="$(CreateHardLinksForPublishFilesIfPossible)"
        UseSymboliclinksIfPossible="$(CreateSymbolicLinksForPublishFilesIfPossible)"
        RetryDelayMilliseconds="$(CopyRetryDelayMilliseconds)"/>

    <Copy
        SourceFiles="@(_DeploymentManifestDependencies)"
        DestinationFiles="@(_DeploymentManifestDependencies->'$(_DeploymentApplicationDir)%(TargetPath)$(_DeploymentFileMappingExtension)')"
        SkipUnchangedFiles="$(SkipCopyUnchangedFiles)"
        OverwriteReadOnlyFiles="$(OverwriteReadOnlyFiles)"
        Retries="$(CopyRetryCount)"
        RetryDelayMilliseconds="$(CopyRetryDelayMilliseconds)"
        UseHardlinksIfPossible="$(CreateHardLinksForPublishFilesIfPossible)"
        UseSymboliclinksIfPossible="$(CreateSymbolicLinksForPublishFilesIfPossible)"
        Condition="'$(PublishSingleFile)' != 'true' and '%(_DeploymentManifestDependencies.DependencyType)'=='Install'"/>

    <Copy
        Condition="'$(PublishSingleFile)' != 'true'"
        SourceFiles="@(_ReferenceScatterPaths)"
        DestinationFiles="@(_ReferenceScatterPaths->'$(_DeploymentApplicationDir)%(Filename)%(Extension)$(_DeploymentFileMappingExtension)')"
        SkipUnchangedFiles="$(SkipCopyUnchangedFiles)"
        OverwriteReadOnlyFiles="$(OverwriteReadOnlyFiles)"
        Retries="$(CopyRetryCount)"
        RetryDelayMilliseconds="$(CopyRetryDelayMilliseconds)"
        UseHardlinksIfPossible="$(CreateHardLinksForPublishFilesIfPossible)"
        UseSymboliclinksIfPossible="$(CreateSymbolicLinksForPublishFilesIfPossible)"
            />

    <ItemGroup Condition="'$(PublishSingleFile)' == 'true'">
      <PublishedSingleFileToBeCopied Include="@(_DeploymentManifestFiles)"/>
    </ItemGroup>

    <!-- For single-file publish case, we need to only copy the clickonce manifest, manifest entry point (launcher) and the SF EXE -->
    <Copy
        Condition="'$(PublishSingleFile)' == 'true'"
        SourceFiles=
                "@(_ApplicationManifestFinal);
                 @(_DeploymentResolvedManifestEntryPoint);
                 @(PublishedSingleFileToBeCopied);"
        DestinationFiles=
                "@(_ApplicationManifestFinal->'$(_DeploymentApplicationDir)%(TargetPath)');
                 @(_DeploymentManifestEntryPoint->'$(_DeploymentApplicationDir)%(TargetPath)$(_DeploymentFileMappingExtension)');
                 @(PublishedSingleFileToBeCopied->'$(_DeploymentApplicationDir)%(TargetPath)$(_DeploymentFileMappingExtension)')"
        SkipUnchangedFiles="$(SkipCopyUnchangedFiles)"
        OverwriteReadOnlyFiles="$(OverwriteReadOnlyFiles)"
        Retries="$(CopyRetryCount)"
        UseHardlinksIfPossible="$(CreateHardLinksForPublishFilesIfPossible)"
        UseSymboliclinksIfPossible="$(CreateSymbolicLinksForPublishFilesIfPossible)"
        RetryDelayMilliseconds="$(CopyRetryDelayMilliseconds)"/>

    <FormatUrl InputUrl="$(_DeploymentApplicationUrl)">
      <Output TaskParameter="OutputUrl" PropertyName="_DeploymentFormattedApplicationUrl"/>
    </FormatUrl>

    <FormatUrl InputUrl="$(_DeploymentComponentsUrl)">
      <Output TaskParameter="OutputUrl" PropertyName="_DeploymentFormattedComponentsUrl"/>
    </FormatUrl>

  </Target>

  <!--
    ============================================================
                                        _DeploymentGenerateBootstrapper
    ============================================================
    -->
  <Target
      Name="_DeploymentGenerateBootstrapper">

    <!-- Build setup.exe bootstrapper and copy referenced packages -->
    <GenerateBootstrapper
        ApplicationFile="$(TargetDeployManifestFileName)"
        ApplicationName="$(AssemblyName)"
        ApplicationUrl="$(_DeploymentFormattedApplicationUrl)"
        BootstrapperItems="@(BootstrapperPackage)"
        ComponentsLocation="$(BootstrapperComponentsLocation)"
        ComponentsUrl="$(_DeploymentFormattedComponentsUrl)"
        Culture="$(TargetCulture)"
        FallbackCulture="$(FallbackCulture)"
        OutputPath="$(ClickOncePublishDir)"
        SupportUrl="$(_DeploymentFormattedSupportUrl)"
        Path="$(GenerateBootstrapperSdkPath)"
        VisualStudioVersion="$(VisualStudioVersion)"
        Condition="'$(BootstrapperEnabled)'=='true'"/>

  </Target>

  <!--
    ============================================================
                                        _DeploymentSignClickOnceDeployment
    ============================================================
    -->
  <Target
      Name="_DeploymentSignClickOnceDeployment">

    <!-- Sign manifests and the bootstrapper -->
    <SignFile
        CertificateThumbprint="$(_DeploymentResolvedManifestCertificateThumbprint)"
        TimestampUrl="$(ManifestTimestampUrl)"
        SigningTarget="$(_DeploymentApplicationDir)$(_DeploymentTargetApplicationManifestFileName)"
        TargetFrameworkIdentifier="$(TargetFrameworkIdentifier)"
        TargetFrameworkVersion="$(TargetFrameworkVersion)"
        DisallowMansignTimestampFallback="$(DisallowMansignTimestampFallback)"
        Condition="'$(_DeploymentSignClickOnceManifests)'=='true'" />

    <!-- Update entry point path in deploy manifest -->
    <UpdateManifest
        ApplicationPath="$(_DeploymentApplicationFolderName)\$(_DeploymentTargetApplicationManifestFileName)"
        TargetFrameworkVersion="$(_DeploymentManifestTargetFrameworkVersion)"
        ApplicationManifest="$(_DeploymentApplicationDir)$(_DeploymentTargetApplicationManifestFileName)"
        InputManifest="$(OutDir)$(TargetDeployManifestFileName)"
        OutputManifest="$(ClickOncePublishDir)$(TargetDeployManifestFileName)">

      <Output TaskParameter="OutputManifest" ItemName="PublishedDeployManifest"/>

    </UpdateManifest>

    <SignFile
        CertificateThumbprint="$(_DeploymentResolvedManifestCertificateThumbprint)"
        TimestampUrl="$(ManifestTimestampUrl)"
        SigningTarget="$(ClickOncePublishDir)$(TargetDeployManifestFileName)"
        TargetFrameworkIdentifier="$(TargetFrameworkIdentifier)"
        TargetFrameworkVersion="$(TargetFrameworkVersion)"
        DisallowMansignTimestampFallback="$(DisallowMansignTimestampFallback)"
        Condition="'$(_DeploymentSignClickOnceManifests)'=='true'" />

    <SignFile
        CertificateThumbprint="$(_DeploymentResolvedManifestCertificateThumbprint)"
        TimestampUrl="$(ManifestTimestampUrl)"
        SigningTarget="$(ClickOncePublishDir)setup.exe"
        Condition="'$(BootstrapperEnabled)'=='true' and '$(_DeploymentSignClickOnceManifests)'=='true'" />

  </Target>

  <!--
    ***********************************************************************************************
    ***********************************************************************************************
                                                                AllProjectOutputGroups Section
    ***********************************************************************************************
    ***********************************************************************************************
    -->

  <!--
    ============================================================
                                        AllProjectOutputGroups

    The targets below drive output groups, which provide generic information about a
    project's inputs (e.g., content files, compilation sources, etc.) and built outputs
    (e.g., built EXE/DLL, PDB, XML documentation files, etc.)

    Each target may produce two kinds of items:  outputs and dependencies.  Outputs are
    items from the current project; dependencies are items that are brought into the
    current project as a result of referencing other projects or components.

    For both outputs and dependencies, the Include attribute
    specifies the location of the output/dependency; it must be a full path.  Any number
    of additional attributes may be placed on an output/dependency item.
    ============================================================
    -->
  <Target
      Name="AllProjectOutputGroups"
      DependsOnTargets="
            BuiltProjectOutputGroup;
            DebugSymbolsProjectOutputGroup;
            DocumentationProjectOutputGroup;
            SatelliteDllsProjectOutputGroup;
            SourceFilesProjectOutputGroup;
            ContentFilesProjectOutputGroup;
            SGenFilesOutputGroup"/>

  <!--
    This is the key output for the BuiltProjectOutputGroup and is meant to be read directly from the IDE.
    Reading an item is faster than invoking a target.
    -->
  <ItemGroup Condition=" '$(OutputType)' != 'winmdobj' ">
    <BuiltProjectOutputGroupKeyOutput Include="@(IntermediateAssembly->'%(FullPath)')">
      <IsKeyOutput>true</IsKeyOutput>
      <FinalOutputPath>$(TargetPath)</FinalOutputPath>
      <TargetPath>$(TargetFileName)</TargetPath>
      <COM2REG Condition="'$(RegisterForComInterop)'=='true' and '$(OutputType)'=='library'">true</COM2REG>
    </BuiltProjectOutputGroupKeyOutput>
  </ItemGroup>

  <ItemGroup Condition=" '$(OutputType)' == 'winmdobj' ">
    <WinMDExpOutputWindowsMetadataFileItem Include="$(_IntermediateWindowsMetadataPath)" Condition="'$(_IntermediateWindowsMetadataPath)' != ''" />
    <BuiltProjectOutputGroupKeyOutput Include="@(WinMDExpOutputWindowsMetadataFileItem->'%(FullPath)')">
      <IsKeyOutput>true</IsKeyOutput>
      <FinalOutputPath>$(TargetPath)</FinalOutputPath>
      <TargetPath>$(TargetFileName)</TargetPath>
    </BuiltProjectOutputGroupKeyOutput>
  </ItemGroup>

  <!--
    ============================================================
                                        BuiltProjectOutputGroup
    ============================================================
    -->
  <PropertyGroup>
    <BuiltProjectOutputGroupDependsOn>PrepareForBuild</BuiltProjectOutputGroupDependsOn>
    <AddAppConfigToBuildOutputs Condition="('$(AddAppConfigToBuildOutputs)'=='') and ('$(OutputType)'!='library' and '$(OutputType)'!='winmdobj')">true</AddAppConfigToBuildOutputs>
  </PropertyGroup>

  <Target
      Name="BuiltProjectOutputGroup"
      Returns="@(BuiltProjectOutputGroupOutput)"
      DependsOnTargets="$(BuiltProjectOutputGroupDependsOn)">

    <ItemGroup>
      <_BuiltProjectOutputGroupOutputIntermediate Include="@(BuiltProjectOutputGroupKeyOutput)"/>
    </ItemGroup>

    <!-- This item represents the app.config file -->
    <ItemGroup>
      <_BuiltProjectOutputGroupOutputIntermediate Include="$(AppConfig)"  Condition="'$(AddAppConfigToBuildOutputs)'=='true'">
        <FinalOutputPath>$(TargetDir)$(TargetFileName).config</FinalOutputPath>
        <TargetPath>$(TargetFileName).config</TargetPath>
        <!-- For compatibility with 2.0 -->
        <OriginalItemSpec>$(AppConfig)</OriginalItemSpec>
      </_BuiltProjectOutputGroupOutputIntermediate>
    </ItemGroup>

    <ItemGroup>
      <_IsolatedComReference Include="@(COMReference)" Condition=" '%(COMReference.Isolated)' == 'true' "/>
      <_IsolatedComReference Include="@(COMFileReference)" Condition=" '%(COMFileReference.Isolated)' == 'true' "/>
    </ItemGroup>

    <!-- This item represents the native manifest, example: WindowsApplication1.exe.manifest or Native.ClassLibrary1.manifest -->
    <ItemGroup>
      <_BuiltProjectOutputGroupOutputIntermediate Include="$(OutDir)$(_DeploymentTargetApplicationManifestFileName)" Condition="('@(NativeReference)'!='' or '@(_IsolatedComReference)'!='') And Exists('$(OutDir)$(_DeploymentTargetApplicationManifestFileName)')">
        <TargetPath>$(_DeploymentTargetApplicationManifestFileName)</TargetPath>
        <!-- For compatibility with 2.0 -->
        <OriginalItemSpec>$(OutDir)$(_DeploymentTargetApplicationManifestFileName)</OriginalItemSpec>
      </_BuiltProjectOutputGroupOutputIntermediate>
    </ItemGroup>

    <!-- Convert intermediate items into final items; this way we can get the full path for each item -->
    <ItemGroup>
      <BuiltProjectOutputGroupOutput Include="@(_BuiltProjectOutputGroupOutputIntermediate->'%(FullPath)')">
        <!-- For compatibility with 2.0 -->
        <OriginalItemSpec Condition="'%(_BuiltProjectOutputGroupOutputIntermediate.OriginalItemSpec)' == ''">%(_BuiltProjectOutputGroupOutputIntermediate.FullPath)</OriginalItemSpec>
      </BuiltProjectOutputGroupOutput>
    </ItemGroup>

  </Target>

  <!--
    ============================================================
                                        DebugSymbolsProjectOutputGroup

    This target performs population of the Debug Symbols project output group.
    ============================================================
    -->
  <PropertyGroup>
    <DebugSymbolsProjectOutputGroupDependsOn></DebugSymbolsProjectOutputGroupDependsOn>
  </PropertyGroup>

  <ItemGroup Condition="'$(_DebugSymbolsProduced)' != 'false' and '$(OutputType)' != 'winmdobj'">
    <DebugSymbolsProjectOutputGroupOutput Include="@(_DebugSymbolsIntermediatePath->'%(FullPath)')">
      <FinalOutputPath>@(_DebugSymbolsOutputPath->'%(FullPath)')</FinalOutputPath>
      <TargetPath>@(_DebugSymbolsIntermediatePath->'%(Filename)%(Extension)')</TargetPath>
    </DebugSymbolsProjectOutputGroupOutput>
  </ItemGroup>

  <ItemGroup Condition="'$(_DebugSymbolsProduced)' != 'false' and '$(OutputType)' == 'winmdobj'">
    <WinMDExpOutputPdbItem Include="$(WinMDExpOutputPdb)" Condition="'$(WinMDExpOutputPdb)' != ''" />
    <WinMDExpFinalOutputPdbItem Include="$(_WinMDDebugSymbolsOutputPath)" Condition="'$(_WinMDDebugSymbolsOutputPath)' != ''" />
    <DebugSymbolsProjectOutputGroupOutput Include="@(WinMDExpOutputPdbItem->'%(FullPath)')">
      <FinalOutputPath>@(WinMDExpFinalOutputPdbItem->'%(FullPath)')</FinalOutputPath>
      <TargetPath>@(WinMDExpOutputPdbItem->'%(Filename)%(Extension)')</TargetPath>
    </DebugSymbolsProjectOutputGroupOutput>
  </ItemGroup>

  <Target
      Name="DebugSymbolsProjectOutputGroup"
      Returns="@(DebugSymbolsProjectOutputGroupOutput)"
      DependsOnTargets="$(DebugSymbolsProjectOutputGroupDependsOn)"/>

  <!--
    ============================================================
                                        DocumentationProjectOutputGroup

    This target performs population of the Documentation project output group.
    ============================================================
    -->
  <PropertyGroup>
    <DocumentationProjectOutputGroupDependsOn></DocumentationProjectOutputGroupDependsOn>
  </PropertyGroup>

  <ItemGroup Condition="'$(DocumentationFile)'!='' and '$(OutputType)' != 'winmdobj'">
    <DocumentationProjectOutputGroupOutput Include="@(DocFileItem->'%(FullPath)')">
      <FinalOutputPath>@(FinalDocFile->'%(FullPath)')</FinalOutputPath>
      <IsKeyOutput>true</IsKeyOutput>
      <TargetPath>@(DocFileItem->'%(Filename)%(Extension)')</TargetPath>
    </DocumentationProjectOutputGroupOutput>
  </ItemGroup>

  <ItemGroup Condition="'$(DocumentationFile)' != '' and '$(OutputType)' == 'winmdobj'">
    <WinMDOutputDocumentationFileItem Include="$(WinMDOutputDocumentationFile)" Condition="'$(WinMDOutputDocumentationFile)' != ''" />
    <WinMDExpFinalOutputDocItem Include="$(_WinMDDocFileOutputPath)" Condition="'$(_WinMDDocFileOutputPath)' != ''" />
    <DocumentationProjectOutputGroupOutput Include="@(WinMDOutputDocumentationFileItem->'%(FullPath)')">
      <FinalOutputPath>@(WinMDExpFinalOutputDocItem->'%(FullPath)')</FinalOutputPath>
      <TargetPath>@(WinMDOutputDocumentationFileItem->'%(Filename)%(Extension)')</TargetPath>
    </DocumentationProjectOutputGroupOutput>
  </ItemGroup>

  <Target
      Name="DocumentationProjectOutputGroup"
      Returns="@(DocumentationProjectOutputGroupOutput)"
      DependsOnTargets="$(DocumentationProjectOutputGroupDependsOn)"/>

  <!--
    ============================================================
                                        SatelliteDllsProjectOutputGroup

    This target performs population of the Satellite Files project output group.
    ============================================================
    -->
  <PropertyGroup>
    <SatelliteDllsProjectOutputGroupDependsOn>$(SatelliteDllsProjectOutputGroupDependsOn);PrepareForBuild;PrepareResourceNames</SatelliteDllsProjectOutputGroupDependsOn>
  </PropertyGroup>

  <Target
      Name="SatelliteDllsProjectOutputGroup"
      Returns="@(SatelliteDllsProjectOutputGroupOutput)"
      DependsOnTargets="$(SatelliteDllsProjectOutputGroupDependsOn)">

    <ItemGroup>
      <SatelliteDllsProjectOutputGroupOutputIntermediate Include="$(IntermediateOutputPath)%(EmbeddedResource.Culture)\$(TargetName).resources.dll"
                                                         Condition="'%(EmbeddedResource.WithCulture)' == 'true'">
        <TargetPath>%(EmbeddedResource.Culture)\$(TargetName).resources.dll</TargetPath>
        <Culture>%(EmbeddedResource.Culture)</Culture>
      </SatelliteDllsProjectOutputGroupOutputIntermediate>
    </ItemGroup>

    <!-- Convert intermediate items into final items; this way we can get the full path for each item. -->
    <ItemGroup>
      <SatelliteDllsProjectOutputGroupOutput Include="@(SatelliteDllsProjectOutputGroupOutputIntermediate->'%(FullPath)')">
        <FinalOutputPath Condition=" '%(SatelliteDllsProjectOutputGroupOutputIntermediate.FinalOutputPath)' == '' ">$(TargetDir)%(SatelliteDllsProjectOutputGroupOutputIntermediate.TargetPath)</FinalOutputPath>
        <!-- For compatibility with 2.0 -->
        <OriginalItemSpec>%(SatelliteDllsProjectOutputGroupOutputIntermediate.Identity)</OriginalItemSpec>
      </SatelliteDllsProjectOutputGroupOutput>
    </ItemGroup>

  </Target>

  <!--
    ============================================================
                                        SourceFilesProjectOutputGroup

    This target performs population of the Source Files project output group.
    Source files are items in the project whose type is "Compile" and "EmbeddedResource".
    ============================================================
    -->
  <PropertyGroup>
    <SourceFilesProjectOutputGroupDependsOn>PrepareForBuild;AssignTargetPaths</SourceFilesProjectOutputGroupDependsOn>
  </PropertyGroup>

  <Target
      Name="SourceFilesProjectOutputGroup"
      Returns="@(SourceFilesProjectOutputGroupOutput)"
      DependsOnTargets="$(SourceFilesProjectOutputGroupDependsOn)">

    <AssignTargetPath Files="@(Compile)" RootFolder="$(MSBuildProjectDirectory)">
      <Output TaskParameter="AssignedFiles" ItemName="_CompileWithTargetPath" />
    </AssignTargetPath>

    <ItemGroup>
      <!-- First we deal with Compile, EmbeddedResource and AppConfig -->
      <SourceFilesProjectOutputGroupOutput Include="@(_CompileWithTargetPath->'%(FullPath)');@(EmbeddedResource->'%(FullPath)');@(_LicxFile->'%(FullPath)');@(AppConfigWithTargetPath->'%(FullPath)')"/>

      <!-- Include the project file -->
      <SourceFilesProjectOutputGroupOutput Include="$(MSBuildProjectFullPath)">
        <!-- For compatibility with 2.0 -->
        <OriginalItemSpec>$(MSBuildProjectFullPath)</OriginalItemSpec>
        <TargetPath>$(ProjectFileName)</TargetPath>
      </SourceFilesProjectOutputGroupOutput>
    </ItemGroup>

  </Target>

  <!-- Get just the compile items -->
  <Target Name="GetCompile" Returns="@(Compile)"/>

  <!--
    ============================================================
                                        ContentFilesProjectOutputGroup

    This target performs population of the Content Files project output group.
    Content files are items in the project whose type is "Content".
    ============================================================
    -->
  <PropertyGroup>
    <ContentFilesProjectOutputGroupDependsOn>PrepareForBuild;AssignTargetPaths</ContentFilesProjectOutputGroupDependsOn>
  </PropertyGroup>

  <Target
      Name="ContentFilesProjectOutputGroup"
      Returns="@(ContentFilesProjectOutputGroupOutput)"
      DependsOnTargets="$(ContentFilesProjectOutputGroupDependsOn)">

    <!-- Convert items into final items; this way we can get the full path for each item. -->
    <ItemGroup>
      <ContentFilesProjectOutputGroupOutput Include="@(ContentWithTargetPath->'%(FullPath)')"/>
    </ItemGroup>

  </Target>

  <!--
    ============================================================
                                        SGenFilesOutputGroup

    This target performs population of the GenerateSerializationAssemblies Files project output group.
    GenerateSerializationAssemblies files are those generated by the GenerateSerializationAssemblies target and task.
    ============================================================
    -->
  <PropertyGroup>
    <SGenFilesOutputGroupDependsOn></SGenFilesOutputGroupDependsOn>
  </PropertyGroup>

  <ItemGroup
      Condition="'$(_SGenGenerateSerializationAssembliesConfig)' == 'On' or ('@(WebReferenceUrl)'!='' and '$(_SGenGenerateSerializationAssembliesConfig)' == 'Auto')">
    <SGenFilesOutputGroupOutput Include="@(_OutputPathItem->'%(FullPath)$(_SGenDllName)')">
      <FinalOutputPath>@(_OutputPathItem->'%(FullPath)$(_SGenDllName)')</FinalOutputPath>
      <TargetPath>$(_SGenDllName)</TargetPath>
    </SGenFilesOutputGroupOutput>
  </ItemGroup>

  <Target
      Name="SGenFilesOutputGroup"
      Returns="@(SGenFilesOutputGroupOutput)"
      DependsOnTargets="$(SGenFilesOutputGroupDependsOn)"/>

  <!--
    ============================================================
                                        SDKRelated Output groups

    These targets are to gather information from the SDKs.
    ============================================================
   -->
  <!-- Get the resolved SDK reference items -->
  <Target Name="GetResolvedSDKReferences" DependsOnTargets="ResolveSDKReferences" Returns="@(ResolvedSDKReference)"/>

  <!-- Target will return no results by default but will be populated by other targets elsewhere.
       Needed for certain build environments that import partial sets of targets. -->
  <Target Name="CollectReferencedNuGetPackages" Returns="@(ReferencedNuGetPackages)"/>

  <!-- Get the TargetFrameworks that are supported for the Visual Studio TargetFramework drop down -->
  <Target Name="GenerateSupportedTargetFrameworkAlias" Returns="@(SupportedTargetFrameworkAlias)"/>

  <!--
    ============================================================
                                        PriFilesOutputGroup

    This target performs population of the pri files output group
    ============================================================
    -->
  <Target
      Name="PriFilesOutputGroup"
      Condition="'@(_ReferenceRelatedPaths)' != ''"
      DependsOnTargets="BuildOnlySettings;PrepareForBuild;AssignTargetPaths;ResolveReferences"
      Returns="@(PriFilesOutputGroupOutput)">

    <!-- This item represents dependent pri file's -->
    <ItemGroup>
      <PriFilesOutputGroupOutput Include="@(_ReferenceRelatedPaths->'%(FullPath)')" Condition="'%(Extension)' == '.pri'"/>
    </ItemGroup>

  </Target>

  <PropertyGroup>
    <SDKRedistOutputGroupDependsOn>ResolveSDKReferences;ExpandSDKReferences</SDKRedistOutputGroupDependsOn>
  </PropertyGroup>

  <!--
    ============================================================
                                        SDKRedistOutputGroup

    This target gathers the Redist folders from the SDKs which have been resolved.
    ============================================================
  -->
  <Target
      Name="SDKRedistOutputGroup"
      Returns="@(SDKRedistOutputGroupOutput)"
      DependsOnTargets="$(SDKRedistOutputGroupDependsOn)">

       <!-- This list starts with the least specific files to the most specific so that later files can overwrite earlier files-->
    <ItemGroup>
      <SDKRedistOutputGroupOutput Include="@(ResolvedRedistFiles)"/>
    </ItemGroup>
  </Target>

  <!--
    ***********************************************************************************************
    ***********************************************************************************************
                                                                AllProjectOutputGroupsDependencies Section
    ***********************************************************************************************
    ***********************************************************************************************
    -->

  <!--
    ============================================================
                                        CommonOutputGroupsDependsOn

    Dependencies common to many of the *OutputGroupDependencies targets.
    ============================================================
    -->
  <PropertyGroup>
    <CommonOutputGroupsDependsOn>
      $(CommonOutputGroupsDependsOn);
      BuildOnlySettings;
      PrepareForBuild;
      AssignTargetPaths;
      ResolveReferences
    </CommonOutputGroupsDependsOn>
  </PropertyGroup>

  <!--
    ============================================================
                                        AllProjectOutputGroupsDependencies
    ============================================================
    -->
  <Target
      Name="AllProjectOutputGroupsDependencies"
      DependsOnTargets="
            BuiltProjectOutputGroupDependencies;
            DebugSymbolsProjectOutputGroupDependencies;
            SatelliteDllsProjectOutputGroupDependencies;
            DocumentationProjectOutputGroupDependencies;
            SGenFilesOutputGroupDependencies"/>

  <!--
    ============================================================
                                        BuiltProjectOutputGroupDependencies

    This target performs population of the Built project output group dependencies.
    ============================================================
    -->
  <PropertyGroup>
    <BuiltProjectOutputGroupDependenciesDependsOn>
      $(BuiltProjectOutputGroupDependenciesDependsOn);
      $(CommonOutputGroupsDependsOn)
    </BuiltProjectOutputGroupDependenciesDependsOn>
  </PropertyGroup>

  <Target
      Name="BuiltProjectOutputGroupDependencies"
      DependsOnTargets="$(BuiltProjectOutputGroupDependenciesDependsOn)"
      Returns="@(BuiltProjectOutputGroupDependency)">

    <ItemGroup>
      <BuiltProjectOutputGroupDependency  Include="@(ReferencePath->'%(FullPath)');
                                                         @(ReferenceDependencyPaths->'%(FullPath)');
                                                         @(NativeReferenceFile->'%(FullPath)');
                                                         @(_DeploymentLooseManifestFile->'%(FullPath)');
                                                         @(ResolvedIsolatedComModules->'%(FullPath)')"/>
    </ItemGroup>

  </Target>

  <!--
    ============================================================
                                        DebugSymbolsProjectOutputGroupDependencies

    This target performs population of the dependencies for the debug symbols project output group.
    ============================================================
    -->
  <PropertyGroup>
    <DebugSymbolsProjectOutputGroupDependenciesDependsOn>
      $(DebugSymbolsProjectOutputGroupDependenciesDependsOn);
      $(CommonOutputGroupsDependsOn)
    </DebugSymbolsProjectOutputGroupDependenciesDependsOn>
  </PropertyGroup>

  <Target
      Name="DebugSymbolsProjectOutputGroupDependencies"
      Condition="'$(DebugSymbols)'!='false'"
      DependsOnTargets="$(DebugSymbolsProjectOutputGroupDependenciesDependsOn)"
      Returns="@(DebugSymbolsProjectOutputGroupDependency)">

    <!-- This item represents dependent PDB's -->
    <ItemGroup>
      <DebugSymbolsProjectOutputGroupDependency Include="@(_ReferenceRelatedPaths->'%(FullPath)')" Condition="'%(Extension)' == '.pdb'"/>
    </ItemGroup>

  </Target>

  <!--
    ============================================================
                                        SatelliteDllsProjectOutputGroupDependencies

    This target performs population of the dependencies for the satellite files project output group.
    ============================================================
    -->
  <PropertyGroup>
    <SatelliteDllsProjectOutputGroupDependenciesDependsOn>
      $(SatelliteDllsProjectOutputGroupDependenciesDependsOn);
      $(CommonOutputGroupsDependsOn)
    </SatelliteDllsProjectOutputGroupDependenciesDependsOn>
  </PropertyGroup>

  <Target
      Name="SatelliteDllsProjectOutputGroupDependencies"
      DependsOnTargets="$(SatelliteDllsProjectOutputGroupDependenciesDependsOn)"
      Returns="@(SatelliteDllsProjectOutputGroupDependency)">

    <!-- This item represents dependent satellites -->
    <ItemGroup>
      <SatelliteDllsProjectOutputGroupDependency Include="@(ReferenceSatellitePaths->'%(FullPath)')"/>
    </ItemGroup>

  </Target>

  <!--
    ============================================================
                                        DocumentationProjectOutputGroupDependencies

    This target performs population of the dependencies for the documentation project output group.
    ============================================================
    -->
  <PropertyGroup>
    <DocumentationProjectOutputGroupDependenciesDependsOn>
      $(DocumentationProjectOutputGroupDependenciesDependsOn);
      $(CommonOutputGroupsDependsOn)
    </DocumentationProjectOutputGroupDependenciesDependsOn>
  </PropertyGroup>

  <Target
      Name="DocumentationProjectOutputGroupDependencies"
      Condition="'$(DocumentationFile)'!=''"
      DependsOnTargets="$(DocumentationProjectOutputGroupDependenciesDependsOn)"
      Returns="@(DocumentationProjectOutputGroupDependency)">

    <!-- This item represents dependent XMLs -->
    <ItemGroup>
      <DocumentationProjectOutputGroupDependency Include="@(_ReferenceRelatedPaths->'%(FullPath)')" Condition="'%(Extension)' == '.xml'"/>
    </ItemGroup>

  </Target>

  <!--
    ============================================================
                                        SGenFilesOutputGroupDependencies

    This target performs population of the dependencies for the GenerateSerializationAssemblies project output group.
    ============================================================
    -->
  <PropertyGroup>
    <SGenFilesOutputGroupDependenciesDependsOn>
      $(SGenFilesOutputGroupDependenciesDependsOn);
      $(CommonOutputGroupsDependsOn)
    </SGenFilesOutputGroupDependenciesDependsOn>
  </PropertyGroup>

  <Target
      Name="SGenFilesOutputGroupDependencies"
      DependsOnTargets="$(SGenFilesOutputGroupDependenciesDependsOn)"
      Returns="@(SGenFilesOutputGroupDependency)">

    <!-- This item represents sgen xml serializer dll's -->
    <ItemGroup>
      <SGenFilesOutputGroupDependency Include="@(_ReferenceSerializationAssemblyPaths->'%(FullPath)')" Condition="'%(Extension)' == '.dll'"/>
    </ItemGroup>

  </Target>

  <!--
    ============================================================
                                        ReferenceCopyLocalPathsOutputGroup

    Exposes the set of items that should be copied locally based on the project's references.
    ============================================================
    -->
  <PropertyGroup>
    <ReferenceCopyLocalPathsOutputGroupDependsOn>
      $(ReferenceCopyLocalPathsOutputGroupDependsOn);
      $(CommonOutputGroupsDependsOn)
    </ReferenceCopyLocalPathsOutputGroupDependsOn>
  </PropertyGroup>

  <Target
      Name="ReferenceCopyLocalPathsOutputGroup"
      DependsOnTargets="$(ReferenceCopyLocalPathsOutputGroupDependsOn)"
      Returns="@(ReferenceCopyLocalPathsOutputGroupOutput)">

    <ItemGroup>
      <ReferenceCopyLocalPathsOutputGroupOutput Include="@(ReferenceCopyLocalPaths)">
        <TargetPath>%(ReferenceCopyLocalPaths.DestinationSubDirectory)%(ReferenceCopyLocalPaths.Filename)%(ReferenceCopyLocalPaths.Extension)</TargetPath>
      </ReferenceCopyLocalPathsOutputGroupOutput>
    </ItemGroup>

  </Target>

  <!--
    ============================================================
         DesignerRuntimeImplementationProjectOutputGroup

    Exposes build items to be used by designer. The default is empty, but
    SDKs can override it as appropriate. The empty stub is required so that
    the project system can always rely on calling it even if it is not
    overridden.
    ============================================================
    -->
  <PropertyGroup>
    <DesignerRuntimeImplementationProjectOutputGroupDependsOn>
      $(DesignerRuntimeImplementationProjectOutputGroupDependsOn);
      $(CommonOutputGroupsDependsOn)
    </DesignerRuntimeImplementationProjectOutputGroupDependsOn>
  </PropertyGroup>

  <Target
      Name="DesignerRuntimeImplementationProjectOutputGroup"
      DependsOnTargets="$(DesignerRuntimeImplementationProjectOutputGroupDependsOn)"
      Returns="@(DesignerRuntimeImplementationProjectOutputGroupOutput)">
  </Target>

  <!--
    ============================================================
                       .editorconfig support
    ============================================================
  -->
  <!-- Expose the set of potential .editorconfig files so the project system can
       retrieve them. -->
  <Target Name="GetPotentialEditorConfigFiles" Returns="@(PotentialEditorConfigFiles)" />

  <PropertyGroup>
    <CodeAnalysisTargets Condition="'$(CodeAnalysisTargets)'==''">$(MSBuildExtensionsPath32)\Microsoft\VisualStudio\v$(VisualStudioVersion)\CodeAnalysis\Microsoft.CodeAnalysis.targets</CodeAnalysisTargets>
  </PropertyGroup>

  <Import Project="$(CodeAnalysisTargets)" Condition="Exists('$(CodeAnalysisTargets)')"/>

  <Import Project="$(ReportingServicesTargets)" Condition="Exists('$(ReportingServicesTargets)')"/>

  <Import Project="$(MSBuildToolsPath)\Microsoft.NETFramework.targets" Condition="('$(TargetFrameworkIdentifier)' == ''  or '$(TargetFrameworkIdentifier)' == '.NETFramework') and ('$(TargetRuntime)' == 'Managed')"/>

  <PropertyGroup>
    <ImportXamlTargets Condition="'$(ImportXamlTargets)'=='' and ('$(TargetFrameworkVersion)' != 'v2.0' and '$(TargetFrameworkVersion)' != 'v3.5') and Exists('$(MSBuildToolsPath)\Microsoft.Xaml.targets')">true</ImportXamlTargets>
  </PropertyGroup>

  <Import Project="$(MSBuildToolsPath)\Microsoft.Xaml.targets" Condition="('$(ImportXamlTargets)' == 'true')" />

  <!-- imports Microsoft.WorkflowBuildExtensions.targets only if TargetFrameworkVersion is v4.5 or above or TargetFrameworkfVersion specified does not conform to the format of vX.X[.X.X] -->
  <!-- Underlying assumption is that there shouldn't be any other versions between v4.0.* and v4.5 -->
  <Import Project="$(MSBuildToolsPath)\Microsoft.WorkflowBuildExtensions.targets"
          Condition="('$(TargetFrameworkVersion)' != 'v2.0' and '$(TargetFrameworkVersion)' != 'v3.5' and (!$([System.String]::IsNullOrEmpty('$(TargetFrameworkVersion)')) and !$(TargetFrameworkVersion.StartsWith('v4.0')))) and Exists('$(MSBuildToolsPath)\Microsoft.WorkflowBuildExtensions.targets')"/>

  <!-- This import is temporary and will be removed once it is moved into the silverlight targets -->
  <Import Project="$(MSBuildToolsPath)\Microsoft.WinFX.targets" Condition="'$(TargetFrameworkIdentifier)' == 'Silverlight' and Exists('$(MSBuildToolsPath)\Microsoft.WinFX.targets')"/>

  <PropertyGroup>
    <MsTestToolsTargets Condition="'$(MsTestToolsTargets)'==''">$(MSBuildExtensionsPath32)\Microsoft\VisualStudio\v$(VisualStudioVersion)\TeamTest\Microsoft.TeamTest.targets</MsTestToolsTargets>
  </PropertyGroup>

  <Import Project="$(MsTestToolsTargets)" Condition="Exists('$(MsTestToolsTargets)')" />

  <!-- App packaging support -->

  <!--
    Following two targets are needed to be present in every project being built
    because the app packaging targets recursively scan all projects referenced
    from projects that generate app packages for them.
  -->
  <Target Name="CleanAppxPackage" />
  <Target Name="GetPackagingOutputs" />

  <PropertyGroup>
    <MsAppxPackageTargets Condition="'$(MsAppxPackageTargets)'==''">$(MSBuildExtensionsPath32)\Microsoft\VisualStudio\v$(VisualStudioVersion)\AppxPackage\Microsoft.AppXPackage.Targets</MsAppxPackageTargets>
  </PropertyGroup>

  <Import Project="$(MsAppxPackageTargets)" Condition="'$(WindowsAppContainer)' == 'true' and Exists('$(MsAppxPackageTargets)')" />

  <!-- This import is temporary and will be removed once it is moved into the silverlight targets -->
  <Import Project="$(MSBuildToolsPath)\Microsoft.Data.Entity.targets" Condition="'$(TargetFrameworkIdentifier)' == 'Silverlight' and Exists('$(MSBuildToolsPath)\Microsoft.Data.Entity.targets')"/>

  <!-- Import NuGet.targets (required for GetReferenceNearestTargetFrameworkTask and used for Restore functionality) -->
  <PropertyGroup>
    <MSBuildUseVisualStudioDirectoryLayout Condition="'$(MSBuildUseVisualStudioDirectoryLayout)'==''">$([MSBuild]::IsRunningFromVisualStudio())</MSBuildUseVisualStudioDirectoryLayout>
    <NuGetRestoreTargets Condition="'$(NuGetRestoreTargets)'=='' and '$(MSBuildUseVisualStudioDirectoryLayout)'=='true'">$([MSBuild]::GetToolsDirectory32())\..\..\..\Common7\IDE\CommonExtensions\Microsoft\NuGet\NuGet.targets</NuGetRestoreTargets>
    <NuGetRestoreTargets Condition="'$(NuGetRestoreTargets)'==''">$(MSBuildToolsPath)\NuGet.targets</NuGetRestoreTargets>
  </PropertyGroup>

  <Import Condition="'$(IsRestoreTargetsFileLoaded)' != 'true' and Exists('$(NuGetRestoreTargets)')" Project="$(NuGetRestoreTargets)" />

  <Import Project="$(CustomAfterMicrosoftCommonTargets)" Condition="'$(CustomAfterMicrosoftCommonTargets)' != '' and Exists('$(CustomAfterMicrosoftCommonTargets)')"/>

  <Import Project="$(MSBuildExtensionsPath)\$(MSBuildToolsVersion)\Microsoft.Common.targets\ImportAfter\*" Condition="'$(ImportByWildcardAfterMicrosoftCommonTargets)' == 'true' and exists('$(MSBuildExtensionsPath)\$(MSBuildToolsVersion)\Microsoft.Common.targets\ImportAfter')"/>
  <Import Project="$(MSBuildUserExtensionsPath)\$(MSBuildToolsVersion)\Microsoft.Common.targets\ImportAfter\*" Condition="'$(ImportUserLocationsByWildcardAfterMicrosoftCommonTargets)' == 'true' and exists('$(MSBuildUserExtensionsPath)\$(MSBuildToolsVersion)\Microsoft.Common.targets\ImportAfter')"/>

</Project><|MERGE_RESOLUTION|>--- conflicted
+++ resolved
@@ -2491,17 +2491,14 @@
   -->
   <Target Name="GenerateBindingRedirectsUpdateAppConfig"
     Condition="'$(AutoGenerateBindingRedirects)' == 'true' and '$(GenerateBindingRedirectsOutputType)' == 'true'">
-<<<<<<< HEAD
-=======
 
     <PropertyGroup Condition="Exists('$(_GenerateBindingRedirectsIntermediateAppConfig)')">
       <AppConfig>$(_GenerateBindingRedirectsIntermediateAppConfig)</AppConfig>
     </PropertyGroup>
->>>>>>> bc998739
     
     <ItemGroup Condition="Exists('$(_GenerateBindingRedirectsIntermediateAppConfig)')">
       <AppConfigWithTargetPath Remove="@(AppConfigWithTargetPath)" />
-      <AppConfigWithTargetPath Include="$(_GenerateBindingRedirectsIntermediateAppConfig)">
+      <AppConfigWithTargetPath Include="$(AppConfig)">
         <TargetPath>$(TargetFileName).config</TargetPath>
       </AppConfigWithTargetPath>
     </ItemGroup>
