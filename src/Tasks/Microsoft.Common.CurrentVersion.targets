--- conflicted
+++ resolved
@@ -5358,11 +5358,7 @@
       Outputs="@(_SourceItemsToCopyToOutputDirectory->'$(OutDir)%(TargetPath)')">
 
     <!--
-<<<<<<< HEAD
-        Not using SkipUnchangedFiles="true" because we anyways copy only the ones with newer timestamp.
-=======
         Not using SkipUnchangedFiles="true" because the items we pass in are already only those that have newer timestampts in the source (determined by _GetCopyToOutputDirectoryItemsFromThisProject).
->>>>>>> c2d92cbe
         -->
     <Copy
         SourceFiles = "@(_SourceItemsToCopyToOutputDirectory)"
