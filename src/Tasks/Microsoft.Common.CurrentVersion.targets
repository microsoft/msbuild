--- conflicted
+++ resolved
@@ -4832,18 +4832,12 @@
          not be considered up to date, so touch this marker file that is considered an
          input to projects that reference this one. -->
     <Touch Files="@(CopyUpToDateMarker)"
-           AlwaysCreate="true"
-<<<<<<< HEAD
-           Condition="'@(ReferencesCopiedInThisBuild)' != '' and '$(WroteAtLeastOneFile)' == 'true'">
-        <Output TaskParameter="TouchedFiles" ItemName="FileWrites" />
-    </Touch>
-=======
-           Condition="'@(ReferencesCopiedInThisBuild)' != '' and '$(WroteAtLeastOneFile)' == 'true'" />
+      AlwaysCreate="true"
+      Condition="'@(ReferencesCopiedInThisBuild)' != '' and '$(WroteAtLeastOneFile)' == 'true'" />
 
     <ItemGroup>
       <FileWrites Include="@(CopyUpToDateMarker)" />
     </ItemGroup>
->>>>>>> f3225964
 
   </Target>
 
