--- conflicted
+++ resolved
@@ -191,17 +191,10 @@
         <target state="translated">Es wird ein fester Link erstellt, um "{0}" in "{1}" zu kopieren.</target>
         <note>LOCALIZATION: {0} and {1} are paths.</note>
       </trans-unit>
-<<<<<<< HEAD
-      <trans-unit id="Copy.IncompatibleParameters">
-        <source>MSB3894: Both "{0}" and "{1}" were specified as parameters in the project file but cannot be used together. Please choose one or the other.</source>
-        <target state="new">MSB3894: Both "{0}" and "{1}" were specified as parameters in the project file but cannot be used together. Please choose one or the other.</target>
-        <note>{StrBegin="MSB3894: "}</note>
-=======
       <trans-unit id="Copy.IOException">
         <source>MSB3894: "Got {0} copying {1} to {2} and HR is {3}"</source>
         <target state="new">MSB3894: "Got {0} copying {1} to {2} and HR is {3}"</target>
         <note>{StrBegin="MSB3894: "} LOCALIZATION: {0} is exception.ToString(), {1} and {2} are paths, {3} is a number")</note>
->>>>>>> 0bc63232
       </trans-unit>
       <trans-unit id="Copy.LinkFailed">
         <source>MSB3893: Could not use a link to copy "{0}" to "{1}".</source>
