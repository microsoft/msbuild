﻿// Copyright (c) Microsoft. All rights reserved.
// Licensed under the MIT license. See LICENSE file in the project root for full license information.

using Microsoft.Build.Shared;
using System;
using System.Collections.Generic;
using System.Diagnostics;
using System.Diagnostics.CodeAnalysis;
using System.Globalization;
using System.IO;
using System.Linq;
using System.Reflection;
using System.Runtime.InteropServices;
using System.Security.Cryptography.X509Certificates;
using System.Text;
using System.Xml;
using System.Xml.XPath;
using System.Xml.Xsl;
using Microsoft.Build.Shared.FileSystem;

namespace Microsoft.Build.Tasks.Deployment.Bootstrapper
{
    /// <summary>
    /// This class is the top-level object for the bootstrapper system.
    /// </summary>
    [ComVisible(true), Guid("1D9FE38A-0226-4b95-9C6B-6DFFA2236270"), ClassInterface(ClassInterfaceType.None)]
    public class BootstrapperBuilder : IBootstrapperBuilder
    {
        private static readonly bool s_logging = !String.IsNullOrEmpty(Environment.GetEnvironmentVariable("VSPLOG"));
        private static readonly string s_logPath = GetLogPath();

        private string _path;
        private XmlDocument _document;

        private XmlNamespaceManager _xmlNamespaceManager;
        private readonly ProductCollection _products = new ProductCollection();
        private readonly Dictionary<string, XmlNode> _cultures = new Dictionary<string, XmlNode>(StringComparer.OrdinalIgnoreCase);
        private readonly Dictionary<string, ProductValidationResults> _validationResults = new Dictionary<string, ProductValidationResults>(StringComparer.Ordinal);
        private BuildResults _results;
        private BuildResults _loopDependenciesWarnings;
        private bool _fInitialized;

        private const string SETUP_EXE = "setup.exe";
        private const string SETUP_BIN = "setup.bin";
        private const string SETUP_RESOURCES_FILE = "setup.xml";

        private const string ENGINE_PATH = "Engine"; // relative to bootstrapper path
        private const string SCHEMA_PATH = "Schemas"; // relative to bootstrapper path
        private const string PACKAGE_PATH = "Packages"; // relative to bootstrapper path 
        private const string RESOURCES_PATH = "";

        private const string BOOTSTRAPPER_NAMESPACE = "http://schemas.microsoft.com/developer/2004/01/bootstrapper";

        private const string BOOTSTRAPPER_PREFIX = "bootstrapper";

        private const string ROOT_MANIFEST_FILE = "product.xml";
        private const string CHILD_MANIFEST_FILE = "package.xml";
        private const string MANIFEST_FILE_SCHEMA = "package.xsd";
        private const string CONFIG_TRANSFORM = "xmltoconfig.xsl";

        private const string EULA_ATTRIBUTE = "LicenseAgreement";
        private const string HOMESITE_ATTRIBUTE = "HomeSite";
        private const string PUBLICKEY_ATTRIBUTE = "PublicKey";
        private const string URLNAME_ATTRIBUTE = "UrlName";
        private const string HASH_ATTRIBUTE = "Hash";

        private const int MESSAGE_TABLE = 43;
        private const int RESOURCE_TABLE = 45;

        /// <summary>
        /// Creates a new BootstrapperBuilder.
        /// </summary>
        public BootstrapperBuilder()
        {
            _path = Util.DefaultPath;
        }

        /// <summary>
        /// Creates a new BootstrapperBuilder.
        /// </summary>
        /// <param name="visualStudioVersion">The version of Visual Studio that is used to build this bootstrapper.</param>
        public BootstrapperBuilder(string visualStudioVersion)
        {
            _path = Util.GetDefaultPath(visualStudioVersion);
        }

        #region IBootstrapperBuilder Members

        /// <summary>
        /// Specifies the location of the required bootstrapper files.
        /// </summary>
        /// <value>Path to bootstrapper files.</value>
        public string Path
        {
            get => _path;
            set
            {
                if (!_fInitialized || string.Compare(_path, value, StringComparison.OrdinalIgnoreCase) != 0)
                {
                    _path = value;
                    Refresh();
                }
            }
        }

        /// <summary>
        /// Returns all products available at the current bootstrapper Path
        /// </summary>
        public ProductCollection Products
        {
            get
            {
                if (!_fInitialized)
                {
                    Refresh();
                }

                return _products;
            }
        }

        /// <summary>
        /// Generates a bootstrapper based on the specified settings.
        /// </summary>
        /// <param name="settings">The properties used to build this bootstrapper.</param>
        /// <returns>The results of the bootstrapper generation</returns>
        public BuildResults Build(BuildSettings settings)
        {
            _results = new BuildResults();
            try
            {
                if (settings.ApplicationFile == null && (settings.ProductBuilders == null || settings.ProductBuilders.Count == 0))
                {
                    _results.AddMessage(BuildMessage.CreateMessage(BuildMessageSeverity.Error, "GenerateBootstrapper.InvalidInput"));
                    return _results;
                }

                if (String.IsNullOrEmpty(settings.OutputPath))
                {
                    _results.AddMessage(BuildMessage.CreateMessage(BuildMessageSeverity.Error, "GenerateBootstrapper.NoOutputPath"));
                    return _results;
                }

                if (!_fInitialized)
                {
                    Refresh();
                }

                if (String.IsNullOrEmpty(settings.Culture))
                {
                    settings.Culture = MapLCIDToCultureName(settings.LCID);
                }
                if (String.IsNullOrEmpty(settings.FallbackCulture))
                {
                    settings.FallbackCulture = MapLCIDToCultureName(settings.FallbackLCID);
                }

                if (String.IsNullOrEmpty(settings.Culture) || settings.Culture == "*")
                {
                    settings.Culture = settings.FallbackCulture;
                }

                AddBuiltProducts(settings);

                var componentFilesCopied = new List<string>();

                // Copy setup.bin to the output directory
                string strOutputExe = System.IO.Path.Combine(settings.OutputPath, SETUP_EXE);
                if (!CopySetupToOutputDirectory(settings, strOutputExe))
                {
                    // Appropriate messages should have been stuffed into the results already
                    return _results;
                }

                var resourceUpdater = new ResourceUpdater();

                // Build up the String table for setup.exe
                if (!BuildResources(settings, resourceUpdater))
                {
                    // Appropriate messages should have been stuffed into the results already
                    return _results;
                }

                AddStringResourceForUrl(resourceUpdater, "BASEURL", settings.ApplicationUrl, "ApplicationUrl");
                AddStringResourceForUrl(resourceUpdater, "COMPONENTSURL", settings.ComponentsUrl, "ComponentsUrl");
                AddStringResourceForUrl(resourceUpdater, "SUPPORTURL", settings.SupportUrl, "SupportUrl");
                if (settings.ComponentsLocation == ComponentsLocation.HomeSite)
                {
                    resourceUpdater.AddStringResource(40, "HOMESITE", true.ToString());
                }

                XmlElement configElement = _document.CreateElement("Configuration");
                XmlElement applicationElement = CreateApplicationElement(configElement, settings);
                if (applicationElement != null)
                {
                    configElement.AppendChild(applicationElement);
                }

                // Key: File hash, Value: A DictionaryEntry whose Key is "EULAx" and value is a 
                // fully qualified path to a eula. It can be any eula that matches the hash.
                var eulas = new Dictionary<string, KeyValuePair<string, string>>(StringComparer.Ordinal);

                // Copy package files, add each Package config info to the config file
                if (!BuildPackages(settings, configElement, resourceUpdater, componentFilesCopied, eulas))
                {
                    return _results;
                }

                // Transform the configuration xml into something the bootstrapper will understand
                DumpXmlToFile(configElement, "bootstrapper.cfg.xml");
                string config = XmlToConfigurationFile(configElement);
                resourceUpdater.AddStringResource(41, "SETUPCFG", config);
                DumpStringToFile(config, "bootstrapper.cfg", false);

                // Put eulas in the resource stream
                foreach (KeyValuePair<string, string> de in eulas.Values)
                {
                    string data;
                    var fi = new FileInfo(de.Value);
                    using (FileStream fs = fi.OpenRead())
                    {
                        data = new StreamReader(fs).ReadToEnd();
                    }

                    resourceUpdater.AddStringResource(44, de.Key, data);
                }

                resourceUpdater.AddStringResource(44, "COUNT", eulas.Count.ToString(CultureInfo.InvariantCulture));
                if (!resourceUpdater.UpdateResources(strOutputExe, _results))
                {
                    return _results;
                }

                _results.SetKeyFile(strOutputExe);
                string[] componentFiles = new string[componentFilesCopied.Count];
                componentFilesCopied.CopyTo(componentFiles);
                _results.AddComponentFiles(componentFiles);
                _results.BuildSucceeded();
            }
            catch (Exception ex)
            {
                _results.AddMessage(BuildMessage.CreateMessage(BuildMessageSeverity.Error, "GenerateBootstrapper.General", ex.Message));
            }
            return _results;
        }

        private static void Merge(Dictionary<string, Product> output, Dictionary<string, Product> input)
        {
            foreach (Product product in input.Values)
            {
                AddProduct(output, product);
            }
        }

        private static void AddProduct(Dictionary<string, Product> output, Product product)
        {
            if (!output.ContainsKey(product.ProductCode.ToLowerInvariant()))
            {
                output.Add(product.ProductCode.ToLowerInvariant(), product);
            }
        }

        private void AddBuiltProducts(BuildSettings settings)
        {
            var builtProducts = new Dictionary<string, ProductBuilder>();
            var productsAndIncludes = new Dictionary<string, Product>();

            if (_loopDependenciesWarnings?.Messages != null)
            {
                foreach (BuildMessage message in _loopDependenciesWarnings.Messages)
                {
                    _results.AddMessage(message);
                }
            }

            foreach (ProductBuilder builder in settings.ProductBuilders)
            {
                builtProducts.Add(builder.Product.ProductCode.ToLowerInvariant(), builder);
                Merge(productsAndIncludes, GetIncludedProducts(builder.Product));
                AddProduct(productsAndIncludes, builder.Product);
            }

            foreach (ProductBuilder builder in settings.ProductBuilders)
            {
                Dictionary<string, Product> includes = GetIncludedProducts(builder.Product);
                foreach (Product p in includes.Values)
                {
                    if (builtProducts.ContainsKey(p.ProductCode.ToLowerInvariant()))
                    {
                        _results.AddMessage(BuildMessage.CreateMessage(BuildMessageSeverity.Warning, "GenerateBootstrapper.IncludedProductIncluded", builder.Name, p.Name));
                    }
                }

                foreach (List<Product> productDependency in builder.Product.Dependencies)
                {
                    bool foundDependency = false;
                    foreach (Product p in productDependency)
                    {
                        if (productsAndIncludes.ContainsKey(p.ProductCode.ToLowerInvariant()))
                        {
                            foundDependency = true;
                            break;
                        }
                    }

                    if (!foundDependency)
                    {
                        if (productDependency.Count == 1)
                        {
                            _results.AddMessage(BuildMessage.CreateMessage(BuildMessageSeverity.Warning, "GenerateBootstrapper.MissingDependency", productDependency[0].Name, builder.Name));
                        }
                        else
                        {
                            StringBuilder missingProductCodes = new StringBuilder();
                            foreach (Product product in productDependency)
                            {
                                missingProductCodes.Append(product.Name);
                                missingProductCodes.Append(", ");
                            }

                            string productCodes = missingProductCodes.ToString();
                            productCodes = productCodes.Substring(0, productCodes.Length - 2);
                            _results.AddMessage(BuildMessage.CreateMessage(BuildMessageSeverity.Warning, "GenerateBootstrapper.MissingDependencyMultiple", productCodes, builder.Name));
                        }
                    }
                }

                foreach (List<string> missingDependecies in builder.Product.MissingDependencies)
                {
                    if (missingDependecies.Count == 1)
                    {
                        _results.AddMessage(BuildMessage.CreateMessage(BuildMessageSeverity.Warning, "GenerateBootstrapper.DependencyNotFound", builder.Name, missingDependecies[0]));
                    }
                    else
                    {
                        var missingProductCodes = new StringBuilder();
                        foreach (string productCode in missingDependecies)
                        {
                            missingProductCodes.Append(productCode);
                            missingProductCodes.Append(", ");
                        }

                        string productCodes = missingProductCodes.ToString();
                        productCodes = productCodes.Substring(0, productCodes.Length - 2);
                        _results.AddMessage(BuildMessage.CreateMessage(BuildMessageSeverity.Warning, "GenerateBootstrapper.MultipleDependeciesNotFound", builder.Name, productCodes));
                    }
                }
            }
        }

        private bool CopySetupToOutputDirectory(BuildSettings settings, string strOutputExe)
        {
            string bootstrapperPath = BootstrapperPath;
            string setupSourceFile = System.IO.Path.Combine(bootstrapperPath, SETUP_BIN);

            if (!FileSystems.Default.FileExists(setupSourceFile))
            {
                _results.AddMessage(BuildMessage.CreateMessage(BuildMessageSeverity.Error, "GenerateBootstrapper.MissingSetupBin", SETUP_BIN, bootstrapperPath));
                return false;
            }

            try
            {
                EnsureFolderExists(settings.OutputPath);
                File.Copy(setupSourceFile, strOutputExe, true);
                ClearReadOnlyAttribute(strOutputExe);
            }
            catch (IOException ex)
            {
                _results.AddMessage(BuildMessage.CreateMessage(BuildMessageSeverity.Error, "GenerateBootstrapper.CopyError", setupSourceFile, strOutputExe, ex.Message));
                return false;
            }
            catch (UnauthorizedAccessException ex)
            {
                _results.AddMessage(BuildMessage.CreateMessage(BuildMessageSeverity.Error, "GenerateBootstrapper.CopyError", setupSourceFile, strOutputExe, ex.Message));
                return false;
            }
            catch (ArgumentException ex)
            {
                _results.AddMessage(BuildMessage.CreateMessage(BuildMessageSeverity.Error, "GenerateBootstrapper.CopyError", setupSourceFile, strOutputExe, ex.Message));
                return false;
            }
            catch (NotSupportedException ex)
            {
                _results.AddMessage(BuildMessage.CreateMessage(BuildMessageSeverity.Error, "GenerateBootstrapper.CopyError", setupSourceFile, strOutputExe, ex.Message));
                return false;
            }

            return true;
        }

        private void AddStringResourceForUrl(ResourceUpdater resourceUpdater, string name, string url, string nameToUseInLog)
        {
            if (!String.IsNullOrEmpty(url))
            {
                resourceUpdater.AddStringResource(40, name, url);
                if (!Util.IsWebUrl(url) && !Util.IsUncPath(url))
                {
                    _results.AddMessage(BuildMessage.CreateMessage(BuildMessageSeverity.Warning, "GenerateBootstrapper.InvalidUrl", nameToUseInLog, url));
                }
            }
        }

        #endregion

        /// <summary>
        /// Returns the directories bootstrapper component files would be copied to when built given the specified settings
        /// </summary>
        /// <param name="productCodes">The productCodes of the selected components</param>
        /// <param name="culture">The culture used to build the bootstrapper</param>
        /// <param name="fallbackCulture">The fallback culture used to build the bootstrapper</param>
        /// <param name="componentsLocation">How the bootstrapper would package the selected components</param>
        public string[] GetOutputFolders(string[] productCodes, string culture, string fallbackCulture, ComponentsLocation componentsLocation)
        {
            if (!_fInitialized)
            {
                Refresh();
            }

            var folders = new HashSet<string>(StringComparer.OrdinalIgnoreCase);
            var settings = new BuildSettings();
            string invariantPath = PackagePath.ToLowerInvariant();
            invariantPath = Util.AddTrailingChar(invariantPath, System.IO.Path.DirectorySeparatorChar);
            settings.CopyComponents = false;
            settings.Culture = culture;
            settings.FallbackCulture = fallbackCulture;
            settings.ComponentsLocation = componentsLocation;
            if (String.IsNullOrEmpty(settings.Culture) || settings.Culture == "*")
            {
                settings.Culture = settings.FallbackCulture;
            }

            foreach (string productCode in productCodes)
            {
                Product product = Products.Product(productCode);
                if (product != null)
                {
                    settings.ProductBuilders.Add(product.ProductBuilder);
                }
            }

            var files = new List<string>();
            BuildPackages(settings, null, null, files, null);

            List<string> packagePaths = new List<string>() { invariantPath };
            packagePaths.AddRange(Util.AdditionalPackagePaths.Select(p => Util.AddTrailingChar(p.ToLowerInvariant(), System.IO.Path.DirectorySeparatorChar)));

            foreach (string file in files)
            {
                string folder = System.IO.Path.GetDirectoryName(file);

                foreach (string packagePath in packagePaths)
                {
                    if (folder.Length >= packagePath.Length && folder.Substring(0, packagePath.Length).ToLowerInvariant().CompareTo(packagePath) == 0)
                    {
                        string relPath = folder.Substring(packagePath.Length);
                        if (!folders.Contains(relPath))
                        {
                            folders.Add(relPath);
                        }

                        break;
                    }
                }
            }

            return folders.ToArray();
        }

        internal bool ContainsCulture(string culture)
        {
            if (!_fInitialized)
            {
                Refresh();
            }
            return _cultures.ContainsKey(culture);
        }

        internal string[] Cultures
        {
            get
            {
                if (!_fInitialized)
                {
                    Refresh();
                }

                List<string> list = _cultures.Values.Select(v => v.ToString()).ToList();
                list.Sort();
                return list.ToArray();
            }
        }

        internal bool Validate { get; set; } = true;

        private string BootstrapperPath => System.IO.Path.Combine(Path, ENGINE_PATH);

        private string PackagePath => System.IO.Path.Combine(Path, PACKAGE_PATH);

        private string SchemaPath => System.IO.Path.Combine(Path, SCHEMA_PATH);

        private void Refresh()
        {
            RefreshResources();
            RefreshProducts();
            _fInitialized = true;

            if (s_logging)
            {
                StringBuilder productsOrder = new StringBuilder();
                foreach (Product p in Products)
                {
                    productsOrder.Append(p.ProductCode + Environment.NewLine);
                }
                DumpStringToFile(productsOrder.ToString(), "BootstrapperInstallOrder.txt", false);
            }
        }

        private void RefreshResources()
        {
            string startDirectory = System.IO.Path.Combine(BootstrapperPath, RESOURCES_PATH);
            _cultures.Clear();

            if (FileSystems.Default.DirectoryExists(startDirectory))
            {
                foreach (string subDirectory in Directory.GetDirectories(startDirectory))
                {
                    string resourceDirectory = System.IO.Path.Combine(startDirectory, subDirectory);
                    string resourceFile = System.IO.Path.Combine(resourceDirectory, SETUP_RESOURCES_FILE);
                    if (FileSystems.Default.FileExists(resourceFile))
                    {
                        var resourceDoc = new XmlDocument();
                        try
                        {
                            var xrs = new XmlReaderSettings { DtdProcessing = DtdProcessing.Ignore };
                            using (var xr = XmlReader.Create(resourceFile, xrs))
                            {
                                resourceDoc.Load(xr);
                            }
                        }
                        catch (XmlException ex)
                        {
                            // UNDONE: Log exception due to bad resource file
                            Debug.Fail(ex.Message);
                            continue;
                        }

                        XmlNode rootNode = resourceDoc.SelectSingleNode("Resources");
                        XmlAttribute cultureAttribute = (XmlAttribute) rootNode?.Attributes.GetNamedItem("Culture");
                        if (cultureAttribute != null)
                        {
                            XmlNode stringsNode = rootNode.SelectSingleNode("Strings");
                            XmlNode stringNode = stringsNode?.SelectSingleNode(string.Format(CultureInfo.InvariantCulture, "String[@Name='{0}']", cultureAttribute.Value));
                            if (stringNode != null)
                            {
                                string culture = stringNode.InnerText;

                                XmlNode resourcesNode = rootNode.OwnerDocument.ImportNode(rootNode, true);
                                resourcesNode.Attributes.RemoveNamedItem("Culture");
                                var newAttribute = (XmlAttribute)rootNode.OwnerDocument.ImportNode(cultureAttribute, false);
                                newAttribute.Value = stringNode.InnerText;
                                resourcesNode.Attributes.Append(newAttribute);
                                if (!_cultures.ContainsKey(culture))
                                {
                                    _cultures.Add(culture, resourcesNode);
                                }
                                else
                                {
                                    Debug.Fail("Already found resources for culture " + stringNode.InnerText);
                                }
                            }
                        }
                    }
                }
            }
        }

        private void RefreshProducts()
        {
            _products.Clear();
            _validationResults.Clear();
            _document = new XmlDocument();
            _xmlNamespaceManager = new XmlNamespaceManager(_document.NameTable);

            _xmlNamespaceManager.AddNamespace(BOOTSTRAPPER_PREFIX, BOOTSTRAPPER_NAMESPACE);

            XmlElement rootElement = _document.CreateElement("Products", BOOTSTRAPPER_NAMESPACE);

            List<string> packagePaths = new List<string>() { PackagePath };
            packagePaths.AddRange(Util.AdditionalPackagePaths);
            foreach (string packagePath in packagePaths)
            {
                if (FileSystems.Default.DirectoryExists(packagePath))
                {
                    foreach (string strSubDirectory in Directory.GetDirectories(packagePath))
                    {
                        int nStartIndex = packagePath.Length;
                        if ((strSubDirectory.ToCharArray())[nStartIndex] == System.IO.Path.DirectorySeparatorChar)
                        {
                            nStartIndex = nStartIndex + 1;
                        }

                        ExploreDirectory(strSubDirectory.Substring(nStartIndex), rootElement, packagePath);
                    }
                }
            }

            _document.AppendChild(rootElement);

            var availableProducts = new Dictionary<string, Product>(StringComparer.Ordinal);
            // A second copy of all the project which will get destroyed during the generation of the build order
            var buildQueue = new Dictionary<string, Product>(StringComparer.Ordinal);

            XmlNodeList productsFound = rootElement.SelectNodes(BOOTSTRAPPER_PREFIX + ":Product", _xmlNamespaceManager);
            foreach (XmlNode productNode in productsFound)
            {
                Product p = CreateProduct(productNode);
                if (p != null)
                {
                    availableProducts.Add(p.ProductCode, p);
                    buildQueue.Add(p.ProductCode, CreateProduct(productNode));
                }
            }

            // Set the product and included products for each product
            foreach (Product p in availableProducts.Values)
            {
                AddDependencies(p, availableProducts);
                AddIncludes(p, availableProducts);
            }

            // We need only the dependencies to generate the bulid order
            foreach (Product p in buildQueue.Values)
            {
                AddDependencies(p, buildQueue);
            }

            // Scan the products and their dependencies to calculate install order
            OrderProducts(availableProducts, buildQueue);
        }

        private void AddDependencies(Product p, Dictionary<string, Product> availableProducts)
        {
            foreach (string relatedProductCode in SelectRelatedProducts(p, "DependsOnProduct"))
            {
                if (availableProducts.TryGetValue(relatedProductCode, out Product product))
                {
                    p.AddDependentProduct(product);
                }
                else
                {
                    p.AddMissingDependency(new List<string> { relatedProductCode });
                }
            }

            foreach (XmlNode eitherProductNode in SelectEitherProducts(p))
            {
                var foundDependencies = new List<Product>();
                var allDependencies = new List<string>();

                foreach (XmlNode relatedProductNode in eitherProductNode.SelectNodes(String.Format(CultureInfo.InvariantCulture, "{0}:DependsOnProduct", BOOTSTRAPPER_PREFIX), _xmlNamespaceManager))
                {
                    var relatedProductAttribute = (XmlAttribute)(relatedProductNode.Attributes.GetNamedItem("Code"));
                    if (relatedProductAttribute != null)
                    {
                        string dependency = relatedProductAttribute.Value;
                        if (availableProducts.TryGetValue(dependency, out Product product))
                        {
                            foundDependencies.Add(product);
                        }
                        allDependencies.Add(dependency);
                    }
                }

                if (foundDependencies.Count > 0)
                {
                    if (!p.ContainsDependencies(foundDependencies))
                    {
                        p.Dependencies.Add(foundDependencies);
                    }
                }
                else if (allDependencies.Count > 0)
                {
                    p.AddMissingDependency(allDependencies);
                }
            }
        }

        private void AddIncludes(Product p, Dictionary<string, Product> availableProducts)
        {
            foreach (string relatedProductCode in SelectRelatedProducts(p, "IncludesProduct"))
            {
                if (availableProducts.TryGetValue(relatedProductCode, out Product product))
                {
                    p.Includes.Add(product);
                }
            }
        }

        private string[] SelectRelatedProducts(Product p, string nodeName)
        {
            var list = new List<string>();

            XmlNodeList relatedProducts = p.Node.SelectNodes(string.Format(CultureInfo.InvariantCulture, "{0}:Package/{1}:RelatedProducts/{2}:{3}", BOOTSTRAPPER_PREFIX, BOOTSTRAPPER_PREFIX, BOOTSTRAPPER_PREFIX, nodeName), _xmlNamespaceManager);
            if (relatedProducts != null)
            {
                foreach (XmlNode relatedProduct in relatedProducts)
                {
                    XmlAttribute relatedProductAttribute = (XmlAttribute)(relatedProduct.Attributes.GetNamedItem("Code"));
                    if (relatedProductAttribute != null)
                    {
                        list.Add(relatedProductAttribute.Value);
                    }
                }
            }

            return list.ToArray();
        }

        private XmlNodeList SelectEitherProducts(Product p)
        {
            XmlNodeList eitherProducts = p.Node.SelectNodes(string.Format(CultureInfo.InvariantCulture, "{0}:Package/{1}:RelatedProducts/{2}:EitherProducts", BOOTSTRAPPER_PREFIX, BOOTSTRAPPER_PREFIX, BOOTSTRAPPER_PREFIX), _xmlNamespaceManager);
            return eitherProducts;
        }

        private void OrderProducts(Dictionary<string, Product> availableProducts, Dictionary<string, Product> buildQueue)
        {
            bool loopDetected = false;
            _loopDependenciesWarnings = new BuildResults();
            var productsInLoop = new StringBuilder();
            var productsToRemove = new List<string>();
            while (buildQueue.Count > 0)
            {
                productsToRemove.Clear();
                foreach (Product p in buildQueue.Values)
                {
                    if (p.Dependencies.Count == 0)
                    {
                        _products.Add(availableProducts[p.ProductCode]);
                        RemoveDependency(buildQueue, p);
                        productsToRemove.Add(p.ProductCode);
                    }
                }

                foreach (string productCode in productsToRemove)
                {
                    buildQueue.Remove(productCode);
                    if (loopDetected)
                    {
                        productsInLoop.Append(productCode);
                        productsInLoop.Append(", ");
                    }
                }

                // If we could not remove any products and there are still products in the queue
                // there must be a loop in it. We'll break the loop by removing the dependencies 
                // of the first project in the queue;
                if (buildQueue.Count > 0 && productsToRemove.Count == 0)
                {
                    Product p = buildQueue.Values.First();
                    p.Dependencies.RemoveAll(m => true);
                    loopDetected = true;
                }

                // If we've been in a loop and there are no more products left
                // or no more products can be installed, we have completely walked that loop
                // and now is a good time to show the warning message for the loop
                if (productsInLoop.Length > 0 && (buildQueue.Count == 0 || productsToRemove.Count == 0))
                {
                    productsInLoop.Remove(productsInLoop.Length - 2, 2);
                    _loopDependenciesWarnings.AddMessage(BuildMessage.CreateMessage(BuildMessageSeverity.Warning, "GenerateBootstrapper.CircularDependency", productsInLoop.ToString()));
                    productsInLoop.Remove(0, productsInLoop.Length);
                }
            }
        }

        private static void RemoveDependency(Dictionary<string, Product> availableProducts, Product product)
        {
            foreach (Product p in availableProducts.Values)
            {
                foreach (List<Product> dependency in p.Dependencies)
                {
                    dependency.RemoveAll(m => m == product);
                }
                p.Dependencies.RemoveAll(m => m.Count == 0);
            }
        }

        private XmlDocument LoadAndValidateXmlDocument(string filePath, bool validateFilePresent, string schemaPath, string schemaNamespace, XmlValidationResults results)
        {
            XmlDocument xmlDocument = null;

            Debug.Assert(filePath != null, "null filePath?");
            Debug.Assert(schemaPath != null, "null schemaPath?");
            Debug.Assert(schemaNamespace != null, "null schemaNamespace?");

            if ((filePath != null) && (schemaPath != null) && (schemaNamespace != null))
            {
                // set up our validation logic by detecting the trace-switch enabled and whether or
                //   not our files exist.
                bool validate = true;
                bool fileExists = FileSystems.Default.FileExists(filePath);
                bool schemaExists = FileSystems.Default.FileExists(schemaPath);

                // if we're being asked to validate but we can't find the schema file, then
                //   output something useful to tell user that we can't find the schema.
                if (!schemaExists)
                {
                    Debug.Fail("Could not locate schema '" + schemaPath + "', so no validation of '" + filePath + "' is possible.");
                    validate = false;
                }

                // if we're being asked to validate but we can't find the data file, then
                //   output something useful to tell user that we can't find the file and that we
                //   can't do anything useful.
                if (validate && (!fileExists) && validateFilePresent)
                {
                    Debug.Fail("Could not locate data file '" + filePath + "'.");
                    validate = false;
                }

                if (fileExists)
                {
                    var xmlTextReader = new XmlTextReader(filePath) { DtdProcessing = DtdProcessing.Ignore };

                    XmlReader xmlReader = xmlTextReader;

                    if (validate)
                    {
#pragma warning disable 618 // Using XmlValidatingReader. TODO: We need to switch to using XmlReader.Create() with validation.
                        var validatingReader = new XmlValidatingReader(xmlReader);
#pragma warning restore 618
                        var xrSettings = new XmlReaderSettings { DtdProcessing = DtdProcessing.Ignore };
                        using (XmlReader xr = XmlReader.Create(schemaPath, xrSettings))
                        {
                            try
                            {
                                // first, add our schema to the validating reader's collection of schemas
                                var xmlSchema = validatingReader.Schemas.Add(null, xr);

                                // if our schema namespace gets out of sync,
                                //   then all of our calls to SelectNodes and SelectSingleNode will fail
                                Debug.Assert((xmlSchema != null) &&
                                    string.Equals(schemaNamespace, xmlSchema.TargetNamespace, StringComparison.Ordinal),
                                    System.IO.Path.GetFileName(schemaPath) + " and BootstrapperBuilder.vb have mismatched namespaces, so the BootstrapperBuilder will fail to work.");

                                // if we're supposed to be validating, then hook up our handler
                                validatingReader.ValidationEventHandler += results.SchemaValidationEventHandler;

                                // switch readers so the doc does the actual read over the validating
                                //   reader so we get validation events as we load the document
                                xmlReader = validatingReader;
                            }
                            catch (XmlException ex)
                            {
                                Debug.Fail("Failed to load schema '" + schemaPath + "' due to the following exception:\r\n" + ex.Message);
                                validate = false;
                            }
                            catch (System.Xml.Schema.XmlSchemaException ex)
                            {
                                Debug.Fail("Failed to load schema '" + schemaPath + "' due to the following exception:\r\n" + ex.Message);
                                validate = false;
                            }
                        }
                    }

                    try
                    {
                        Debug.Assert(_document != null, "our document should have been created by now!");
                        xmlDocument = new XmlDocument(_document.NameTable);
                        xmlDocument.Load(xmlReader);
                    }
                    catch (XmlException ex)
                    {
                        Debug.Fail("Failed to load document '" + filePath + "' due to the following exception:\r\n" + ex.Message);
                        return null;
                    }
                    catch (System.Xml.Schema.XmlSchemaException ex)
                    {
                        Debug.Fail("Failed to load document '" + filePath + "' due to the following exception:\r\n" + ex.Message);
                        return null;
                    }
                    finally
                    {
                        xmlReader.Close();
                    }

                    // Note that the xml document's default namespace must match the schema namespace
                    //   or none of our SelectNodes/SelectSingleNode calls will succeed
                    Debug.Assert(xmlDocument.DocumentElement != null &&
                        string.Equals(xmlDocument.DocumentElement.NamespaceURI, schemaNamespace, StringComparison.Ordinal),
                        "'" + xmlDocument.DocumentElement.NamespaceURI + "' is not '" + schemaNamespace + "'...");

                    if ((xmlDocument.DocumentElement == null) ||
                       (!string.Equals(xmlDocument.DocumentElement.NamespaceURI, schemaNamespace, StringComparison.Ordinal)))
                    {
                    }
                }
            }

            return xmlDocument;
        }

        private void ExploreDirectory(string strSubDirectory, XmlElement rootElement, string packagePath)
        {
            try
            {
                string strSubDirectoryFullPath = System.IO.Path.Combine(packagePath, strSubDirectory);

                // figure out our product file paths based on the directory full path
                string strBaseManifestFilename = System.IO.Path.Combine(strSubDirectoryFullPath, ROOT_MANIFEST_FILE);
                string strBaseManifestSchemaFileName = System.IO.Path.Combine(SchemaPath, MANIFEST_FILE_SCHEMA);

                var productValidationResults = new ProductValidationResults(strBaseManifestFilename);

                // open the XmlDocument for this product.xml
                XmlDocument productDoc = LoadAndValidateXmlDocument(strBaseManifestFilename, false, strBaseManifestSchemaFileName, BOOTSTRAPPER_NAMESPACE, productValidationResults);
                if (productDoc != null)
                {
                    bool packageAdded = false;

                    XmlNode baseNode = productDoc.SelectSingleNode(BOOTSTRAPPER_PREFIX + ":Product", _xmlNamespaceManager);
                    if (baseNode != null)
                    {
                        // Get the ProductCode attribute for this product
                        var productCodeAttribute = (XmlAttribute)(baseNode.Attributes.GetNamedItem("ProductCode"));
                        if (productCodeAttribute != null)
                        {
                            // now add it to our full document if it's not already present
                            XmlNode productNode = rootElement.SelectSingleNode(BOOTSTRAPPER_PREFIX + ":Product[@ProductCode='" + productCodeAttribute.Value + "']", _xmlNamespaceManager);
                            if (productNode == null)
                            {
                                productNode = CreateProductNode(baseNode);
                            }
                            else
                            {
                                _validationResults.TryGetValue(
                                    productCodeAttribute.Value,
                                    out productValidationResults);
                            }

                            // Fix-up the <PackageFiles> of the base node to include the SourcePath and TargetPath
                            XmlNode packageFilesNode = baseNode.SelectSingleNode(BOOTSTRAPPER_PREFIX + ":PackageFiles", _xmlNamespaceManager);
                            XmlNode checksNode = baseNode.SelectSingleNode(BOOTSTRAPPER_PREFIX + ":InstallChecks", _xmlNamespaceManager);
                            XmlNode commandsNode = baseNode.SelectSingleNode(BOOTSTRAPPER_PREFIX + ":Commands", _xmlNamespaceManager);

                            // if there was a packageFiles node, then add it in to our full document with the rest
                            if (packageFilesNode != null)
                            {
                                UpdatePackageFileNodes(packageFilesNode, System.IO.Path.Combine(packagePath, strSubDirectory), strSubDirectory);

                                ReplacePackageFileAttributes(checksNode, "PackageFile", packageFilesNode, "PackageFile", "OldName", "Name");
                                ReplacePackageFileAttributes(commandsNode, "PackageFile", packageFilesNode, "PackageFile", "OldName", "Name");
                                ReplacePackageFileAttributes(baseNode, EULA_ATTRIBUTE, packageFilesNode, "PackageFile", "OldName", "SourcePath");
                            }

                            foreach (string strLanguageDirectory in Directory.GetDirectories(strSubDirectoryFullPath))
                            {
                                // The base node would get destroyed as we build-up this new node.
                                // Thus, we want to use a copy of the baseNode
                                var baseElement = (XmlElement)(_document.ImportNode(baseNode, true));

                                string strLangManifestFilename = System.IO.Path.Combine(strLanguageDirectory, CHILD_MANIFEST_FILE);
                                string strLangManifestSchemaFileName = System.IO.Path.Combine(SchemaPath, MANIFEST_FILE_SCHEMA);

                                if (FileSystems.Default.FileExists(strLangManifestFilename))
                                {
                                    // Load Package.xml
                                    XmlValidationResults packageValidationResults = new XmlValidationResults(strLangManifestFilename);
                                    XmlDocument langDoc = LoadAndValidateXmlDocument(strLangManifestFilename, false, strLangManifestSchemaFileName, BOOTSTRAPPER_NAMESPACE, packageValidationResults);

                                    Debug.Assert(langDoc != null, "we couldn't load package.xml in '" + strLangManifestFilename + "'...?");
                                    if (langDoc == null)
                                    {
                                        continue;
                                    }

                                    XmlNode langNode = langDoc.SelectSingleNode(BOOTSTRAPPER_PREFIX + ":Package", _xmlNamespaceManager);
                                    Debug.Assert(langNode != null, string.Format(CultureInfo.CurrentCulture, "Unable to find a package node in {0}", strLangManifestFilename));
                                    if (langNode != null)
                                    {
                                        XmlElement langElement = (XmlElement)(_document.ImportNode(langNode, true));
                                        XmlElement mergeElement = _document.CreateElement("Package", BOOTSTRAPPER_NAMESPACE);

                                        // Update the "PackageFiles" section to reflect this language subdirectory
                                        XmlNode packageFilesNodePackage = langElement.SelectSingleNode(BOOTSTRAPPER_PREFIX + ":PackageFiles", _xmlNamespaceManager);
                                        checksNode = langElement.SelectSingleNode(BOOTSTRAPPER_PREFIX + ":InstallChecks", _xmlNamespaceManager);
                                        commandsNode = langElement.SelectSingleNode(BOOTSTRAPPER_PREFIX + ":Commands", _xmlNamespaceManager);

                                        if (packageFilesNodePackage != null)
                                        {
                                            int nStartIndex = packagePath.Length;

                                            if ((strLanguageDirectory.ToCharArray())[nStartIndex] ==
                                                System.IO.Path.DirectorySeparatorChar)
                                            {
                                                nStartIndex++;
                                            }
                                            UpdatePackageFileNodes(packageFilesNodePackage, strLanguageDirectory, strSubDirectory);

                                            ReplacePackageFileAttributes(checksNode, "PackageFile", packageFilesNodePackage, "PackageFile", "OldName", "Name");
                                            ReplacePackageFileAttributes(commandsNode, "PackageFile", packageFilesNodePackage, "PackageFile", "OldName", "Name");
                                            ReplacePackageFileAttributes(langElement, EULA_ATTRIBUTE, packageFilesNodePackage, "PackageFile", "OldName", "SourcePath");
                                        }

                                        if (packageFilesNode != null)
                                        {
                                            ReplacePackageFileAttributes(checksNode, "PackageFile", packageFilesNode, "PackageFile", "OldName", "Name");
                                            ReplacePackageFileAttributes(commandsNode, "PackageFile", packageFilesNode, "PackageFile", "OldName", "Name");
                                            ReplacePackageFileAttributes(langElement, EULA_ATTRIBUTE, packageFilesNode, "PackageFile", "OldName", "SourcePath");
                                        }

                                        // in general, we prefer the attributes of the language document over the 
                                        //  attributes of the base document.  Copy attributes from the lang to the merged,
                                        //  and then merge all unique elements into merge
                                        foreach (XmlAttribute attribute in langElement.Attributes)
                                        {
                                            mergeElement.Attributes.Append((XmlAttribute)(mergeElement.OwnerDocument.ImportNode(attribute, false)));
                                        }

                                        foreach (XmlAttribute attribute in baseElement.Attributes)
                                        {
                                            var convertedAttribute = (XmlAttribute)(mergeElement.OwnerDocument.ImportNode(attribute, false));
                                            MergeAttribute(mergeElement, convertedAttribute);
                                        }

                                        // And append all of the nodes
                                        //  There is a well-known set of nodes which may have inherit children
                                        //  When merging these nodes, there may be subnodes taken from both the lang element and the base element.
                                        //  There will never be multiple nodes with the same name in the same manifest
                                        //  The function which performs this action is CombineElements(...)
                                        CombineElements(langElement, baseElement, "Commands", "PackageFile", mergeElement);
                                        CombineElements(langElement, baseElement, "InstallChecks", "Property", mergeElement);
                                        CombineElements(langElement, baseElement, "PackageFiles", "Name", mergeElement);
                                        CombineElements(langElement, baseElement, "Schedules", "Name", mergeElement);
                                        CombineElements(langElement, baseElement, "Strings", "Name", mergeElement);

                                        ReplaceStrings(mergeElement);
                                        CorrectPackageFiles(mergeElement);

                                        AppendNode(baseElement, "RelatedProducts", mergeElement);

                                        // Create a unique identifier for this package
                                        var cultureAttribute = (XmlAttribute)mergeElement.Attributes.GetNamedItem("Culture");
                                        if (!String.IsNullOrEmpty(cultureAttribute?.Value))
                                        {
                                            string packageCode = productCodeAttribute.Value + "." + cultureAttribute.Value;
                                            AddAttribute(mergeElement, "PackageCode", packageCode);

                                            if (productValidationResults != null && packageValidationResults != null)
                                            {
                                                productValidationResults.AddPackageResults(cultureAttribute.Value, packageValidationResults);
                                            }

                                            // Only add this package if there is a culture apecified.
                                            productNode.AppendChild(mergeElement);
                                            packageAdded = true;
                                        }
                                    }
                                }
                            }
                            if (packageAdded)
                            {
                                rootElement.AppendChild(productNode);
                                if (!_validationResults.ContainsKey(productCodeAttribute.Value))
                                {
                                    _validationResults.Add(productCodeAttribute.Value, productValidationResults);
                                }
                                else
                                {
                                    Debug.WriteLine(String.Format(CultureInfo.CurrentCulture, "Validation results already added for Product Code '{0}'", productCodeAttribute));
                                }
                            }
                        }
                    }
                }
            }
            catch (XmlException ex)
            {
                Debug.Fail(ex.Message);
            }
            catch (IOException ex)
            {
                Debug.Fail(ex.Message);
            }
            catch (ArgumentException ex)
            {
                Debug.Fail(ex.Message);
            }
        }

        private Product CreateProduct(XmlNode node)
        {
            bool fPackageAdded = false;
            string productCode = ReadAttribute(node, "ProductCode");
            Product product = null;
            if (!String.IsNullOrEmpty(productCode))
            {
                _validationResults.TryGetValue(productCode, out ProductValidationResults results);

                XmlNode packageFilesNode = node.SelectSingleNode(BOOTSTRAPPER_PREFIX + ":Package/" + BOOTSTRAPPER_PREFIX + ":PackageFiles", _xmlNamespaceManager);
                string copyAllPackageFiles = String.Empty;

                if (packageFilesNode != null) copyAllPackageFiles = ReadAttribute(packageFilesNode, "CopyAllPackageFiles");

                product = new Product(node, productCode, results, copyAllPackageFiles);
                XmlNodeList packageNodeList = node.SelectNodes(BOOTSTRAPPER_PREFIX + ":Package", _xmlNamespaceManager);

                foreach (XmlNode packageNode in packageNodeList)
                {
                    Package package = CreatePackage(packageNode, product);
                    if (package != null)
                    {
                        product.AddPackage(package);
                        fPackageAdded = true;
                    }
                }
            }

            if (fPackageAdded)
                return product;
            return null;
        }

        private static Package CreatePackage(XmlNode node, Product product)
        {
            string culture = ReadAttribute(node, "Culture");

            XmlValidationResults results;
            if (culture != null)
            {
                results = product.GetPackageValidationResults(culture);
            }
            else
            {
                return null;
            }

            return new Package(product, node, results, ReadAttribute(node, "Name"), ReadAttribute(node, "Culture"));
        }

        private void ReplaceAttributes(XmlNode targetNode, string attributeName, string oldValue, string newValue)
        {
            if (targetNode != null)
            {
                // select all nodes where the attributeName equals the oldValue
                XmlNodeList nodeList = targetNode.SelectNodes(BOOTSTRAPPER_PREFIX + string.Format(CultureInfo.InvariantCulture, ":*[@{0}='{1}']", attributeName, oldValue), _xmlNamespaceManager);

                foreach (XmlNode node in nodeList)
                {
                    ReplaceAttribute(node, attributeName, newValue);
                }

                // replace attributes on the node itself
                XmlAttribute attrib = targetNode.Attributes[attributeName];
                if (attrib != null && attrib.Value == oldValue)
                {
                    attrib.Value = newValue;
                }
            }
        }

        private static void ReplaceAttribute(XmlNode targetNode, string attributeName, string attributeValue)
        {
            XmlAttribute attribute = targetNode.OwnerDocument.CreateAttribute(attributeName);
            attribute.Value = attributeValue;
            targetNode.Attributes.SetNamedItem(attribute);
        }

        private static void MergeAttribute(XmlNode targetNode, XmlAttribute attribute)
        {
            var targetAttribute = (XmlAttribute)(targetNode.Attributes.GetNamedItem(attribute.Name));
            if (targetAttribute == null)
            {
                // This node does not already contain the attribute.  Add the parameter
                targetNode.Attributes.Append(attribute);
            }
        }

        private void UpdatePackageFileNodes(XmlNode packageFilesNode, string strSourcePath, string strTargetPath)
        {
            XmlNodeList packageFileNodeList = packageFilesNode.SelectNodes(BOOTSTRAPPER_PREFIX + ":PackageFile", _xmlNamespaceManager);

            foreach (XmlNode packageFileNode in packageFileNodeList)
            {
                var nameAttribute = (XmlAttribute)(packageFileNode.Attributes.GetNamedItem("Name"));

                // the name attribute is required -- we can't do anything if it's not present
                if (nameAttribute != null)
                {
                    string relativePath = nameAttribute.Value;

                    XmlAttribute sourcePathAttribute = packageFilesNode.OwnerDocument.CreateAttribute("SourcePath");
                    string strSourceFile = System.IO.Path.Combine(strSourcePath, relativePath);
                    sourcePathAttribute.Value = strSourceFile;

                    XmlAttribute targetPathAttribute = packageFilesNode.OwnerDocument.CreateAttribute("TargetPath");
                    targetPathAttribute.Value = System.IO.Path.Combine(strTargetPath, relativePath);

                    string oldNameValue = nameAttribute.Value;
                    string newNameValue = System.IO.Path.Combine(strTargetPath, relativePath);

                    XmlAttribute oldNameAttribute = packageFilesNode.OwnerDocument.CreateAttribute("OldName");
                    oldNameAttribute.Value = oldNameValue;

                    ReplaceAttribute(packageFileNode, "Name", newNameValue);
                    MergeAttribute(packageFileNode, sourcePathAttribute);
                    MergeAttribute(packageFileNode, targetPathAttribute);
                    MergeAttribute(packageFileNode, oldNameAttribute);
                }
            }
        }

        private void AppendNode(XmlElement element, string nodeName, XmlElement mergeElement)
        {
            XmlNode node = element.SelectSingleNode(BOOTSTRAPPER_PREFIX + ":" + nodeName, _xmlNamespaceManager);
            if (node != null)
            {
                mergeElement.AppendChild(node);
            }
        }

        private void CombineElements(XmlElement langElement, XmlElement baseElement, string strNodeName, string strSubNodeKey, XmlElement mergeElement)
        {
            XmlNode langNode = langElement.SelectSingleNode(BOOTSTRAPPER_PREFIX + ":" + strNodeName, _xmlNamespaceManager);
            XmlNode baseNode = baseElement.SelectSingleNode(BOOTSTRAPPER_PREFIX + ":" + strNodeName, _xmlNamespaceManager);

            // There are 4 basic cases to be dealt with:
            // Case #    1       2       3       4      
            // base      null    null    present present
            // lang      null    present null    present
            // Result    null    lang    base    combine
            //
            // Cases 1 - 3 are pretty trivial.  
            if (baseNode == null)
            {
                if (langNode != null)
                {
                    // Case 2
                    mergeElement.AppendChild(langNode);
                }
                // Case 1 is to do nothing
            }
            else
            {
                if (langNode == null)
                {
                    // Case 3
                    mergeElement.AppendChild(baseNode);
                }
                else
                {
                    XmlNode mergeSubNode = _document.CreateElement(strNodeName, BOOTSTRAPPER_NAMESPACE);
                    XmlNode nextNode = baseNode.FirstChild;

                    // Begin case 4
                    // Go through every element in the base node
                    while (nextNode != null)
                    {
                        if (nextNode.NodeType == XmlNodeType.Element)
                        {
                            XmlAttribute keyAttribute = (XmlAttribute)(nextNode.Attributes.GetNamedItem(strSubNodeKey));
                            if (keyAttribute != null)
                            {
                                XmlNode queryResultNode = QueryForSubNode(langNode, strSubNodeKey, keyAttribute.Value);
                                // if there is no match in the lang node, use the current base node
                                //  Otherwise use that node and remove it later
                                if (queryResultNode == null)
                                {
                                    mergeSubNode.AppendChild(mergeSubNode.OwnerDocument.ImportNode(nextNode, true));
                                }
                                else
                                {
                                    mergeSubNode.AppendChild(mergeSubNode.OwnerDocument.ImportNode(queryResultNode, true));
                                    langNode.RemoveChild(queryResultNode);
                                }
                            }
                            else
                            {
                                Debug.Assert(false, "Specified key does not exist for node " + nextNode.InnerXml);
                            }
                        }
                        nextNode = nextNode.NextSibling;
                    }

                    // Append all remaining lang nodes
                    nextNode = langNode.FirstChild;

                    while (nextNode != null)
                    {
                        mergeSubNode.AppendChild(mergeSubNode.OwnerDocument.ImportNode(nextNode, true));
                        nextNode = nextNode.NextSibling;
                    }

                    // Copy all attributes.  The langnode again has priority
                    foreach (XmlAttribute attribute in langNode.Attributes)
                    {
                        AddAttribute(mergeSubNode, attribute.Name, attribute.Value);
                    }
                    foreach (XmlAttribute attribute in baseNode.Attributes)
                    {
                        if (mergeSubNode.Attributes.GetNamedItem(attribute.Name) == null)
                        {
                            AddAttribute(mergeSubNode, attribute.Name, attribute.Value);
                        }
                    }

                    mergeElement.AppendChild(mergeSubNode);
                }
            }
        }

        private XmlNode QueryForSubNode(XmlNode subNode, string strSubNodeKey, string strTargetValue)
        {
            string strQuery = string.Format(CultureInfo.InvariantCulture, "{0}:*[@{1}='{2}']", BOOTSTRAPPER_PREFIX, strSubNodeKey, strTargetValue);
            return subNode.SelectSingleNode(strQuery, _xmlNamespaceManager);
        }

        private void CorrectPackageFiles(XmlNode node)
        {
            XmlNode packageFilesNode = node.SelectSingleNode(BOOTSTRAPPER_PREFIX + ":PackageFiles", _xmlNamespaceManager);

            if (packageFilesNode != null)
            {
                // Map all StringKey attributes to corresponding String values
                XmlNodeList packageFileNodeList = node.SelectNodes("//" + BOOTSTRAPPER_PREFIX + ":*[@PackageFile]", _xmlNamespaceManager);
                foreach (XmlNode currentNode in packageFileNodeList)
                {
                    var attribute = (XmlAttribute)(currentNode.Attributes.GetNamedItem("PackageFile"));
                    string strQuery = BOOTSTRAPPER_PREFIX + ":PackageFile[@Name='" + attribute.Value + "']";
                    XmlNode packageFileNode = packageFilesNode.SelectSingleNode(strQuery, _xmlNamespaceManager);
                    if (packageFileNode != null)
                    {
                        var targetPathAttribute = (XmlAttribute)(packageFileNode.Attributes.GetNamedItem("TargetPath"));
                        attribute.Value = targetPathAttribute.Value;
                    }
                }
            }
        }

        private void ReplaceStrings(XmlNode node)
        {
            XmlNode stringsNode = node.SelectSingleNode(BOOTSTRAPPER_PREFIX + ":Strings", _xmlNamespaceManager);

            if (stringsNode != null)
            {
                string stringNodeLookupTemplate = BOOTSTRAPPER_PREFIX + ":String[@Name='{0}']";

                // The name attribute at the package level is an entry into the String table
                ReplaceAttributeString(node, "Name", stringsNode);
                ReplaceAttributeString(node, "Culture", stringsNode);

                // Homesite information is also carried in the String table
                XmlNode packageFilesNode = node.SelectSingleNode(BOOTSTRAPPER_PREFIX + ":PackageFiles", _xmlNamespaceManager);
                if (packageFilesNode != null)
                {
                    XmlNodeList packageFileNodeList = packageFilesNode.SelectNodes(BOOTSTRAPPER_PREFIX + ":PackageFile", _xmlNamespaceManager);
                    foreach (XmlNode packageFileNode in packageFileNodeList)
                    {
                        ReplaceAttributeString(packageFileNode, HOMESITE_ATTRIBUTE, stringsNode);
                    }
                }

                // Map all String attributes to corresponding String values
                //  It is currently expected that these come from either an ExitCode or FailIf
                XmlNodeList stringKeyNodeList = node.SelectNodes("//" + BOOTSTRAPPER_PREFIX + ":*[@String]", _xmlNamespaceManager);
                foreach (XmlNode currentNode in stringKeyNodeList)
                {
                    var attribute = (XmlAttribute)(currentNode.Attributes.GetNamedItem("String"));
                    XmlNode stringNode = stringsNode.SelectSingleNode(string.Format(CultureInfo.InvariantCulture, stringNodeLookupTemplate, attribute.Value), _xmlNamespaceManager);
                    if (stringNode != null)
                    {
                        AddAttribute(currentNode, "Text", stringNode.InnerText);
                    }
                    currentNode.Attributes.Remove(attribute);
                }

                // The Strings node is no longer necessary.  Remove it.
                node.RemoveChild(stringsNode);
            }
        }

        private bool BuildPackages(BuildSettings settings, XmlElement configElement, ResourceUpdater resourceUpdater, List<string> filesCopied, Dictionary<string, KeyValuePair<string, string>> eulas)
        {
            bool fSucceeded = true;

            foreach (ProductBuilder builder in settings.ProductBuilders)
            {
                if (Validate && !builder.Product.ValidationPassed)
                {
                    if (_results != null)
                    {
                        _results.AddMessage(BuildMessage.CreateMessage(BuildMessageSeverity.Warning, "GenerateBootstrapper.ProductValidation", builder.Name, builder.Product.ValidationResults.FilePath));
                        foreach (string validationMessage in builder.Product.ValidationResults.ValidationErrors)
                        {
                            _results.AddMessage(BuildMessage.CreateMessage(BuildMessageSeverity.Warning, "GenerateBootstrapper.ValidationError", builder.Product.ValidationResults.FilePath, validationMessage));
                        }
                        foreach (string validationMessage in builder.Product.ValidationResults.ValidationWarnings)
                        {
                            _results.AddMessage(BuildMessage.CreateMessage(BuildMessageSeverity.Warning, "GenerateBootstrapper.ValidationWarning", builder.Product.ValidationResults.FilePath, validationMessage));
                        }
                    }
                }
                Package package = GetPackageForSettings(settings, builder, _results);
                if (package == null)
                {
                    // GetPackage should have already added the correct message info
                    continue;
                }

                if (Validate && !package.ValidationPassed)
                {
                    if (_results != null)
                    {
                        _results.AddMessage(BuildMessage.CreateMessage(BuildMessageSeverity.Warning, "GenerateBootstrapper.PackageValidation", builder.Name, package.ValidationResults.FilePath));
                        foreach (string validationMessage in package.ValidationResults.ValidationErrors)
                        {
                            _results.AddMessage(BuildMessage.CreateMessage(BuildMessageSeverity.Warning, "GenerateBootstrapper.ValidationError", package.ValidationResults.FilePath, validationMessage));
                        }
                        foreach (string validationMessage in package.ValidationResults.ValidationWarnings)
                        {
                            _results.AddMessage(BuildMessage.CreateMessage(BuildMessageSeverity.Warning, "GenerateBootstrapper.ValidationWarning", package.ValidationResults.FilePath, validationMessage));
                        }
                    }
                }

                XmlNode node = package.Node;
                // Copy the files for this package to the output directory
                XmlAttribute eulaAttribute = node.Attributes[EULA_ATTRIBUTE];
                XmlNodeList packageFileNodes = node.SelectNodes(BOOTSTRAPPER_PREFIX + ":PackageFiles/" + BOOTSTRAPPER_PREFIX + ":PackageFile", _xmlNamespaceManager);
                XmlNode installChecksNode = node.SelectSingleNode(BOOTSTRAPPER_PREFIX + ":InstallChecks", _xmlNamespaceManager);
                foreach (XmlNode packageFileNode in packageFileNodes)
                {
                    var packageFileSource = (XmlAttribute)(packageFileNode.Attributes.GetNamedItem("SourcePath"));
                    var packageFileDestination = (XmlAttribute)(packageFileNode.Attributes.GetNamedItem("TargetPath"));
                    var packageFileName = (XmlAttribute)(packageFileNode.Attributes.GetNamedItem("Name"));
                    var packageFileCopy = (XmlAttribute)(packageFileNode.Attributes.GetNamedItem("CopyOnBuild"));
                    if (packageFileSource != null && !String.IsNullOrEmpty(eulaAttribute?.Value) && packageFileSource.Value == eulaAttribute.Value)
                    {
                        // need to remove EULA from the package file list
                        XmlNode packageFilesNode = node.SelectSingleNode(BOOTSTRAPPER_PREFIX + ":PackageFiles", _xmlNamespaceManager);
                        packageFilesNode.RemoveChild(packageFileNode);
                        continue;
                    }

                    if ((packageFileSource != null) && (packageFileDestination != null) &&
                        (packageFileName != null))
                    {
                        // Calculate the hash of this file and add it to the PackageFileNode
                        if (!AddVerificationInformation(
                            packageFileNode,
                            packageFileSource.Value,
                            packageFileName.Value,
                            builder,
                            settings,
                            _results))
                        {
                            fSucceeded = false;
                        }
                    }

                    if ((packageFileSource != null) && (packageFileDestination != null) &&
                        ((packageFileCopy == null) || (String.Compare(packageFileCopy.Value, "False", StringComparison.InvariantCulture) != 0)))
                    {
                        // if this is the key for an external check, we will add it to the Resource Updater instead of copying the file
                        XmlNode subNode = null;
                        if ((installChecksNode != null) && (packageFileName != null))
                        {
                            subNode = QueryForSubNode(installChecksNode, "PackageFile", packageFileName.Value);
                        }
                        if (subNode != null)
                        {
                            if (resourceUpdater != null)
                            {
                                if (!FileSystems.Default.FileExists(packageFileSource.Value))
                                {
                                    _results?.AddMessage(BuildMessage.CreateMessage(BuildMessageSeverity.Error, "GenerateBootstrapper.PackageResourceFileNotFound", packageFileSource.Value, builder.Name));
                                    fSucceeded = false;
                                    continue;
                                }
                                resourceUpdater.AddFileResource(packageFileSource.Value, packageFileDestination.Value);
                            }
                        }
                        else
                        {
                            if (settings.ComponentsLocation == ComponentsLocation.Relative || !VerifyHomeSiteInformation(packageFileNode, builder, settings, _results))
                            {
                                if (settings.CopyComponents)
                                {
                                    string strDestinationFileName = System.IO.Path.Combine(settings.OutputPath, packageFileDestination.Value);
                                    try
                                    {
                                        if (!FileSystems.Default.FileExists(packageFileSource.Value))
                                        {
                                            _results?.AddMessage(BuildMessage.CreateMessage(BuildMessageSeverity.Error, "GenerateBootstrapper.PackageFileNotFound", packageFileDestination.Value, builder.Name));
                                            fSucceeded = false;
                                            continue;
                                        }
                                        EnsureFolderExists(System.IO.Path.GetDirectoryName(strDestinationFileName));
                                        File.Copy(packageFileSource.Value, strDestinationFileName, true);
                                        ClearReadOnlyAttribute(strDestinationFileName);
                                    }
                                    catch (UnauthorizedAccessException ex)
                                    {
                                        _results?.AddMessage(BuildMessage.CreateMessage(BuildMessageSeverity.Error, "GenerateBootstrapper.CopyPackageError", packageFileSource.Value, builder.Name, ex.Message));
                                        fSucceeded = false;
                                        continue;
                                    }
                                    catch (IOException ex)
                                    {
                                        _results?.AddMessage(BuildMessage.CreateMessage(BuildMessageSeverity.Error, "GenerateBootstrapper.CopyPackageError", packageFileSource.Value, builder.Name, ex.Message));
                                        fSucceeded = false;
                                        continue;
                                    }
                                    catch (ArgumentException ex)
                                    {
                                        _results?.AddMessage(BuildMessage.CreateMessage(BuildMessageSeverity.Error, "GenerateBootstrapper.CopyPackageError", packageFileSource.Value, builder.Name, ex.Message));
                                        fSucceeded = false;
                                        continue;
                                    }
                                    catch (NotSupportedException ex)
                                    {
                                        _results?.AddMessage(BuildMessage.CreateMessage(BuildMessageSeverity.Error, "GenerateBootstrapper.CopyPackageError", packageFileSource.Value, builder.Name, ex.Message));
                                        fSucceeded = false;
                                        continue;
                                    }
                                    filesCopied.Add(strDestinationFileName);
                                }
                                else
                                {
                                    filesCopied.Add(packageFileSource.Value);
                                }

                                // Add the file size to the PackageFileNode
                                XmlAttribute sizeAttribute = packageFileNode.OwnerDocument.CreateAttribute("Size");
                                var fi = new FileInfo(packageFileSource.Value);
                                sizeAttribute.Value = "" + (fi.Length.ToString(CultureInfo.InvariantCulture));
                                MergeAttribute(packageFileNode, sizeAttribute);
                            }
                        }
                    }
                }
                // Add the Eula attribute correctly
                if (eulas != null && !String.IsNullOrEmpty(eulaAttribute?.Value))
                {
                    if (FileSystems.Default.FileExists(eulaAttribute.Value))
                    {
                        string key = GetFileHash(eulaAttribute.Value);
                        if (eulas.TryGetValue(key, out KeyValuePair<string, string> eulaInfo))
                        {
                            eulaAttribute.Value = eulaInfo.Key;
                        }
                        else
                        {
                            string configFileKey = string.Format(CultureInfo.InvariantCulture, "EULA{0}", eulas.Count);
                            var de = new KeyValuePair<string ,string>(configFileKey, eulaAttribute.Value);
                            eulas[key] = de;
                            eulaAttribute.Value = configFileKey;
                        }
                    }
                    else
                    {
                        _results?.AddMessage(BuildMessage.CreateMessage(BuildMessageSeverity.Error, "GenerateBootstrapper.PackageResourceFileNotFound", eulaAttribute.Value, builder.Name));
                        fSucceeded = false;
                        continue;
                    }
                }
                // Write the package node
                if (configElement != null)
                {
                    configElement.AppendChild(configElement.OwnerDocument.ImportNode(node, true));
                    DumpXmlToFile(node, string.Format(CultureInfo.CurrentCulture, "{0}.{1}.xml", package.Product.ProductCode, package.Culture));
                }
            }

            return fSucceeded;
        }

        private XmlNode CreateProductNode(XmlNode node)
        {
            // create a new Product node for the passed-in product
            XmlNode productNode = _document.CreateElement("Product", BOOTSTRAPPER_NAMESPACE);

            // find the ProductCode attribute
            var sourceAttribute = (XmlAttribute)(node.Attributes.GetNamedItem("ProductCode"));
            Debug.Assert(sourceAttribute != null, "we should not be here if there is no ProductCode attribute");

            AddAttribute(productNode, "ProductCode", sourceAttribute.Value);

            node.Attributes.Remove(sourceAttribute);

            return productNode;
        }

        private static string ReadAttribute(XmlNode node, string strAttributeName)
        {
            var attribute = (XmlAttribute)(node.Attributes.GetNamedItem(strAttributeName));

            return attribute?.Value;
        }

        private static void EnsureFolderExists(string strFolderPath)
        {
            if (!FileSystems.Default.DirectoryExists(strFolderPath))
            {
                Directory.CreateDirectory(strFolderPath);
            }
        }

        private static void ClearReadOnlyAttribute(string strFileName)
        {
            FileAttributes attribs = File.GetAttributes(strFileName);
            if ((attribs & FileAttributes.ReadOnly) != 0)
            {
                attribs = attribs & (~FileAttributes.ReadOnly);
                File.SetAttributes(strFileName, attribs);
            }
        }

        private static string ByteArrayToString(byte[] byteArray)
        {
            if (byteArray == null) return null;

            var output = new StringBuilder(byteArray.Length);
            foreach (byte byteValue in byteArray)
            {
                output.Append(byteValue.ToString("X02", CultureInfo.InvariantCulture));
            }

            return output.ToString();
        }

        private static string GetFileHash(string filePath)
        {
            var fi = new FileInfo(filePath);
            String retVal;

            // Bootstrapper is always signed with the SHA-256 algorithm, no matter which version of
            // the .NET Framework we are targeting.  In ideal situations, bootstrapper files will be
            // pre-signed anwyay; this is a fallback in case we ever encounter a bootstrapper that is
            // not signed.  
            System.Security.Cryptography.SHA256CryptoServiceProvider sha = new System.Security.Cryptography.SHA256CryptoServiceProvider();

            using (Stream s = fi.OpenRead())
            {
                retVal = ByteArrayToString(sha.ComputeHash(s));
            }
            return retVal;
        }

        private void ReplaceAttributeString(XmlNode node, string attributeName, XmlNode stringsNode)
        {
            string stringNodeLookupTemplate = BOOTSTRAPPER_PREFIX + ":String[@Name='{0}']";
            var attribute = (XmlAttribute)(node.Attributes.GetNamedItem(attributeName));
            if (attribute != null)
            {
                XmlNode stringNode = stringsNode.SelectSingleNode(string.Format(CultureInfo.InvariantCulture, stringNodeLookupTemplate, attribute.Value), _xmlNamespaceManager);
                if (stringNode != null)
                {
                    attribute.Value = stringNode.InnerText;
                }
            }
        }

        private Package GetPackageForSettings(BuildSettings settings, ProductBuilder builder, BuildResults results)
        {
            CultureInfo ci = Util.GetCultureInfoFromString(settings.Culture);
            CultureInfo fallbackCI = Util.GetCultureInfoFromString(settings.FallbackCulture);
            Package package;

            if (builder.Product.Packages.Count == 0)
            {
                results?.AddMessage(BuildMessage.CreateMessage(BuildMessageSeverity.Error, "GenerateBootstrapper.ProductCultureNotFound", builder.Name));
                return null;
            }

            if (ci != null)
            {
                package = builder.Product.Packages.Package(ci.Name);
                if (package != null) return package;

                // Target culture not found?  Go through the progression of parent cultures (up until but excluding the invariant culture) -> fallback culture -> parent fallback culture -> default culture -> parent default culture -> any culture available
                // Note: there is no warning if the parent culture of the requested culture is found
                CultureInfo parentCulture = ci.Parent;

                // Keep going up the chain of parents, stopping at the invariant culture
                while (parentCulture != CultureInfo.InvariantCulture)
                {
                    package = GetPackageForSettings_Helper(ci, parentCulture, builder, results, false);
                    if (package != null) return package;

                    parentCulture = parentCulture.Parent;
                }
            }

            if (fallbackCI != null)
            {
                package = GetPackageForSettings_Helper(ci, fallbackCI, builder, results, true);
                if (package != null) return package;

                if (!fallbackCI.IsNeutralCulture)
                {
                    package = GetPackageForSettings_Helper(ci, fallbackCI.Parent, builder, results, true);
                    if (package != null) return package;
                }
            }

            package = GetPackageForSettings_Helper(ci, Util.DefaultCultureInfo, builder, results, true);
            if (package != null) return package;

            if (!Util.DefaultCultureInfo.IsNeutralCulture)
            {
                package = GetPackageForSettings_Helper(ci, Util.DefaultCultureInfo.Parent, builder, results, true);
                if (package != null) return package;
            }

            if (results != null && ci != null)
                results.AddMessage(BuildMessage.CreateMessage(BuildMessageSeverity.Warning, "GenerateBootstrapper.UsingProductCulture", ci.Name, builder.Name, builder.Product.Packages.Item(0).Culture));
            return builder.Product.Packages.Item(0);
        }

        private static Package GetPackageForSettings_Helper(CultureInfo culture, CultureInfo altCulture, ProductBuilder builder, BuildResults results, bool fShowWarning)
        {
            if (altCulture == null)
            {
                return null;
            }
            Package package = builder.Product.Packages.Package(altCulture.Name);
            if (package != null)
            {
                if (fShowWarning && culture != null)
                {
                    results?.AddMessage(BuildMessage.CreateMessage(BuildMessageSeverity.Warning, "GenerateBootstrapper.UsingProductCulture", culture.Name, builder.Name, altCulture.Name));
                }
                return package;
            }
            return null;
        }

        private bool BuildResources(BuildSettings settings, ResourceUpdater resourceUpdater)
        {
            if (_cultures.Count == 0)
            {
                _results?.AddMessage(BuildMessage.CreateMessage(BuildMessageSeverity.Error, "GenerateBootstrapper.NoResources"));
                return false;
            }

            int codePage = -1;
            XmlNode resourcesNode = GetResourcesNodeForSettings(settings, _results, ref codePage);
            XmlNode stringsNode = resourcesNode.SelectSingleNode("Strings");
            XmlNode fontsNode = resourcesNode.SelectSingleNode("Fonts");

            if (stringsNode == null)
            {
                _results?.AddMessage(BuildMessage.CreateMessage(BuildMessageSeverity.Error, "GenerateBootstrapper.NoStringsForCulture", resourcesNode.Attributes.GetNamedItem("Culture").Value));
                return false;
            }

            XmlNodeList stringNodes = stringsNode.SelectNodes("String");

            foreach (XmlNode stringNode in stringNodes)
            {
                XmlAttribute resourceIdAttribute = (XmlAttribute)stringNode.Attributes.GetNamedItem("Name");

                if (resourceIdAttribute != null)
                {
                    resourceUpdater.AddStringResource(MESSAGE_TABLE, resourceIdAttribute.Value.ToUpper(CultureInfo.InvariantCulture), stringNode.InnerText);
                }
            }

            if (fontsNode != null)
            {
                foreach (XmlNode fontNode in fontsNode.SelectNodes("Font"))
                {
                    ConvertChildsNodeToAttributes(fontNode);
                }
                string fontsConfig = XmlToConfigurationFile(fontsNode);
                resourceUpdater.AddStringResource(RESOURCE_TABLE, "SETUPRES", fontsConfig);
                DumpXmlToFile(fontsNode, "fonts.cfg.xml");
                DumpStringToFile(fontsConfig, "fonts.cfg", false);
                if (codePage != -1)
                {
                    resourceUpdater.AddStringResource(RESOURCE_TABLE, "CODEPAGE", codePage.ToString(CultureInfo.InvariantCulture));
                }
            }
            return true;
        }

        private XmlNode GetResourcesNodeForSettings(BuildSettings settings, BuildResults results, ref int codepage)
        {
            CultureInfo ci = Util.GetCultureInfoFromString(settings.Culture);
            CultureInfo fallbackCI = Util.GetCultureInfoFromString(settings.FallbackCulture);
            XmlNode cultureNode;
            
            if (ci != null)
            {
                // Work through the progression of parent cultures (up until but excluding the invariant culture) -> fallback culture -> parent fallback culture -> default culture -> parent default culture -> any available culture
                cultureNode = GetResourcesNodeForSettings_Helper(ci, ci, results, ref codepage, false);
                if (cultureNode != null) return cultureNode;
                CultureInfo parentCulture = ci.Parent;

                // Keep going up the chain of parents, stopping at the invariant culture
                while (parentCulture != CultureInfo.InvariantCulture)
                {
                    cultureNode = GetResourcesNodeForSettings_Helper(ci, parentCulture, results, ref codepage, false);
                    if (cultureNode != null) return cultureNode;

                    parentCulture = parentCulture.Parent;
                }
            }

            if (fallbackCI != null)
            {
                cultureNode = GetResourcesNodeForSettings_Helper(ci, fallbackCI, results, ref codepage, true);
                if (cultureNode != null) return cultureNode;

                if (!fallbackCI.IsNeutralCulture)
                {
                    cultureNode = GetResourcesNodeForSettings_Helper(ci, fallbackCI.Parent, results, ref codepage, true);
                    if (cultureNode != null) return cultureNode;
                }
            }

            cultureNode = GetResourcesNodeForSettings_Helper(ci, Util.DefaultCultureInfo, results, ref codepage, true);
            if (cultureNode != null) return cultureNode;

            if (!Util.DefaultCultureInfo.IsNeutralCulture)
            {
                cultureNode = GetResourcesNodeForSettings_Helper(ci, Util.DefaultCultureInfo.Parent, results, ref codepage, true);
                if (cultureNode != null) return cultureNode;
            }

            KeyValuePair<string, XmlNode> altCulturePair = _cultures.FirstOrDefault();
            if (ci != null)
            {
                results?.AddMessage(BuildMessage.CreateMessage(BuildMessageSeverity.Warning, "GenerateBootstrapper.UsingResourcesCulture", ci.Name, altCulturePair.Key));
            }
            GetCodePage(altCulturePair.Key, ref codepage);
            return altCulturePair.Value;
        }

        private XmlNode GetResourcesNodeForSettings_Helper(CultureInfo culture, CultureInfo altCulture, BuildResults results, ref int codepage, bool fShowWarning)
        {
            if (altCulture != null && _cultures.TryGetValue(altCulture.Name, out XmlNode cultureNode))
            {
                if (fShowWarning && culture != null)
                {
                    results?.AddMessage(BuildMessage.CreateMessage(BuildMessageSeverity.Warning, "GenerateBootstrapper.UsingResourcesCulture", culture.Name, altCulture.Name));
                }

                codepage = altCulture.TextInfo.ANSICodePage;
                return cultureNode;
            }

            return null;
        }

        private static void GetCodePage(string culture, ref int codePage)
        {
            try
            {
                var info = new CultureInfo(culture);
                codePage = info.TextInfo.ANSICodePage;
            }
            catch (ArgumentException ex)
            {
                Debug.Fail(ex.Message);
            }
        }

        private void ReplacePackageFileAttributes(XmlNode targetNodes, string targetAttribute, XmlNode sourceNodes, string sourceSubNodeName, string sourceOldName, string sourceNewName)
        {
            XmlNodeList sourceNodeList = sourceNodes.SelectNodes(BOOTSTRAPPER_PREFIX + ":" + sourceSubNodeName, _xmlNamespaceManager);

            foreach (XmlNode sourceNode in sourceNodeList)
            {
                XmlAttribute oldNameAttribute = (XmlAttribute)(sourceNode.Attributes.GetNamedItem(sourceOldName));
                XmlAttribute newNameAttribute = (XmlAttribute)(sourceNode.Attributes.GetNamedItem(sourceNewName));

                if (oldNameAttribute != null && newNameAttribute != null)
                {
                    ReplaceAttributes(targetNodes, targetAttribute, oldNameAttribute.Value, newNameAttribute.Value);
                }
            }
        }

        private static XmlElement CreateApplicationElement(XmlElement configElement, BuildSettings settings)
        {
            XmlElement applicationElement = null;

            if (!String.IsNullOrEmpty(settings.ApplicationName) || !String.IsNullOrEmpty(settings.ApplicationFile))
            {
                applicationElement = configElement.OwnerDocument.CreateElement("Application");
                if (!String.IsNullOrEmpty(settings.ApplicationName))
                {
                    AddAttribute(applicationElement, "Name", settings.ApplicationName);
                }
                AddAttribute(applicationElement, "RequiresElevation", settings.ApplicationRequiresElevation ? "true" : "false");

                if (!String.IsNullOrEmpty(settings.ApplicationFile))
                {
                    XmlElement filesNode = applicationElement.OwnerDocument.CreateElement("Files");
                    XmlElement fileNode = filesNode.OwnerDocument.CreateElement("File");
                    AddAttribute(fileNode, "Name", settings.ApplicationFile);
                    AddAttribute(fileNode, URLNAME_ATTRIBUTE, Uri.EscapeUriString(settings.ApplicationFile));
                    filesNode.AppendChild(fileNode);
                    applicationElement.AppendChild(filesNode);
                }
            }
            return applicationElement;
        }

        private static void AddAttribute(XmlNode node, string attributeName, string attributeValue)
        {
            XmlAttribute attrib = node.OwnerDocument.CreateAttribute(attributeName);
            attrib.Value = attributeValue;
            node.Attributes.Append(attrib);
        }

        [SuppressMessage("Microsoft.Security.Xml", "CA3073: ReviewTrustedXsltUse.", Justification = "Input style sheet comes from our own assemblies. Hence it is a trusted source.")]
        [SuppressMessage("Microsoft.Security.Xml", "CA3059: UseXmlReaderForXPathDocument.", Justification = "Input style sheet comes from our own assemblies. Hence it is a trusted source.")]
        [SuppressMessage("Microsoft.Security.Xml", "CA3052: UseXmlResolver.", Justification = "Input style sheet comes from our own assemblies. Hence it is a trusted source.")]
        public static string XmlToConfigurationFile(XmlNode input)
        {
            using (var reader = new XmlNodeReader(input))
            {
                Stream s = GetEmbeddedResourceStream(CONFIG_TRANSFORM);
                var d = new XPathDocument(s);
                var xslc = new XslCompiledTransform();
                // Using the Trusted Xslt is fine as the style sheet comes from our own assembly.
                xslc.Load(d, XsltSettings.TrustedXslt, new XmlUrlResolver());

                var xml = new XPathDocument(reader);

                using (var m = new MemoryStream())
                {
                    using (var w = new StreamWriter(m))
                    {
                        xslc.Transform(xml, null, w);

                        w.Flush();
                        m.Position = 0;

                        using (StreamReader r = new StreamReader(m))
                        {
                            // HACKHACK
                            string str = r.ReadToEnd();
                            str = str.Replace("%NEWLINE%", Environment.NewLine);
                            return str;
                        }
                    }
                }
            }
        }

        private static Stream GetEmbeddedResourceStream(string name)
        {
            Assembly a = Assembly.GetExecutingAssembly();
            Stream s = a.GetManifestResourceStream(String.Format(CultureInfo.InvariantCulture, "{0}.{1}", typeof(BootstrapperBuilder).Namespace, name));
            Debug.Assert(s != null, String.Format(CultureInfo.CurrentCulture, "EmbeddedResource '{0}' not found", name));
            return s;
        }

        private static void DumpXmlToFile(XmlNode node, string fileName)
        {
            if (s_logging)
            {
                try
                {
                    using (var xmlwriter = new XmlTextWriter(System.IO.Path.Combine(s_logPath, fileName), Encoding.UTF8))
                    {
                        xmlwriter.Formatting = Formatting.Indented;
                        xmlwriter.Indentation = 4;
                        xmlwriter.WriteNode(new XmlNodeReader(node), true);
                    }
                }
                catch (IOException)
                {
                    // can't write info to a log file?  This is a trouble-shooting helper only, and 
                    // this exception can be ignored
                }
                catch (UnauthorizedAccessException)
                {
                    // can't write info to a log file?  This is a trouble-shooting helper only, and 
                    // this exception can be ignored
                }
                catch (ArgumentException)
                {
                    // can't write info to a log file?  This is a trouble-shooting helper only, and 
                    // this exception can be ignored
                }
                catch (NotSupportedException)
                {
                    // can't write info to a log file?  This is a trouble-shooting helper only, and 
                    // this exception can be ignored
                }
                catch (XmlException)
                {
                    // can't write info to a log file?  This is a trouble-shooting helper only, and 
                    // this exception can be ignored
                }
            }
        }

        private static void DumpStringToFile(string text, string fileName, bool append)
        {
            if (s_logging)
            {
                try
                {
                    using (var fileWriter = new StreamWriter(System.IO.Path.Combine(s_logPath, fileName), append))
                    {
                        fileWriter.Write(text);
                    }
                }
                catch (IOException)
                {
                    // can't write info to a log file?  This is a trouble-shooting helper only, and 
                    // this exception can be ignored
                }
                catch (UnauthorizedAccessException)
                {
                    // can't write info to a log file?  This is a trouble-shooting helper only, and 
                    // this exception can be ignored
                }
                catch (ArgumentException)
                {
                    // can't write info to a log file?  This is a trouble-shooting helper only, and 
                    // this exception can be ignored
                }
                catch (NotSupportedException)
                {
                    // can't write info to a log file?  This is a trouble-shooting helper only, and 
                    // this exception can be ignored
                }
            }
        }

        private static bool VerifyHomeSiteInformation(XmlNode packageFileNode, ProductBuilder builder, BuildSettings settings, BuildResults results)
        {
            if (settings.ComponentsLocation != ComponentsLocation.HomeSite)
            {
                return true;
            }

            XmlAttribute homesiteAttribute = packageFileNode.Attributes[HOMESITE_ATTRIBUTE];

            if (homesiteAttribute == null && builder.Product.CopyAllPackageFiles != CopyAllFilesType.CopyAllFilesIfNotHomeSite)
            {
                results?.AddMessage(BuildMessage.CreateMessage(BuildMessageSeverity.Warning, "GenerateBootstrapper.PackageHomeSiteMissing", builder.Name));
                return false;
            }

            return true;
        }

        private bool AddVerificationInformation(XmlNode packageFileNode, string fileSource, string fileName, ProductBuilder builder, BuildSettings settings, BuildResults results)
        {
            XmlAttribute hashAttribute = packageFileNode.Attributes[HASH_ATTRIBUTE];
            XmlAttribute publicKeyAttribute = packageFileNode.Attributes[PUBLICKEY_ATTRIBUTE];

            if (FileSystems.Default.FileExists(fileSource))
            {
                string publicKey = GetPublicKeyOfFile(fileSource);
                if (hashAttribute == null && publicKeyAttribute == null)
                {
                    // If neither the Hash nor PublicKey attributes were specified in the manifest, add it
                    if (publicKey != null)
                    {
                        AddAttribute(packageFileNode, PUBLICKEY_ATTRIBUTE, publicKey);
                    }
                    else
                    {
                        AddAttribute(packageFileNode, HASH_ATTRIBUTE, GetFileHash(fileSource));
                    }
                }
                if (publicKeyAttribute != null)
                {
                    // Always use the PublicKey of the file on disk
                    if (publicKey != null)
                    {
                        ReplaceAttribute(packageFileNode, PUBLICKEY_ATTRIBUTE, publicKey);
                    }
                    else
                    {
                        // File on disk is not signed.  Remove the public key info, and make sure the hash is written instead
                        packageFileNode.Attributes.RemoveNamedItem(PUBLICKEY_ATTRIBUTE);
                        if (hashAttribute == null)
                        {
                            AddAttribute(packageFileNode, HASH_ATTRIBUTE, GetFileHash(fileSource));
                        }
                    }

                    // If the public key in the file doesn't match the public key on disk, issue a build warning
<<<<<<< HEAD
                    if (publicKey?.ToLowerInvariant().Equals(publicKeyAttribute.Value.ToLowerInvariant()) != true)
=======
                    if (publicKey == null || !publicKey.Equals(publicKeyAttribute.Value, StringComparison.OrdinalIgnoreCase))
>>>>>>> 702474ea
                    {
                        results?.AddMessage(BuildMessage.CreateMessage(BuildMessageSeverity.Warning, "GenerateBootstrapper.DifferingPublicKeys", PUBLICKEY_ATTRIBUTE, builder.Name, fileSource));
                    }
                }
                if (hashAttribute != null)
                {
                    string fileHash = GetFileHash(fileSource);

                    // Always use the Hash of the file on disk
                    ReplaceAttribute(packageFileNode, HASH_ATTRIBUTE, fileHash);

                    // If the public key in the file doesn't match the public key on disk, issue a build warning
                    if (!fileHash.Equals(hashAttribute.Value, StringComparison.OrdinalIgnoreCase))
                    {
                        results?.AddMessage(BuildMessage.CreateMessage(BuildMessageSeverity.Warning, "GenerateBootstrapper.DifferingPublicKeys", "Hash", builder.Name, fileSource));
                    }
                }
            }
            else if (settings.ComponentsLocation == ComponentsLocation.HomeSite)
            {
                if (hashAttribute == null && publicKeyAttribute == null)
                {
                    results?.AddMessage(BuildMessage.CreateMessage(BuildMessageSeverity.Error, "GenerateBootstrapper.MissingVerificationInformation", fileName, builder.Name));
                    return false;
                }
            }

            return true;
        }

        private static string GetPublicKeyOfFile(string fileSource)
        {
            if (FileSystems.Default.FileExists(fileSource))
            {
                try
                {
                    var cert = new X509Certificate(fileSource);
                    string publicKey = cert.GetPublicKeyString();
                    return publicKey;
                }
                catch (System.Security.Cryptography.CryptographicException)
                {
                    // This just means the file is not signed.
                }
            }

            return null;
        }

        private static void ConvertChildsNodeToAttributes(XmlNode node)
        {
            XmlNode childNode = node.FirstChild;
            while (childNode != null)
            {
                // Need to get the next child node now because when the current node is removed, the NextSibling
                // will be null
                XmlNode currentNode = childNode;
                childNode = currentNode.NextSibling;
                if (currentNode.Attributes.Count == 0 && currentNode.InnerText.Length > 0)
                {
                    AddAttribute(node, currentNode.Name, currentNode.InnerText);
                    node.RemoveChild(currentNode);
                }
            }
        }

        private static string GetLogPath()
        {
            if (!s_logging) return null;
            string logPath = System.IO.Path.Combine(
                Environment.GetFolderPath(Environment.SpecialFolder.ApplicationData),
                @"Microsoft\VisualStudio\" + VisualStudioConstants.CurrentVisualStudioVersion + @"\VSPLOG");
            Directory.CreateDirectory(logPath);
            return logPath;
        }

        private static Dictionary<string, Product> GetIncludedProducts(Product product)
        {
            var includedProducts = new Dictionary<string, Product>(StringComparer.OrdinalIgnoreCase)
            {
                // Add in this product in case there is a circular includes: 
                // we won't continue to explore this product.  It will be removed later.
                { product.ProductCode, product }
            };

            // Recursively add included products 
            foreach (Product p in product.Includes)
            {
                AddIncludedProducts(p, includedProducts);
            }

            includedProducts.Remove(product.ProductCode);
            return includedProducts;
        }

        private static void AddIncludedProducts(Product product, Dictionary<string, Product> includedProducts)
        {
            if (!includedProducts.ContainsKey(product.ProductCode))
            {
                includedProducts.Add(product.ProductCode, product);
                foreach (Product p in product.Includes)
                {
                    AddIncludedProducts(p, includedProducts);
                }
            }
        }

        private static string MapLCIDToCultureName(int lcid)
        {
            if (lcid == 0)
            {
                return Util.DefaultCultureInfo.Name;
            }

            try
            {
                var ci = new CultureInfo(lcid);
                return ci.Name;
            }
            catch (ArgumentException)
            {
                // Can't convert this lcid to a CultureInfo?  Just return the default CultureInfo instead...
                return Util.DefaultCultureInfo.Name;
            }
        }
    }
}<|MERGE_RESOLUTION|>--- conflicted
+++ resolved
@@ -2092,11 +2092,7 @@
                     }
 
                     // If the public key in the file doesn't match the public key on disk, issue a build warning
-<<<<<<< HEAD
-                    if (publicKey?.ToLowerInvariant().Equals(publicKeyAttribute.Value.ToLowerInvariant()) != true)
-=======
-                    if (publicKey == null || !publicKey.Equals(publicKeyAttribute.Value, StringComparison.OrdinalIgnoreCase))
->>>>>>> 702474ea
+                    if (!publicKey?.Equals(publicKeyAttribute.Value, StringComparison.OrdinalIgnoreCase))
                     {
                         results?.AddMessage(BuildMessage.CreateMessage(BuildMessageSeverity.Warning, "GenerateBootstrapper.DifferingPublicKeys", PUBLICKEY_ATTRIBUTE, builder.Name, fileSource));
                     }
