--- conflicted
+++ resolved
@@ -266,19 +266,11 @@
                 .BeEquivalentTo("android");
         }
 
-<<<<<<< HEAD
         [Theory]
         [InlineData("net6.0-android;net6.0-ios", "net6.0-android;net6.0-ios", "android;android-aot")]
         [InlineData("net6.0", "net6.0;net6.0-android;net6.0-ios", "macos;android-aot")]
         [InlineData("net6.0;net6.0-ios", "net6.0;net6.0-android", "macos;android-aot")]
         [InlineData("net6.0", "net6.0", "macos")]
-=======
-        [Theory(Skip = "https://github.com/dotnet/sdk/issues/19866")]
-        [InlineData("net6.0-android;net6.0-ios", "net6.0-android;net6.0-ios", "microsoft-android-sdk-full;microsoft-ios-sdk-full")]
-        [InlineData("net6.0", "net6.0;net6.0-android;net6.0-ios", "microsoft-android-sdk-full;microsoft-ios-sdk-full")]
-        [InlineData("net6.0;net6.0-ios", "net6.0;net6.0-android", "microsoft-android-sdk-full;microsoft-ios-sdk-full")]
-        [InlineData("net6.0", "net6.0", null)]
->>>>>>> b5c69897
         public void Given_multi_target_It_should_get_suggested_workload_by_GetRequiredWorkloads_target(string mainTfm, string referencingTfm, string expected)
         {
             var mainProject = new TestProject()
