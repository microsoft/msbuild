--- conflicted
+++ resolved
@@ -274,7 +274,6 @@
         }
     }
 
-<<<<<<< HEAD
     [Theory]
     [InlineData(true)]
     [InlineData(false)]
@@ -292,10 +291,7 @@
         output.ShouldNotContain("BC0103");
     }
 
-    private void AddCustomDataSourceToNugetConfig(string analysisCandidatePath)
-=======
     private void AddCustomDataSourceToNugetConfig(string checkCandidatePath)
->>>>>>> e838bbe0
     {
         var nugetTemplatePath = Path.Combine(checkCandidatePath, "nugetTemplate.config");
 
