﻿// Licensed to the .NET Foundation under one or more agreements.
// The .NET Foundation licenses this file to you under the MIT license.

using System;
using System.Collections.Generic;
using System.IO;
using System.IO.Ports;
using System.Linq;
using System.Xml;
using Microsoft.Build.Shared;
using Microsoft.Build.UnitTests;
using Microsoft.Build.UnitTests.Shared;
using Shouldly;
using Xunit;
using Xunit.Abstractions;

namespace Microsoft.Build.BuildCheck.UnitTests;

public class EndToEndTests : IDisposable
{
    private const string EditorConfigFileName = ".editorconfig";

    private readonly TestEnvironment _env;

    public EndToEndTests(ITestOutputHelper output)
    {
        _env = TestEnvironment.Create(output);

        // this is needed to ensure the binary logger does not pollute the environment
        _env.WithEnvironmentInvariant();
    }

    private static string AssemblyLocation { get; } = Path.Combine(Path.GetDirectoryName(typeof(EndToEndTests).Assembly.Location) ?? AppContext.BaseDirectory);

    private static string TestAssetsRootPath { get; } = Path.Combine(AssemblyLocation, "TestAssets");

    public void Dispose() => _env.Dispose();

    [Theory]
    [InlineData(true, true)]
    [InlineData(false, true)]
    [InlineData(false, false)]
    public void SampleCheckIntegrationTest_CheckOnBuild(bool buildInOutOfProcessNode, bool checkRequested)
    {
        PrepareSampleProjectsAndConfig(buildInOutOfProcessNode, out TransientTestFile projectFile, new List<(string, string)>() { ("BC0101", "warning") });

        string output = RunnerUtilities.ExecBootstrapedMSBuild(
            $"{Path.GetFileName(projectFile.Path)} /m:1 -nr:False -restore" +
            (checkRequested ? " -check" : string.Empty), out bool success, false, _env.Output, timeoutMilliseconds: 120_000);
        _env.Output.WriteLine(output);

        success.ShouldBeTrue();

        // The check warnings should appear - but only if check was requested.
        if (checkRequested)
        {
            output.ShouldContain("BC0101");
            output.ShouldContain("BC0102");
            output.ShouldContain("BC0103");
        }
        else
        {
            output.ShouldNotContain("BC0101");
            output.ShouldNotContain("BC0102");
            output.ShouldNotContain("BC0103");
        }
    }

    [Theory]
    [InlineData(true, true, "warning")]
    [InlineData(true, true, "error")]
    [InlineData(true, true, "suggestion")]
    [InlineData(false, true, "warning")]
    [InlineData(false, true, "error")]
    [InlineData(false, true, "suggestion")]
    [InlineData(false, false, "warning")]
    public void SampleCheckIntegrationTest_ReplayBinaryLogOfCheckedBuild(bool buildInOutOfProcessNode, bool checkRequested, string BC0101Severity)
    {
        PrepareSampleProjectsAndConfig(buildInOutOfProcessNode, out TransientTestFile projectFile, new List<(string, string)>() { ("BC0101", BC0101Severity) });

        var projectDirectory = Path.GetDirectoryName(projectFile.Path);
        string logFile = _env.ExpectFile(".binlog").Path;

        _ = RunnerUtilities.ExecBootstrapedMSBuild(
            $"{Path.GetFileName(projectFile.Path)} /m:1 -nr:False -restore {(checkRequested ? "-check" : string.Empty)} -bl:{logFile}",
            out bool success, false, _env.Output, timeoutMilliseconds: 120_000);

        if (BC0101Severity != "error")
        {
            success.ShouldBeTrue();
        }

        string output = RunnerUtilities.ExecBootstrapedMSBuild(
         $"{logFile} -flp:logfile={Path.Combine(projectDirectory!, "logFile.log")};verbosity=diagnostic",
         out success, false, _env.Output, timeoutMilliseconds: 120_000);

        _env.Output.WriteLine(output);

        if (BC0101Severity != "error")
        {
            success.ShouldBeTrue();
        }

        // The conflicting outputs warning appears - but only if check was requested
        if (checkRequested)
        {
            output.ShouldContain("BC0101");
            output.ShouldContain("BC0102");
            output.ShouldContain("BC0103");
        }
        else
        {
            output.ShouldNotContain("BC0101");
            output.ShouldNotContain("BC0102");
            output.ShouldNotContain("BC0103");
        }
    }

    [Theory]
    [InlineData("warning", "warning BC0101", new string[] { "error BC0101" })]
    [InlineData("error", "error BC0101", new string[] { "warning BC0101" })]
    [InlineData("suggestion", "BC0101", new string[] { "error BC0101", "warning BC0101" })]
    [InlineData("default", "warning BC0101", new string[] { "error BC0101" })]
    [InlineData("none", null, new string[] { "BC0101" })]
    public void EditorConfig_SeverityAppliedCorrectly(string BC0101Severity, string expectedOutputValues, string[] unexpectedOutputValues)
    {
        PrepareSampleProjectsAndConfig(true, out TransientTestFile projectFile, new List<(string, string)>() { ("BC0101", BC0101Severity) });

        string output = RunnerUtilities.ExecBootstrapedMSBuild(
            $"{Path.GetFileName(projectFile.Path)} /m:1 -nr:False -restore -check",
            out bool success, false, _env.Output, timeoutMilliseconds: 120_000);

        if (BC0101Severity != "error")
        {
            success.ShouldBeTrue();
        }

        if (!string.IsNullOrEmpty(expectedOutputValues))
        {
            output.ShouldContain(expectedOutputValues);
        }

        foreach (string unexpectedOutputValue in unexpectedOutputValues)
        {
            output.ShouldNotContain(unexpectedOutputValue);
        }
    }

    [Theory]
    [InlineData(true, true)]
    [InlineData(false, true)]
    [InlineData(false, false)]
    public void SampleCheckIntegrationTest_CheckOnBinaryLogReplay(bool buildInOutOfProcessNode, bool checkRequested)
    {
        PrepareSampleProjectsAndConfig(buildInOutOfProcessNode, out TransientTestFile projectFile, new List<(string, string)>() { ("BC0101", "warning") });

        string? projectDirectory = Path.GetDirectoryName(projectFile.Path);
        string logFile = _env.ExpectFile(".binlog").Path;

        _ = RunnerUtilities.ExecBootstrapedMSBuild(
            $"{Path.GetFileName(projectFile.Path)} /m:1 -nr:False -restore -bl:{logFile}",
            out bool success, false, _env.Output, timeoutMilliseconds: 120_000);

        success.ShouldBeTrue();

        string output = RunnerUtilities.ExecBootstrapedMSBuild(
         $"{logFile} -flp:logfile={Path.Combine(projectDirectory!, "logFile.log")};verbosity=diagnostic {(checkRequested ? "-check" : string.Empty)}",
         out success, false, _env.Output, timeoutMilliseconds: 120_000);

        _env.Output.WriteLine(output);

        success.ShouldBeTrue();

        // The conflicting outputs warning appears - but only if check was requested
        if (checkRequested)
        {
            output.ShouldContain("BC0101");
            output.ShouldContain("BC0102");
            output.ShouldContain("BC0103");
        }
        else
        {
            output.ShouldNotContain("BC0101");
            output.ShouldNotContain("BC0102");
            output.ShouldNotContain("BC0103");
        }
    }

    [Theory]
    [InlineData(null, "Property is derived from environment variable: 'TEST'. Properties should be passed explicitly using the /p option.")]
    [InlineData(true, "Property is derived from environment variable: 'TEST' with value: 'FromEnvVariable'. Properties should be passed explicitly using the /p option.")]
    [InlineData(false, "Property is derived from environment variable: 'TEST'. Properties should be passed explicitly using the /p option.")]
    public void NoEnvironmentVariableProperty_Test(bool? customConfigEnabled, string expectedMessage)
    {
        List<(string RuleId, (string ConfigKey, string Value) CustomConfig)>? customConfigData = null;

        if (customConfigEnabled.HasValue)
        {
            customConfigData = new List<(string, (string, string))>()
            {
                ("BC0103", ("allow_displaying_environment_variable_value", customConfigEnabled.Value ? "true" : "false")),
            };
        }

        PrepareSampleProjectsAndConfig(
            buildInOutOfProcessNode: true,
            out TransientTestFile projectFile,
            new List<(string, string)>() { ("BC0103", "error") },
            customConfigData);

        string output = RunnerUtilities.ExecBootstrapedMSBuild(
            $"{Path.GetFileName(projectFile.Path)} /m:1 -nr:False -restore -check", out bool success, false, _env.Output, timeoutMilliseconds: 120_000);

        output.ShouldContain(expectedMessage);
    }

    [Theory]
    [InlineData("CheckCandidate", new[] { "CustomRule1", "CustomRule2" })]
    [InlineData("CheckCandidateWithMultipleChecksInjected", new[] { "CustomRule1", "CustomRule2", "CustomRule3" }, true)]
    public void CustomCheckTest_NoEditorConfig(string checkCandidate, string[] expectedRegisteredRules, bool expectedRejectedChecks = false)
    {
        using (var env = TestEnvironment.Create())
        {
            var checkCandidatePath = Path.Combine(TestAssetsRootPath, checkCandidate);
            AddCustomDataSourceToNugetConfig(checkCandidatePath);

            string projectCheckBuildLog = RunnerUtilities.ExecBootstrapedMSBuild(
                $"{Path.Combine(checkCandidatePath, $"{checkCandidate}.csproj")} /m:1 -nr:False -restore -check -verbosity:n",
                out bool successBuild);
<<<<<<< HEAD
            successBuild.ShouldBeTrue(projectCheckBuildLog);
=======
>>>>>>> 2f39510e

            foreach (string registeredRule in expectedRegisteredRules)
            {
                projectCheckBuildLog.ShouldContain(ResourceUtilities.FormatResourceStringStripCodeAndKeyword("CustomCheckSuccessfulAcquisition", registeredRule));
            }

<<<<<<< HEAD
            if (expectedRejectedChecks)
=======
            if (!expectedRejectedAnalyzers)
            {
                successBuild.ShouldBeTrue(projectAnalysisBuildLog);
            }
            else
>>>>>>> 2f39510e
            {
                projectCheckBuildLog.ShouldContain(ResourceUtilities.FormatResourceStringStripCodeAndKeyword(
                    "CustomCheckBaseTypeNotAssignable",
                    "InvalidCheck",
                    "InvalidCustomCheck, Version=15.1.0.0, Culture=neutral, PublicKeyToken=b03f5f7f11d50a3a"));
            }
        }
    }

    [Theory]
    [InlineData("CheckCandidate", "X01234", "error", "error X01234")]
    [InlineData("CheckCandidateWithMultipleChecksInjected", "X01234", "warning", "warning X01234")]
    public void CustomCheckTest_WithEditorConfig(string checkCandidate, string ruleId, string severity, string expectedMessage)
    {
        using (var env = TestEnvironment.Create())
        {
<<<<<<< HEAD
            var checkCandidatePath = Path.Combine(TestAssetsRootPath, checkCandidate);
            AddCustomDataSourceToNugetConfig(checkCandidatePath);
            File.WriteAllText(Path.Combine(checkCandidatePath, EditorConfigFileName), ReadEditorConfig(
=======
            string analysisCandidatePath = Path.Combine(TestAssetsRootPath, analysisCandidate);

            // Can't use Transitive environment due to the need to dogfood local nuget packages.
            AddCustomDataSourceToNugetConfig(analysisCandidatePath);
            string editorConfigName = Path.Combine(analysisCandidatePath, EditorConfigFileName);
            File.WriteAllText(editorConfigName, ReadEditorConfig(
>>>>>>> 2f39510e
                new List<(string, string)>() { (ruleId, severity) },
                ruleToCustomConfig: null,
                checkCandidatePath));

            string projectCheckBuildLog = RunnerUtilities.ExecBootstrapedMSBuild(
                $"{Path.Combine(checkCandidatePath, $"{checkCandidate}.csproj")} /m:1 -nr:False -restore -check -verbosity:n", out bool _, timeoutMilliseconds: 1200_0000);

<<<<<<< HEAD
            projectCheckBuildLog.ShouldContain(expectedMessage);
=======
            projectAnalysisBuildLog.ShouldContain(expectedMessage);

            // Cleanup
            File.Delete(editorConfigName);
>>>>>>> 2f39510e
        }
    }

    private void AddCustomDataSourceToNugetConfig(string checkCandidatePath)
    {
        var nugetTemplatePath = Path.Combine(checkCandidatePath, "nugetTemplate.config");

        var doc = new XmlDocument();
        doc.LoadXml(File.ReadAllText(nugetTemplatePath));
        if (doc.DocumentElement != null)
        {
            XmlNode? packageSourcesNode = doc.SelectSingleNode("//packageSources");

            // The test packages are generated during the test project build and saved in CustomChecks folder.
            string checksPackagesPath = Path.Combine(Directory.GetParent(AssemblyLocation)?.Parent?.FullName ?? string.Empty, "CustomChecks");
            AddPackageSource(doc, packageSourcesNode, "Key", checksPackagesPath);

            doc.Save(Path.Combine(checkCandidatePath, "nuget.config"));
        }
    }

    private void AddPackageSource(XmlDocument doc, XmlNode? packageSourcesNode, string key, string value)
    {
        if (packageSourcesNode != null)
        {
            XmlElement addNode = doc.CreateElement("add");

            PopulateXmlAttribute(doc, addNode, "key", key);
            PopulateXmlAttribute(doc, addNode, "value", value);

            packageSourcesNode.AppendChild(addNode);
        }
    }

    private void PopulateXmlAttribute(XmlDocument doc, XmlNode node, string attributeName, string attributeValue)
    {
        node.ShouldNotBeNull($"The attribute {attributeName} can not be populated with {attributeValue}. Xml node is null.");
        var attribute = doc.CreateAttribute(attributeName);
        attribute.Value = attributeValue;
        node.Attributes!.Append(attribute);
    }

    private void PrepareSampleProjectsAndConfig(
        bool buildInOutOfProcessNode,
        out TransientTestFile projectFile,
        IEnumerable<(string RuleId, string Severity)>? ruleToSeverity,
        IEnumerable<(string RuleId, (string ConfigKey, string Value) CustomConfig)>? ruleToCustomConfig = null)
    {
        string testAssetsFolderName = "SampleCheckIntegrationTest";
        TransientTestFolder workFolder = _env.CreateFolder(createFolder: true);
        TransientTestFile testFile = _env.CreateFile(workFolder, "somefile");

        string contents = ReadAndAdjustProjectContent("Project1");
        string contents2 = ReadAndAdjustProjectContent("Project2");

        projectFile = _env.CreateFile(workFolder, "FooBar.csproj", contents);
        TransientTestFile projectFile2 = _env.CreateFile(workFolder, "FooBar-Copy.csproj", contents2);

        _env.CreateFile(workFolder, ".editorconfig", ReadEditorConfig(ruleToSeverity, ruleToCustomConfig, testAssetsFolderName));

        // OSX links /var into /private, which makes Path.GetTempPath() return "/var..." but Directory.GetCurrentDirectory return "/private/var...".
        // This discrepancy breaks path equality checks in MSBuild checks if we pass to MSBuild full path to the initial project.
        // See if there is a way of fixing it in the engine - tracked: https://github.com/orgs/dotnet/projects/373/views/1?pane=issue&itemId=55702688.
        _env.SetCurrentDirectory(Path.GetDirectoryName(projectFile.Path));

        _env.SetEnvironmentVariable("MSBUILDNOINPROCNODE", buildInOutOfProcessNode ? "1" : "0");
        _env.SetEnvironmentVariable("MSBUILDLOGPROPERTIESANDITEMSAFTEREVALUATION", "1");

        _env.SetEnvironmentVariable("TEST", "FromEnvVariable");

        string ReadAndAdjustProjectContent(string fileName) =>
            File.ReadAllText(Path.Combine(TestAssetsRootPath, testAssetsFolderName, fileName))
                .Replace("TestFilePath", testFile.Path)
                .Replace("WorkFolderPath", workFolder.Path);
    }

    private string ReadEditorConfig(
        IEnumerable<(string RuleId, string Severity)>? ruleToSeverity,
        IEnumerable<(string RuleId, (string ConfigKey, string Value) CustomConfig)>? ruleToCustomConfig,
        string testAssetsFolderName)
    {
        string configContent = File.ReadAllText(Path.Combine(TestAssetsRootPath, testAssetsFolderName, $"{EditorConfigFileName}test"));

        PopulateRuleToSeverity(ruleToSeverity, ref configContent);
        PopulateRuleToCustomConfig(ruleToCustomConfig, ref configContent);

        return configContent;
    }

    private void PopulateRuleToSeverity(IEnumerable<(string RuleId, string Severity)>? ruleToSeverity, ref string configContent)
    {
        if (ruleToSeverity != null && ruleToSeverity.Any())
        {
            foreach (var rule in ruleToSeverity)
            {
                configContent = configContent.Replace($"build_check.{rule.RuleId}.Severity={rule.RuleId}Severity", $"build_check.{rule.RuleId}.Severity={rule.Severity}");
            }
        }
    }

    private void PopulateRuleToCustomConfig(IEnumerable<(string RuleId, (string ConfigKey, string Value) CustomConfig)>? ruleToCustomConfig, ref string configContent)
    {
        if (ruleToCustomConfig != null && ruleToCustomConfig.Any())
        {
            foreach (var rule in ruleToCustomConfig)
            {
                configContent = configContent.Replace($"build_check.{rule.RuleId}.CustomConfig=dummy", $"build_check.{rule.RuleId}.{rule.CustomConfig.ConfigKey}={rule.CustomConfig.Value}");
            }
        }
    }
}<|MERGE_RESOLUTION|>--- conflicted
+++ resolved
@@ -227,25 +227,17 @@
             string projectCheckBuildLog = RunnerUtilities.ExecBootstrapedMSBuild(
                 $"{Path.Combine(checkCandidatePath, $"{checkCandidate}.csproj")} /m:1 -nr:False -restore -check -verbosity:n",
                 out bool successBuild);
-<<<<<<< HEAD
-            successBuild.ShouldBeTrue(projectCheckBuildLog);
-=======
->>>>>>> 2f39510e
 
             foreach (string registeredRule in expectedRegisteredRules)
             {
                 projectCheckBuildLog.ShouldContain(ResourceUtilities.FormatResourceStringStripCodeAndKeyword("CustomCheckSuccessfulAcquisition", registeredRule));
             }
 
-<<<<<<< HEAD
-            if (expectedRejectedChecks)
-=======
-            if (!expectedRejectedAnalyzers)
-            {
-                successBuild.ShouldBeTrue(projectAnalysisBuildLog);
+            if (!expectedRejectedChecks)
+            {
+                successBuild.ShouldBeTrue(projectCheckBuildLog);
             }
             else
->>>>>>> 2f39510e
             {
                 projectCheckBuildLog.ShouldContain(ResourceUtilities.FormatResourceStringStripCodeAndKeyword(
                     "CustomCheckBaseTypeNotAssignable",
@@ -262,18 +254,12 @@
     {
         using (var env = TestEnvironment.Create())
         {
-<<<<<<< HEAD
-            var checkCandidatePath = Path.Combine(TestAssetsRootPath, checkCandidate);
-            AddCustomDataSourceToNugetConfig(checkCandidatePath);
-            File.WriteAllText(Path.Combine(checkCandidatePath, EditorConfigFileName), ReadEditorConfig(
-=======
             string analysisCandidatePath = Path.Combine(TestAssetsRootPath, analysisCandidate);
 
             // Can't use Transitive environment due to the need to dogfood local nuget packages.
             AddCustomDataSourceToNugetConfig(analysisCandidatePath);
             string editorConfigName = Path.Combine(analysisCandidatePath, EditorConfigFileName);
             File.WriteAllText(editorConfigName, ReadEditorConfig(
->>>>>>> 2f39510e
                 new List<(string, string)>() { (ruleId, severity) },
                 ruleToCustomConfig: null,
                 checkCandidatePath));
@@ -281,14 +267,10 @@
             string projectCheckBuildLog = RunnerUtilities.ExecBootstrapedMSBuild(
                 $"{Path.Combine(checkCandidatePath, $"{checkCandidate}.csproj")} /m:1 -nr:False -restore -check -verbosity:n", out bool _, timeoutMilliseconds: 1200_0000);
 
-<<<<<<< HEAD
             projectCheckBuildLog.ShouldContain(expectedMessage);
-=======
-            projectAnalysisBuildLog.ShouldContain(expectedMessage);
-
+            
             // Cleanup
             File.Delete(editorConfigName);
->>>>>>> 2f39510e
         }
     }
 
