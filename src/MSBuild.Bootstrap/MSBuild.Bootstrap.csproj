﻿<Project Sdk="RoslynTools.RepoToolset">

  <PropertyGroup>
<<<<<<< HEAD
    <TargetFramework>netcoreapp2.1</TargetFramework>

    <!-- For mono builds we only use TF=net461, so using this project with TF=netcoreapp2.1
         will cause build failures because the projects are compatible. So, instead we use
         TF=net461 here and let this set up the `bootstrap/` folder. And to avoid the
         `MSBuild` project doing the same, we will disable the `bootstrap` bits from there,
         for mono. -->
    <TargetFramework Condition="'$(MonoBuild)' == 'true'">net461</TargetFramework>
=======
    <TargetFrameworks>$(RuntimeOutputTargetFrameworks)</TargetFrameworks>

    <!-- Don't warn on incompatability MSIL vs x86 since this isn't an actual working DLL -->
    <ResolveAssemblyWarnOrErrorOnTargetArchitectureMismatch>None</ResolveAssemblyWarnOrErrorOnTargetArchitectureMismatch>
>>>>>>> a75c5a9e
  </PropertyGroup>

  <ItemGroup>
    <ProjectReference Include="..\MSBuild\MSBuild.csproj" />
    
    <!-- Direct project references needed here to avoid NuGet version conflict errors -->
    <ProjectReference Include="..\Framework\Microsoft.Build.Framework.csproj" />
    <ProjectReference Include="..\Tasks\Microsoft.Build.Tasks.csproj" />
    <ProjectReference Include="..\Utilities\Microsoft.Build.Utilities.csproj" />
  </ItemGroup>
  <ItemGroup Condition="'$(MonoBuild)' != 'true'">
<<<<<<< HEAD
    <!-- Include SDKs from the Stage 0 .NET Core SDK -->
    <Content Include="$(RepoRoot)artifacts\.dotnet\$(DotNetCliVersion)\sdk\$(DotNetCliVersion)\Sdks\**\*" LinkBase="Sdks" CopyToOutputDirectory="PreserveNewest" />

=======
>>>>>>> a75c5a9e
    <!-- This file is needed so the dotnet CLI knows how to map preview SDK versions to tfms (because tfms do not have preview information on them) -->
    <!-- This is because according to semver, 2.1.0-preview is not >= 2.1.0 -->
    <Content Include="$(RepoRoot)artifacts\.dotnet\$(DotNetCliVersion)\sdk\$(DotNetCliVersion)\Microsoft.NETCoreSdk.BundledVersions.props" CopyToOutputDirectory="PreserveNewest" />
  </ItemGroup>

  <ItemGroup Condition="'$(MonoBuild)' == 'true'">
    <!-- Include the bundled SDKs -->
    <Content Include="$(RepoRoot)sdks\**\*" LinkBase="Sdks" CopyToOutputDirectory="PreserveNewest" />

    <!-- Use the NuGet.targets that we bundle, since that is what we will install so we should be testing against that -->
    <Content Include="$(RepoRoot)nuget-support\tasks-targets\*" CopyToOutputDirectory="PreserveNewest" />
  </ItemGroup>

  <ItemGroup Condition="'$(MonoBuild)' != 'true'">
<<<<<<< HEAD
    <!-- Include SDKs from the Stage 0 .NET Core SDK -->
    <Content Include="$(RepoRoot)artifacts\.dotnet\$(DotNetCliVersion)\sdk\$(DotNetCliVersion)\Sdks\**\*" LinkBase="Sdks" CopyToOutputDirectory="PreserveNewest" />

=======
>>>>>>> a75c5a9e
    <!-- Include NuGet build tasks -->
    <PackageReference Include="NuGet.Build.Tasks" Version="$(NuGetBuildTasksVersion)" />
    <PackageReference Include="Microsoft.Build.NuGetSdkResolver" Version="$(NuGetBuildTasksVersion)" />

    <!-- Include DependencyModel libraries. -->
    <PackageReference Include="Microsoft.Extensions.DependencyModel" Version="$(MicrosoftExtensionsDependencyModelVersion)" />
  </ItemGroup>

  <!-- Use deps file from this project with additional dependencies listed instead of the one generated in the MSBuild project -->
<<<<<<< HEAD
  <Target Name="UpdateMSBuildDepsFile" AfterTargets="Build" Condition="'$(MonoBuild)' != 'true'">
    <Copy SourceFiles="$(OutputPath)$(AssemblyName).deps.json" DestinationFiles="$(OutputPath)MSBuild.deps.json" />
  </Target>
  <Target Name="UpdatePublishedMSBuildDepsFile" AfterTargets="Publish" Condition="'$(MonoBuild)' != 'true'">
=======
  <Target Name="UpdateMSBuildDepsFile" AfterTargets="Build" Condition="'$(TargetFramework)' == 'netcoreapp2.1' or '$(TargetFramework)' == 'netstandard2.0'">
    <Copy SourceFiles="$(OutputPath)$(AssemblyName).deps.json" DestinationFiles="$(OutputPath)MSBuild.deps.json" />
  </Target>
  <Target Name="UpdatePublishedMSBuildDepsFile" AfterTargets="Publish" Condition="'$(TargetFramework)' == 'netcoreapp2.1'">
>>>>>>> a75c5a9e
    <Copy SourceFiles="$(PublishDir)$(AssemblyName).deps.json" DestinationFiles="$(PublishDir)MSBuild.deps.json" />
  </Target>

  <Import Project="$(RepoRoot)build\BootStrapMSBuild.targets" />
</Project><|MERGE_RESOLUTION|>--- conflicted
+++ resolved
@@ -1,21 +1,17 @@
 ﻿<Project Sdk="RoslynTools.RepoToolset">
 
   <PropertyGroup>
-<<<<<<< HEAD
-    <TargetFramework>netcoreapp2.1</TargetFramework>
+    <TargetFrameworks>$(RuntimeOutputTargetFrameworks)</TargetFrameworks>
 
+    <!-- Don't warn on incompatability MSIL vs x86 since this isn't an actual working DLL -->
+    <ResolveAssemblyWarnOrErrorOnTargetArchitectureMismatch>None</ResolveAssemblyWarnOrErrorOnTargetArchitectureMismatch>
+    
     <!-- For mono builds we only use TF=net461, so using this project with TF=netcoreapp2.1
          will cause build failures because the projects are compatible. So, instead we use
          TF=net461 here and let this set up the `bootstrap/` folder. And to avoid the
          `MSBuild` project doing the same, we will disable the `bootstrap` bits from there,
          for mono. -->
     <TargetFramework Condition="'$(MonoBuild)' == 'true'">net461</TargetFramework>
-=======
-    <TargetFrameworks>$(RuntimeOutputTargetFrameworks)</TargetFrameworks>
-
-    <!-- Don't warn on incompatability MSIL vs x86 since this isn't an actual working DLL -->
-    <ResolveAssemblyWarnOrErrorOnTargetArchitectureMismatch>None</ResolveAssemblyWarnOrErrorOnTargetArchitectureMismatch>
->>>>>>> a75c5a9e
   </PropertyGroup>
 
   <ItemGroup>
@@ -27,12 +23,6 @@
     <ProjectReference Include="..\Utilities\Microsoft.Build.Utilities.csproj" />
   </ItemGroup>
   <ItemGroup Condition="'$(MonoBuild)' != 'true'">
-<<<<<<< HEAD
-    <!-- Include SDKs from the Stage 0 .NET Core SDK -->
-    <Content Include="$(RepoRoot)artifacts\.dotnet\$(DotNetCliVersion)\sdk\$(DotNetCliVersion)\Sdks\**\*" LinkBase="Sdks" CopyToOutputDirectory="PreserveNewest" />
-
-=======
->>>>>>> a75c5a9e
     <!-- This file is needed so the dotnet CLI knows how to map preview SDK versions to tfms (because tfms do not have preview information on them) -->
     <!-- This is because according to semver, 2.1.0-preview is not >= 2.1.0 -->
     <Content Include="$(RepoRoot)artifacts\.dotnet\$(DotNetCliVersion)\sdk\$(DotNetCliVersion)\Microsoft.NETCoreSdk.BundledVersions.props" CopyToOutputDirectory="PreserveNewest" />
@@ -47,12 +37,6 @@
   </ItemGroup>
 
   <ItemGroup Condition="'$(MonoBuild)' != 'true'">
-<<<<<<< HEAD
-    <!-- Include SDKs from the Stage 0 .NET Core SDK -->
-    <Content Include="$(RepoRoot)artifacts\.dotnet\$(DotNetCliVersion)\sdk\$(DotNetCliVersion)\Sdks\**\*" LinkBase="Sdks" CopyToOutputDirectory="PreserveNewest" />
-
-=======
->>>>>>> a75c5a9e
     <!-- Include NuGet build tasks -->
     <PackageReference Include="NuGet.Build.Tasks" Version="$(NuGetBuildTasksVersion)" />
     <PackageReference Include="Microsoft.Build.NuGetSdkResolver" Version="$(NuGetBuildTasksVersion)" />
@@ -62,17 +46,10 @@
   </ItemGroup>
 
   <!-- Use deps file from this project with additional dependencies listed instead of the one generated in the MSBuild project -->
-<<<<<<< HEAD
-  <Target Name="UpdateMSBuildDepsFile" AfterTargets="Build" Condition="'$(MonoBuild)' != 'true'">
-    <Copy SourceFiles="$(OutputPath)$(AssemblyName).deps.json" DestinationFiles="$(OutputPath)MSBuild.deps.json" />
-  </Target>
-  <Target Name="UpdatePublishedMSBuildDepsFile" AfterTargets="Publish" Condition="'$(MonoBuild)' != 'true'">
-=======
   <Target Name="UpdateMSBuildDepsFile" AfterTargets="Build" Condition="'$(TargetFramework)' == 'netcoreapp2.1' or '$(TargetFramework)' == 'netstandard2.0'">
     <Copy SourceFiles="$(OutputPath)$(AssemblyName).deps.json" DestinationFiles="$(OutputPath)MSBuild.deps.json" />
   </Target>
   <Target Name="UpdatePublishedMSBuildDepsFile" AfterTargets="Publish" Condition="'$(TargetFramework)' == 'netcoreapp2.1'">
->>>>>>> a75c5a9e
     <Copy SourceFiles="$(PublishDir)$(AssemblyName).deps.json" DestinationFiles="$(PublishDir)MSBuild.deps.json" />
   </Target>
 
