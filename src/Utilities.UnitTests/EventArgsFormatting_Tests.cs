// Copyright (c) Microsoft. All rights reserved.
// Licensed under the MIT license. See LICENSE file in the project root for full license information.

using System;
using Microsoft.Build.Framework;
using Microsoft.Build.Utilities;
using Microsoft.Build.Shared;
using Shouldly;
using Xunit;

#pragma warning disable 0219

namespace Microsoft.Build.UnitTests
{
    public class EventArgsFormattingTests
    {
        [Fact]
        public void NoLineInfoFormatEventMessage()
        {
            // Testing the method in Shared.EventArgsFormatting directly
            string s = EventArgsFormatting.FormatEventMessage("error", "CS",
                      "Missing ;", "312", "source.cs", 0, 0, 0, 0, 0);
            s.ShouldBe("source.cs : CS error 312: Missing ;");
        }

        // Valid forms for line/col number patterns:
        // (line) or (line-line) or (line,col) or (line,col-col) or (line,col,line,col)
        [Fact]
        public void LineNumberRange()
        {
            string s = EventArgsFormatting.FormatEventMessage("error", "CS",
                      "Missing ;", "312", "source.cs", 1, 2, 0, 0, 0);
            s.ShouldBe("source.cs(1-2): CS error 312: Missing ;");
        }

        [Fact]
        public void ColumnNumberRange()
        {
            string s = EventArgsFormatting.FormatEventMessage("error", "CS",
                      "Missing ;", "312", "source.cs", 0, 0, 1, 2, 0);
            s.ShouldBe("source.cs : CS error 312: Missing ;");
        }

        [Fact]
        public void LineAndColumnNumberRange()
        {
            string s = EventArgsFormatting.FormatEventMessage("error", "CS",
                      "Missing ;", "312", "source.cs", 1, 2, 3, 4, 0);
            s.ShouldBe("source.cs(1,3,2,4): CS error 312: Missing ;");
        }

        [Fact]
        public void LineAndColumnNumberRange2()
        {
            string s = EventArgsFormatting.FormatEventMessage("error", "CS",
                      "Missing ;", "312", "source.cs", 1, 0, 3, 4, 0);
            s.ShouldBe("source.cs(1,3-4): CS error 312: Missing ;");
        }

        [Fact]
        public void LineAndColumnNumberRange3()
        {
            string s = EventArgsFormatting.FormatEventMessage("error", "CS",
                      "Missing ;", "312", "source.cs", 1, 2, 3, 0, 0);
            s.ShouldBe("source.cs(1-2,3): CS error 312: Missing ;");
        }

        [Fact]
        public void LineAndColumnNumberRange4()
        {
            string s = EventArgsFormatting.FormatEventMessage("error", "CS",
                      "Missing ;", "312", "source.cs", 1, 2, 0, 3, 0);
            s.ShouldBe("source.cs(1-2): CS error 312: Missing ;");
        }

        [Fact]
        public void LineAndColumnNumberRange5()
        {
            string s = EventArgsFormatting.FormatEventMessage("error", "CS",
                      "Missing ;", "312", "source.cs", 1, 0, 2, 0, 0);
            s.ShouldBe("source.cs(1,2): CS error 312: Missing ;");
        }

        [Fact]
        public void BasicFormatEventMessage()
        {
            // Testing the method in Shared.EventArgsFormatting directly
            string s = EventArgsFormatting.FormatEventMessage("error", "CS",
                      "Missing ;", "312", "source.cs", 42, 0, 0, 0, 0);
            s.ShouldBe("source.cs(42): CS error 312: Missing ;");
        }

        [Fact]
        public void CarriageReturnInMessageIsUnchanged()
        {
            BuildErrorEventArgs error = new BuildErrorEventArgs("CS", "312", "source.cs", 42, 0, 0, 0, "message\r Hello", "help", "sender");
            BuildWarningEventArgs warning = new BuildWarningEventArgs("CS", "312", "source.cs", 42, 0, 0, 0, "message\r Hello", "help", "sender");

            // Testing the method in Shared.EventArgsFormatting directly
            string errorString = EventArgsFormatting.FormatEventMessage(error);
            string warningString = EventArgsFormatting.FormatEventMessage(warning);

<<<<<<< HEAD
            Assert.Equal("source.cs(42): CS error 312: message\r Hello", errorString);
            Assert.Equal("source.cs(42): CS warning 312: message\r Hello", warningString);
=======
            errorString.ShouldBe("source.cs(42): CS error 312: message\\r Hello");
            warningString.ShouldBe("source.cs(42): CS warning 312: message\\r Hello");

            errorString2.ShouldBe("source.cs(42): CS error 312: message\r Hello");
            warningString2.ShouldBe("source.cs(42): CS warning 312: message\r Hello");
>>>>>>> 5cb34686
        }

        [Fact]
        public void ExactLocationFormatEventMessage()
        {
            // Testing the method in Shared.EventArgsFormatting directly
            string s = EventArgsFormatting.FormatEventMessage("error", "CS",
                      "Missing ;", "312", "source.cs", 233, 236, 4, 8, 0);
            s.ShouldBe("source.cs(233,4,236,8): CS error 312: Missing ;");
        }

        [Fact]
        public void NullMessage()
        {
            // Testing the method in Shared.EventArgsFormatting directly
            string s = EventArgsFormatting.FormatEventMessage("error", "CS",
                      null, "312", "source.cs", 233, 236, 4, 8, 0);
            // No exception was thrown

        }

        /// <summary>
        /// Mainline test FormatEventMessage(BuildErrorEvent) 's common case
        /// </summary>
        [Fact]
        public void FormatEventMessageOnBEEA()
        {
            MyLogger l = new MyLogger();
            BuildErrorEventArgs beea = new BuildErrorEventArgs("VBC",
                        "31415", "file.vb", 42, 0, 0, 0,
                        "Some long message", "help", "sender");
            string s = l.FormatErrorEvent(beea);
            s.ShouldBe("file.vb(42): VBC error 31415: Some long message");
        }

        /// <summary>
        /// Mainline test FormatEventMessage(BuildWarningEvent) 's common case
        /// </summary>
        [Fact]
        public void FormatEventMessageOnBWEA()
        {
            MyLogger l = new MyLogger();
            BuildWarningEventArgs bwea = new BuildWarningEventArgs("VBC",
                        "31415", "file.vb", 42, 0, 0, 0,
                        "Some long message", "help", "sender");
            string s = l.FormatWarningEvent(bwea);
            s.ShouldBe("file.vb(42): VBC warning 31415: Some long message");
        }

        /// <summary>
        /// Check null handling
        /// </summary>
        [Fact]
        public void FormatEventMessageOnNullBEEA()
        {
            Should.Throw<ArgumentNullException>(() =>
            {
                MyLogger l = new MyLogger();
                BuildErrorEventArgs beea = null;
                string s = l.FormatErrorEvent(beea);
            }
           );
        }
        /// <summary>
        /// Check null handling
        /// </summary>
        [Fact]
        public void FormatEventMessageOnNullBWEA()
        {
            Should.Throw<ArgumentNullException>(() =>
            {
                MyLogger l = new MyLogger();
                BuildWarningEventArgs bwea = null;
                string s = l.FormatWarningEvent(bwea);
            }
           );
        }
    }

    /// <summary>
    /// Minimal logger implementation
    /// </summary>
    internal class MyLogger : Logger
    {
        public override void Initialize(IEventSource eventSource)
        {
            // do nothing
        }
    }
}
<|MERGE_RESOLUTION|>--- conflicted
+++ resolved
@@ -100,16 +100,8 @@
             string errorString = EventArgsFormatting.FormatEventMessage(error);
             string warningString = EventArgsFormatting.FormatEventMessage(warning);
 
-<<<<<<< HEAD
-            Assert.Equal("source.cs(42): CS error 312: message\r Hello", errorString);
-            Assert.Equal("source.cs(42): CS warning 312: message\r Hello", warningString);
-=======
-            errorString.ShouldBe("source.cs(42): CS error 312: message\\r Hello");
-            warningString.ShouldBe("source.cs(42): CS warning 312: message\\r Hello");
-
-            errorString2.ShouldBe("source.cs(42): CS error 312: message\r Hello");
-            warningString2.ShouldBe("source.cs(42): CS warning 312: message\r Hello");
->>>>>>> 5cb34686
+            errorString.ShouldBe("source.cs(42): CS error 312: message\r Hello");
+            warningString.ShouldBe("source.cs(42): CS warning 312: message\r Hello");
         }
 
         [Fact]
