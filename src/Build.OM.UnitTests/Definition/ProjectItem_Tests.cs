--- conflicted
+++ resolved
@@ -3454,11 +3454,7 @@
                     return new Project(p, new Dictionary<string, string>(), MSBuildConstants.CurrentToolsVersion, c)
                         .Items
                         .Where(i => i.ItemType.Equals("i"))
-<<<<<<< HEAD
-                        .Select(i => (ObjectModelHelpers.ITestItem) new ObjectModelHelpers.ProjectItemTestItemAdapter(i))
-=======
-                        .Select(i => (ObjectModelHelpers.TestItem)new ObjectModelHelpers.ProjectItemTestItemAdapter(i))
->>>>>>> 90275e45
+                        .Select(i => (ObjectModelHelpers.ITestItem)new ObjectModelHelpers.ProjectItemTestItemAdapter(i))
                         .ToList();
                 },
                 project,
