﻿// Copyright (c) Microsoft. All rights reserved.
// Licensed under the MIT license. See LICENSE file in the project root for full license information.

using System;
using System.Collections.Generic;
using System.IO;
using System.Linq;
using Microsoft.Build.Execution;
using Microsoft.Build.Framework;
using Microsoft.Build.Shared;
using Microsoft.Build.UnitTests;
using Shouldly;
using Xunit;
using Xunit.Abstractions;

namespace Microsoft.Build.Experimental.Graph.UnitTests
{
    public class IsolateProjectsTests : IDisposable
    {
        private readonly string _project = @"
                <Project DefaultTargets='BuildSelf'>

                    <ItemGroup>
                        <GraphIsolationExemptReference Condition=`'{4}'!=''` Include=`$([MSBuild]::Escape('{4}'))`/>
                    </ItemGroup>

                    <ItemGroup>
                        <ProjectReference Include='{0}'/>
                    </ItemGroup>

                    <Target Name='BuildDeclaredReference'>
                        <MSBuild
                            Projects='{1}'
                            Targets='DeclaredReferenceTarget'
                            {3}
                        />
                    </Target>

                    <Target Name='BuildUndeclaredReference'>
                        <MSBuild
                            Projects='{2}'
                            Targets='UndeclaredReferenceTarget'
                            {3}
                        />
                    </Target>

                    <Target Name='BuildSelf'>
                        <MSBuild
                            Projects='$(MSBuildThisFile)'
                            Targets='SelfTarget'
                            {3}
                        />
                    </Target>

                    <Target Name='CallTarget'>
                        <CallTarget Targets='SelfTarget'/>  
                    </Target>

                    <Target Name='SelfTarget'>
                    </Target>

                    <UsingTask TaskName='CustomMSBuild' TaskFactory='RoslynCodeTaskFactory' AssemblyFile='$(MSBuildToolsPath)\Microsoft.Build.Tasks.Core.dll'>
                        <ParameterGroup>
                          <Projects ParameterType='Microsoft.Build.Framework.ITaskItem[]' Required='true' />
                          <Targets ParameterType='Microsoft.Build.Framework.ITaskItem[]' Required='true' />
                        </ParameterGroup>
                        <Task>
                          <Code Type='Fragment' Language='cs'>
                    <![CDATA[

var projects = new string[Projects.Length];
var globalProperties = new IDictionary[Projects.Length];
var toolsVersions = new string[Projects.Length];

for (var i = 0; i < Projects.Length; i++)
{{
  projects[i] = Projects[i].ItemSpec;
  globalProperties[i] = new Dictionary<string, string>();
  toolsVersions[i] = ""Current"";
}}

var targets = new string[Targets.Length];
for (var i = 0; i < Targets.Length; i++)
{{
  targets[i] = Targets[i].ItemSpec;
}}

BuildEngine5.BuildProjectFilesInParallel(
  projects,
  targets,
  globalProperties,
  null,
  toolsVersions,
  false,
  false
  );
]]>
                          </Code>
                        </Task>
                    </UsingTask>

                    <Target Name='BuildDeclaredReferenceViaTask'>
                        <CustomMSBuild Projects='{1}' Targets='DeclaredReferenceTarget'/>
                    </Target>

                    <Target Name='BuildUndeclaredReferenceViaTask'>
                        <CustomMSBuild Projects='{2}' Targets='UndeclaredReferenceTarget'/>
                    </Target>
                </Project>";

        private readonly string _declaredReference = @"
                <Project>
                    <Target Name='DeclaredReferenceTarget'>
                        <Message Text='Message from reference' Importance='High' />
                    </Target>
                </Project>";

        private readonly string _undeclaredReference = @"
                <Project>
                    <Target Name='UndeclaredReferenceTarget'>
                        <Message Text='Message from reference' Importance='High' />
                    </Target>
                </Project>";

        private readonly ITestOutputHelper _testOutput;
        private TestEnvironment _env;
        private BuildParameters _buildParametersPrototype;

        public IsolateProjectsTests(ITestOutputHelper testOutput)
        {
            _testOutput = testOutput;
            _env = TestEnvironment.Create(_testOutput);

            if (NativeMethodsShared.IsOSX)
            {
                // OSX links /var into /private, which makes Path.GetTempPath() to return "/var..." but Directory.GetCurrentDirectory to return "/private/var..."
                // this discrepancy fails the msbuild undeclared reference enforcements due to failed path equality checks
                _env.SetTempPath(Path.Combine(Directory.GetCurrentDirectory(), Guid.NewGuid().ToString("N")), deleteTempDirectory:true);
            }

            // todo investigate why out of proc builds fail on macos https://github.com/Microsoft/msbuild/issues/3915
            var disableInProcNode = !NativeMethodsShared.IsOSX;

            _buildParametersPrototype = new BuildParameters
            {
                EnableNodeReuse = false,
                IsolateProjects = true,
                DisableInProcNode = disableInProcNode
            };
        }

        public void Dispose()
        {
            _env.Dispose();
        }

        

        [Theory]
        [InlineData(BuildResultCode.Success, new string[] { })]
        [InlineData(BuildResultCode.Success, new[] {"BuildSelf"})]
        public void CacheAndUndeclaredReferenceEnforcementShouldAcceptSelfReferences(BuildResultCode expectedBuildResult, string[] targets)
        {
            AssertBuild(targets,
                (result, logger) =>
                {
                    result.OverallResult.ShouldBe(expectedBuildResult);

                    logger.Errors.ShouldBeEmpty();
                });
        }

        [Fact]
        public void CacheAndUndeclaredReferenceEnforcementShouldAcceptCallTarget()
        {
            AssertBuild(new []{"CallTarget"},
                (result, logger) =>
                {
                    result.OverallResult.ShouldBe(BuildResultCode.Success);

                    logger.Errors.ShouldBeEmpty();
                });
        }

        [Fact(Skip = "https://github.com/Microsoft/msbuild/issues/3876")]
        public void CacheEnforcementShouldFailWhenReferenceWasNotPreviouslyBuiltAndOnContinueOnError()
        {
            CacheEnforcementShouldFailWhenReferenceWasNotPreviouslyBuilt2(addContinueOnError: true);
        }

        [Fact]
        public void CacheEnforcementShouldFailWhenReferenceWasNotPreviouslyBuiltWithoutContinueOnError()
        {
            CacheEnforcementShouldFailWhenReferenceWasNotPreviouslyBuilt2(addContinueOnError: false);
        }

        private void CacheEnforcementShouldFailWhenReferenceWasNotPreviouslyBuilt2(bool addContinueOnError)
        {
            AssertBuild(
                new[] {"BuildDeclaredReference"},
                (result, logger) =>
                {
                    result.OverallResult.ShouldBe(BuildResultCode.Failure);

                    logger.ErrorCount.ShouldBe(1);

                    logger.Errors.First()
                        .Message.ShouldStartWith("MSB4252:");
                },
                addContinueOnError: addContinueOnError);
        }

        [Fact]
        public void IsolationRelatedMessagesShouldNotBePresentInNonIsolatedBuilds()
        {
            AssertBuild(
                new[] { "BuildDeclaredReference", "BuildUndeclaredReference" },
                (result, logger) =>
                {
                    result.OverallResult.ShouldBe(BuildResultCode.Success);

                    logger.ErrorCount.ShouldBe(0);
                    logger.Errors.ShouldBeEmpty();

                    // the references got built because isolation is turned off
                    logger.AssertMessageCount("Message from reference", 2);
                    logger.AllBuildEvents.OfType<ProjectStartedEventArgs>().Count().ShouldBe(3);

                    logger.AssertLogDoesntContain("MSB4260");
                },
                excludeReferencesFromConstraints: true,
                isolateProjects: false);
        }

        [Theory]
        [InlineData("BuildDeclaredReference")]
        [InlineData("BuildDeclaredReferenceViaTask")]
        [InlineData("BuildUndeclaredReference")]
        [InlineData("BuildUndeclaredReferenceViaTask")]
        public void EnforcementsCanBeSkipped(string targetName)
        {
            AssertBuild(
                new[] { targetName },
                (result, logger) =>
                {
                    result.OverallResult.ShouldBe(BuildResultCode.Success);

                    logger.ErrorCount.ShouldBe(0);
                    logger.Errors.ShouldBeEmpty();

                    // the reference got built because the constraints were skipped
                    logger.AssertMessageCount("Message from reference", 1);
                    logger.AllBuildEvents.OfType<ProjectStartedEventArgs>().Count().ShouldBe(2);

                    logger.AssertMessageCount("MSB4260", 1);
                },
                excludeReferencesFromConstraints: true);
        }

        [Theory]
        [InlineData("BuildDeclaredReference")]
        [InlineData("BuildDeclaredReferenceViaTask")]
        public void CacheEnforcementShouldAcceptPreviouslyBuiltReferences(string targetName)
        {
            AssertBuild(new []{ targetName },
                (result, logger) =>
                {
                    result.OverallResult.ShouldBe(BuildResultCode.Success);

                    logger.Errors.ShouldBeEmpty();
                },
                buildDeclaredReference: true);
        }

        [Theory]
        [InlineData(false, "BuildUndeclaredReference")]
//        [InlineData(false, "BuildUndeclaredReferenceViaTask")] https://github.com/microsoft/msbuild/issues/4385
        [InlineData(true, "BuildUndeclaredReference")]
//        [InlineData(true, "BuildUndeclaredReferenceViaTask")] https://github.com/microsoft/msbuild/issues/4385
        public void UndeclaredReferenceEnforcementShouldFailOnUndeclaredReference(bool addContinueOnError, string targetName)
        {
            AssertBuild(new[] { targetName },
                (result, logger) =>
                {
                    result.OverallResult.ShouldBe(BuildResultCode.Failure);

                    logger.ErrorCount.ShouldBe(1);

                    logger.Errors.First().Message.ShouldStartWith("MSB4254:");
                },
                addContinueOnError: addContinueOnError);
        }

        [Theory]
        [InlineData("BuildUndeclaredReference")]
//        [InlineData("BuildUndeclaredReferenceViaTask")] https://github.com/microsoft/msbuild/issues/4385
        public void UndeclaredReferenceEnforcementShouldFailOnPreviouslyBuiltButUndeclaredReferences(string targetName)
        {
            AssertBuild(new[] { targetName },
                (result, logger) =>
                {
                    result.OverallResult.ShouldBe(BuildResultCode.Failure);

                    logger.ErrorCount.ShouldBe(1);

                    logger.Errors.First().Message.ShouldStartWith("MSB4254:");
                },
                buildUndeclaredReference: true);
        }

        public static IEnumerable<object[]> UndeclaredReferenceEnforcementShouldNormalizeFilePathsTestData
        {
            get
            {
                Func<string, string> Preserve = path => path;

                Func<string, string> FullToRelative = path =>
                {
                    var directory = Path.GetDirectoryName(path);
                    var file = Path.GetFileName(path);

                    return Path.Combine("..", directory, file);
                };

                Func<string, string> ToForwardSlash = path => path.ToSlash();

                Func<string, string> ToBackSlash = path => path.ToBackslash();

                Func<string, string> ToDuplicateSlashes = path => path.Replace("/", "//").Replace(@"\", @"\\");

                var targetNames = new []{"BuildDeclaredReference", /*"BuildDeclaredReferenceViaTask"*/};

                var functions = new[] {Preserve, FullToRelative, ToForwardSlash, ToBackSlash, ToDuplicateSlashes};

                foreach (var projectReferenceModifier in functions)
                {
                    foreach (var msbuildProjectModifier in functions)
                    {
                        foreach (var targetName in targetNames)
                        {
                            yield return new object[]
                            {
                                projectReferenceModifier,
                                msbuildProjectModifier,
                                targetName
                            };
                        }
                    }
                }
            }
        }

        [Theory]
        [MemberData(nameof(UndeclaredReferenceEnforcementShouldNormalizeFilePathsTestData))]
        public void UndeclaredReferenceEnforcementShouldNormalizeFilePaths(Func<string, string> projectReferenceModifier, Func<string, string> msbuildProjectModifier, string targetName)
        {
            AssertBuild(new []{targetName},
                (result, logger) =>
                {
                    result.OverallResult.ShouldBe(BuildResultCode.Success);

                    logger.Errors.ShouldBeEmpty();
                },
                buildDeclaredReference: true,
                buildUndeclaredReference: false,
                addContinueOnError: false,
                projectReferenceModifier: projectReferenceModifier,
                msbuildOnDeclaredReferenceModifier: msbuildProjectModifier);
        }

        private void AssertBuild(
            string[] targets,
            Action<BuildResult, MockLogger> assert,
            bool buildDeclaredReference = false,
            bool buildUndeclaredReference = false,
            bool addContinueOnError = false,
            bool excludeReferencesFromConstraints = false,
            bool isolateProjects = true,
            Func<string, string> projectReferenceModifier = null,
            Func<string, string> msbuildOnDeclaredReferenceModifier = null)
        {
            var rootProjectFile = _env.CreateFile().Path;
            var declaredReferenceFile = _env.CreateFile().Path;
            var undeclaredReferenceFile = _env.CreateFile().Path;

            var projectContents = string.Format(
                _project.Cleanup(),
                projectReferenceModifier?.Invoke(declaredReferenceFile) ?? declaredReferenceFile,
                msbuildOnDeclaredReferenceModifier?.Invoke(declaredReferenceFile) ?? declaredReferenceFile,
                undeclaredReferenceFile,
                addContinueOnError
                    ? "ContinueOnError='WarnAndContinue'"
                    : string.Empty,
                excludeReferencesFromConstraints
                    ? $"{declaredReferenceFile};{undeclaredReferenceFile}"
                    : string.Empty)
                .Cleanup();

            File.WriteAllText(rootProjectFile, projectContents);
            File.WriteAllText(declaredReferenceFile, _declaredReference);
            File.WriteAllText(undeclaredReferenceFile, _undeclaredReference);

            var buildParameters = _buildParametersPrototype.Clone();
            buildParameters.IsolateProjects = isolateProjects;

            using (var buildManagerSession = new Helpers.BuildManagerSession(_env, buildParameters))
            {
                if (buildDeclaredReference)
                {
                    buildManagerSession.BuildProjectFile(declaredReferenceFile, new[] {"DeclaredReferenceTarget"})
                        .OverallResult.ShouldBe(BuildResultCode.Success);
                }

<<<<<<< HEAD
                var projectFile = CreateTmpFile(env).Path;
                var declaredReferenceFile = CreateTmpFile(env).Path;
                var undeclaredReferenceFile = CreateTmpFile(env).Path;
=======
                if (buildUndeclaredReference)
                {
                    buildManagerSession.BuildProjectFile(undeclaredReferenceFile, new[] {"UndeclaredReferenceTarget"})
                        .OverallResult.ShouldBe(BuildResultCode.Success);
                }
>>>>>>> 42c4c137

                var result = buildManagerSession.BuildProjectFile(rootProjectFile, targets);

                assert(result, buildManagerSession.Logger);
            }
        }

        [Fact]
        public void SkippedTargetsShouldNotTriggerCacheMissEnforcement()
        {
            var referenceFile = _env.CreateFile(
                "reference",
                @"
<Project DefaultTargets=`DefaultTarget` InitialTargets=`InitialTarget`>

  <Target Name=`A` Condition=`true == false`/>

  <Target Name=`DefaultTarget` Condition=`true == false`/>

  <Target Name=`InitialTarget` Condition=`true == false`/>

</Project>
".Cleanup()).Path;

            var projectFile = _env.CreateFile(
                "proj",
                $@"
<Project DefaultTargets=`Build`>

  <ItemGroup>
    <ProjectReference Include=`{referenceFile}` />
  </ItemGroup>

  <Target Name=`Build`>
    <MSBuild Projects=`@(ProjectReference)` Targets=`A` />
    <MSBuild Projects=`@(ProjectReference)` />
  </Target>

</Project>
".Cleanup()).Path;

            _buildParametersPrototype.IsolateProjects.ShouldBeTrue();

            using (var buildManagerSession = new Helpers.BuildManagerSession(_env, _buildParametersPrototype))
            {
                // seed caches with results from the reference
                buildManagerSession.BuildProjectFile(referenceFile).OverallResult.ShouldBe(BuildResultCode.Success);
                buildManagerSession.BuildProjectFile(referenceFile, new []{"A"}).OverallResult.ShouldBe(BuildResultCode.Success);

                buildManagerSession.BuildProjectFile(projectFile).OverallResult.ShouldBe(BuildResultCode.Success);

                buildManagerSession.Logger.WarningCount.ShouldBe(0);
                buildManagerSession.Logger.ErrorCount.ShouldBe(0);
                // twice for the initial target, once for A, once for DefaultTarget
                buildManagerSession.Logger.AssertMessageCount("Previously built successfully", 4);
            }

            TransientTestFile CreateTmpFile(TestEnvironment env)
            {
                return NativeMethodsShared.IsMono && NativeMethodsShared.IsOSX
                                                ? env.CreateFile(new TransientTestFolder(Path.Combine(Directory.GetCurrentDirectory(), Guid.NewGuid().ToString("N"))))
                                                : env.CreateFile();
            }
        }
    }
}<|MERGE_RESOLUTION|>--- conflicted
+++ resolved
@@ -411,17 +411,11 @@
                         .OverallResult.ShouldBe(BuildResultCode.Success);
                 }
 
-<<<<<<< HEAD
-                var projectFile = CreateTmpFile(env).Path;
-                var declaredReferenceFile = CreateTmpFile(env).Path;
-                var undeclaredReferenceFile = CreateTmpFile(env).Path;
-=======
-                if (buildUndeclaredReference)
+               if (buildUndeclaredReference)
                 {
                     buildManagerSession.BuildProjectFile(undeclaredReferenceFile, new[] {"UndeclaredReferenceTarget"})
                         .OverallResult.ShouldBe(BuildResultCode.Success);
                 }
->>>>>>> 42c4c137
 
                 var result = buildManagerSession.BuildProjectFile(rootProjectFile, targets);
 
@@ -478,13 +472,6 @@
                 // twice for the initial target, once for A, once for DefaultTarget
                 buildManagerSession.Logger.AssertMessageCount("Previously built successfully", 4);
             }
-
-            TransientTestFile CreateTmpFile(TestEnvironment env)
-            {
-                return NativeMethodsShared.IsMono && NativeMethodsShared.IsOSX
-                                                ? env.CreateFile(new TransientTestFolder(Path.Combine(Directory.GetCurrentDirectory(), Guid.NewGuid().ToString("N"))))
-                                                : env.CreateFile();
-            }
         }
     }
 }