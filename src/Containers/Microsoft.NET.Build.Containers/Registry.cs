--- conflicted
+++ resolved
@@ -62,11 +62,7 @@
 
     public Registry(Uri baseUri, ILogger logger)
     {
-<<<<<<< HEAD
-=======
-        BaseUri = baseUri;
         _logger = logger;
->>>>>>> 46ff42eb
         RegistryName = DeriveRegistryName(baseUri);
         BaseUri = baseUri;
         // "docker.io" is not a real registry. Replace the uri to refer to an actual registry.
