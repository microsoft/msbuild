﻿<?xml version="1.0" encoding="utf-8"?>
<xliff xmlns="urn:oasis:names:tc:xliff:document:1.2" xmlns:xsi="http://www.w3.org/2001/XMLSchema-instance" version="1.2" xsi:schemaLocation="urn:oasis:names:tc:xliff:document:1.2 xliff-core-1.2-transitional.xsd">
  <file datatype="xml" source-language="en" target-language="cs" original="../Resources.resx">
    <body>
      <trans-unit id="ApiCompatRunnerExecutingWorkItems">
        <source>Executing {0} work item(s)...</source>
        <target state="translated">Spouští se pracovní položky ({0})...</target>
        <note />
      </trans-unit>
      <trans-unit id="ApiCompatibilityHeader">
        <source>API compatibility errors between '{0}' ({2}) and '{1}' ({3}):</source>
        <target state="translated">Chyby kompatibility rozhraní API mezi {0} ({2}) a {1} ({3}):</target>
        <note />
      </trans-unit>
      <trans-unit id="AssemblyCultureDoesNotMatch">
        <source>{2} assembly culture '{0}' does not match with {3} assembly culture '{1}'.</source>
        <target state="translated">Jazyková verze sestavení {2} {0} se neshoduje s jazykovou verzí sestavení {3} {1}.</target>
        <note />
      </trans-unit>
      <trans-unit id="AssemblyLoadError">
        <source>Could not load assembly symbols for '{0}'. Skipping the assembly.</source>
        <target state="translated">Nepovedlo se načíst symboly sestavení pro {0}. Sestavení se přeskočí.</target>
        <note />
      </trans-unit>
      <trans-unit id="AssemblyNameDoesNotExist">
        <source>Assembly with name '{0}' does not exist at {1}.</source>
        <target state="translated">Sestavení s názvem {0} v {1} neexistuje.</target>
        <note />
      </trans-unit>
      <trans-unit id="AssemblyNameDoesNotMatch">
        <source>{2} assembly name '{0}' does not match with {3} assembly name '{1}'.</source>
        <target state="translated">Název sestavení {2} {0} se neshoduje s názvem sestavení {3} {1}.</target>
        <note />
      </trans-unit>
      <trans-unit id="AssemblyPublicKeyTokenDoesNotMatch">
        <source>{2} assembly public key token '{0}' does not match with {3} '{1}'.</source>
        <target state="translated">Token veřejného klíče sestavení {2} {0} se neshoduje s {3} {1}.</target>
        <note />
      </trans-unit>
      <trans-unit id="AssemblySearchDirectoryDoesNotExist">
        <source>Provided assembly search directory '{0}' does not exist.</source>
        <target state="translated">Zadaný adresář vyhledávání sestavení {0} neexistuje.</target>
        <note />
      </trans-unit>
      <trans-unit id="AssemblyVersionDoesNotMatch">
        <source>{3} assembly version '{1}' should be equal to {2} version '{0}'.</source>
        <target state="translated">Verze sestavení {3} {1} by měla být rovna {2} verzi {0}.</target>
        <note />
      </trans-unit>
      <trans-unit id="AssemblyVersionIsNotCompatible">
        <source>{2} assembly version '{0}' should be equal to or higher than {3} version '{1}'.</source>
        <target state="new">{2} assembly version '{0}' should be equal to or higher than {3} version '{1}'.</target>
        <note />
      </trans-unit>
      <trans-unit id="CannotAddAbstractMember">
        <source>Cannot add abstract member '{0}' to {1} because it does not exist on {2}</source>
        <target state="translated">Nelze přidat abstraktního člena {0} k {1}, protože neexistuje na {2}.</target>
        <note />
      </trans-unit>
      <trans-unit id="CannotAddAttribute">
        <source>Cannot add attribute '{0}' to '{1}'.</source>
        <target state="translated">Atribut {0} nelze přidat do {1}.</target>
        <note />
      </trans-unit>
      <trans-unit id="CannotAddMemberToInterface">
        <source>Cannot add interface member '{0}' to {1} because it does not exist on {2}</source>
        <target state="translated">Nelze přidat člena rozhraní {0} k {1}, protože neexistuje v {2}.</target>
        <note />
      </trans-unit>
      <trans-unit id="CannotAddSealedToInterfaceMember">
        <source>Cannot add sealed keyword to default interface member '{0}'.</source>
        <target state="translated">Do výchozího člena rozhraní {0} nelze přidat klíčové slovo sealed.</target>
        <note />
      </trans-unit>
      <trans-unit id="CannotAddVirtualToMember">
        <source>Cannot add virtual keyword to member '{0}'.</source>
        <target state="translated">Do člena {0} nelze přidat virtuální klíčové slovo.</target>
        <note />
      </trans-unit>
      <trans-unit id="CannotChangeAttribute">
        <source>Cannot change arguments of attribute '{0}' on '{1}'.</source>
        <target state="translated">Argumenty atributu {0} v {1} nelze změnit.</target>
        <note />
      </trans-unit>
      <trans-unit id="CannotChangeParameterName">
        <source>Parameter name on member '{0}' changed from '{1}' to '{2}'.</source>
        <target state="translated">Název parametru u člena {0} se změnil z {1} na {2}.</target>
        <note />
      </trans-unit>
      <trans-unit id="CannotExpandVisibility">
        <source>Visibility of '{0}' expanded from '{1}' to '{2}'.</source>
<<<<<<< HEAD
        <target state="new">Visibility of '{0}' expanded from '{1}' to '{2}'.</target>
=======
        <target state="translated">Viditelnost {0} se rozšířila z {1} na {2}.</target>
>>>>>>> e3de6476
        <note />
      </trans-unit>
      <trans-unit id="CannotReduceVisibility">
        <source>Visibility of '{0}' reduced from '{1}' to '{2}'.</source>
<<<<<<< HEAD
        <target state="new">Visibility of '{0}' reduced from '{1}' to '{2}'.</target>
=======
        <target state="translated">Viditelnost {0} se omezila z {1} na {2}.</target>
>>>>>>> e3de6476
        <note />
      </trans-unit>
      <trans-unit id="CannotRemoveAttribute">
        <source>Cannot remove attribute '{0}' from '{1}'.</source>
        <target state="translated">Atribut {0} nelze odebrat z {1}.</target>
        <note />
      </trans-unit>
      <trans-unit id="CannotRemoveBaseInterface">
        <source>Type '{0}' does not implement interface '{1}' on {2} but it does on {3}</source>
        <target state="translated">Typ {0} neimplementuje rozhraní {1} na {2} ale implementuje ho na {3}.</target>
        <note />
      </trans-unit>
      <trans-unit id="CannotRemoveBaseType">
        <source>Type '{0}' does not inherit from base type '{1}' on {2} but it does on {3}</source>
        <target state="translated">Typ {0} nedědí ze základního typu {1} na {2}, ale dědí na {3}.</target>
        <note />
      </trans-unit>
      <trans-unit id="CannotRemoveVirtualFromMember">
        <source>Cannot remove virtual keyword from member '{0}'.</source>
        <target state="translated">Nelze odebrat virtuální klíčové slovo ze člena {0}.</target>
        <note />
      </trans-unit>
      <trans-unit id="CouldNotResolveReference">
        <source>Could not resolve reference '{0}' in any of the provided search directories.</source>
        <target state="translated">V žádném z uvedených adresářů vyhledávání se nepovedlo přeložit odkaz {0}.</target>
        <note />
      </trans-unit>
      <trans-unit id="ElementShouldNotBeNullAtIndex">
        <source>Element should not be null. Found null at index: {0}.</source>
        <target state="translated">Element by neměl mít hodnotu null. V indexu byla nalezena hodnota null: {0}.</target>
        <note />
      </trans-unit>
      <trans-unit id="EnumTypesMustMatch">
        <source>Underlying type of enum '{0}' changed from '{1}' to '{2}'.</source>
        <target state="translated">Základní typ výčtu{0}se změnil z {1} na {2}.</target>
        <note />
      </trans-unit>
      <trans-unit id="EnumValuesMustMatch">
        <source>Value of field '{1}' in enum '{0}' changed from '{2}' to '{3}'.</source>
        <target state="translated">Hodnota pole {1} ve výčtu {0} se změnila z {2} na {3}.</target>
        <note />
      </trans-unit>
      <trans-unit id="FileDoesNotExist">
        <source>File '{0}' does not exist.</source>
        <target state="translated">Soubor {0} neexistuje.</target>
        <note />
      </trans-unit>
      <trans-unit id="IndexShouldBeWithinSetSizeRange">
        <source>The index should be within the right set size range.</source>
        <target state="translated">Index by měl být ve správném rozsahu velikosti sady.</target>
        <note />
      </trans-unit>
      <trans-unit id="MatchingAssemblyNotFound">
        <source>Could not find matching assembly: '{0}' in any of the search directories.</source>
        <target state="translated">V žádném z hledaných adresářů se nepovedlo najít odpovídající sestavení: {0}.</target>
        <note />
      </trans-unit>
      <trans-unit id="MemberExistsOnLeft">
        <source>Member '{0}' exists on {1} but not on {2}</source>
        <target state="translated">Člen {0} existuje v {1}, ale ne v {2}</target>
        <note />
      </trans-unit>
      <trans-unit id="MemberExistsOnRight">
        <source>Member '{0}' exists on {2} but not on {1}</source>
        <target state="translated">Člen {0} existuje v {2}, ale ne v {1}.</target>
        <note />
      </trans-unit>
      <trans-unit id="ProvidedPathToLoadBinariesFromNotFound">
        <source>Could not find the provided path '{0}' to load binaries from.</source>
        <target state="translated">Nepovedlo se najít zadanou cestu {0}, ze které se mají načíst binární soubory.</target>
        <note />
      </trans-unit>
      <trans-unit id="ProvidedStreamDoesNotHaveMetadata">
        <source>Provided stream for assembly '{0}' doesn't have any metadata to read. from.</source>
        <target state="translated">Poskytnutý datový proud pro sestavení {0} nemá žádná metadata pro čtení.</target>
        <note />
      </trans-unit>
      <trans-unit id="RightNamesAtLeastOne">
        <source>Should at least contain one right name.</source>
        <target state="translated">Měl by obsahovat alespoň jeden správný název.</target>
        <note />
      </trans-unit>
      <trans-unit id="ShouldBeGreaterThanZero">
        <source>Value should be greater than 0.</source>
        <target state="translated">Hodnota by měla být větší než 0.</target>
        <note />
      </trans-unit>
      <trans-unit id="ShouldNotBeNullAndContainAtLeastOneElement">
        <source>Should not be null and contain at least one element.</source>
        <target state="translated">Nesmí být null a obsahovat alespoň jeden element.</target>
        <note />
      </trans-unit>
      <trans-unit id="ShouldProvideValidAssemblyName">
        <source>Should provide a valid assembly name.</source>
        <target state="translated">Zadejte platný název sestavení.</target>
        <note />
      </trans-unit>
      <trans-unit id="StreamPositionGreaterThanLength">
        <source>Stream position is greater than it's length, so there are no contents available to read.</source>
        <target state="translated">Pozice streamu je větší než jeho délka, proto není k dispozici žádný obsah pro čtení.</target>
        <note />
      </trans-unit>
      <trans-unit id="TypeIsActuallySealed">
        <source>Type '{0}' has the sealed modifier on {1} but not on {2}</source>
        <target state="translated">Typ {0} má zapečetěný modifikátor na {1} ale ne na {2}.</target>
        <note />
      </trans-unit>
      <trans-unit id="TypeIsEffectivelySealed">
        <source>Type '{0}' is sealed because it has no visible constructor on {1} but it does on {2}</source>
        <target state="translated">Typ {0} je zapečetěný, protože nemá žádný viditelný konstruktor na {1}, ale má ho na {2}.</target>
        <note />
      </trans-unit>
      <trans-unit id="TypeMissingOnSide">
        <source>Type '{0}' exists on {1} but not on {2}</source>
        <target state="translated">Typ {0} existuje v {1}, ale ne v {2}</target>
        <note />
      </trans-unit>
      <trans-unit id="VisitorRightCountShouldMatchMappersSetSize">
        <source>The provided right count when creating the visitor should match the right set size specified for the mappers.</source>
        <target state="translated">Pravý počet zadaný při vytváření návštěvníka by měl odpovídat pravé velikosti sady určené pro mapovače.</target>
        <note />
      </trans-unit>
    </body>
  </file>
</xliff><|MERGE_RESOLUTION|>--- conflicted
+++ resolved
@@ -89,20 +89,12 @@
       </trans-unit>
       <trans-unit id="CannotExpandVisibility">
         <source>Visibility of '{0}' expanded from '{1}' to '{2}'.</source>
-<<<<<<< HEAD
-        <target state="new">Visibility of '{0}' expanded from '{1}' to '{2}'.</target>
-=======
         <target state="translated">Viditelnost {0} se rozšířila z {1} na {2}.</target>
->>>>>>> e3de6476
         <note />
       </trans-unit>
       <trans-unit id="CannotReduceVisibility">
         <source>Visibility of '{0}' reduced from '{1}' to '{2}'.</source>
-<<<<<<< HEAD
-        <target state="new">Visibility of '{0}' reduced from '{1}' to '{2}'.</target>
-=======
         <target state="translated">Viditelnost {0} se omezila z {1} na {2}.</target>
->>>>>>> e3de6476
         <note />
       </trans-unit>
       <trans-unit id="CannotRemoveAttribute">
