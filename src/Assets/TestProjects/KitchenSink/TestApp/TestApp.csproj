﻿<Project Sdk="Microsoft.NET.Sdk">
  <PropertyGroup>
    <OutputType>Exe</OutputType>
    <TargetFramework>$(CurrentTargetFramework)</TargetFramework>
    <ProjectGuid>{C91F7F4C-47ED-4D1C-8990-B2E886B0FAD9}</ProjectGuid>
    <EnableDefaultItems>false</EnableDefaultItems>
  </PropertyGroup>

  <!-- Host configuration properties
       Keep this list in the same order as the configProperties in GivenThatWeWantToPublishAProjectWithAllFeatures. -->
  <PropertyGroup>
    <VerifyDependencyInjectionOpenGenericServiceTrimmability>true</VerifyDependencyInjectionOpenGenericServiceTrimmability>
    <_AggressiveAttributeTrimming>true</_AggressiveAttributeTrimming>
    <EnableUnsafeBinaryFormatterInDesigntimeLicenseContextSerialization>false</EnableUnsafeBinaryFormatterInDesigntimeLicenseContextSerialization>
    <DebuggerSupport>true</DebuggerSupport>
    <EventSourceSupport>false</EventSourceSupport>
    <InvariantGlobalization>true</InvariantGlobalization>
    <PredefinedCulturesOnly>true</PredefinedCulturesOnly>
    <ConcurrentGarbageCollection>false</ConcurrentGarbageCollection>
    <ServerGarbageCollection>true</ServerGarbageCollection>
    <RetainVMGarbageCollection>false</RetainVMGarbageCollection>
    <HttpActivityPropagationSupport>false</HttpActivityPropagationSupport>
    <UseNativeHttpHandler>true</UseNativeHttpHandler>
    <MetadataUpdaterSupport>false</MetadataUpdaterSupport>
    <NullabilityInfoContextSupport>false</NullabilityInfoContextSupport>
    <CustomResourceTypesSupport>false</CustomResourceTypesSupport>
    <UseSystemResourceKeys>true</UseSystemResourceKeys>
    <DynamicCodeSupport>true</DynamicCodeSupport>
    <XmlResolverIsNetworkingEnabledByDefault>false</XmlResolverIsNetworkingEnabledByDefault>
    <JsonSerializerIsReflectionEnabledByDefault>false</JsonSerializerIsReflectionEnabledByDefault>
    <BuiltInComInteropSupport>false</BuiltInComInteropSupport>
    <_EnableConsumingManagedCodeFromNativeHosting>false</_EnableConsumingManagedCodeFromNativeHosting>
    <EnableCppCLIHostActivation>false</EnableCppCLIHostActivation>
    <EnableUnsafeBinaryFormatterSerialization>false</EnableUnsafeBinaryFormatterSerialization>
    <TieredCompilation>true</TieredCompilation>
    <TieredCompilationQuickJit>true</TieredCompilationQuickJit>
    <TieredCompilationQuickJitForLoops>true</TieredCompilationQuickJitForLoops>
    <TieredPGO>true</TieredPGO>
    <StartupHookSupport>false</StartupHookSupport>
    <EnableUnsafeUTF7Encoding>false</EnableUnsafeUTF7Encoding>
    <AutoreleasePoolSupport>false</AutoreleasePoolSupport>
    <ThreadPoolMinThreads>2</ThreadPoolMinThreads>
    <ThreadPoolMaxThreads>9</ThreadPoolMaxThreads>
<<<<<<< HEAD
    <_UseManagedNtlm>true</_UseManagedNtlm>
=======
    <UseWindowsThreadPool>true</UseWindowsThreadPool>
>>>>>>> c4c30a8a
  </PropertyGroup>

  <ItemGroup>
    <Compile Include="Program.cs" />
    <Compile Include="CompileCopyToOutput.cs">
      <CopyToOutputDirectory>Always</CopyToOutputDirectory>
    </Compile>

    <EmbeddedResource Include="Resource1.resx">
      <Generator>ResXFileCodeGenerator</Generator>
      <LastGenOutput>Resource1.Designer.cs</LastGenOutput>
      <CopyToOutputDirectory>PreserveNewest</CopyToOutputDirectory>
    </EmbeddedResource>

    <EmbeddedResource Include="**\*.resx" Exclude="Resource1.resx"/>

    <Content Include="ContentAlways.txt">
      <CopyToPublishDirectory>Always</CopyToPublishDirectory>
    </Content>
    <Content Include="ContentPreserveNewest.txt">
      <CopyToPublishDirectory>PreserveNewest</CopyToPublishDirectory>
    </Content>
    <Content Include="CopyOutputNotPublish.txt">
      <CopyToOutputDirectory>PreserveNewest</CopyToOutputDirectory>
      <CopyToPublishDirectory>Never</CopyToPublishDirectory>
    </Content>

    <None Include="NoneCopyOutputAlways.txt">
      <CopyToOutputDirectory>Always</CopyToOutputDirectory>
    </None>
    <None Include="NoneCopyOutputNever.txt">
      <CopyToOutputDirectory>Never</CopyToOutputDirectory>
    </None>
    <None Include="NoneCopyOutputPreserveNewest.txt">
      <CopyToOutputDirectory>PreserveNewest</CopyToOutputDirectory>
    </None>
  </ItemGroup>
  <ItemGroup>
    <ProjectReference Include="../TestLibrary/TestLibrary.csproj" />
  </ItemGroup>
  <ItemGroup>
    <!--
      The TestLibrary has a hard dependency on Newtonsoft.Json.
      The TestApp has a PrivateAssets=All dependency on Microsoft.Extensions.DependencyModel.
      Microsoft.Extensions.DependencyModel depends on Newtonsoft.Json.
      Testing that Newtonsoft.Json doesn't get excluded since a P2P reference has a hard dependency on it.
    -->
    <PackageReference Include="Microsoft.Extensions.DependencyModel" Version="1.0.0" PrivateAssets="All" />

    <!-- Has satellite assembly -->
    <PackageReference Include="Humanizer" Version="2.8.26" />
  </ItemGroup>
</Project><|MERGE_RESOLUTION|>--- conflicted
+++ resolved
@@ -41,11 +41,8 @@
     <AutoreleasePoolSupport>false</AutoreleasePoolSupport>
     <ThreadPoolMinThreads>2</ThreadPoolMinThreads>
     <ThreadPoolMaxThreads>9</ThreadPoolMaxThreads>
-<<<<<<< HEAD
+    <UseWindowsThreadPool>true</UseWindowsThreadPool>
     <_UseManagedNtlm>true</_UseManagedNtlm>
-=======
-    <UseWindowsThreadPool>true</UseWindowsThreadPool>
->>>>>>> c4c30a8a
   </PropertyGroup>
 
   <ItemGroup>
