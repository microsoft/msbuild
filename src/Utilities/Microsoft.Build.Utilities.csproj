﻿<?xml version="1.0" encoding="utf-8"?>
<Project ToolsVersion="12.0" DefaultTargets="Build" xmlns="http://schemas.microsoft.com/developer/msbuild/2003">
  <Import Project="..\dir.props"/>
  <PropertyGroup>
    <Configuration Condition=" '$(Configuration)' == '' ">Debug</Configuration>
    <Platform Condition=" '$(Platform)' == '' ">AnyCPU</Platform>
    <ProjectGuid>{828566EE-6F6A-4EF4-98B0-513F7DF9C628}</ProjectGuid>
    <OutputType>Library</OutputType>
    <AppDesignerFolder>Properties</AppDesignerFolder>
    <RootNamespace>Microsoft.Build.Utilities</RootNamespace>
    <AssemblyName>Microsoft.Build.Utilities.Core</AssemblyName>
    <AllowUnsafeBlocks>true</AllowUnsafeBlocks>
  </PropertyGroup>
  <!-- Default configurations to help VS understand the configurations -->
  <PropertyGroup Condition=" '$(Configuration)|$(Platform)' == 'Debug|AnyCPU' " />
  <PropertyGroup Condition=" '$(Configuration)|$(Platform)' == 'Release|AnyCPU' " />
  <PropertyGroup Condition="'$(Configuration)|$(Platform)' == 'Debug|x64'" />
  <PropertyGroup Condition="'$(Configuration)|$(Platform)' == 'Release|x64'" />
  <PropertyGroup Condition="'$(Configuration)|$(Platform)' == 'Debug|x86'" />
  <PropertyGroup Condition="'$(Configuration)|$(Platform)' == 'Release|x86'" />
  <PropertyGroup Condition="'$(Configuration)|$(Platform)' == 'Debug-MONO|AnyCPU'" />
  <PropertyGroup Condition="'$(Configuration)|$(Platform)' == 'Release-MONO|AnyCPU'" />
  <ItemGroup >
    <Compile Condition="'$(NetCoreBuild)' == 'true'" Include="..\Shared\Compat\SafeHandleZeroOrMinusOneIsInvalid.cs">
      <Link>Compat\SafeHandleZeroOrMinusOneIsInvalid.cs</Link>
    </Compile>
    <!-- Source Files -->
<<<<<<< HEAD
    <Compile Include="..\Shared\EnvironmentUtilities.cs">
      <Link>EnvironmentUtilities.cs</Link>
    </Compile>
    <Compile Include="..\Shared\FileUtilities.GetFolderPath.cs">
      <Link>FileUtilities.GetFolderPath.cs</Link>
=======
    <Compile Include="..\Shared\BuildEnvironmentHelper.cs">
      <Link>BuildEnvironmentHelper.cs</Link>
>>>>>>> ff5b487b
    </Compile>
    <Compile Include="..\Shared\FxCopExclusions\Microsoft.Build.Shared.Suppressions.cs">
      <ExcludeFromStyleCop>true</ExcludeFromStyleCop>
    </Compile>
    <Compile Include="..\Shared\AssemblyFoldersEx.cs">
      <Link>AssemblyFoldersEx.cs</Link>
      <ExcludeFromStyleCop>true</ExcludeFromStyleCop>
    </Compile>
    <Compile Include="..\Shared\CanonicalError.cs">
      <Link>CanonicalError.cs</Link>
      <ExcludeFromStyleCop>true</ExcludeFromStyleCop>
    </Compile>
    <Compile Include="..\Shared\Constants.cs">
      <Link>Constants.cs</Link>
      <ExcludeFromStyleCop>true</ExcludeFromStyleCop>
    </Compile>
    <Compile Include="..\Shared\ExtensionFoldersRegistryKey.cs">
      <Link>ExtensionFoldersRegistryKey.cs</Link>
    </Compile>
    <Compile Include="..\Shared\FileDelegates.cs">
      <Link>FileDelegates.cs</Link>
      <ExcludeFromStyleCop>true</ExcludeFromStyleCop>
    </Compile>
    <Compile Include="..\Shared\CopyOnWriteDictionary.cs">
      <Link>Collections\CopyOnWriteDictionary.cs</Link>
    </Compile>
    <Compile Include="..\Shared\EncodingUtilities.cs">
      <Link>EncodingUtilities.cs</Link>
      <ExcludeFromStyleCop>true</ExcludeFromStyleCop>
    </Compile>
    <Compile Include="..\Shared\ErrorUtilities.cs">
      <Link>ErrorUtilities.cs</Link>
      <ExcludeFromStyleCop>true</ExcludeFromStyleCop>
    </Compile>
    <Compile Include="..\Shared\EscapingUtilities.cs">
      <Link>EscapingUtilities.cs</Link>
      <ExcludeFromStyleCop>true</ExcludeFromStyleCop>
    </Compile>
    <Compile Include="..\Shared\EventArgsFormatting.cs">
      <Link>EventArgsFormatting.cs</Link>
      <ExcludeFromStyleCop>true</ExcludeFromStyleCop>
    </Compile>
    <Compile Include="..\Shared\ExceptionHandling.cs">
      <Link>ExceptionHandling.cs</Link>
    </Compile>
    <Compile Include="..\Shared\FileUtilities.cs">
      <Link>FileUtilities.cs</Link>
      <ExcludeFromStyleCop>true</ExcludeFromStyleCop>
    </Compile>
    <Compile Include="..\Shared\FileMatcher.cs">
      <Link>FileMatcher.cs</Link>
      <ExcludeFromStyleCop>true</ExcludeFromStyleCop>
    </Compile>
    <Compile Include="..\Shared\FileUtilitiesRegex.cs">
      <Link>FileUtilitiesRegex.cs</Link>
      <ExcludeFromStyleCop>true</ExcludeFromStyleCop>
    </Compile>
    <Compile Include="..\Shared\FrameworkLocationHelper.cs">
      <Link>FrameworkLocationHelper.cs</Link>
      <ExcludeFromStyleCop>true</ExcludeFromStyleCop>
    </Compile>
    <Compile Include="..\Shared\HybridDictionary.cs">
      <Link>Collections\HybridDictionary.cs</Link>
    </Compile>
    <Compile Include="..\Shared\InternalErrorException.cs">
      <Link>InternalErrorException.cs</Link>
    </Compile>
    <Compile Include="..\Shared\IKeyed.cs" />
    <Compile Include="..\Shared\MSBuildNameIgnoreCaseComparer.cs" />
    <Compile Include="..\Shared\Modifiers.cs">
      <ExcludeFromStyleCop>true</ExcludeFromStyleCop>
    </Compile>
    <Compile Include="..\Shared\NativeMethodsShared.cs">
      <Link>NativeMethodsShared.cs</Link>
      <ExcludeFromStyleCop>true</ExcludeFromStyleCop>
    </Compile>
    <Compile Include="..\Shared\AssemblyUtilities.cs">
      <Link>AssemblyUtilities.cs</Link>
      <ExcludeFromStyleCop>true</ExcludeFromStyleCop>
    </Compile>
    <Compile Include="..\Shared\InprocTrackingNativeMethods.cs">
      <Link>InprocTrackingNativeMethods.cs</Link>
      <ExcludeFromStyleCop>true</ExcludeFromStyleCop>
    </Compile>
    <Compile Include="..\Shared\OpportunisticIntern.cs">
      <Link>OpportunisticIntern.cs</Link>
    </Compile>
    <Compile Include="..\Shared\ReadOnlyEmptyCollection.cs">
      <Link>Collections\ReadOnlyEmptyCollection.cs</Link>
    </Compile>
    <Compile Include="..\Shared\ReadOnlyEmptyDictionary.cs">
      <Link>Collections\ReadOnlyEmptyDictionary.cs</Link>
    </Compile>
    <Compile Include="..\Shared\ReadOnlyEmptyList.cs">
      <Link>Collections\ReadOnlyEmptyList.cs</Link>
    </Compile>
    <Compile Include="..\Shared\RegistryDelegates.cs">
      <Link>RegistryDelegates.cs</Link>
      <ExcludeFromStyleCop>true</ExcludeFromStyleCop>
    </Compile>
    <Compile Include="..\Shared\RegistryHelper.cs">
      <Link>RegistryHelper.cs</Link>
      <ExcludeFromStyleCop>true</ExcludeFromStyleCop>
    </Compile>
    <Compile Include="..\Shared\ResourceUtilities.cs">
      <Link>ResourceUtilities.cs</Link>
      <ExcludeFromStyleCop>true</ExcludeFromStyleCop>
    </Compile>
    <Compile Include="..\Shared\StringBuilderCache.cs">
      <Link>StringBuilderCache.cs</Link>
      <ExcludeFromStyleCop>true</ExcludeFromStyleCop>
    </Compile>
    <Compile Include="..\Shared\TaskLoggingHelper.cs">
      <Link>TaskLoggingHelper.cs</Link>
      <ExcludeFromStyleCop>True</ExcludeFromStyleCop>
    </Compile>
    <Compile Include="..\Shared\TempFileUtilities.cs" />
    <Compile Include="..\Shared\Tracing.cs" />
    <Compile Include="..\Shared\VersionUtilities.cs">
      <Link>VersionUtilities.cs</Link>
      <ExcludeFromStyleCop>true</ExcludeFromStyleCop>
    </Compile>
    <Compile Include="..\Shared\ToolsetElement.cs">
      <Link>ToolsetElement.cs</Link>
      <ExcludeFromStyleCop>true</ExcludeFromStyleCop>
    </Compile>
    <Compile Include="ApiContract.cs" />
    <Compile Include="AppDomainIsolatedTask.cs">
      <ExcludeFromStyleCop>true</ExcludeFromStyleCop>
    </Compile>
    <Compile Include="AssemblyFoldersExInfo.cs" />
    <Compile Include="AssemblyInfo.cs">
      <ExcludeFromStyleCop>true</ExcludeFromStyleCop>
    </Compile>
    <Compile Include="AssemblyResources.cs">
      <ExcludeFromStyleCop>true</ExcludeFromStyleCop>
    </Compile>
    <Compile Include="CommandLineBuilder.cs">
      <ExcludeFromStyleCop>true</ExcludeFromStyleCop>
    </Compile>
    <Compile Include="FxCopExclusions\Microsoft.Build.Utilities.Suppressions.cs">
      <ExcludeFromStyleCop>true</ExcludeFromStyleCop>
    </Compile>
    <Compile Include="Logger.cs">
      <ExcludeFromStyleCop>true</ExcludeFromStyleCop>
    </Compile>
    <Compile Include="MuxLogger.cs" />
    <Compile Include="ProcessorArchitecture.cs">
      <ExcludeFromStyleCop>true</ExcludeFromStyleCop>
    </Compile>
    <Compile Include="SDKType.cs" />
    <Compile Include="TargetPlatformSDK.cs" />
    <Compile Include="ExtensionSDK.cs" />
    <Compile Include="SDKManifest.cs" />
    <Compile Include="PlatformManifest.cs" />
    <Compile Include="Task.cs">
      <ExcludeFromStyleCop>true</ExcludeFromStyleCop>
    </Compile>
    <Compile Include="TaskItem.cs">
      <ExcludeFromStyleCop>true</ExcludeFromStyleCop>
    </Compile>
    <Compile Include="ToolLocationHelper.cs">
      <ExcludeFromStyleCop>true</ExcludeFromStyleCop>
    </Compile>
    <Compile Include="ToolTask.cs">
      <ExcludeFromStyleCop>true</ExcludeFromStyleCop>
    </Compile>
    <!-- FileTracker Managed Libraries -->
    <Compile Include="TrackedDependencies\CanonicalTrackedInputFiles.cs">
      <ExcludeFromStyleCop>true</ExcludeFromStyleCop>
    </Compile>
    <Compile Include="TrackedDependencies\DependencyTableCache.cs">
      <ExcludeFromStyleCop>true</ExcludeFromStyleCop>
    </Compile>
    <Compile Include="TrackedDependencies\FlatTrackingData.cs">
      <ExcludeFromStyleCop>true</ExcludeFromStyleCop>
    </Compile>
    <Compile Include="TrackedDependencies\FileTracker.cs">
      <ExcludeFromStyleCop>true</ExcludeFromStyleCop>
    </Compile>
    <Compile Include="TrackedDependencies\CanonicalTrackedOutputFiles.cs">
      <ExcludeFromStyleCop>true</ExcludeFromStyleCop>
    </Compile>
    <Compile Include="TrackedDependencies\TrackedDependencies.cs">
      <ExcludeFromStyleCop>true</ExcludeFromStyleCop>
    </Compile>
    <Compile Include="TrackedDependencies\CanonicalTrackedFilesHelper.cs">
      <ExcludeFromStyleCop>true</ExcludeFromStyleCop>
    </Compile>
    <!-- Win32 RC Files -->
    <RCResourceFile Include="native.rc" />
    <!-- Resource Files -->
    <EmbeddedResource Include="Strings.resx">
      <SubType>Designer</SubType>
    </EmbeddedResource>
    <EmbeddedResource Include="..\Shared\Strings.shared.resx">
      <Link>Strings.shared.resx</Link>
      <SubType>Designer</SubType>
      <LogicalName>Microsoft.Build.Utilities.Strings.shared.resources</LogicalName>
    </EmbeddedResource>
  </ItemGroup>
    <!-- Assemblies Files we depend on -->
  <ItemGroup Condition="'$(NetCoreBuild)' != 'true'">
    <Reference Include="System" />
    <Reference Include="System.Core" />
    <Reference Include="System.Xml" />
    <Reference Include="System.Configuration" />
  </ItemGroup>
  <ItemGroup>
    <ProjectReference Include="..\Framework\Microsoft.Build.Framework.csproj">
      <Project>{571F09DB-A81A-4444-945C-6F7B530054CD}</Project>
      <Name>Microsoft.Build.Framework</Name>
    </ProjectReference>
  </ItemGroup>
  <ItemGroup>
    <None Include="project.json" />
  </ItemGroup>
   <!--
  <Import Project="$([MSBuild]::GetDirectoryNameOfFileAbove($(MSBuildThisFileDirectory), dir.targets))\dir.targets" Condition="!$(Configuration.EndsWith('MONO'))"/>
  -->
  <Import Project="..\dir.targets"/>
</Project><|MERGE_RESOLUTION|>--- conflicted
+++ resolved
@@ -1,4 +1,4 @@
-﻿<?xml version="1.0" encoding="utf-8"?>
+<?xml version="1.0" encoding="utf-8"?>
 <Project ToolsVersion="12.0" DefaultTargets="Build" xmlns="http://schemas.microsoft.com/developer/msbuild/2003">
   <Import Project="..\dir.props"/>
   <PropertyGroup>
@@ -25,16 +25,14 @@
       <Link>Compat\SafeHandleZeroOrMinusOneIsInvalid.cs</Link>
     </Compile>
     <!-- Source Files -->
-<<<<<<< HEAD
     <Compile Include="..\Shared\EnvironmentUtilities.cs">
       <Link>EnvironmentUtilities.cs</Link>
     </Compile>
     <Compile Include="..\Shared\FileUtilities.GetFolderPath.cs">
       <Link>FileUtilities.GetFolderPath.cs</Link>
-=======
+    </Compile>
     <Compile Include="..\Shared\BuildEnvironmentHelper.cs">
       <Link>BuildEnvironmentHelper.cs</Link>
->>>>>>> ff5b487b
     </Compile>
     <Compile Include="..\Shared\FxCopExclusions\Microsoft.Build.Shared.Suppressions.cs">
       <ExcludeFromStyleCop>true</ExcludeFromStyleCop>
