﻿// Copyright (c) Microsoft. All rights reserved.
// Licensed under the MIT license. See LICENSE file in the project root for full license information.

#pragma warning disable 0219

using System;
using System.Collections.Generic;
using System.IO;
using System.Linq;

using Microsoft.Build.Evaluation;
using Microsoft.Build.Framework;
using Microsoft.Build.Shared;
using Microsoft.Build.Utilities;
using Microsoft.Win32;

using NUnit.Framework;

using FrameworkNameVersioning = System.Runtime.Versioning.FrameworkName;
using SharedDotNetFrameworkArchitecture = Microsoft.Build.Shared.DotNetFrameworkArchitecture;
using UtilitiesDotNetFrameworkArchitecture = Microsoft.Build.Utilities.DotNetFrameworkArchitecture;

namespace Microsoft.Build.UnitTests
{
    [TestFixture]
    sealed public class ToolLocationHelper_Tests
    {
        [SetUp]
        public void SetUpTest()
        {
            ToolLocationHelper.ClearStaticCaches();
        }

        [Test]
        public void GetApiContractReferencesHandlesEmptyContracts()
        {
            string[] returnValue = ToolLocationHelper.GetApiContractReferences(Enumerable.Empty<ApiContract>(), String.Empty);
            Assert.AreEqual(0, returnValue.Length);
        }

<<<<<<< HEAD
        [Test]
=======
        [TestMethod]
        public void GetApiContractReferencesHandlesNullContracts()
        {
            string[] returnValue = ToolLocationHelper.GetApiContractReferences(null, String.Empty);
            Assert.AreEqual(0, returnValue.Length);
        }

        [TestMethod]
>>>>>>> ae011d37
        public void GetApiContractReferencesHandlesNonExistingLocation()
        {
            string tempDirectory = Path.Combine(Path.GetTempPath(), Path.GetRandomFileName());
            string[] returnValue = ToolLocationHelper.GetApiContractReferences(new ApiContract[] { new ApiContract { Name = "Foo", Version = "Bar" } }, tempDirectory);
            Assert.AreEqual(0, returnValue.Length);
        }

        [Test]
        [Category("WindowsOnly")]
        public void GetApiContractReferencesFindsWinMDs()
        {
            string tempDirectory = Path.Combine(Path.GetTempPath(), Path.GetRandomFileName());
            string referenceDirectory = Path.Combine(tempDirectory, @"References\Foo\Bar");

            try
            {
                Directory.CreateDirectory(referenceDirectory);
                File.WriteAllText(Path.Combine(referenceDirectory, "One.winmd"), "First");
                File.WriteAllText(Path.Combine(referenceDirectory, "Two.winmd"), "Second");
                File.WriteAllText(Path.Combine(referenceDirectory, "Three.winmd"), "Third");
                string[] returnValue = ToolLocationHelper.GetApiContractReferences(new ApiContract[] { new ApiContract { Name = "Foo", Version = "Bar" } }, tempDirectory);
                Assert.AreEqual(3, returnValue.Length);
            }
            finally
            {
                if (Directory.Exists(tempDirectory))
                {
                    Directory.Delete(tempDirectory, true);
                }
            }
        }

        [Test]
        public void GatherExtensionSDKsInvalidVersionDirectory()
        {
            string tempDirectory = Path.Combine(Path.GetTempPath(), Path.GetRandomFileName());
            string sdkDirectory = Path.Combine(tempDirectory, @"Foo\Bar");

            try
            {
                Directory.CreateDirectory(sdkDirectory);
                DirectoryInfo info = new DirectoryInfo(tempDirectory);
                TargetPlatformSDK sdk = new TargetPlatformSDK("Foo", new Version(), String.Empty);
                ToolLocationHelper.GatherExtensionSDKs(info, sdk);
                Assert.AreEqual(0, sdk.ExtensionSDKs.Count);
            }
            finally
            {
                if (Directory.Exists(tempDirectory))
                {
                    Directory.Delete(tempDirectory, true);
                }
            }
        }

        [Test]
        public void GatherExtensionSDKsNoManifest()
        {
            string tempDirectory = Path.Combine(Path.GetTempPath(), Path.GetRandomFileName());
            string sdkDirectory = Path.Combine(tempDirectory, @"Foo\1.0");

            try
            {
                Directory.CreateDirectory(sdkDirectory);
                DirectoryInfo info = new DirectoryInfo(tempDirectory);
                TargetPlatformSDK sdk = new TargetPlatformSDK("Foo", new Version(), String.Empty);
                ToolLocationHelper.GatherExtensionSDKs(info, sdk);
                Assert.AreEqual(0, sdk.ExtensionSDKs.Count);
            }
            finally
            {
                if (Directory.Exists(tempDirectory))
                {
                    Directory.Delete(tempDirectory, true);
                }
            }
        }

        [Test]
        public void GatherExtensionSDKsEmptyManifest()
        {
            string tempDirectory = Path.Combine(Path.GetTempPath(), Path.GetRandomFileName());
            string sdkDirectory = Path.Combine(tempDirectory, @"Foo\1.0");

            try
            {
                Directory.CreateDirectory(sdkDirectory);
                File.WriteAllText(Path.Combine(sdkDirectory, "sdkManifest.xml"), "");
                DirectoryInfo info = new DirectoryInfo(tempDirectory);
                TargetPlatformSDK sdk = new TargetPlatformSDK("Foo", new Version(), String.Empty);
                ToolLocationHelper.GatherExtensionSDKs(info, sdk);
                Assert.AreEqual(1, sdk.ExtensionSDKs.Count);
            }
            finally
            {
                if (Directory.Exists(tempDirectory))
                {
                    Directory.Delete(tempDirectory, true);
                }
            }
        }

        [Test]
        public void GatherExtensionSDKsGarbageManifest()
        {
            string tempDirectory = Path.Combine(Path.GetTempPath(), Path.GetRandomFileName());
            string sdkDirectory = Path.Combine(tempDirectory, @"Foo\1.0");

            try
            {
                Directory.CreateDirectory(sdkDirectory);
                File.WriteAllText(Path.Combine(sdkDirectory, "sdkManifest.xml"), "Garbaggggge");
                DirectoryInfo info = new DirectoryInfo(tempDirectory);
                TargetPlatformSDK sdk = new TargetPlatformSDK("Foo", new Version(), String.Empty);
                ToolLocationHelper.GatherExtensionSDKs(info, sdk);
                Assert.AreEqual(1, sdk.ExtensionSDKs.Count);
            }
            finally
            {
                if (Directory.Exists(tempDirectory))
                {
                    Directory.Delete(tempDirectory, true);
                }
            }
        }

        /// <summary>
        /// Verify the case where we ask for a tool using a target framework version of 3.5
        /// We make sure in the fake sdk path we also create a 4.0 folder in order to make sure we do not return that when we only want the bin directory.
        /// </summary>
        [Test]
        public void VerifyinternalGetPathToDotNetFrameworkSdkFileNot40()
        {
            string tempDirectory = Path.Combine(Path.GetTempPath(), "VGPTDNFSFN40");
            string temp35Directory = Path.Combine(tempDirectory, "bin");
            string temp40Directory = Path.Combine(temp35Directory, "NETFX 4.0 Tools");
            string toolPath = Path.Combine(temp35Directory, "MyTool.exe");
            string toolPath40 = Path.Combine(temp40Directory, "MyTool.exe");

            try
            {
                if (!Directory.Exists(temp35Directory))
                {
                    Directory.CreateDirectory(temp35Directory);
                }

                // Make a .NET 4.0 Tools so that we can make sure that we do not return it if we are not targeting 4.0
                if (!Directory.Exists(temp40Directory))
                {
                    Directory.CreateDirectory(temp40Directory);
                }

                // Write a tool to disk to the existence check works
                File.WriteAllText(toolPath, "Contents");
                File.WriteAllText(toolPath40, "Contents");

                string foundToolPath = ToolLocationHelper.GetPathToDotNetFrameworkSdkFile("MyTool.exe", temp35Directory, "x86");
                Assert.IsNotNull(foundToolPath);
                Assert.IsTrue(toolPath.Equals(foundToolPath, StringComparison.OrdinalIgnoreCase));
            }
            finally
            {
                if (Directory.Exists(tempDirectory))
                {
                    Directory.Delete(tempDirectory, true);
                }
            }
        }

        /// <summary>
        /// Make sure that if a unknown framework identifier with a root directory which does not exist in it is passed in then we get an empty list back out.
        /// </summary>
        [Test]
        public void GetFrameworkIdentifiersNoReferenceAssemblies()
        {
            IList<string> installedIdentifiers =
                ToolLocationHelper.GetFrameworkIdentifiers(
                    NativeMethodsShared.IsWindows ? "f:\\IDontExistAtAll" : "/IDontExistAtAll");
            Assert.IsTrue(installedIdentifiers.Count == 0);
        }

        /// <summary>
        /// When the root does not exist make sure nothing is returned
        /// </summary>
        [Test]
        public void HighestVersionOfTargetFrameworkIdentifierRootDoesNotExist()
        {
            FrameworkNameVersioning highestMoniker =
                ToolLocationHelper.HighestVersionOfTargetFrameworkIdentifier(
                    NativeMethodsShared.IsWindows ? "f:\\IDontExistAtAll" : "/IDontExistAtAll",
                    ".UnKNownFramework");
            Assert.IsNull(highestMoniker);
        }

        /// <summary>
        /// When the root contains no folders with versions on them make sure nothing is returned
        /// </summary>
        [Test]
        public void HighestVersionOfTargetFrameworkIdentifierRootNoVersions()
        {
            string tempPath = Path.GetTempPath();
            string testPath = Path.Combine(tempPath, "HighestVersionOfTargetFrameworkIdentifierRootNoVersions");
            string nonVersionFolder = Path.Combine(testPath, ".UnknownFramework", "NotAVersion");

            if (!Directory.Exists(nonVersionFolder))
            {
                Directory.CreateDirectory(nonVersionFolder);
            }

            FrameworkNameVersioning highestMoniker = ToolLocationHelper.HighestVersionOfTargetFrameworkIdentifier(testPath, ".UnKNownFramework");
            Assert.IsNull(highestMoniker);
        }

        /// <summary>
        /// If a directory contains multiple versions make sure we pick the highest one.
        /// </summary>
        [Test]
        public void HighestVersionOfTargetFrameworkIdentifierRootMultipleVersions()
        {
            string tempPath = Path.GetTempPath();
            string testPath = Path.Combine(tempPath, "HighestVersionOfTargetFrameworkIdentifierRootMultipleVersions");
            string folder10 = Path.Combine(testPath, ".UnknownFramework", "v1.0");
            string folder20 = Path.Combine(testPath, ".UnknownFramework", "v2.0");
            string folder40 = Path.Combine(testPath, ".UnknownFramework", "v4.0");

            if (!Directory.Exists(folder10))
            {
                Directory.CreateDirectory(folder10);
            }

            if (!Directory.Exists(folder20))
            {
                Directory.CreateDirectory(folder20);
            }

            if (!Directory.Exists(folder40))
            {
                Directory.CreateDirectory(folder40);
            }

            FrameworkNameVersioning highestMoniker =
                ToolLocationHelper.HighestVersionOfTargetFrameworkIdentifier(testPath, ".UnknownFramework");
            Assert.IsNotNull(highestMoniker);
            Assert.IsTrue(highestMoniker.Version.Major == 4);
        }

        /// <summary>
        /// Verify the case where we ask for a tool using a target framework version of 4.0
        /// </summary>
        [Test]
        public void VerifyinternalGetPathToDotNetFrameworkSdkFile40()
        {
            string tempDirectory = Path.Combine(Path.GetTempPath(), "VGPTDNFSFN40");
            string temp35Directory = Path.Combine(tempDirectory, "bin");
            string temp40Directory = Path.Combine(temp35Directory, "NETFX 4.0 Tools");
            string toolPath = Path.Combine(temp35Directory, "MyTool.exe");
            string toolPath40 = Path.Combine(temp40Directory, "MyTool.exe");

            try
            {
                if (!Directory.Exists(temp35Directory))
                {
                    Directory.CreateDirectory(temp35Directory);
                }

                // Make a .NET 4.0 Tools so that we can make sure that we do not return it if we are not targeting 4.0
                if (!Directory.Exists(temp40Directory))
                {
                    Directory.CreateDirectory(temp40Directory);
                }

                // Write a tool to disk to the existence check works
                File.WriteAllText(toolPath, "Contents");
                File.WriteAllText(toolPath40, "Contents");

                string foundToolPath = ToolLocationHelper.GetPathToDotNetFrameworkSdkFile("MyTool.exe", temp40Directory, "x86");
                Assert.IsNotNull(foundToolPath);
                Assert.IsTrue(toolPath40.Equals(foundToolPath, StringComparison.OrdinalIgnoreCase));
            }
            finally
            {
                if (Directory.Exists(tempDirectory))
                {
                    Directory.Delete(tempDirectory, true);
                }
            }
        }

        /// <summary>
        /// Make sure if null is passed in for any of the arguments that the method returns null and does not crash.
        /// </summary>
        [Test]
        public void VerifyinternalGetPathToDotNetFrameworkSdkFileNullPassedIn()
        {
            string foundToolPath = ToolLocationHelper.GetPathToDotNetFrameworkSdkFile("MyTool.exe", "C:\\Path", null);
            Assert.IsNull(foundToolPath);

            foundToolPath = ToolLocationHelper.GetPathToDotNetFrameworkSdkFile("MyTool.exe", null, "x86");
            Assert.IsNull(foundToolPath);

            foundToolPath = ToolLocationHelper.GetPathToDotNetFrameworkSdkFile(null, "c:\\path", "x86");
            Assert.IsNull(foundToolPath);
        }

        /*
          * Method:   FindFrameworksPathRunningThisTest
          *
          * Our FX path should be resolved as the one we're running on by default
          */
        [Test]
        public void FindFrameworksPathRunningThisTest()
        {
            string path = FrameworkLocationHelper.FindDotNetFrameworkPath(
                Path.GetDirectoryName(typeof(object).Module.FullyQualifiedName),
                ToolLocationHelper.GetDotNetFrameworkVersionFolderPrefix(TargetDotNetFrameworkVersion.Version40),
                new DirectoryExists(ToolLocationHelper_Tests.DirectoryExists),
                new GetDirectories(ToolLocationHelper_Tests.GetDirectories),
                SharedDotNetFrameworkArchitecture.Current
            );

            Assert.AreEqual(Path.GetDirectoryName(typeof(object).Module.FullyQualifiedName), path);
        }

        /*
         * Method:   FindFrameworksPathRunningUnderWhidbey
         *
         * Search for a whidbey when whidbey is the current version.
         */
        [Test]
        public void FindFrameworksPathRunningUnderWhidbey()
        {
            string path = FrameworkLocationHelper.FindDotNetFrameworkPath
                (
                    @"{runtime-base}\v1.2.x86dbg",    // Simulate "Whidbey" as the current runtime.
                    "v1.2",
                    new DirectoryExists(ToolLocationHelper_Tests.DirectoryExists),
                    new GetDirectories(ToolLocationHelper_Tests.GetDirectories),
                    SharedDotNetFrameworkArchitecture.Current
                );
            Assert.AreEqual(Path.Combine("{runtime-base}", "v1.2.x86dbg"), path);
        }

        /*
        * Method:   FindFrameworksPathRunningUnderOrcas
        *
        * Search for a whidbey when orcas is the current version.
        */
        [Test]
        public void FindFrameworksPathRunningUnderOrcas()
        {
            string path = FrameworkLocationHelper.FindDotNetFrameworkPath
                (
                    Path.Combine("{runtime-base}", "v1.3.x86dbg"),        // Simulate "Orcas" as the current runtime.}
                    "v1.2",                                              // But we're looking for "Whidbey"
                    new DirectoryExists(ToolLocationHelper_Tests.DirectoryExists),
                    new GetDirectories(ToolLocationHelper_Tests.GetDirectories),
                    SharedDotNetFrameworkArchitecture.Current
                );
            Assert.AreEqual(Path.Combine("{runtime-base}", "v1.2.x86fre"), path);
        }

        /*
        * Method:   FindFrameworksPathRunningUnderEverett
        *
        * Search for a whidbey when orcas is the current version.
        */
        [Test]
        public void FindFrameworksPathRunningUnderEverett()
        {
            string path = FrameworkLocationHelper.FindDotNetFrameworkPath
                (
                    Path.Combine("{runtime-base}", "v1.1.x86dbg"),       // Simulate "Everett" as the current runtime.
                    "v1.2",                                              // But we're looking for "Whidbey"
                    new DirectoryExists(ToolLocationHelper_Tests.DirectoryExists),
                    new GetDirectories(ToolLocationHelper_Tests.GetDirectories),
                    SharedDotNetFrameworkArchitecture.Current
                );

            Assert.AreEqual(Path.Combine("{runtime-base}", "v1.2.x86fre"), path);
        }

        /*
        * Method:   FindPathForNonexistentFrameworks
        *
        * Trying to find a non-existent path should return null.
        */
        [Test]
        public void FindPathForNonexistentFrameworks()
        {
            string path = FrameworkLocationHelper.FindDotNetFrameworkPath
                (
                    Path.Combine(@"{runtime-base}", "v1.1"),             // Simulate "everett" as the current runtime
                    "v1.3",                                              // And we're trying to find "orchas" runtime which isn't installed.
                    new DirectoryExists(ToolLocationHelper_Tests.DirectoryExists),
                    new GetDirectories(ToolLocationHelper_Tests.GetDirectories),
                    SharedDotNetFrameworkArchitecture.Current
                );

            Assert.AreEqual(null, path);
        }

        /*
        * Method:   FindPathForEverettThatIsntProperlyInstalled
        *
        * Trying to find a path if GetRequestedRuntimeInfo fails and useHeuristic=false should return null.
        */
        [Test]
        public void FindPathForEverettThatIsntProperlyInstalled()
        {
            string tempPath = Path.GetTempPath();
            string fakeWhidbeyPath = Path.Combine(tempPath, "v2.0.50224");
            string fakeEverettPath = Path.Combine(tempPath, "v1.1.43225");
            Directory.CreateDirectory(fakeEverettPath);

            string path = FrameworkLocationHelper.FindDotNetFrameworkPath
                (
                    fakeWhidbeyPath,  // Simulate "whidbey" as the current runtime
                    "v1.1",                 // We're looking for "everett" 
                    new DirectoryExists(ToolLocationHelper_Tests.DirectoryExists),
                    new GetDirectories(ToolLocationHelper_Tests.GetDirectories),
                    SharedDotNetFrameworkArchitecture.Current
                );

            Directory.Delete(fakeEverettPath);
            Assert.AreEqual(null, path);
        }

        [Test]
        public void ExerciseMiscToolLocationHelperMethods()
        {
            Assert.AreEqual(ToolLocationHelper.GetDotNetFrameworkVersionFolderPrefix(TargetDotNetFrameworkVersion.Version11), FrameworkLocationHelper.dotNetFrameworkVersionFolderPrefixV11);
            Assert.AreEqual(ToolLocationHelper.GetDotNetFrameworkVersionFolderPrefix(TargetDotNetFrameworkVersion.Version20), FrameworkLocationHelper.dotNetFrameworkVersionFolderPrefixV20);
            Assert.AreEqual(ToolLocationHelper.GetDotNetFrameworkVersionFolderPrefix(TargetDotNetFrameworkVersion.Version30), FrameworkLocationHelper.dotNetFrameworkVersionFolderPrefixV30);
            Assert.AreEqual(ToolLocationHelper.GetDotNetFrameworkVersionFolderPrefix(TargetDotNetFrameworkVersion.Version35), FrameworkLocationHelper.dotNetFrameworkVersionFolderPrefixV35);
            Assert.AreEqual(ToolLocationHelper.GetDotNetFrameworkVersionFolderPrefix(TargetDotNetFrameworkVersion.Version40), FrameworkLocationHelper.dotNetFrameworkVersionFolderPrefixV40);
            Assert.AreEqual(ToolLocationHelper.GetDotNetFrameworkVersionFolderPrefix(TargetDotNetFrameworkVersion.VersionLatest), FrameworkLocationHelper.dotNetFrameworkVersionFolderPrefixV40);
            Assert.AreEqual(ToolLocationHelper.GetDotNetFrameworkRootRegistryKey(TargetDotNetFrameworkVersion.VersionLatest), FrameworkLocationHelper.fullDotNetFrameworkRegistryKey);

            Assert.AreEqual(ToolLocationHelper.GetPathToDotNetFramework(TargetDotNetFrameworkVersion.Version11), FrameworkLocationHelper.PathToDotNetFrameworkV11);
            Assert.AreEqual(ToolLocationHelper.GetPathToDotNetFramework(TargetDotNetFrameworkVersion.Version20), FrameworkLocationHelper.PathToDotNetFrameworkV20);
            Assert.AreEqual(ToolLocationHelper.GetPathToDotNetFramework(TargetDotNetFrameworkVersion.Version30), FrameworkLocationHelper.PathToDotNetFrameworkV30);
            Assert.AreEqual(ToolLocationHelper.GetPathToDotNetFramework(TargetDotNetFrameworkVersion.Version35), FrameworkLocationHelper.PathToDotNetFrameworkV35);
            Assert.AreEqual(ToolLocationHelper.GetPathToDotNetFramework(TargetDotNetFrameworkVersion.Version40), FrameworkLocationHelper.PathToDotNetFrameworkV40);
            Assert.AreEqual(ToolLocationHelper.GetPathToDotNetFramework(TargetDotNetFrameworkVersion.VersionLatest), FrameworkLocationHelper.PathToDotNetFrameworkV40);

            Assert.AreEqual(
                    ToolLocationHelper.GetPathToDotNetFramework(TargetDotNetFrameworkVersion.Version11, UtilitiesDotNetFrameworkArchitecture.Bitness32),
                    FrameworkLocationHelper.GetPathToDotNetFrameworkV11(SharedDotNetFrameworkArchitecture.Bitness32)
                );
            Assert.AreEqual(
                    ToolLocationHelper.GetPathToDotNetFramework(TargetDotNetFrameworkVersion.Version20, UtilitiesDotNetFrameworkArchitecture.Bitness32),
                    FrameworkLocationHelper.GetPathToDotNetFrameworkV20(SharedDotNetFrameworkArchitecture.Bitness32)
                );
            Assert.AreEqual(
                    ToolLocationHelper.GetPathToDotNetFramework(TargetDotNetFrameworkVersion.Version30, UtilitiesDotNetFrameworkArchitecture.Bitness32),
                    FrameworkLocationHelper.GetPathToDotNetFrameworkV30(SharedDotNetFrameworkArchitecture.Bitness32)
                );
            Assert.AreEqual(
                    ToolLocationHelper.GetPathToDotNetFramework(TargetDotNetFrameworkVersion.Version35, UtilitiesDotNetFrameworkArchitecture.Bitness32),
                    FrameworkLocationHelper.GetPathToDotNetFrameworkV35(SharedDotNetFrameworkArchitecture.Bitness32)
                );

            Assert.AreEqual(
                    ToolLocationHelper.GetPathToDotNetFramework(TargetDotNetFrameworkVersion.Version40, UtilitiesDotNetFrameworkArchitecture.Bitness32),
                    FrameworkLocationHelper.GetPathToDotNetFrameworkV40(SharedDotNetFrameworkArchitecture.Bitness32)
                );
            Assert.AreEqual(
                    ToolLocationHelper.GetPathToDotNetFramework(TargetDotNetFrameworkVersion.VersionLatest, UtilitiesDotNetFrameworkArchitecture.Bitness32),
                    FrameworkLocationHelper.GetPathToDotNetFrameworkV40(SharedDotNetFrameworkArchitecture.Bitness32)
                );

            if (!String.IsNullOrEmpty(Environment.GetEnvironmentVariable("ProgramFiles(x86)")))
            {
                // 64-bit machine, so we should test the 64-bit overloads as well
                Assert.AreEqual(
                    ToolLocationHelper.GetPathToDotNetFramework(TargetDotNetFrameworkVersion.Version11, UtilitiesDotNetFrameworkArchitecture.Bitness64),
                    FrameworkLocationHelper.GetPathToDotNetFrameworkV11(SharedDotNetFrameworkArchitecture.Bitness64)
                );
                Assert.AreEqual(
                        ToolLocationHelper.GetPathToDotNetFramework(TargetDotNetFrameworkVersion.Version20, UtilitiesDotNetFrameworkArchitecture.Bitness64),
                        FrameworkLocationHelper.GetPathToDotNetFrameworkV20(SharedDotNetFrameworkArchitecture.Bitness64)
                    );
                Assert.AreEqual(
                        ToolLocationHelper.GetPathToDotNetFramework(TargetDotNetFrameworkVersion.Version30, UtilitiesDotNetFrameworkArchitecture.Bitness64),
                        FrameworkLocationHelper.GetPathToDotNetFrameworkV30(SharedDotNetFrameworkArchitecture.Bitness64)
                    );
                Assert.AreEqual(
                        ToolLocationHelper.GetPathToDotNetFramework(TargetDotNetFrameworkVersion.Version35, UtilitiesDotNetFrameworkArchitecture.Bitness64),
                        FrameworkLocationHelper.GetPathToDotNetFrameworkV35(SharedDotNetFrameworkArchitecture.Bitness64)
                    );

                Assert.AreEqual(
                        ToolLocationHelper.GetPathToDotNetFramework(TargetDotNetFrameworkVersion.Version40, UtilitiesDotNetFrameworkArchitecture.Bitness64),
                        FrameworkLocationHelper.GetPathToDotNetFrameworkV40(SharedDotNetFrameworkArchitecture.Bitness64)
                    );
                Assert.AreEqual(
                        ToolLocationHelper.GetPathToDotNetFramework(TargetDotNetFrameworkVersion.VersionLatest, UtilitiesDotNetFrameworkArchitecture.Bitness64),
                        FrameworkLocationHelper.GetPathToDotNetFrameworkV40(SharedDotNetFrameworkArchitecture.Bitness64)
                    );
            }
        }

        [Test]
        public void TestGetPathToBuildToolsFile()
        {
            string net20Path = ToolLocationHelper.GetPathToDotNetFrameworkFile("msbuild.exe", TargetDotNetFrameworkVersion.Version20);

            if (net20Path != null)
            {
                Assert.AreEqual(net20Path, ToolLocationHelper.GetPathToBuildToolsFile("msbuild.exe", "2.0"));
            }

            string net35Path = ToolLocationHelper.GetPathToDotNetFrameworkFile("msbuild.exe", TargetDotNetFrameworkVersion.Version35);

            if (net35Path != null)
            {
                Assert.AreEqual(net35Path, ToolLocationHelper.GetPathToBuildToolsFile("msbuild.exe", "3.5"));
            }

            Assert.AreEqual
                (
                    ToolLocationHelper.GetPathToDotNetFrameworkFile("msbuild.exe", TargetDotNetFrameworkVersion.Version40),
                    ToolLocationHelper.GetPathToBuildToolsFile("msbuild.exe", "4.0")
                );

            string tv12path = Path.Combine(ProjectCollection.GlobalProjectCollection.GetToolset(ObjectModelHelpers.MSBuildDefaultToolsVersion).ToolsPath, "msbuild.exe");

            Assert.AreEqual(tv12path, ToolLocationHelper.GetPathToBuildToolsFile("msbuild.exe", ObjectModelHelpers.MSBuildDefaultToolsVersion));
            Assert.AreEqual(tv12path, ToolLocationHelper.GetPathToBuildToolsFile("msbuild.exe", ToolLocationHelper.CurrentToolsVersion));
        }

        [Test]
        [Ignore]
        // Ignore: Test requires installed toolset.
        public void TestGetPathToBuildToolsFile_32Bit()
        {
            string net20Path = ToolLocationHelper.GetPathToDotNetFrameworkFile("msbuild.exe", TargetDotNetFrameworkVersion.Version20, UtilitiesDotNetFrameworkArchitecture.Bitness32);

            if (net20Path != null)
            {
                Assert.AreEqual(net20Path, ToolLocationHelper.GetPathToBuildToolsFile("msbuild.exe", "2.0", UtilitiesDotNetFrameworkArchitecture.Bitness32));
            }

            string net35Path = ToolLocationHelper.GetPathToDotNetFrameworkFile("msbuild.exe", TargetDotNetFrameworkVersion.Version35, UtilitiesDotNetFrameworkArchitecture.Bitness32);

            if (net35Path != null)
            {
                Assert.AreEqual(net35Path, ToolLocationHelper.GetPathToBuildToolsFile("msbuild.exe", "3.5", UtilitiesDotNetFrameworkArchitecture.Bitness32));
            }

            Assert.AreEqual
                (
                    ToolLocationHelper.GetPathToDotNetFrameworkFile("msbuild.exe", TargetDotNetFrameworkVersion.Version40, UtilitiesDotNetFrameworkArchitecture.Bitness32),
                    ToolLocationHelper.GetPathToBuildToolsFile("msbuild.exe", "4.0", UtilitiesDotNetFrameworkArchitecture.Bitness32)
                );

            string tv12path = Path.Combine(ProjectCollection.GlobalProjectCollection.GetToolset(ObjectModelHelpers.MSBuildDefaultToolsVersion).Properties["MSBuildToolsPath32"].EvaluatedValue, "msbuild.exe");

            Assert.AreEqual(tv12path, ToolLocationHelper.GetPathToBuildToolsFile("msbuild.exe", ObjectModelHelpers.MSBuildDefaultToolsVersion, UtilitiesDotNetFrameworkArchitecture.Bitness32));
            Assert.AreEqual(tv12path, ToolLocationHelper.GetPathToBuildToolsFile("msbuild.exe", ToolLocationHelper.CurrentToolsVersion, UtilitiesDotNetFrameworkArchitecture.Bitness32));
        }

        [Test]
        [Ignore]
        // Ignore: Test requires installed toolset.
        public void TestGetPathToBuildToolsFile_64Bit()
        {
            if (String.IsNullOrEmpty(Environment.GetEnvironmentVariable("ProgramFiles(x86)")))
            {
                // 32-bit machine, so just ignore
                return;
            }

            string net20Path = ToolLocationHelper.GetPathToDotNetFrameworkFile("msbuild.exe", TargetDotNetFrameworkVersion.Version20, UtilitiesDotNetFrameworkArchitecture.Bitness64);

            if (net20Path != null)
            {
                Assert.AreEqual(net20Path, ToolLocationHelper.GetPathToBuildToolsFile("msbuild.exe", "2.0", UtilitiesDotNetFrameworkArchitecture.Bitness64));
            }

            string net35Path = ToolLocationHelper.GetPathToDotNetFrameworkFile("msbuild.exe", TargetDotNetFrameworkVersion.Version35, UtilitiesDotNetFrameworkArchitecture.Bitness64);

            if (net35Path != null)
            {
                Assert.AreEqual(net35Path, ToolLocationHelper.GetPathToBuildToolsFile("msbuild.exe", "3.5", UtilitiesDotNetFrameworkArchitecture.Bitness64));
            }

            Assert.AreEqual
                (
                    ToolLocationHelper.GetPathToDotNetFrameworkFile("msbuild.exe", TargetDotNetFrameworkVersion.Version40, UtilitiesDotNetFrameworkArchitecture.Bitness64),
                    ToolLocationHelper.GetPathToBuildToolsFile("msbuild.exe", "4.0", UtilitiesDotNetFrameworkArchitecture.Bitness64)
                );

            string tv12path = Path.Combine(ProjectCollection.GlobalProjectCollection.GetToolset(ObjectModelHelpers.MSBuildDefaultToolsVersion).Properties["MSBuildToolsPath32"].EvaluatedValue, "amd64", "msbuild.exe");

            Assert.AreEqual(tv12path, ToolLocationHelper.GetPathToBuildToolsFile("msbuild.exe", ObjectModelHelpers.MSBuildDefaultToolsVersion, UtilitiesDotNetFrameworkArchitecture.Bitness64));
            Assert.AreEqual(tv12path, ToolLocationHelper.GetPathToBuildToolsFile("msbuild.exe", ToolLocationHelper.CurrentToolsVersion, UtilitiesDotNetFrameworkArchitecture.Bitness64));
        }

        [Test]
        public void TestGetDotNetFrameworkSdkRootRegistryKey()
        {
            // Test out of range .net version.
            foreach (var vsVersion in EnumVisualStudioVersions())
            {
                ObjectModelHelpers.AssertThrows(typeof(ArgumentException), delegate { ToolLocationHelper.GetDotNetFrameworkSdkRootRegistryKey((TargetDotNetFrameworkVersion)99, vsVersion); });
            }

            // Test out of range visual studio version.
            foreach (var dotNetVersion in EnumDotNetFrameworkVersions())
            {
                ObjectModelHelpers.AssertThrows(typeof(ArgumentException), delegate { ToolLocationHelper.GetDotNetFrameworkSdkRootRegistryKey(dotNetVersion, (VisualStudioVersion)99); });
            }

            foreach (var vsVersion in EnumVisualStudioVersions())
            {
                // v1.1
                Assert.AreEqual(ToolLocationHelper.GetDotNetFrameworkSdkRootRegistryKey(TargetDotNetFrameworkVersion.Version11, vsVersion), FrameworkLocationHelper.fullDotNetFrameworkRegistryKey);

                // v2.0
                Assert.AreEqual(ToolLocationHelper.GetDotNetFrameworkSdkRootRegistryKey(TargetDotNetFrameworkVersion.Version20, vsVersion), FrameworkLocationHelper.fullDotNetFrameworkRegistryKey);

                // v3.0
                ObjectModelHelpers.AssertThrows(typeof(ArgumentException), delegate { ToolLocationHelper.GetDotNetFrameworkSdkRootRegistryKey(TargetDotNetFrameworkVersion.Version30, vsVersion); });

                // v3.5
                Assert.AreEqual(ToolLocationHelper.GetDotNetFrameworkSdkRootRegistryKey(TargetDotNetFrameworkVersion.Version35, vsVersion),
                    vsVersion == VisualStudioVersion.Version100 ? FrameworkLocationHelper.fullDotNetFrameworkSdkRegistryKeyV35OnVS10 : FrameworkLocationHelper.fullDotNetFrameworkSdkRegistryKeyV35OnVS11);
            }

            string fullDotNetFrameworkSdkRegistryPathForV4ToolsOnManagedToolsSDK70A = @"HKEY_LOCAL_MACHINE\SOFTWARE\Microsoft\Microsoft SDKs\Windows\v7.0A\WinSDK-NetFx40Tools-x86";
            string fullDotNetFrameworkSdkRegistryPathForV4ToolsOnManagedToolsSDK80A = @"HKEY_LOCAL_MACHINE\SOFTWARE\Microsoft\Microsoft SDKs\Windows\v8.0A\WinSDK-NetFx40Tools-x86";
            string fullDotNetFrameworkSdkRegistryPathForV4ToolsOnManagedToolsSDK81A = @"HKEY_LOCAL_MACHINE\SOFTWARE\Microsoft\Microsoft SDKs\Windows\v8.1A\WinSDK-NetFx40Tools-x86";
            string fullDotNetFrameworkSdkRegistryPathForV4ToolsOnManagedToolsSDK46 = @"HKEY_LOCAL_MACHINE\SOFTWARE\Microsoft\Microsoft SDKs\NETFXSDK\4.6\WinSDK-NetFx40Tools-x86";

            // v4.0
            Assert.AreEqual(ToolLocationHelper.GetDotNetFrameworkSdkRootRegistryKey(TargetDotNetFrameworkVersion.Version40, VisualStudioVersion.Version100), fullDotNetFrameworkSdkRegistryPathForV4ToolsOnManagedToolsSDK70A);
            Assert.AreEqual(ToolLocationHelper.GetDotNetFrameworkSdkRootRegistryKey(TargetDotNetFrameworkVersion.Version40, VisualStudioVersion.Version110), fullDotNetFrameworkSdkRegistryPathForV4ToolsOnManagedToolsSDK80A);
            Assert.AreEqual(ToolLocationHelper.GetDotNetFrameworkSdkRootRegistryKey(TargetDotNetFrameworkVersion.Version40, VisualStudioVersion.Version120), fullDotNetFrameworkSdkRegistryPathForV4ToolsOnManagedToolsSDK81A);
            Assert.AreEqual(ToolLocationHelper.GetDotNetFrameworkSdkRootRegistryKey(TargetDotNetFrameworkVersion.Version40, VisualStudioVersion.Version140), fullDotNetFrameworkSdkRegistryPathForV4ToolsOnManagedToolsSDK46);

            // v4.5
            Assert.AreEqual(ToolLocationHelper.GetDotNetFrameworkSdkRootRegistryKey(TargetDotNetFrameworkVersion.Version45, VisualStudioVersion.Version100), fullDotNetFrameworkSdkRegistryPathForV4ToolsOnManagedToolsSDK80A);
            Assert.AreEqual(ToolLocationHelper.GetDotNetFrameworkSdkRootRegistryKey(TargetDotNetFrameworkVersion.Version45, VisualStudioVersion.Version110), fullDotNetFrameworkSdkRegistryPathForV4ToolsOnManagedToolsSDK80A);
            Assert.AreEqual(ToolLocationHelper.GetDotNetFrameworkSdkRootRegistryKey(TargetDotNetFrameworkVersion.Version45, VisualStudioVersion.Version120), fullDotNetFrameworkSdkRegistryPathForV4ToolsOnManagedToolsSDK81A);
            Assert.AreEqual(ToolLocationHelper.GetDotNetFrameworkSdkRootRegistryKey(TargetDotNetFrameworkVersion.Version45, VisualStudioVersion.Version140), fullDotNetFrameworkSdkRegistryPathForV4ToolsOnManagedToolsSDK46);

            // v4.5.1
            ObjectModelHelpers.AssertThrows(typeof(ArgumentException), delegate { ToolLocationHelper.GetDotNetFrameworkSdkRootRegistryKey(TargetDotNetFrameworkVersion.Version451, VisualStudioVersion.Version100); });
            ObjectModelHelpers.AssertThrows(typeof(ArgumentException), delegate { ToolLocationHelper.GetDotNetFrameworkSdkRootRegistryKey(TargetDotNetFrameworkVersion.Version451, VisualStudioVersion.Version110); });
            Assert.AreEqual(ToolLocationHelper.GetDotNetFrameworkSdkRootRegistryKey(TargetDotNetFrameworkVersion.Version451, VisualStudioVersion.Version120), fullDotNetFrameworkSdkRegistryPathForV4ToolsOnManagedToolsSDK81A);
            Assert.AreEqual(ToolLocationHelper.GetDotNetFrameworkSdkRootRegistryKey(TargetDotNetFrameworkVersion.Version451, VisualStudioVersion.Version140), fullDotNetFrameworkSdkRegistryPathForV4ToolsOnManagedToolsSDK46);

            // v4.6
            ObjectModelHelpers.AssertThrows(typeof(ArgumentException), delegate { ToolLocationHelper.GetDotNetFrameworkSdkRootRegistryKey(TargetDotNetFrameworkVersion.Version46, VisualStudioVersion.Version100); });
            ObjectModelHelpers.AssertThrows(typeof(ArgumentException), delegate { ToolLocationHelper.GetDotNetFrameworkSdkRootRegistryKey(TargetDotNetFrameworkVersion.Version46, VisualStudioVersion.Version110); });
            ObjectModelHelpers.AssertThrows(typeof(ArgumentException), delegate { ToolLocationHelper.GetDotNetFrameworkSdkRootRegistryKey(TargetDotNetFrameworkVersion.Version46, VisualStudioVersion.Version120); });
            Assert.AreEqual(ToolLocationHelper.GetDotNetFrameworkSdkRootRegistryKey(TargetDotNetFrameworkVersion.Version46, VisualStudioVersion.Version140), fullDotNetFrameworkSdkRegistryPathForV4ToolsOnManagedToolsSDK46);
        }

        [Test]
        public void TestGetDotNetFrameworkSdkInstallKeyValue()
        {
            // Test out of range .net version.
            foreach (var vsVersion in EnumVisualStudioVersions())
            {
                ObjectModelHelpers.AssertThrows(typeof(ArgumentException), delegate { ToolLocationHelper.GetDotNetFrameworkSdkInstallKeyValue((TargetDotNetFrameworkVersion)99, vsVersion); });
            }

            // Test out of range visual studio version.
            foreach (var dotNetVersion in EnumDotNetFrameworkVersions())
            {
                ObjectModelHelpers.AssertThrows(typeof(ArgumentException), delegate { ToolLocationHelper.GetDotNetFrameworkSdkInstallKeyValue(dotNetVersion, (VisualStudioVersion)99); });
            }

            string InstallationFolder = "InstallationFolder";

            foreach (var vsVersion in EnumVisualStudioVersions())
            {
                // v1.1
                Assert.AreEqual(ToolLocationHelper.GetDotNetFrameworkSdkInstallKeyValue(TargetDotNetFrameworkVersion.Version11, vsVersion), FrameworkLocationHelper.dotNetFrameworkSdkInstallKeyValueV11);

                // v2.0
                Assert.AreEqual(ToolLocationHelper.GetDotNetFrameworkSdkInstallKeyValue(TargetDotNetFrameworkVersion.Version20, vsVersion), FrameworkLocationHelper.dotNetFrameworkSdkInstallKeyValueV20);

                // v3.0
                ObjectModelHelpers.AssertThrows(typeof(ArgumentException), delegate { ToolLocationHelper.GetDotNetFrameworkSdkInstallKeyValue(TargetDotNetFrameworkVersion.Version30, vsVersion); });

                // v3.5
                Assert.AreEqual(ToolLocationHelper.GetDotNetFrameworkSdkInstallKeyValue(TargetDotNetFrameworkVersion.Version35, vsVersion), InstallationFolder);

                // v4.0
                Assert.AreEqual(ToolLocationHelper.GetDotNetFrameworkSdkInstallKeyValue(TargetDotNetFrameworkVersion.Version40, vsVersion), InstallationFolder);

                // v4.5
                Assert.AreEqual(ToolLocationHelper.GetDotNetFrameworkSdkInstallKeyValue(TargetDotNetFrameworkVersion.Version45, vsVersion), InstallationFolder);
            }

            // v4.5.1
            ObjectModelHelpers.AssertThrows(typeof(ArgumentException), delegate { ToolLocationHelper.GetDotNetFrameworkSdkInstallKeyValue(TargetDotNetFrameworkVersion.Version451, VisualStudioVersion.Version100); });
            ObjectModelHelpers.AssertThrows(typeof(ArgumentException), delegate { ToolLocationHelper.GetDotNetFrameworkSdkInstallKeyValue(TargetDotNetFrameworkVersion.Version451, VisualStudioVersion.Version110); });
            Assert.AreEqual(ToolLocationHelper.GetDotNetFrameworkSdkInstallKeyValue(TargetDotNetFrameworkVersion.Version451, VisualStudioVersion.Version120), InstallationFolder);
            Assert.AreEqual(ToolLocationHelper.GetDotNetFrameworkSdkInstallKeyValue(TargetDotNetFrameworkVersion.Version451, VisualStudioVersion.Version140), InstallationFolder);

            // v4.6
            ObjectModelHelpers.AssertThrows(typeof(ArgumentException), delegate { ToolLocationHelper.GetDotNetFrameworkSdkInstallKeyValue(TargetDotNetFrameworkVersion.Version46, VisualStudioVersion.Version100); });
            ObjectModelHelpers.AssertThrows(typeof(ArgumentException), delegate { ToolLocationHelper.GetDotNetFrameworkSdkInstallKeyValue(TargetDotNetFrameworkVersion.Version46, VisualStudioVersion.Version110); });
            ObjectModelHelpers.AssertThrows(typeof(ArgumentException), delegate { ToolLocationHelper.GetDotNetFrameworkSdkInstallKeyValue(TargetDotNetFrameworkVersion.Version46, VisualStudioVersion.Version120); });
            Assert.AreEqual(ToolLocationHelper.GetDotNetFrameworkSdkInstallKeyValue(TargetDotNetFrameworkVersion.Version46, VisualStudioVersion.Version140), InstallationFolder);
        }

        [Test]
        public void GetPathToDotNetFrameworkSdk()
        {
            if (NativeMethodsShared.IsUnixLike)
            {
                Assert.Ignore("Program Files is not supported under Unix");
            }

            // Test out of range .net version.
            foreach (var vsVersion in EnumVisualStudioVersions())
            {
                ObjectModelHelpers.AssertThrows(typeof(ArgumentException), delegate { ToolLocationHelper.GetPathToDotNetFrameworkSdk((TargetDotNetFrameworkVersion)99, vsVersion); });
            }

            // Test out of range visual studio version.
            foreach (var dotNetVersion in EnumDotNetFrameworkVersions())
            {
                ObjectModelHelpers.AssertThrows(typeof(ArgumentException), delegate { ToolLocationHelper.GetPathToDotNetFrameworkSdk(dotNetVersion, (VisualStudioVersion)99); });
            }

            string pathToSdk35InstallRoot = Path.Combine(FrameworkLocationHelper.programFiles32, @"Microsoft SDKs\Windows\v7.0A\");
            string pathToSdkV4InstallRootOnVS10 = Path.Combine(FrameworkLocationHelper.programFiles32, @"Microsoft SDKs\Windows\v7.0A\");
            string pathToSdkV4InstallRootOnVS11 = Path.Combine(FrameworkLocationHelper.programFiles32, @"Microsoft SDKs\Windows\v8.0A\");

            // After uninstalling the 4.5 (Dev11) SDK, the Bootstrapper folder is left behind, so we can't 
            // just check for the root folder.
            if (!Directory.Exists(Path.Combine(pathToSdkV4InstallRootOnVS11, "bin")))
            {
                // falls back to the Dev10 location (7.0A)
                pathToSdkV4InstallRootOnVS11 = pathToSdkV4InstallRootOnVS10;
            }

            string pathToSdkV4InstallRootOnVS12 = Path.Combine(FrameworkLocationHelper.programFiles32, @"Microsoft SDKs\Windows\v8.1A\");

            if (!Directory.Exists(pathToSdkV4InstallRootOnVS12))
            {
                // falls back to the Dev11 location (8.0A)
                pathToSdkV4InstallRootOnVS12 = pathToSdkV4InstallRootOnVS11;
            }

            string pathToSdkV4InstallRootOnVS14 = Path.Combine(FrameworkLocationHelper.programFiles32, @"Microsoft SDKs\Windows\v10.0A\");

            foreach (var vsVersion in EnumVisualStudioVersions())
            {
                // v1.1
                Assert.AreEqual(ToolLocationHelper.GetPathToDotNetFrameworkSdk(TargetDotNetFrameworkVersion.Version11, vsVersion), FrameworkLocationHelper.PathToDotNetFrameworkSdkV11);

                // v2.0
                Assert.AreEqual(ToolLocationHelper.GetPathToDotNetFrameworkSdk(TargetDotNetFrameworkVersion.Version20, vsVersion), FrameworkLocationHelper.PathToDotNetFrameworkSdkV20);

                // v3.0
                ObjectModelHelpers.AssertThrows(typeof(ArgumentException), delegate { ToolLocationHelper.GetPathToDotNetFrameworkSdk(TargetDotNetFrameworkVersion.Version30, vsVersion); });

                // v3.5
                Assert.AreEqual(ToolLocationHelper.GetPathToDotNetFrameworkSdk(TargetDotNetFrameworkVersion.Version35, vsVersion), pathToSdk35InstallRoot);
            }

            // v4.0
            Assert.AreEqual(ToolLocationHelper.GetPathToDotNetFrameworkSdk(TargetDotNetFrameworkVersion.Version40, VisualStudioVersion.Version100), pathToSdkV4InstallRootOnVS10);
            Assert.AreEqual(ToolLocationHelper.GetPathToDotNetFrameworkSdk(TargetDotNetFrameworkVersion.Version40, VisualStudioVersion.Version110), pathToSdkV4InstallRootOnVS11);
            Assert.AreEqual(ToolLocationHelper.GetPathToDotNetFrameworkSdk(TargetDotNetFrameworkVersion.Version40, VisualStudioVersion.Version120), pathToSdkV4InstallRootOnVS12);
            Assert.AreEqual(ToolLocationHelper.GetPathToDotNetFrameworkSdk(TargetDotNetFrameworkVersion.Version40, VisualStudioVersion.Version140), pathToSdkV4InstallRootOnVS14);

            // v4.5
            Assert.AreEqual(ToolLocationHelper.GetPathToDotNetFrameworkSdk(TargetDotNetFrameworkVersion.Version45, VisualStudioVersion.Version100), pathToSdkV4InstallRootOnVS11);
            Assert.AreEqual(ToolLocationHelper.GetPathToDotNetFrameworkSdk(TargetDotNetFrameworkVersion.Version45, VisualStudioVersion.Version110), pathToSdkV4InstallRootOnVS11);
            Assert.AreEqual(ToolLocationHelper.GetPathToDotNetFrameworkSdk(TargetDotNetFrameworkVersion.Version45, VisualStudioVersion.Version120), pathToSdkV4InstallRootOnVS12);
            Assert.AreEqual(ToolLocationHelper.GetPathToDotNetFrameworkSdk(TargetDotNetFrameworkVersion.Version45, VisualStudioVersion.Version140), pathToSdkV4InstallRootOnVS14);

            // v4.5.1
            ObjectModelHelpers.AssertThrows(typeof(ArgumentException), delegate { ToolLocationHelper.GetPathToDotNetFrameworkSdk(TargetDotNetFrameworkVersion.Version451, VisualStudioVersion.Version100); });
            ObjectModelHelpers.AssertThrows(typeof(ArgumentException), delegate { ToolLocationHelper.GetPathToDotNetFrameworkSdk(TargetDotNetFrameworkVersion.Version451, VisualStudioVersion.Version110); });
            Assert.AreEqual(ToolLocationHelper.GetPathToDotNetFrameworkSdk(TargetDotNetFrameworkVersion.Version451, VisualStudioVersion.Version120), pathToSdkV4InstallRootOnVS12);
            Assert.AreEqual(ToolLocationHelper.GetPathToDotNetFrameworkSdk(TargetDotNetFrameworkVersion.Version451, VisualStudioVersion.Version140), pathToSdkV4InstallRootOnVS14);

            // v4.6
            ObjectModelHelpers.AssertThrows(typeof(ArgumentException), delegate { ToolLocationHelper.GetPathToDotNetFrameworkSdk(TargetDotNetFrameworkVersion.Version46, VisualStudioVersion.Version100); });
            ObjectModelHelpers.AssertThrows(typeof(ArgumentException), delegate { ToolLocationHelper.GetPathToDotNetFrameworkSdk(TargetDotNetFrameworkVersion.Version46, VisualStudioVersion.Version110); });
            ObjectModelHelpers.AssertThrows(typeof(ArgumentException), delegate { ToolLocationHelper.GetPathToDotNetFrameworkSdk(TargetDotNetFrameworkVersion.Version46, VisualStudioVersion.Version120); });
            Assert.AreEqual(ToolLocationHelper.GetPathToDotNetFrameworkSdk(TargetDotNetFrameworkVersion.Version46, VisualStudioVersion.Version140), pathToSdkV4InstallRootOnVS14);
        }

#pragma warning disable 618 //The test below tests a deprecated API. We disable the warning for obsolete methods for this particular test

        [Test]
        public void GetPathToWindowsSdk()
        {
            if (NativeMethodsShared.IsUnixLike)
            {
                Assert.Ignore("Registry access is not supported under Unix");
            }

            // Test out of range .net version.
            foreach (var vsVersion in EnumVisualStudioVersions())
            {
                ObjectModelHelpers.AssertThrows(typeof(ArgumentException), delegate { ToolLocationHelper.GetPathToWindowsSdk((TargetDotNetFrameworkVersion)99, vsVersion); });
            }

            string pathToWindowsSdkV80 = GetRegistryValueHelper(RegistryHive.LocalMachine, RegistryView.Registry32, @"SOFTWARE\Microsoft\Microsoft SDKs\Windows\v8.0", "InstallationFolder");
            string pathToWindowsSdkV81 = GetRegistryValueHelper(RegistryHive.LocalMachine, RegistryView.Registry32, @"SOFTWARE\Microsoft\Microsoft SDKs\Windows\v8.1", "InstallationFolder");

            foreach (var vsVersion in EnumVisualStudioVersions().Concat(new[] { (VisualStudioVersion)99 }))
            {
                // v1.1, v2.0, v3.0, v3.5, v4.0
                foreach (var dotNetVersion in EnumDotNetFrameworkVersions().Where(v => v <= TargetDotNetFrameworkVersion.Version40))
                {
                    ObjectModelHelpers.AssertThrows(typeof(ArgumentException), delegate { ToolLocationHelper.GetPathToWindowsSdk(dotNetVersion, vsVersion); });
                }

                // v4.5
                Assert.AreEqual(ToolLocationHelper.GetPathToWindowsSdk(TargetDotNetFrameworkVersion.Version45, vsVersion), pathToWindowsSdkV80);

                // v4.5.1
                Assert.AreEqual(ToolLocationHelper.GetPathToWindowsSdk(TargetDotNetFrameworkVersion.Version451, vsVersion), pathToWindowsSdkV81);

                // v4.6
                Assert.AreEqual(ToolLocationHelper.GetPathToWindowsSdk(TargetDotNetFrameworkVersion.Version46, vsVersion), pathToWindowsSdkV81);
            }
        }

#pragma warning restore 618

        private static string s_verifyToolsetAndToolLocationHelperProjectCommonContent = @"
                                    string currentInstallFolderLocation = null;

                                    using (RegistryKey baseKey = Registry.LocalMachine.OpenSubKey(""SOFTWARE\\Microsoft\\Microsoft SDKs\\Windows""))
                                    {
                                        if (baseKey != null)
                                        {
                                            object keyValue = baseKey.GetValue(""CurrentInstallFolder"");

                                            if (keyValue != null)
                                            {
                                                currentInstallFolderLocation = keyValue.ToString();
                                            }
                                        }
                                    }

                                    string sdk35ToolsPath = Sdk35ToolsPath == null ? Sdk35ToolsPath : Path.GetFullPath(Sdk35ToolsPath);
                                    string sdk40ToolsPath = Sdk40ToolsPath == null ? Sdk40ToolsPath : Path.GetFullPath(Sdk40ToolsPath);
                                    pathTo35Sdk = pathTo35Sdk == null ? pathTo35Sdk : Path.GetFullPath(pathTo35Sdk);
                                    pathTo40Sdk = pathTo40Sdk == null ? pathTo40Sdk : Path.GetFullPath(pathTo40Sdk);
                                    string currentInstall35Location = null;
                                    string currentInstall40Location = null;

                                    if (currentInstallFolderLocation != null)
                                    {
                                        currentInstall35Location = Path.GetFullPath(Path.Combine(currentInstallFolderLocation, ""bin\\""));
                                        currentInstall40Location = Path.GetFullPath(Path.Combine(currentInstallFolderLocation, ""bin\\NetFX 4.0 Tools\\""));
                                    }

                                    Log.LogMessage(MessageImportance.High, ""SDK35ToolsPath           = {0}"", Sdk35ToolsPath);
                                    Log.LogMessage(MessageImportance.High, ""SDK40ToolsPath           = {0}"", Sdk40ToolsPath);
                                    Log.LogMessage(MessageImportance.High, ""pathTo35Sdk              = {0}"", pathTo35Sdk);
                                    Log.LogMessage(MessageImportance.High, ""pathTo40Sdk              = {0}"", pathTo40Sdk);
                                    Log.LogMessage(MessageImportance.High, ""currentInstall35Location = {0}"", currentInstall35Location);
                                    Log.LogMessage(MessageImportance.High, ""currentInstall40Location = {0}"", currentInstall40Location);

                                    if (!String.Equals(sdk35ToolsPath, pathTo35Sdk, StringComparison.OrdinalIgnoreCase) && 
                                        (currentInstall35Location != null &&  /* this will be null on win8 express since 35 tools and this registry key will not be written, for vsultimate it is written*/      
                                        !String.Equals(currentInstall35Location, pathTo35Sdk, StringComparison.OrdinalIgnoreCase))
                                       )
                                    {
                                        Log.LogError(""Sdk35ToolsPath is incorrect! Registry: {0}  ToolLocationHelper: {1}  CurrentInstallFolder: {2}"", sdk35ToolsPath, pathTo35Sdk, currentInstall35Location);
                                    }

                                    if (!String.Equals(sdk40ToolsPath, pathTo40Sdk, StringComparison.OrdinalIgnoreCase) && 
                                        (currentInstall40Location != null &&  /* this will be null on win8 express since 35 tools and this registry key will not be written, for vsultimate it is written*/      
                                        !String.Equals(currentInstall40Location, pathTo40Sdk, StringComparison.OrdinalIgnoreCase))
                                       )
                                    {
                                        Log.LogError(""Sdk40ToolsPath is incorrect! Registry: {0}  ToolLocationHelper: {1}  CurrentInstallFolder: {2}"", sdk40ToolsPath, pathTo40Sdk, currentInstall40Location);
                                    }
  ";

        [Test]
        [Ignore("TEST: INSTALLED BUILD PROCESS")]
        // Ignore: Test requires installed toolset.
        public void VerifyToolsetAndToolLocationHelperAgree()
        {
            string projectContents = ObjectModelHelpers.CleanupFileContents(@"
                    <Project xmlns='msbuildnamespace' ToolsVersion='msbuilddefaulttoolsversion'>
                        <UsingTask TaskName='VerifySdkPaths' TaskFactory='CodeTaskFactory' AssemblyFile='$(MSBuildToolsPath)\Microsoft.Build.Tasks.Core.dll' >
                         <ParameterGroup>     
                             <Sdk35ToolsPath />
                             <Sdk40ToolsPath />
                             <WindowsSDK80Path />
                          </ParameterGroup>
                            <Task>
                                <Using Namespace='Microsoft.Win32'/>
                                <Code>
                                <![CDATA[
                                    string pathTo35Sdk = ToolLocationHelper.GetPathToDotNetFrameworkSdkFile(""gacutil.exe"", TargetDotNetFrameworkVersion.Version35);
                                    if (!String.IsNullOrEmpty(pathTo35Sdk))
                                    {
                                        pathTo35Sdk = Path.GetDirectoryName(pathTo35Sdk) + ""\\"";
                                    }

                                    string pathTo40Sdk = ToolLocationHelper.GetPathToDotNetFrameworkSdkFile(""gacutil.exe"", TargetDotNetFrameworkVersion.VersionLatest); 

                                    if (!String.IsNullOrEmpty(pathTo40Sdk))
                                    {
                                        pathTo40Sdk = Path.GetDirectoryName(pathTo40Sdk) + ""\\"";
                                    }

                                    string pathTo81WinSDK = ToolLocationHelper.GetPathToWindowsSdk(TargetDotNetFrameworkVersion.VersionLatest, VisualStudioVersion.VersionLatest);" +
                                    s_verifyToolsetAndToolLocationHelperProjectCommonContent +
                                  @"if (!String.Equals(WindowsSDK80Path, pathTo81WinSDK, StringComparison.OrdinalIgnoreCase))
                                    {
                                        Log.LogError(""WindowsSDK80Path is incorrect! Registry: {0}  ToolLocationHelper: {1}"", WindowsSDK80Path, pathTo81WinSDK);
                                    }

                                    return !Log.HasLoggedErrors;
                                ]]>
                              </Code>
                            </Task>
                        </UsingTask>
                        <Target Name='Build'>
                            <VerifySdkPaths Sdk35ToolsPath='$(Sdk35ToolsPath)' Sdk40ToolsPath='$(Sdk40ToolsPath)' WindowsSDK80Path='$(WindowsSDK80Path)' />
                        </Target>
                    </Project>");

            ILogger logger = new MockLogger();
            ProjectCollection collection = new ProjectCollection();
            Project p = ObjectModelHelpers.CreateInMemoryProject(collection, projectContents, logger);

            bool success = p.Build(logger);

            Assert.IsTrue(success, "Build Failed.  See Std Out for details.");
        }

        [Test]
        [Ignore("TEST: INSTALLED BUILD PROCESS")]
        // Ignore: Test requires installed toolset.
        public void VerifyToolsetAndToolLocationHelperAgreeWhenVisualStudioVersionIsEmpty()
        {
            string projectContents = @"
                    <Project xmlns='http://schemas.microsoft.com/developer/msbuild/2003' ToolsVersion='4.0'>
                        <UsingTask TaskName='VerifySdkPaths' TaskFactory='CodeTaskFactory' AssemblyName='Microsoft.Build.Tasks.v4.0, Version=4.0.0.0, Culture=neutral, PublicKeyToken=b03f5f7f11d50a3a' >
                         <ParameterGroup>     
                             <Sdk35ToolsPath />
                             <Sdk40ToolsPath />
                             <WindowsSDK80Path />
                          </ParameterGroup>
                            <Task>
                                <Using Namespace='Microsoft.Win32'/>
                                <Code>
                                <![CDATA[
                                    string pathTo35Sdk = ToolLocationHelper.GetPathToDotNetFrameworkSdk(TargetDotNetFrameworkVersion.Version35);
                                    string pathTo40Sdk = ToolLocationHelper.GetPathToDotNetFrameworkSdk(TargetDotNetFrameworkVersion.Version40);

                                    pathTo35Sdk = pathTo35Sdk == null ? pathTo35Sdk : Path.Combine(pathTo35Sdk, ""bin\\"");
                                    pathTo40Sdk = pathTo40Sdk == null ? pathTo40Sdk : Path.Combine(pathTo40Sdk, ""bin\\NetFX 4.0 Tools\\"");" +
                                    s_verifyToolsetAndToolLocationHelperProjectCommonContent +
                                  @"return !Log.HasLoggedErrors;
                                ]]>
                              </Code>
                            </Task>
                        </UsingTask>
                        <Target Name='Build'>
                            <VerifySdkPaths Sdk35ToolsPath='$(Sdk35ToolsPath)' Sdk40ToolsPath='$(Sdk40ToolsPath)' WindowsSDK80Path='$(WindowsSDK80Path)' />
                        </Target>
                    </Project>";

            ILogger logger = new MockLogger();

            ProjectCollection collection = new ProjectCollection();
            Project p = ObjectModelHelpers.CreateInMemoryProject(collection, projectContents, logger, "4.0");

            bool success = p.Build(logger);

            Assert.IsTrue(success, "Build Failed.  See Std Out for details.");
        }

        [Test]
        [Ignore("TEST: INSTALLED BUILD PROCESS")]
        // Ignore: Test requires installed toolset.
        public void VerifyToolsetAndToolLocationHelperAgreeWhenVisualStudioVersionIs10()
        {
            string projectContents = @"
                    <Project xmlns='http://schemas.microsoft.com/developer/msbuild/2003' ToolsVersion='4.0'>
                        <UsingTask TaskName='VerifySdkPaths' TaskFactory='CodeTaskFactory' AssemblyName='Microsoft.Build.Tasks.v4.0, Version=4.0.0.0, Culture=neutral, PublicKeyToken=b03f5f7f11d50a3a' >
                         <ParameterGroup>     
                             <Sdk35ToolsPath />
                             <Sdk40ToolsPath />
                             <WindowsSDK80Path />
                          </ParameterGroup>
                            <Task>
                                <Using Namespace='Microsoft.Win32'/>
                                <Code>
                                <![CDATA[
                                    string pathTo35Sdk = ToolLocationHelper.GetPathToDotNetFrameworkSdk(TargetDotNetFrameworkVersion.Version35, VisualStudioVersion.Version100);
                                    string pathTo40Sdk = ToolLocationHelper.GetPathToDotNetFrameworkSdk(TargetDotNetFrameworkVersion.Version40, VisualStudioVersion.Version100);

                                    pathTo35Sdk = pathTo35Sdk == null ? pathTo35Sdk : Path.Combine(pathTo35Sdk, ""bin\\"");
                                    pathTo40Sdk = pathTo40Sdk == null ? pathTo40Sdk : Path.Combine(pathTo40Sdk, ""bin\\NetFX 4.0 Tools\\"");" +
                                    s_verifyToolsetAndToolLocationHelperProjectCommonContent +
                                  @"return !Log.HasLoggedErrors;
                                ]]>
                              </Code>
                            </Task>
                        </UsingTask>
                        <Target Name='Build'>
                            <VerifySdkPaths Sdk35ToolsPath='$(Sdk35ToolsPath)' Sdk40ToolsPath='$(Sdk40ToolsPath)' WindowsSDK80Path='$(WindowsSDK80Path)' />
                        </Target>
                    </Project>";

            ILogger logger = new MockLogger();
            IDictionary<string, string> globalProperties = new Dictionary<string, string>();
            globalProperties.Add("VisualStudioVersion", "10.0");

            ProjectCollection collection = new ProjectCollection(globalProperties);
            Project p = ObjectModelHelpers.CreateInMemoryProject(collection, projectContents, logger, "4.0");

            bool success = p.Build(logger);

            Assert.IsTrue(success, "Build Failed.  See Std Out for details.");
        }

        [Test]
        [Ignore("TEST: INSTALLED BUILD PROCESS")]
        // Ignore: Test requires installed toolset.
        public void VerifyToolsetAndToolLocationHelperAgreeWhenVisualStudioVersionIs11()
        {
            string projectContents = @"
                    <Project xmlns='http://schemas.microsoft.com/developer/msbuild/2003' ToolsVersion='4.0'>
                        <UsingTask TaskName='VerifySdkPaths' TaskFactory='CodeTaskFactory' AssemblyName='Microsoft.Build.Tasks.v4.0, Version=4.0.0.0, Culture=neutral, PublicKeyToken=b03f5f7f11d50a3a' >
                         <ParameterGroup>     
                             <Sdk35ToolsPath />
                             <Sdk40ToolsPath />
                             <WindowsSDK80Path />
                          </ParameterGroup>
                            <Task>
                                <Using Namespace='Microsoft.Win32'/>
                                <Code>
                                <![CDATA[
                                    string pathTo35Sdk = ToolLocationHelper.GetPathToDotNetFrameworkSdk(TargetDotNetFrameworkVersion.Version35, VisualStudioVersion.Version110);
                                    string pathTo40Sdk = ToolLocationHelper.GetPathToDotNetFrameworkSdk(TargetDotNetFrameworkVersion.Version40, VisualStudioVersion.Version110);
                                    string pathTo80WinSDK = ToolLocationHelper.GetPathToWindowsSdk(TargetDotNetFrameworkVersion.Version45, VisualStudioVersion.Version110);

                                    pathTo35Sdk = pathTo35Sdk == null ? pathTo35Sdk : Path.Combine(pathTo35Sdk, ""bin\\"");
                                    pathTo40Sdk = pathTo40Sdk == null ? pathTo40Sdk : Path.Combine(pathTo40Sdk, ""bin\\NetFX 4.0 Tools\\"");" +
                                    s_verifyToolsetAndToolLocationHelperProjectCommonContent +
                                   @"if (String.IsNullOrEmpty(WindowsSDK80Path))
                                    {
                                        Log.LogWarning(""WindowsSDK80Path is empty, which is technically not correct, but we're letting it slide for now because the OTG build won't have the updated registry for a while.  Make sure we don't see this warning on PURITs runs, though!"");
                                    }
                                    else if (!String.Equals(WindowsSDK80Path, pathTo80WinSDK, StringComparison.OrdinalIgnoreCase))
                                    {
                                        Log.LogError(""WindowsSDK80Path is incorrect! Registry: {0}  ToolLocationHelper: {1}"", WindowsSDK80Path, pathTo80WinSDK);
                                    }

                                    return !Log.HasLoggedErrors;
                                ]]>
                             </Code>
                            </Task>
                        </UsingTask>
                        <Target Name='Build'>
                            <VerifySdkPaths Sdk35ToolsPath='$(Sdk35ToolsPath)' Sdk40ToolsPath='$(Sdk40ToolsPath)' WindowsSDK80Path='$(WindowsSDK80Path)' />
                        </Target>
                    </Project>";

            ILogger logger = new MockLogger();
            IDictionary<string, string> globalProperties = new Dictionary<string, string>();
            globalProperties.Add("VisualStudioVersion", "11.0");

            ProjectCollection collection = new ProjectCollection(globalProperties);
            Project p = ObjectModelHelpers.CreateInMemoryProject(collection, projectContents, logger, "4.0");

            bool success = p.Build(logger);

            Assert.IsTrue(success, "Build Failed.  See Std Out for details.");
        }

        #region GenerateReferenceAssemblyPath
        [Test]
        public void GenerateReferencAssemblyPathAllElements()
        {
            string targetFrameworkRootPath = NativeMethodsShared.IsWindows
                                                 ? "c:\\Program Files\\Reference Assemblies\\Microsoft\\Framework"
                                                 : "/usr/lib";
            string targetFrameworkIdentifier = "Compact Framework";
            Version targetFrameworkVersion = new Version("1.0");
            string targetFrameworkProfile = "PocketPC";

            FrameworkNameVersioning frameworkName = new FrameworkNameVersioning(targetFrameworkIdentifier, targetFrameworkVersion, targetFrameworkProfile);

            string expectedPath = Path.Combine(targetFrameworkRootPath, targetFrameworkIdentifier);
            expectedPath = Path.Combine(expectedPath, "v" + targetFrameworkVersion.ToString());
            expectedPath = Path.Combine(expectedPath, "Profile");
            expectedPath = Path.Combine(expectedPath, targetFrameworkProfile);

            string path = FrameworkLocationHelper.GenerateReferenceAssemblyPath(targetFrameworkRootPath, frameworkName);
            Assert.IsTrue(String.Equals(expectedPath, path, StringComparison.InvariantCultureIgnoreCase));
        }

        [Test]
        public void GenerateReferencAssemblyPathNoProfile()
        {
            string targetFrameworkRootPath = NativeMethodsShared.IsWindows
                                                 ? "c:\\Program Files\\Reference Assemblies\\Microsoft\\Framework"
                                                 : "/usr/lib";
            string targetFrameworkIdentifier = "Compact Framework";
            Version targetFrameworkVersion = new Version("1.0");
            FrameworkNameVersioning frameworkName = new FrameworkNameVersioning(targetFrameworkIdentifier, targetFrameworkVersion, String.Empty);
            string expectedPath = Path.Combine(targetFrameworkRootPath, targetFrameworkIdentifier);
            expectedPath = Path.Combine(expectedPath, "v" + targetFrameworkVersion.ToString());

            string path = FrameworkLocationHelper.GenerateReferenceAssemblyPath(targetFrameworkRootPath, frameworkName);
            Assert.IsTrue(String.Equals(expectedPath, path, StringComparison.InvariantCultureIgnoreCase));
        }

        /// <summary>
        /// Make sure if the profile has invalid chars which would be used as part of path generation that we get an InvalidOperationException
        /// which indicates there was a problem generating the reference assembly path.
        /// </summary>
        [Test]
        [ExpectedException(typeof(InvalidOperationException))]
        public void GenerateReferencAssemblyInvalidProfile()
        {
            string targetFrameworkRootPath = NativeMethodsShared.IsWindows
                                                 ? "c:\\Program Files\\Reference Assemblies\\Microsoft\\Framework"
                                                 : "/usr/lib";
            string targetFrameworkIdentifier = "Compact Framework";
            Version targetFrameworkVersion = new Version("1.0");
            string targetFrameworkProfile = "PocketPC" + new String(Path.GetInvalidFileNameChars());

            FrameworkNameVersioning frameworkName = new FrameworkNameVersioning(targetFrameworkIdentifier, targetFrameworkVersion, targetFrameworkProfile);

            string path = FrameworkLocationHelper.GenerateReferenceAssemblyPath(targetFrameworkRootPath, frameworkName);
        }

        /// <summary>
        /// Make sure if the identifier has invalid chars which would be used as part of path generation that we get an InvalidOperationException
        /// which indicates there was a problem generating the reference assembly path.
        /// </summary>
        [Test]
        [ExpectedException(typeof(InvalidOperationException))]
        public void GenerateReferencAssemblyInvalidIdentifier()
        {
            string targetFrameworkRootPath = NativeMethodsShared.IsWindows
                                                 ? "c:\\Program Files\\Reference Assemblies\\Microsoft\\Framework"
                                                 : "/usr/lib";
            string targetFrameworkIdentifier = "Compact Framework" + new String(Path.GetInvalidFileNameChars());
            Version targetFrameworkVersion = new Version("1.0");
            string targetFrameworkProfile = "PocketPC";

            FrameworkNameVersioning frameworkName = new FrameworkNameVersioning(targetFrameworkIdentifier, targetFrameworkVersion, targetFrameworkProfile);

            string path = FrameworkLocationHelper.GenerateReferenceAssemblyPath(targetFrameworkRootPath, frameworkName);
        }

        /// <summary>
        /// Make sure if the moniker and the root make a too long path that an InvalidOperationException is raised
        /// which indicates there was a problem generating the reference assembly path.
        /// </summary>
        [Test]
        [ExpectedException(typeof(InvalidOperationException))]
        public void GenerateReferencAssemblyPathTooLong()
        {
            string pathTooLong = new String('a', 500);

            string targetFrameworkRootPath = NativeMethodsShared.IsWindows
                                                 ? "c:\\Program Files\\Reference Assemblies\\Microsoft\\Framework"
                                                 : "/usr/lib";
            string targetFrameworkIdentifier = "Compact Framework" + pathTooLong;
            Version targetFrameworkVersion = new Version("1.0");
            string targetFrameworkProfile = "PocketPC";

            FrameworkNameVersioning frameworkName = new FrameworkNameVersioning(targetFrameworkIdentifier, targetFrameworkVersion, targetFrameworkProfile);

            string path = FrameworkLocationHelper.GenerateReferenceAssemblyPath(targetFrameworkRootPath, frameworkName);
        }

        #endregion

        #region ChainReferenceAssemblyPath

        /// <summary>
        /// Verify the chaining method returns a null if there is no redist list file for the framework we are trying to chaing with. This is ok because the lack of a redist list file means we
        /// do not have anything to chain with.
        /// </summary>
        [Test]
        public void ChainReferenceAssembliesRedistExistsNoRedistList()
        {
            string path = ToolLocationHelper.ChainReferenceAssemblyPath(@"PathDoesNotExistSoICannotChain");
            Assert.IsNullOrEmpty(path, " Expected the path to be null when the path to the FrameworkList.xml does not exist");
        }

        /// <summary>
        /// Verify we do not hang, crash, go on forever if there is a circular reference with the include frameworks. What should happen is 
        /// we should notice that we have already chained to a given framework and not try and chain with it again.
        /// </summary>
        [Test]
        public void ChainReferenceAssembliesRedistExistsCircularRefernce()
        {
            string redistString41 = "<FileList Redist='Random' IncludeFramework='v4.0'>" +
                                     "<File AssemblyName='System' Version='4.0.0.0' PublicKeyToken='b77a5c561934e089' Culture='neutral' ProcessorArchitecture='MSIL' FileVersion='4.0.0.0' InGAC='false' />" +
                                  "</FileList >";

            string redistString40 = "<FileList Redist='Random'>" +
                                       "<File AssemblyName='System' Version='4.0.0.0' PublicKeyToken='b77a5c561934e089' Culture='neutral' ProcessorArchitecture='MSIL' FileVersion='4.0.0.0' InGAC='false' />" +
                                    "</FileList >";

            string tempDirectory = Path.Combine(Path.GetTempPath(), "ChainReferenceAssembliesRedistExistsChain");

            string redist41Directory = Path.Combine(tempDirectory, "v4.1", "RedistList") + Path.DirectorySeparatorChar;
            string redist41 = Path.Combine(redist41Directory, "FrameworkList.xml");
            string redist40Directory = Path.Combine(tempDirectory, "v4.0", "RedistList") + Path.DirectorySeparatorChar;
            string redist40 = Path.Combine(redist40Directory, "FrameworkList.xml");
            try
            {
                Directory.CreateDirectory(redist41Directory);
                Directory.CreateDirectory(redist40Directory);
                File.WriteAllText(redist40, redistString40);
                File.WriteAllText(redist41, redistString41);

                string path = ToolLocationHelper.ChainReferenceAssemblyPath(Path.Combine(tempDirectory, "v4.1"));

                string expectedChainedPath = Path.Combine(tempDirectory, "v4.0");
                Assert.IsTrue(String.Equals(path, expectedChainedPath, StringComparison.InvariantCultureIgnoreCase));
            }
            finally
            {
                if (Directory.Exists(redist40Directory))
                {
                    Directory.Delete(redist40Directory, true);
                }

                if (Directory.Exists(redist41Directory))
                {
                    Directory.Delete(redist41Directory, true);
                }
            }
        }

        /// <summary>
        /// Verify the case where there is no Inclded framework attribute, there should be no errors and we should continue on as if there were no further framework chained with the current one
        /// </summary>
        [Test]
        public void ChainReferenceAssembliesRedistExistsNoInclude()
        {
            string redistString41 = "<FileList Redist='Random'>" +
                                        "<File AssemblyName='System' Version='4.0.0.0' PublicKeyToken='b77a5c561934e089' Culture='neutral' ProcessorArchitecture='MSIL' FileVersion='4.0.0.0' InGAC='false' />" +
                                     "</FileList >";

            string tempDirectory = Path.Combine(Path.GetTempPath(), "ChainReferenceAssembliesRedistExistsNoInclude");

            string redist41Directory = Path.Combine(tempDirectory, "v4.1", "RedistList") + Path.DirectorySeparatorChar;
            string redist41 = Path.Combine(redist41Directory, "FrameworkList.xml");
            try
            {
                Directory.CreateDirectory(redist41Directory);
                File.WriteAllText(redist41, redistString41);
                string path = ToolLocationHelper.ChainReferenceAssemblyPath(Path.Combine(tempDirectory, "v4.1"));
                Assert.IsTrue(path == String.Empty, "Expected the path to be empty");
            }
            finally
            {
                if (Directory.Exists(redist41Directory))
                {
                    Directory.Delete(redist41Directory, true);
                }
            }
        }

        /// <summary>
        /// Verify the case where the include framework is empty, this is ok, we should error but should just continue on as if there was no chaining of the redist list file.
        /// </summary>
        [Test]
        public void ChainReferenceAssembliesRedistExistsEmptyInclude()
        {
            string redistString41 = "<FileList Redist='Random' IncludeFramework=''>" +
                                        "<File AssemblyName='System' Version='4.0.0.0' PublicKeyToken='b77a5c561934e089' Culture='neutral' ProcessorArchitecture='MSIL' FileVersion='4.0.0.0' InGAC='false' />" +
                                     "</FileList >";

            string tempDirectory = Path.Combine(Path.GetTempPath(), "ChainReferenceAssembliesRedistExistsNoInclude");

            string redist41Directory = Path.Combine(tempDirectory, "v4.1", "RedistList") + Path.DirectorySeparatorChar;
            string redist41 = Path.Combine(redist41Directory, "FrameworkList.xml");
            try
            {
                Directory.CreateDirectory(redist41Directory);
                File.WriteAllText(redist41, redistString41);
                string path = ToolLocationHelper.ChainReferenceAssemblyPath(Path.Combine(tempDirectory, "v4.1"));
                Assert.IsTrue(path == String.Empty, "Expected the path to be empty");
            }
            finally
            {
                if (Directory.Exists(redist41Directory))
                {
                    Directory.Delete(redist41Directory, true);
                }
            }
        }

        /// <summary>
        /// Verify the case where the redist is a valid xml file but does not have the FileListElement, this is to make sure we do not crash or get an exception if the FileList element cannot be found
        /// </summary>
        [Test]
        public void ChainReferenceAssembliesRedistExistsNoFileList()
        {
            string redistString41 = "<FileListNOT Redist='Random'>" +
                                        "<File AssemblyName='System' Version='4.0.0.0' PublicKeyToken='b77a5c561934e089' Culture='neutral' ProcessorArchitecture='MSIL' FileVersion='4.0.0.0' InGAC='false' />" +
                                     "</FileListNOT >";

            string tempDirectory = Path.Combine(Path.GetTempPath(), "ChainReferenceAssembliesRedistExistsNoFileList");

            string redist41Directory = Path.Combine(tempDirectory, "v4.1", "RedistList") + Path.DirectorySeparatorChar;
            string redist41 = Path.Combine(redist41Directory, "FrameworkList.xml");
            try
            {
                Directory.CreateDirectory(redist41Directory);
                File.WriteAllText(redist41, redistString41);
                string path = ToolLocationHelper.ChainReferenceAssemblyPath(Path.Combine(tempDirectory, "v4.1"));
                Assert.IsTrue(path == String.Empty, "Expected the path to be empty");
            }
            finally
            {
                if (Directory.Exists(redist41Directory))
                {
                    Directory.Delete(redist41Directory, true);
                }
            }
        }

        /// <summary>
        /// Make sure we get the correct exception when there is no xml in the redist list file
        /// </summary>
        [Test]
        [ExpectedException(typeof(InvalidOperationException))]
        public void ChainReferenceAssembliesRedistExistsBadFile()
        {
            string redistString40 = "GARBAGE";
            string tempDirectory = Path.Combine(Path.GetTempPath(), "ChainReferenceAssembliesRedistExistsBadFile");

            string redist40Directory = Path.Combine(tempDirectory, "v4.0", "RedistList") + Path.DirectorySeparatorChar;
            string redist40 = Path.Combine(redist40Directory, "FrameworkList.xml");
            try
            {
                Directory.CreateDirectory(redist40Directory);
                File.WriteAllText(redist40, redistString40);

                string path = ToolLocationHelper.ChainReferenceAssemblyPath(Path.Combine(tempDirectory, "v4.0"));
                Assert.IsNull(path, "Expected the path to be null");
            }
            finally
            {
                if (Directory.Exists(redist40Directory))
                {
                    Directory.Delete(redist40Directory, true);
                }
            }
        }

        /// <summary>
        /// Make sure we get the correct exception when the xml file points to an included framwork which does not exist.
        /// </summary>
        [Test]
        public void ChainReferenceAssembliesRedistPointsToInvalidInclude()
        {
            string redistString41 = "<FileList Redist='Random' IncludeFramework='IDontExist'>" +
                                              "<File AssemblyName='System' Version='4.0.0.0' PublicKeyToken='b77a5c561934e089' Culture='neutral' ProcessorArchitecture='MSIL' FileVersion='4.0.0.0' InGAC='false' />" +
                                           "</FileList>";

            string tempDirectory = Path.Combine(Path.GetTempPath(), "ChainReferenceAssembliesRedistPointsToInvalidInclude");

            string redist41Directory = Path.Combine(tempDirectory, "v4.1", "RedistList") + Path.DirectorySeparatorChar;
            string redist41 = Path.Combine(redist41Directory, "FrameworkList.xml");
            string tempDirectoryPath = Path.Combine(tempDirectory, "v4.1");
            try
            {
                Directory.CreateDirectory(redist41Directory);
                File.WriteAllText(redist41, redistString41);

                string path = ToolLocationHelper.ChainReferenceAssemblyPath(tempDirectoryPath);
                Assert.IsNull(path);
            }
            finally
            {
                if (Directory.Exists(redist41Directory))
                {
                    Directory.Delete(redist41Directory, true);
                }
            }
        }

        /// <summary>
        /// Make sure we get the correct exception when the xml file points to an included framwork which has invalid path chars.
        /// </summary>
        [Test]
        [ExpectedException(typeof(InvalidOperationException))]
        public void ChainReferenceAssembliesRedistInvalidPathChars()
        {
            char[] invalidFileNameChars = Path.GetInvalidFileNameChars();

            string redistString41 = "<FileList Redist='Random' IncludeFramework='" + new string(invalidFileNameChars) + "'>" +
                                              "<File AssemblyName='System' Version='4.0.0.0' PublicKeyToken='b77a5c561934e089' Culture='neutral' ProcessorArchitecture='MSIL' FileVersion='4.0.0.0' InGAC='false' />" +
                                           "</FileList>";

            string tempDirectory = Path.Combine(Path.GetTempPath(), "ChainReferenceAssembliesRedistInvalidPathChars");

            string redist41Directory = Path.Combine(tempDirectory, "v4.1", "RedistList") + Path.DirectorySeparatorChar;
            string redist41 = Path.Combine(redist41Directory, "FrameworkList.xml");
            string tempDirectoryPath = Path.Combine(tempDirectory, "v4.1");
            try
            {
                Directory.CreateDirectory(redist41Directory);
                File.WriteAllText(redist41, redistString41);

                string path = ToolLocationHelper.ChainReferenceAssemblyPath(tempDirectoryPath);
            }
            finally
            {
                if (Directory.Exists(redist41Directory))
                {
                    Directory.Delete(redist41Directory, true);
                }
            }
        }

        /// <summary>
        /// Make sure we get the correct exception when the xml file points to an included framwork which has invalid path chars.
        /// </summary>
        [Test]
        [ExpectedException(typeof(InvalidOperationException))]
        public void ChainReferenceAssembliesRedistPathTooLong()
        {
            string tooLong = new String('a', 500);
            string redistString41 = "<FileList Redist='Random' IncludeFramework='" + tooLong + "'>" +
                                              "<File AssemblyName='System' Version='4.0.0.0' PublicKeyToken='b77a5c561934e089' Culture='neutral' ProcessorArchitecture='MSIL' FileVersion='4.0.0.0' InGAC='false' />" +
                                           "</FileList>";

            string tempDirectory = Path.Combine(Path.GetTempPath(), "ChainReferenceAssembliesRedistPathTooLong");

            string redist41Directory = Path.Combine(tempDirectory, "v4.1", "RedistList") + Path.DirectorySeparatorChar;
            string redist41 = Path.Combine(redist41Directory, "FrameworkList.xml");
            string tempDirectoryPath = Path.Combine(tempDirectory, "v4.1");
            try
            {
                Directory.CreateDirectory(redist41Directory);
                File.WriteAllText(redist41, redistString41);

                string path = ToolLocationHelper.ChainReferenceAssemblyPath(tempDirectoryPath);
            }
            finally
            {
                if (Directory.Exists(redist41Directory))
                {
                    Directory.Delete(redist41Directory, true);
                }
            }
        }
        #endregion

        #region GetReferenceAssemblyPathWithRootPath

        /// <summary>
        /// Verify the case where we are chaining redist lists and they are properly formatted
        /// </summary>
        [Test]
        public void GetPathToReferenceAssembliesWithRootGoodWithChain()
        {
            string redistString41 = "<FileList Redist='Random' IncludeFramework='v4.0'>" +
                                     "<File AssemblyName='System' Version='4.0.0.0' PublicKeyToken='b77a5c561934e089' Culture='neutral' ProcessorArchitecture='MSIL' FileVersion='4.0.0.0' InGAC='false' />" +
                                  "</FileList >";

            string redistString40 = "<FileList Redist='Random' IncludeFramework='v3.9'>" +
                                       "<File AssemblyName='System' Version='4.0.0.0' PublicKeyToken='b77a5c561934e089' Culture='neutral' ProcessorArchitecture='MSIL' FileVersion='4.0.0.0' InGAC='false' />" +
                                    "</FileList >";

            string redistString39 = "<FileList Redist='Random'>" +
                                         "<File AssemblyName='System' Version='4.0.0.0' PublicKeyToken='b77a5c561934e089' Culture='neutral' ProcessorArchitecture='MSIL' FileVersion='4.0.0.0' InGAC='false' />" +
                                      "</FileList >";

            string tempDirectory = Path.Combine(Path.GetTempPath(), "GetPathToReferenceAssembliesWithRootGoodWithChain");

            string framework41Directory = Path.Combine(tempDirectory, "MyFramework\\v4.1\\");
            string framework41redistDirectory = Path.Combine(framework41Directory, "RedistList");
            string framework41RedistList = Path.Combine(framework41redistDirectory, "FrameworkList.xml");

            string framework40Directory = Path.Combine(tempDirectory, "MyFramework\\v4.0\\");
            string framework40redistDirectory = Path.Combine(framework40Directory, "RedistList");
            string framework40RedistList = Path.Combine(framework40redistDirectory, "FrameworkList.xml");

            string framework39Directory = Path.Combine(tempDirectory, "MyFramework\\v3.9\\");
            string framework39redistDirectory = Path.Combine(framework39Directory, "RedistList");
            string framework39RedistList = Path.Combine(framework39redistDirectory, "FrameworkList.xml");


            try
            {
                Directory.CreateDirectory(framework41redistDirectory);
                Directory.CreateDirectory(framework40redistDirectory);
                Directory.CreateDirectory(framework39redistDirectory);

                File.WriteAllText(framework39RedistList, redistString39);
                File.WriteAllText(framework40RedistList, redistString40);
                File.WriteAllText(framework41RedistList, redistString41);


                FrameworkNameVersioning frameworkName = new FrameworkNameVersioning("MyFramework", new Version("4.1"));
                IList<string> directories = ToolLocationHelper.GetPathToReferenceAssemblies(tempDirectory, frameworkName);

                Assert.IsTrue(directories.Count == 3, "Expected the method to return three paths.");
                Assert.IsTrue(String.Equals(directories[0], framework41Directory, StringComparison.OrdinalIgnoreCase), "Expected first entry to be first in chain but it was" + directories[0]);
                Assert.IsTrue(String.Equals(directories[1], framework40Directory, StringComparison.OrdinalIgnoreCase), "Expected first entry to be second in chain but it was" + directories[1]);
                Assert.IsTrue(String.Equals(directories[2], framework39Directory, StringComparison.OrdinalIgnoreCase), "Expected first entry to be third in chain but it was" + directories[2]);
            }
            finally
            {
                if (Directory.Exists(framework41Directory))
                {
                    Directory.Delete(framework41Directory, true);
                }

                if (Directory.Exists(framework40Directory))
                {
                    Directory.Delete(framework40Directory, true);
                }

                if (Directory.Exists(framework39Directory))
                {
                    Directory.Delete(framework39Directory, true);
                }
            }
        }

        /// <summary>
        /// Verify the correct display name returned
        /// </summary>
        [Test]
        public void DisplayNameGeneration()
        {
            string redistString40 = "<FileList Redist='Random' Name='MyFramework 4.0' >" +
                                       "<File AssemblyName='System' Version='4.0.0.0' PublicKeyToken='b77a5c561934e089' Culture='neutral' ProcessorArchitecture='MSIL' FileVersion='4.0.0.0' InGAC='false' />" +
                                    "</FileList >";

            string redistString39 = "<FileList Redist='Random'>" +
                                         "<File AssemblyName='System' Version='4.0.0.0' PublicKeyToken='b77a5c561934e089' Culture='neutral' ProcessorArchitecture='MSIL' FileVersion='4.0.0.0' InGAC='false' />" +
                                      "</FileList >";

            string tempDirectory = Path.Combine(Path.GetTempPath(), "DisplayNameGeneration");

            string framework40Directory = Path.Combine(tempDirectory, "MyFramework", "v4.0")
                                          + Path.DirectorySeparatorChar;
            string framework40redistDirectory = Path.Combine(framework40Directory, "RedistList");
            string framework40RedistList = Path.Combine(framework40redistDirectory, "FrameworkList.xml");

            string framework39Directory =
                Path.Combine(new[] { tempDirectory, "MyFramework", "v3.9", "Profile", "Client" });
            string framework39redistDirectory = Path.Combine(framework39Directory, "RedistList");
            string framework39RedistList = Path.Combine(framework39redistDirectory, "FrameworkList.xml");

            try
            {
                Directory.CreateDirectory(framework40redistDirectory);
                Directory.CreateDirectory(framework39redistDirectory);

                File.WriteAllText(framework39RedistList, redistString39);
                File.WriteAllText(framework40RedistList, redistString40);

                FrameworkNameVersioning frameworkName = new FrameworkNameVersioning("MyFramework", new Version("4.0"));
                string displayName40 = ToolLocationHelper.GetDisplayNameForTargetFrameworkDirectory(framework40Directory, frameworkName);

                frameworkName = new FrameworkNameVersioning("MyFramework", new Version("3.9"), "Client");
                string displayName39 = ToolLocationHelper.GetDisplayNameForTargetFrameworkDirectory(framework39Directory, frameworkName);
                Assert.IsTrue(displayName40.Equals("MyFramework 4.0", StringComparison.OrdinalIgnoreCase));
                Assert.IsTrue(displayName39.Equals("MyFramework v3.9 Client", StringComparison.OrdinalIgnoreCase));
            }
            finally
            {
                if (Directory.Exists(framework40Directory))
                {
                    Directory.Delete(framework40Directory, true);
                }

                if (Directory.Exists(framework39Directory))
                {
                    Directory.Delete(framework39Directory, true);
                }
            }
        }


        /// <summary>
        /// Make sure we do not crach if there is a circular reference in the redist lists, we should only have a path in our reference assembly list once.
        /// 
        /// </summary>
        [Test]
        public void GetPathToReferenceAssembliesWithRootCircularReference()
        {
            string redistString41 = "<FileList Redist='Random' IncludeFramework='v4.0'>" +
                                     "<File AssemblyName='System' Version='4.0.0.0' PublicKeyToken='b77a5c561934e089' Culture='neutral' ProcessorArchitecture='MSIL' FileVersion='4.0.0.0' InGAC='false' />" +
                                  "</FileList >";

            string redistString40 = "<FileList Redist='Random' IncludeFramework='v4.1'>" +
                                       "<File AssemblyName='System' Version='4.0.0.0' PublicKeyToken='b77a5c561934e089' Culture='neutral' ProcessorArchitecture='MSIL' FileVersion='4.0.0.0' InGAC='false' />" +
                                    "</FileList >";

            string tempDirectory = Path.Combine(Path.GetTempPath(), "GetPathToReferenceAssembliesWithRootGoodWithChain");

            string framework41Directory = Path.Combine(tempDirectory, "MyFramework", "v4.1")
                                          + Path.DirectorySeparatorChar;
            string framework41redistDirectory = Path.Combine(framework41Directory, "RedistList");
            string framework41RedistList = Path.Combine(framework41redistDirectory, "FrameworkList.xml");

            string framework40Directory = Path.Combine(tempDirectory, "MyFramework", "v4.0")
                                          + Path.DirectorySeparatorChar;
            string framework40redistDirectory = Path.Combine(framework40Directory, "RedistList");
            string framework40RedistList = Path.Combine(framework40redistDirectory, "FrameworkList.xml");

            try
            {
                Directory.CreateDirectory(framework41redistDirectory);
                Directory.CreateDirectory(framework40redistDirectory);

                File.WriteAllText(framework40RedistList, redistString40);
                File.WriteAllText(framework41RedistList, redistString41);


                FrameworkNameVersioning frameworkName = new FrameworkNameVersioning("MyFramework", new Version("4.1"));
                IList<string> directories = ToolLocationHelper.GetPathToReferenceAssemblies(tempDirectory, frameworkName);

                Assert.IsTrue(directories.Count == 2, "Expected the method to return two paths.");
                Assert.IsTrue(String.Equals(directories[0], framework41Directory, StringComparison.OrdinalIgnoreCase), "Expected first entry to be first in chain but it was" + directories[0]);
                Assert.IsTrue(String.Equals(directories[1], framework40Directory, StringComparison.OrdinalIgnoreCase), "Expected first entry to be second in chain but it was" + directories[1]);
            }
            finally
            {
                if (Directory.Exists(framework41Directory))
                {
                    Directory.Delete(framework41Directory, true);
                }

                if (Directory.Exists(framework40Directory))
                {
                    Directory.Delete(framework40Directory, true);
                }
            }
        }

        /// <summary>
        /// Test the case where the root path is a string but the framework name is null. 
        /// We should expect the correct argument null exception
        /// </summary>
        [Test]
        [ExpectedException(typeof(ArgumentNullException))]
        public void GetPathToReferenceAssembliesNullFrameworkName()
        {
            ToolLocationHelper.GetPathToReferenceAssemblies("Not Null String", (FrameworkNameVersioning)null);
        }

        /// <summary>
        /// Make sure we get the correct exception when both parameters are null
        /// </summary>
        [Test]
        [ExpectedException(typeof(ArgumentNullException))]
        public void GetPathToReferenceAssembliesNullArgumentNameandFrameworkName()
        {
            ToolLocationHelper.GetPathToReferenceAssemblies(null, (FrameworkNameVersioning)null);
        }

        /// <summary>
        /// Make sure we get the correct exception when the root is null but the frameworkname is not null
        /// </summary>
        [Test]
        [ExpectedException(typeof(ArgumentNullException))]
        public void GetPathToReferenceAssembliesNullArgumentGoodFrameworkNameNullRoot()
        {
            FrameworkNameVersioning frameworkName = new FrameworkNameVersioning("Ident", new Version("2.0"));
            ToolLocationHelper.GetPathToReferenceAssemblies(null, frameworkName);
        }

        /// <summary>
        /// Make sure we get the correct exception when the root is null but the frameworkname is not null
        /// With no framework name we cannot generate the path
        /// </summary>
        [Test]
        [ExpectedException(typeof(ArgumentException))]
        public void GetPathToReferenceAssembliesNullArgumentGoodFrameworkNameEmptyRoot()
        {
            FrameworkNameVersioning frameworkName = new FrameworkNameVersioning("Ident", new Version("2.0"));
            ToolLocationHelper.GetPathToReferenceAssemblies(String.Empty, frameworkName);
        }

        /// <summary>
        /// Make sure we get the correct exception when the root is null but the frameworkname is not empty to make sure we cover the different input cases
        /// With no root we cannot properly generate the path.
        /// </summary>
        [Test]
        [ExpectedException(typeof(ArgumentException))]
        public void GetPathToReferenceAssembliesNullArgumentGoodFrameworkNameEmptyRoot2()
        {
            FrameworkNameVersioning frameworkName = new FrameworkNameVersioning("Ident", new Version("2.0"));
            ToolLocationHelper.GetPathToReferenceAssemblies(String.Empty, frameworkName);
        }
        #endregion

        #region GetReferenceAssemblyPathWithDefaultRoot

        /// <summary>
        /// Test the case where the method which only takes in a FrameworkName will throw an exception when 
        /// the input is null since a null framework name is not useful
        /// </summary>
        [Test]
        [ExpectedException(typeof(ArgumentNullException))]
        public void GetPathToReferenceAssembliesDefaultLocationNullFrameworkName()
        {
            ToolLocationHelper.GetPathToReferenceAssemblies((FrameworkNameVersioning)null);
        }

        /// <summary>
        /// Verify the method correctly returns the 4.5 reference assembly location information if .net 4.5 and 
        /// its corresponding reference assemblies are installed.
        /// If they are not installed, the test should be ignored.
        /// </summary>
        [Test]
        public void GetPathToReferenceAssembliesDefaultLocation45()
        {
            FrameworkNameVersioning frameworkName = null;
            IList<string> directories = null;
            if (ToolLocationHelper.GetPathToDotNetFrameworkReferenceAssemblies(TargetDotNetFrameworkVersion.Version45) != null)
            {
                frameworkName = new FrameworkNameVersioning(".NETFramework", new Version("4.5"));
                directories = ToolLocationHelper.GetPathToReferenceAssemblies(frameworkName);
                Assert.IsTrue(directories.Count == 1, "Expected the method to return one path.");

                string referenceAssemblyPath = ToolLocationHelper.GetPathToDotNetFrameworkReferenceAssemblies(TargetDotNetFrameworkVersion.Version45);
                Assert.IsTrue(String.Equals(directories[0], referenceAssemblyPath, StringComparison.OrdinalIgnoreCase), "Expected referenceassembly directory to be " + referenceAssemblyPath + " but it was " + directories[0]);
            }
            // else
            // "Ignored because v4.5 did not seem to be installed"
        }

        /// <summary>
        /// Test the case where the framework requested does not exist. Since we do an existence check before returning the path this non existent path should return an empty list
        /// </summary>
        [Test]
        public void GetPathToReferenceAssembliesDefaultLocation99()
        {
            string targetFrameworkRootPath = Path.Combine(System.Environment.GetFolderPath(Environment.SpecialFolder.ProgramFiles), "Reference Assemblies\\Microsoft\\Framework");
            string targetFrameworkIdentifier = ".Net Framework";
            Version targetFrameworkVersion = new Version("99.99");

            FrameworkNameVersioning frameworkName = new FrameworkNameVersioning(targetFrameworkIdentifier, targetFrameworkVersion, String.Empty);

            IList<string> directories = ToolLocationHelper.GetPathToReferenceAssemblies(frameworkName);
            Assert.IsTrue(directories.Count == 0, "Expected the method to return no paths.");
        }

        /// <summary>
        /// Make sure we choose the correct path for program files based on the environment variables
        /// </summary>
        [Test]
        public void TestGenerateProgramFiles32()
        {
            if (NativeMethodsShared.IsUnixLike)
            {
                Assert.Ignore("Program Files is not supported under Unix");
            }

            string programFilesX86Original = Environment.GetEnvironmentVariable("ProgramFiles(x86)");
            string programFiles = Environment.GetEnvironmentVariable("ProgramFiles");
            try
            {
                Environment.SetEnvironmentVariable("ProgramFiles(x86)", null);
                string result = FrameworkLocationHelper.GenerateProgramFiles32();
                Assert.IsTrue(programFiles.Equals(result, StringComparison.OrdinalIgnoreCase), "Expected to use program files but used program files x86");

                Environment.SetEnvironmentVariable("ProgramFiles(x86)", String.Empty);

                result = FrameworkLocationHelper.GenerateProgramFiles32();
                Assert.IsTrue(programFiles.Equals(result, StringComparison.OrdinalIgnoreCase), "Expected to use program files but used program files x86");
            }
            finally
            {
                Environment.SetEnvironmentVariable("ProgramFiles(x86)", programFilesX86Original);
            }
        }

        /// <summary>
        /// Verify we get the correct reference assembly path out of the framework location helper
        /// </summary>
        [Test]
        public void TestGeneratedReferenceAssemblyPath()
        {
            if (!NativeMethodsShared.IsWindows)
            {
                Assert.Ignore("No ProgramFiles known location outside Windows");
            }

            string programFiles32 = FrameworkLocationHelper.GenerateProgramFiles32();
            string referenceAssemblyRoot = FrameworkLocationHelper.GenerateProgramFilesReferenceAssemblyRoot();
            string pathToCombineWith = "Reference Assemblies\\Microsoft\\Framework";
            string combinedPath = Path.Combine(programFiles32, pathToCombineWith);
            string fullPath = Path.GetFullPath(combinedPath);

            Assert.IsTrue(referenceAssemblyRoot.Equals(fullPath, StringComparison.OrdinalIgnoreCase), String.Format("Expected the path to be '{0}' but it was '{1}'", fullPath, referenceAssemblyRoot));
        }


        #endregion

        #region HandleLegacyFrameworks

        /// <summary>
        /// Verify when 20 is simulated to be installed that the method returns the 2.0 directory
        /// </summary>
        [Test]
        public void LegacyFramework20Good()
        {
            FrameworkNameVersioning frameworkName = new FrameworkNameVersioning("Anything", new Version("2.0"));
            LegacyFrameworkTestHelper legacyHelper = new LegacyFrameworkTestHelper();
            legacyHelper.DotNet20Installed = true;

            IList<string> list = ToolLocationHelper.HandleLegacyDotNetFrameworkReferenceAssemblyPaths(legacyHelper.GetDotNetVersionToPathDelegate, legacyHelper.GetDotNetReferenceAssemblyDelegate, frameworkName);
            Assert.IsTrue(list.Count == 1);
            Assert.AreEqual(LegacyFrameworkTestHelper.DotNet20FrameworkPath, list[0]);
        }

        /// <summary>
        /// Verify when 20 is simulated to not be installed that the method returns an empty list
        /// </summary>
        [Test]
        public void LegacyFramework20NotInstalled()
        {
            FrameworkNameVersioning frameworkName = new FrameworkNameVersioning("Anything", new Version("2.0"));
            LegacyFrameworkTestHelper legacyHelper = new LegacyFrameworkTestHelper();

            IList<string> list = ToolLocationHelper.HandleLegacyDotNetFrameworkReferenceAssemblyPaths(legacyHelper.GetDotNetVersionToPathDelegate, legacyHelper.GetDotNetReferenceAssemblyDelegate, frameworkName);
            Assert.IsTrue(list.Count == 0);
        }

        /// <summary>
        /// Verify when 30 is simulated to be installed that the method returns the 3.0 directory
        /// </summary>
        [Test]
        public void LegacyFramework30Good()
        {
            FrameworkNameVersioning frameworkName = new FrameworkNameVersioning("Anything", new Version("3.0"));
            LegacyFrameworkTestHelper legacyHelper = new LegacyFrameworkTestHelper();
            legacyHelper.DotNetReferenceAssemblies30Installed = true;
            legacyHelper.DotNet30Installed = true;
            legacyHelper.DotNet20Installed = true;

            IList<string> list = ToolLocationHelper.HandleLegacyDotNetFrameworkReferenceAssemblyPaths(legacyHelper.GetDotNetVersionToPathDelegate, legacyHelper.GetDotNetReferenceAssemblyDelegate, frameworkName);
            Assert.IsTrue(list.Count == 3);
            Assert.AreEqual(LegacyFrameworkTestHelper.DotNet30ReferenceAssemblyPath, list[0]);
            Assert.AreEqual(LegacyFrameworkTestHelper.DotNet30FrameworkPath, list[1]);
            Assert.AreEqual(LegacyFrameworkTestHelper.DotNet20FrameworkPath, list[2]);
        }

        /// <summary>
        /// Verify when 30 is simulated to not be installed that the method returns an empty list
        /// </summary>
        [Test]
        public void LegacyFramework30NotInstalled()
        {
            FrameworkNameVersioning frameworkName = new FrameworkNameVersioning("Anything", new Version("3.0"));
            LegacyFrameworkTestHelper legacyHelper = new LegacyFrameworkTestHelper();
            legacyHelper.DotNetReferenceAssemblies30Installed = true;

            IList<string> list = ToolLocationHelper.HandleLegacyDotNetFrameworkReferenceAssemblyPaths(legacyHelper.GetDotNetVersionToPathDelegate, legacyHelper.GetDotNetReferenceAssemblyDelegate, frameworkName);
            Assert.IsTrue(list.Count == 0);
        }

        /// <summary>
        /// Verify when the 30 reference assemblies are simulated to not be installed that the method returns an empty list
        /// </summary>
        [Test]
        public void LegacyFramework30ReferenceAssembliesNotInstalled()
        {
            FrameworkNameVersioning frameworkName = new FrameworkNameVersioning("Anything", new Version("3.0"));
            LegacyFrameworkTestHelper legacyHelper = new LegacyFrameworkTestHelper();
            legacyHelper.DotNet30Installed = true;

            IList<string> list = ToolLocationHelper.HandleLegacyDotNetFrameworkReferenceAssemblyPaths(legacyHelper.GetDotNetVersionToPathDelegate, legacyHelper.GetDotNetReferenceAssemblyDelegate, frameworkName);
            Assert.IsTrue(list.Count == 0);
        }

        /// <summary>
        /// Verify when 30 is installed but 2.0 is not installed that we only get one of the paths back.
        /// </summary>
        [Test]
        public void LegacyFramework30WithNo20Installed()
        {
            FrameworkNameVersioning frameworkName = new FrameworkNameVersioning("Anything", new Version("3.0"));
            LegacyFrameworkTestHelper legacyHelper = new LegacyFrameworkTestHelper();
            legacyHelper.DotNet30Installed = true;
            legacyHelper.DotNetReferenceAssemblies30Installed = true;
            // Note no 2.0 installed

            IList<string> list = ToolLocationHelper.HandleLegacyDotNetFrameworkReferenceAssemblyPaths(legacyHelper.GetDotNetVersionToPathDelegate, legacyHelper.GetDotNetReferenceAssemblyDelegate, frameworkName);
            Assert.IsTrue(list.Count == 2);
            Assert.IsTrue(list[0].Equals(LegacyFrameworkTestHelper.DotNet30ReferenceAssemblyPath, StringComparison.OrdinalIgnoreCase));
            Assert.IsTrue(list[1].Equals(LegacyFrameworkTestHelper.DotNet30FrameworkPath, StringComparison.OrdinalIgnoreCase));
        }


        /// <summary>
        /// Verify when 35 is simulated to be installed that the method returns the 3.5 directory
        /// </summary>
        [Test]
        public void LegacyFramework35Good()
        {
            FrameworkNameVersioning frameworkName = new FrameworkNameVersioning("Anything", new Version("3.5"));
            LegacyFrameworkTestHelper legacyHelper = new LegacyFrameworkTestHelper();
            legacyHelper.DotNetReferenceAssemblies35Installed = true;
            legacyHelper.DotNetReferenceAssemblies30Installed = true;
            legacyHelper.DotNet30Installed = true;
            legacyHelper.DotNet35Installed = true;
            legacyHelper.DotNet20Installed = true;

            IList<string> list = ToolLocationHelper.HandleLegacyDotNetFrameworkReferenceAssemblyPaths(legacyHelper.GetDotNetVersionToPathDelegate, legacyHelper.GetDotNetReferenceAssemblyDelegate, frameworkName);
            Assert.IsTrue(list.Count == 5);
            Assert.AreEqual(LegacyFrameworkTestHelper.DotNet35ReferenceAssemblyPath, list[0]);
            Assert.AreEqual(LegacyFrameworkTestHelper.DotNet35FrameworkPath, list[1]);
            Assert.AreEqual(LegacyFrameworkTestHelper.DotNet30ReferenceAssemblyPath, list[2]);
            Assert.AreEqual(LegacyFrameworkTestHelper.DotNet30FrameworkPath, list[3]);
            Assert.AreEqual(LegacyFrameworkTestHelper.DotNet20FrameworkPath, list[4]);
        }

        /// <summary>
        /// Verify when 35 is simulated to not be installed that the method returns an empty list
        /// </summary>
        [Test]
        public void LegacyFramework35NotInstalled()
        {
            FrameworkNameVersioning frameworkName = new FrameworkNameVersioning("Anything", new Version("3.5"));
            LegacyFrameworkTestHelper legacyHelper = new LegacyFrameworkTestHelper();
            legacyHelper.DotNetReferenceAssemblies35Installed = true;

            IList<string> list = ToolLocationHelper.HandleLegacyDotNetFrameworkReferenceAssemblyPaths(legacyHelper.GetDotNetVersionToPathDelegate, legacyHelper.GetDotNetReferenceAssemblyDelegate, frameworkName);
            Assert.IsTrue(list.Count == 0);
        }


        /// <summary>
        /// Verify when 35 reference asssemblie are simulated to not be installed that the method returns an empty list
        /// </summary>
        [Test]
        public void LegacyFramework35ReferenceAssembliesNotInstalled()
        {
            FrameworkNameVersioning frameworkName = new FrameworkNameVersioning("Anything", new Version("3.5"));
            LegacyFrameworkTestHelper legacyHelper = new LegacyFrameworkTestHelper();
            legacyHelper.DotNet35Installed = true;

            IList<string> list = ToolLocationHelper.HandleLegacyDotNetFrameworkReferenceAssemblyPaths(legacyHelper.GetDotNetVersionToPathDelegate, legacyHelper.GetDotNetReferenceAssemblyDelegate, frameworkName);
            Assert.IsTrue(list.Count == 0);
        }

        /// <summary>
        /// Make sure when we are targeting .net framework 3.5 and are on a 64 bit machine we get the correct framework path.
        ///  
        /// We are on a 64 bit machine
        /// Targeting .net framework 3.5
        /// 
        /// 1) Target platform is x86. We expect to get the 32 bit framework directory
        /// 2) Target platform is x64, we expect to get the 64 bit framework directory
        /// 3) Target platform is Itanium, we expect to get the 64 bit framework directory
        /// 3) Target platform is some other value (AnyCpu, or anything else)  expect the framework directory for the "current" bitness of the process we are running under.
        /// 
        /// </summary>
        [Test]
        public void GetPathToStandardLibraries64Bit35()
        {
            string frameworkDirectory2032bit = FrameworkLocationHelper.GetPathToDotNetFrameworkV20(SharedDotNetFrameworkArchitecture.Bitness32);
            string frameworkDirectory2064bit = FrameworkLocationHelper.GetPathToDotNetFrameworkV20(SharedDotNetFrameworkArchitecture.Bitness64);
            string frameworkDirectory20Current = FrameworkLocationHelper.GetPathToDotNetFrameworkV20(SharedDotNetFrameworkArchitecture.Current);

            if (!Environment.Is64BitOperatingSystem)
            {
                // "Not 64 bit OS "
                return;
            }

            if (String.IsNullOrEmpty(frameworkDirectory2032bit) || String.IsNullOrEmpty(frameworkDirectory2064bit) || String.IsNullOrEmpty(frameworkDirectory20Current))
            {
                // ".Net 2.0 not installed: checked current {0} :: 64 bit :: {1} :: 32 bit {2}", frameworkDirectory20Current, frameworkDirectory2064bit, frameworkDirectory2032bit
                return;
            }

            string pathToFramework = ToolLocationHelper.GetPathToStandardLibraries(".NetFramework", "v3.5", String.Empty, "x86");
            Assert.IsTrue(frameworkDirectory2032bit.Equals(pathToFramework, StringComparison.OrdinalIgnoreCase), String.Format("Expected {0} but got {1}", frameworkDirectory2032bit, pathToFramework));

            pathToFramework = ToolLocationHelper.GetPathToStandardLibraries(".NetFramework", "v3.5", String.Empty, "x64");
            Assert.IsTrue(frameworkDirectory2064bit.Equals(pathToFramework, StringComparison.OrdinalIgnoreCase), String.Format("Expected {0} but got {1}", frameworkDirectory2064bit, pathToFramework));

            pathToFramework = ToolLocationHelper.GetPathToStandardLibraries(".NetFramework", "v3.5", String.Empty, "itanium");
            Assert.IsTrue(frameworkDirectory2064bit.Equals(pathToFramework, StringComparison.OrdinalIgnoreCase), String.Format("Expected {0} but got {1}", frameworkDirectory2064bit, pathToFramework));

            if (!Environment.Is64BitProcess)
            {
                pathToFramework = ToolLocationHelper.GetPathToStandardLibraries(".NetFramework", "v3.5", String.Empty, "RandomPlatform");
                Assert.IsTrue(frameworkDirectory2032bit.Equals(pathToFramework, StringComparison.OrdinalIgnoreCase), String.Format("Expected {0} but got {1}", frameworkDirectory2032bit, pathToFramework));
            }
            else
            {
                pathToFramework = ToolLocationHelper.GetPathToStandardLibraries(".NetFramework", "v3.5", String.Empty, "RandomPlatform");
                Assert.IsTrue(frameworkDirectory2064bit.Equals(pathToFramework, StringComparison.OrdinalIgnoreCase), String.Format("Expected {0} but got {1}", frameworkDirectory2064bit, pathToFramework));
            }
        }

        /// <summary>
        /// Make sure when we are targeting .net framework 3.5 and are on a 64 bit machine we get the correct framework path.
        ///  
        /// We are on a 64 bit machine
        /// Targeting .net framework 4.0
        /// 
        /// We expect to always get the same path which is returned by GetPathToReferenceAssemblies.
        /// </summary>
        [Test]
        public void GetPathToStandardLibraries64Bit40()
        {
            IList<string> referencePaths = ToolLocationHelper.GetPathToReferenceAssemblies(new FrameworkNameVersioning(".NETFramework", new Version("4.0")));

            if (!Environment.Is64BitOperatingSystem)
            {
                // "Not 64 bit OS "
                return;
            }

            if (referencePaths.Count == 0)
            {
                // ".Net 4.0 not installed"
                return;
            }

            string pathToFramework = ToolLocationHelper.GetPathToStandardLibraries(".NetFramework", "v4.0", String.Empty, "x86");
            string dotNet40Path = FileUtilities.EnsureNoTrailingSlash(referencePaths[0]);
            Assert.IsTrue(dotNet40Path.Equals(pathToFramework, StringComparison.OrdinalIgnoreCase), String.Format("Expected {0} but got {1}", dotNet40Path, pathToFramework));

            pathToFramework = ToolLocationHelper.GetPathToStandardLibraries(".NetFramework", "v4.0", String.Empty, "x64");
            Assert.IsTrue(dotNet40Path.Equals(pathToFramework, StringComparison.OrdinalIgnoreCase), String.Format("Expected {0} but got {1}", dotNet40Path, pathToFramework));

            pathToFramework = ToolLocationHelper.GetPathToStandardLibraries(".NetFramework", "v4.0", String.Empty, "itanium");
            Assert.IsTrue(dotNet40Path.Equals(pathToFramework, StringComparison.OrdinalIgnoreCase), String.Format("Expected {0} but got {1}", dotNet40Path, pathToFramework));

            pathToFramework = ToolLocationHelper.GetPathToStandardLibraries(".NetFramework", "v4.0", String.Empty, "RandomPlatform");
            Assert.IsTrue(dotNet40Path.Equals(pathToFramework, StringComparison.OrdinalIgnoreCase), String.Format("Expected {0} but got {1}", dotNet40Path, pathToFramework));
        }

        /// <summary>
        /// Make sure when we are targeting .net framework 3.5 and are on a 32 bit machine we get the correct framework path.
        ///  
        /// We are on a 32 bit machine
        /// Targeting .net framework 3.5
        /// 
        /// 1) Target platform is x86. We expect to get the 32 bit framework directory
        /// 2) Target platform is x64, we expect to get the 32 bit framework directory
        /// 3) Target platform is Itanium, we expect to get the 32 bit framework directory
        /// 3) Target platform is some other value (AnyCpu, or anything else)  expect the framework directory for the "current" bitness of the process we are running under. In the 
        ///    case of the unit test this should be the 32 bit framework directory.
        /// 
        /// </summary>
        [Test]
        public void GetPathToStandardLibraries32Bit35()
        {
            string frameworkDirectory2032bit = FrameworkLocationHelper.GetPathToDotNetFrameworkV20(SharedDotNetFrameworkArchitecture.Bitness32);
            string frameworkDirectory20Current = FrameworkLocationHelper.GetPathToDotNetFrameworkV20(SharedDotNetFrameworkArchitecture.Current);

            if (Environment.Is64BitOperatingSystem)
            {
                // "Is a 64 bit OS "
                return;
            }

            if (String.IsNullOrEmpty(frameworkDirectory2032bit) || String.IsNullOrEmpty(frameworkDirectory20Current))
            {
                // ".Net 2.0 not installed: checked current {0} :: 32 bit {2}", frameworkDirectory20Current, frameworkDirectory2032bit
                return;
            }

            string pathToFramework = ToolLocationHelper.GetPathToStandardLibraries(".NetFramework", "v3.5", String.Empty, "x86");
            Assert.IsTrue(frameworkDirectory2032bit.Equals(pathToFramework, StringComparison.OrdinalIgnoreCase), String.Format("Expected {0} but got {1}", frameworkDirectory2032bit, pathToFramework));

            pathToFramework = ToolLocationHelper.GetPathToStandardLibraries(".NetFramework", "v3.5", String.Empty, "x64");
            Assert.IsTrue(frameworkDirectory2032bit.Equals(pathToFramework, StringComparison.OrdinalIgnoreCase), String.Format("Expected {0} but got {1}", frameworkDirectory2032bit, pathToFramework));

            pathToFramework = ToolLocationHelper.GetPathToStandardLibraries(".NetFramework", "v3.5", String.Empty, "itanium");
            Assert.IsTrue(frameworkDirectory2032bit.Equals(pathToFramework, StringComparison.OrdinalIgnoreCase), String.Format("Expected {0} but got {1}", frameworkDirectory2032bit, pathToFramework));

            pathToFramework = ToolLocationHelper.GetPathToStandardLibraries(".NetFramework", "v3.5", String.Empty, "RandomPlatform");
            Assert.IsTrue(frameworkDirectory2032bit.Equals(pathToFramework, StringComparison.OrdinalIgnoreCase), String.Format("Expected {0} but got {1}", frameworkDirectory2032bit, pathToFramework));
        }

        /// <summary>
        /// Make sure when we are targeting .net framework 4.0 and are on a 32 bit machine we get the correct framework path.
        ///  
        /// We are on a 32 bit machine
        /// Targeting .net framework 4.0
        /// 
        /// We expect to always get the same path which is returned by GetPathToReferenceAssemblies.
        /// </summary>
        [Test]
        public void GetPathToStandardLibraries32Bit40()
        {
            IList<string> referencePaths = ToolLocationHelper.GetPathToReferenceAssemblies(new FrameworkNameVersioning(".NETFramework", new Version("4.0")));

            if (Environment.Is64BitOperatingSystem)
            {
                // "Is 64 bit OS "
                return;
            }

            if (referencePaths.Count == 0)
            {
                // ".Net 4.0 not installed"
                return;
            }

            string pathToFramework = ToolLocationHelper.GetPathToStandardLibraries(".NetFramework", "v4.0", String.Empty, "x86");
            string dotNet40Path = FileUtilities.EnsureNoTrailingSlash(referencePaths[0]);
            Assert.IsTrue(dotNet40Path.Equals(pathToFramework, StringComparison.OrdinalIgnoreCase), String.Format("Expected {0} but got {1}", dotNet40Path, pathToFramework));

            pathToFramework = ToolLocationHelper.GetPathToStandardLibraries(".NetFramework", "v4.0", String.Empty, "x64");
            Assert.IsTrue(dotNet40Path.Equals(pathToFramework, StringComparison.OrdinalIgnoreCase), String.Format("Expected {0} but got {1}", dotNet40Path, pathToFramework));

            pathToFramework = ToolLocationHelper.GetPathToStandardLibraries(".NetFramework", "v4.0", String.Empty, "itanium");
            Assert.IsTrue(dotNet40Path.Equals(pathToFramework, StringComparison.OrdinalIgnoreCase), String.Format("Expected {0} but got {1}", dotNet40Path, pathToFramework));

            pathToFramework = ToolLocationHelper.GetPathToStandardLibraries(".NetFramework", "v4.0", String.Empty, "RandomPlatform");
            Assert.IsTrue(dotNet40Path.Equals(pathToFramework, StringComparison.OrdinalIgnoreCase), String.Format("Expected {0} but got {1}", dotNet40Path, pathToFramework));
        }

        /// <summary>
        /// Verify when 35 is installed but 2.0 is not installed we to find 3.5 and 3.0 but no 2.0 because it does not exist.
        /// </summary>
        [Test]
        public void LegacyFramework35WithNo20Installed()
        {
            FrameworkNameVersioning frameworkName = new FrameworkNameVersioning("Anything", new Version("3.5"));
            LegacyFrameworkTestHelper legacyHelper = new LegacyFrameworkTestHelper();
            legacyHelper.DotNetReferenceAssemblies35Installed = true;
            legacyHelper.DotNetReferenceAssemblies30Installed = true;
            legacyHelper.DotNet35Installed = true;
            legacyHelper.DotNet30Installed = true;
            // Note no 2.0 installed

            IList<string> list = ToolLocationHelper.HandleLegacyDotNetFrameworkReferenceAssemblyPaths(legacyHelper.GetDotNetVersionToPathDelegate, legacyHelper.GetDotNetReferenceAssemblyDelegate, frameworkName);
            Assert.IsTrue(list.Count == 4);
            Assert.IsTrue(list[0].Equals(LegacyFrameworkTestHelper.DotNet35ReferenceAssemblyPath, StringComparison.OrdinalIgnoreCase));
            Assert.IsTrue(list[1].Equals(LegacyFrameworkTestHelper.DotNet35FrameworkPath, StringComparison.OrdinalIgnoreCase));
            Assert.IsTrue(list[2].Equals(LegacyFrameworkTestHelper.DotNet30ReferenceAssemblyPath, StringComparison.OrdinalIgnoreCase));
            Assert.IsTrue(list[3].Equals(LegacyFrameworkTestHelper.DotNet30FrameworkPath, StringComparison.OrdinalIgnoreCase));
        }

        /// <summary>
        /// Verify when 35 is installed but 3.0 is not installed we expect not to find 3.0 or 2.0.
        /// </summary>
        [Test]
        public void LegacyFramework35WithNo30Installed()
        {
            FrameworkNameVersioning frameworkName = new FrameworkNameVersioning("Anything", new Version("3.5"));
            LegacyFrameworkTestHelper legacyHelper = new LegacyFrameworkTestHelper();
            legacyHelper.DotNetReferenceAssemblies35Installed = true;
            legacyHelper.DotNet35Installed = true;
            legacyHelper.DotNet20Installed = true;
            // Note no 3.0

            IList<string> list = ToolLocationHelper.HandleLegacyDotNetFrameworkReferenceAssemblyPaths(legacyHelper.GetDotNetVersionToPathDelegate, legacyHelper.GetDotNetReferenceAssemblyDelegate, frameworkName);
            Assert.IsTrue(list.Count == 2);
            Assert.IsTrue(list[0].Equals(LegacyFrameworkTestHelper.DotNet35ReferenceAssemblyPath, StringComparison.OrdinalIgnoreCase));
            Assert.IsTrue(list[1].Equals(LegacyFrameworkTestHelper.DotNet35FrameworkPath, StringComparison.OrdinalIgnoreCase));
        }

        /// <summary>
        /// Verify when 40 is simulated to not be installed that the method returns an empty list
        /// </summary>
        [Test]
        public void LegacyFramework40NotInstalled()
        {
            FrameworkNameVersioning frameworkName = new FrameworkNameVersioning("Anything", new Version("4.0"));
            LegacyFrameworkTestHelper legacyHelper = new LegacyFrameworkTestHelper();

            IList<string> list = ToolLocationHelper.HandleLegacyDotNetFrameworkReferenceAssemblyPaths(legacyHelper.GetDotNetVersionToPathDelegate, legacyHelper.GetDotNetReferenceAssemblyDelegate, frameworkName);
            Assert.IsTrue(list.Count == 0);
        }

        /// <summary>
        /// Verify when 40 reference assemblies are installed but the dot net framework is not, in this case we return empty indicating .net 4.0 is not properly installed
        /// </summary>
        [Test]
        public void LegacyFramework40DotNetFrameworkDirectoryNotInstalled()
        {
            FrameworkNameVersioning frameworkName = new FrameworkNameVersioning("Anything", new Version("4.0"));
            LegacyFrameworkTestHelper legacyHelper = new LegacyFrameworkTestHelper();
            legacyHelper.DotNetReferenceAssemblies40Installed = true;

            IList<string> list = ToolLocationHelper.HandleLegacyDotNetFrameworkReferenceAssemblyPaths(legacyHelper.GetDotNetVersionToPathDelegate, legacyHelper.GetDotNetReferenceAssemblyDelegate, frameworkName);
            Assert.IsTrue(list.Count == 0);
        }

        /// <summary>
        /// Verify when 40 reference assemblies are installed but the dot net framework is not we only get one of the paths back, this is because right now the assemblies are not in the right location
        /// </summary>
        [Test]
        public void LegacyFramework40DotNetReferenceAssemblyDirectoryNotInstalled()
        {
            FrameworkNameVersioning frameworkName = new FrameworkNameVersioning("Anything", new Version("4.0"));
            LegacyFrameworkTestHelper legacyHelper = new LegacyFrameworkTestHelper();
            legacyHelper.DotNet40Installed = true;

            IList<string> list = ToolLocationHelper.HandleLegacyDotNetFrameworkReferenceAssemblyPaths(legacyHelper.GetDotNetVersionToPathDelegate, legacyHelper.GetDotNetReferenceAssemblyDelegate, frameworkName);
            Assert.IsTrue(list.Count == 0);
        }
        #endregion

        /// <summary>
        /// Verify we can an argument exception if we try and pass a empty registry root
        /// </summary>
        [ExpectedException(typeof(ArgumentException))]
        [Test]
        public void GetAssemblyFoldersExInfoTestEmptyRegistryRoot()
        {
            ToolLocationHelper.GetAssemblyFoldersExInfo("", "v3.0", "AssemblyFoldersEx", null, null, System.Reflection.ProcessorArchitecture.MSIL);
        }

        /// <summary>
        /// Verify we can an argumentNull exception if we try and pass a null registry root
        /// </summary>
        [ExpectedException(typeof(ArgumentNullException))]
        [Test]
        public void GetAssemblyFoldersExInfoListTestNullRegistryRoot()
        {
            ToolLocationHelper.GetAssemblyFoldersExInfo(null, "v3.0", "AssemblyFoldersEx", null, null, System.Reflection.ProcessorArchitecture.MSIL);
        }

        /// <summary>
        /// Verify we can an argument exception if we try and pass a empty registry suffix
        /// </summary>
        [ExpectedException(typeof(ArgumentException))]
        [Test]
        public void GetAssemblyFoldersExInfoTestEmptyRegistrySuffix()
        {
            ToolLocationHelper.GetAssemblyFoldersExInfo(@"SOFTWARE\Microsoft\.UnitTest", "v3.0", "", null, null, System.Reflection.ProcessorArchitecture.MSIL);
        }

        /// <summary>
        /// Verify we can an argumentNull exception if we try and pass a null registry suffix
        /// </summary>
        [ExpectedException(typeof(ArgumentNullException))]
        [Test]
        public void GetAssemblyFoldersExInfoTestNullRegistrySuffix()
        {
            ToolLocationHelper.GetAssemblyFoldersExInfo(@"SOFTWARE\Microsoft\.UnitTest", "v3.0", null, null, null, System.Reflection.ProcessorArchitecture.MSIL);
        }

        /// <summary>
        /// Verify we can an argument exception if we try and pass a empty registry suffix
        /// </summary>
        [ExpectedException(typeof(ArgumentException))]
        [Test]
        public void GetAssemblyFoldersExInfoTestEmptyTargetRuntime()
        {
            ToolLocationHelper.GetAssemblyFoldersExInfo(@"SOFTWARE\Microsoft\.UnitTest", "", "AssemblyFoldersEx", null, null, System.Reflection.ProcessorArchitecture.MSIL);
        }

        /// <summary>
        /// Verify we can an argumentNull exception if we try and pass a null target runtime version
        /// </summary>
        [ExpectedException(typeof(ArgumentNullException))]
        [Test]
        public void GetAssemblyFoldersExInfoTestNullTargetRuntimeVersion()
        {
            ToolLocationHelper.GetAssemblyFoldersExInfo(@"SOFTWARE\Microsoft\.UnitTest", null, "AssemblyFoldersEx", null, null, System.Reflection.ProcessorArchitecture.MSIL);
        }

        /// <summary>
        /// Verify we can get a list of directories out of the public API.
        /// </summary>
        [Test]
        public void GetAssemblyFoldersExInfoTest()
        {
            if (NativeMethodsShared.IsUnixLike)
            {
                Assert.Ignore("No Registry access if not under Windows");
            }

            SetupAssemblyFoldersExTestConditionRegistryKey();
            IList<AssemblyFoldersExInfo> directories = null;
            try
            {
                directories = ToolLocationHelper.GetAssemblyFoldersExInfo(@"SOFTWARE\Microsoft\.UnitTest", "v3.0", "AssemblyFoldersEx", null, null, System.Reflection.ProcessorArchitecture.MSIL);
            }
            finally
            {
                RemoveAssemblyFoldersExTestConditionRegistryKey();
            }
            Assert.IsNotNull(directories);
            Assert.IsTrue(directories.Count == 2);
            Assert.IsTrue(@"C:\V1Control2".Equals(directories[0].DirectoryPath, StringComparison.OrdinalIgnoreCase));
            Assert.IsTrue(@"C:\V1Control".Equals(directories[1].DirectoryPath, StringComparison.OrdinalIgnoreCase));
        }

        private void SetupAssemblyFoldersExTestConditionRegistryKey()
        {
            RegistryKey baseKey = Registry.CurrentUser;
            baseKey.DeleteSubKeyTree(@"SOFTWARE\Microsoft\.UnitTest", false);
            RegistryKey folderKey = baseKey.CreateSubKey(@"SOFTWARE\Microsoft\.UnitTest\v2.0.3600\AssemblyFoldersEx\Component1");
            folderKey.SetValue("", @"C:\V1Control");

            RegistryKey servicePackKey = baseKey.CreateSubKey(@"SOFTWARE\Microsoft\.UnitTest\v2.0.3600\AssemblyFoldersEx\Component2");
            servicePackKey.SetValue("", @"C:\V1Control2");
        }

        private void RemoveAssemblyFoldersExTestConditionRegistryKey()
        {
            RegistryKey baseKey = Registry.CurrentUser;
            try
            {
                baseKey.DeleteSubKeyTree(@"SOFTWARE\Microsoft\.UnitTest\v2.0.3600\AssemblyFoldersEx\Component1");
                baseKey.DeleteSubKeyTree(@"SOFTWARE\Microsoft\.UnitTest\v2.0.3600\AssemblyFoldersEx\Component2");
            }
            catch (Exception)
            {
            }
        }

        /*
        * Method:   GetDirectories
        *
        * Delegate method simulates a file system for testing location methods.
        */
        private static string[] GetDirectories(string path, string pattern)
        {
            if (path == "{runtime-base}" && pattern == "v1.2*")
            {
                return new string[] { @"{runtime-base}\v1.2.30617", @"{runtime-base}\v1.2.x86dbg", @"{runtime-base}\v1.2.x86fre" };
            }
            return new string[0];
        }

        /*
        * Method:   GetDirectories35
        *
        * Delegate method simulates a file system for testing location methods.
        */
        private static string[] GetDirectories35(string path, string pattern)
        {
            return new string[] { @"{runtime-base}\v3.5.12333", @"{runtime-base}\v3.5", @"{runtime-base}\v3.5.23455" };
        }

        /// <summary>
        /// Delegate method simulates a file system for testing location methods. 
        /// </summary>
        /// <param name="path"></param>
        /// <returns></returns>
        private static bool DirectoryExists(string path)
        {
            return path.Contains("{runtime-base}") || Directory.Exists(path);
        }

        private static string GetRegistryValueHelper(RegistryHive hive, RegistryView view, string subKeyPath, string name)
        {
            using (var key = RegistryHelper.OpenBaseKey(hive, view))
            using (var subKey = key.OpenSubKey(subKeyPath))
            {
                if (subKey != null)
                {
                    return (string)subKey.GetValue(name);
                }
            }

            return null;
        }

        private static IEnumerable<VisualStudioVersion> EnumVisualStudioVersions()
        {
            for (VisualStudioVersion vsVersion = VisualStudioVersion.Version100; vsVersion <= VisualStudioVersion.VersionLatest; ++vsVersion)
            {
                yield return vsVersion;
            }
        }

        private static IEnumerable<TargetDotNetFrameworkVersion> EnumDotNetFrameworkVersions()
        {
            for (TargetDotNetFrameworkVersion dotNetVersion = TargetDotNetFrameworkVersion.Version11; dotNetVersion <= TargetDotNetFrameworkVersion.VersionLatest; ++dotNetVersion)
            {
                yield return dotNetVersion;
            }
        }

        /// <summary>
        /// This class will provide delegates and properties to allow differen combinations of ToolLocationHelper GetDotNetFrameworkPaths and GetReferenceAssemblyPaths to be simulated.
        /// </summary>
        internal class LegacyFrameworkTestHelper
        {
            /// <summary>
            /// Paths which simulate the fact that the frameworks are installed including their reference assemblies
            /// </summary>
            internal const string DotNet40ReferenceAssemblyPath = "C:\\Program Files\\Reference Assemblies\\Framework\\V4.0";
            internal const string DotNet35ReferenceAssemblyPath = "C:\\Program Files\\Reference Assemblies\\Framework\\V3.5";
            internal const string DotNet30ReferenceAssemblyPath = "C:\\Program Files\\Reference Assemblies\\Framework\\V3.0";
            internal const string DotNet20FrameworkPath = "C:\\Microsoft\\.Net Framework\\V2.0.57027";
            internal const string DotNet30FrameworkPath = "C:\\Microsoft\\.Net Framework\\V3.0";
            internal const string DotNet35FrameworkPath = "C:\\Microsoft\\.Net Framework\\V3.5";
            internal const string DotNet40FrameworkPath = "C:\\Microsoft\\.Net Framework\\V4.0";

            /// <summary>
            /// Should the delegate respond with a path or null when asked for Version20 on the delegate which gets the DotNetFrameworkPath
            /// </summary>
            internal bool DotNet20Installed
            {
                get;
                set;
            }

            /// <summary>
            /// Should the delegate respond with a path or null when asked for Version30 on the delegate which gets the DotNetFrameworkPath
            /// </summary>
            internal bool DotNet30Installed
            {
                get;
                set;
            }

            /// <summary>
            /// Should the delegate respond with a path or null when asked for Version35 on the delegate which gets the DotNetFrameworkPath
            /// </summary>
            internal bool DotNet35Installed
            {
                get;
                set;
            }

            /// <summary>
            /// Should the delegate respond with a path or null when asked for Version40 on the delegate which gets the DotNetFrameworkPath
            /// </summary>
            internal bool DotNet40Installed
            {
                get;
                set;
            }

            /// <summary>
            /// Should the delegate respond with a path or null when asked for Version40 on the delegate which gets the DotNetReferenceAssembliesPath is called
            /// </summary>
            internal bool DotNetReferenceAssemblies40Installed
            {
                get;
                set;
            }

            /// <summary>
            /// Should the delegate respond with a path or null when asked for Version35 on the delegate which gets the DotNetReferenceAssembliesPath is called
            /// </summary>
            internal bool DotNetReferenceAssemblies35Installed
            {
                get;
                set;
            }

            /// <summary>
            /// Should the delegate respond with a path or null when asked for Version30 on the delegate which gets the DotNetReferenceAssembliesPath is called
            /// </summary>
            internal bool DotNetReferenceAssemblies30Installed
            {
                get;
                set;
            }

            /// <summary>
            /// Return a delegate which will return a path or null depending on whether or not frameworks and their reference assembly paths are being simulated as being installed
            /// </summary>
            internal ToolLocationHelper.VersionToPath GetDotNetVersionToPathDelegate
            {
                get
                {
                    return new ToolLocationHelper.VersionToPath(GetDotNetFramework);
                }
            }

            /// <summary>
            /// Return a delegate which will return a path or null depending on whether or not frameworks and their reference assembly paths are being simulated as being installed
            /// </summary>
            internal ToolLocationHelper.VersionToPath GetDotNetReferenceAssemblyDelegate
            {
                get
                {
                    return new ToolLocationHelper.VersionToPath(GetDotNetFrameworkReferenceAssemblies);
                }
            }

            /// <summary>
            /// Return a path to the .net framework reference assemblies if the boolean property said we should return one. 
            /// Return null if we should not fake the fact that the framework reference assemblies are installed
            /// </summary>
            internal string GetDotNetFrameworkReferenceAssemblies(TargetDotNetFrameworkVersion version)
            {
                if (version == TargetDotNetFrameworkVersion.Version40)
                {
                    if (DotNetReferenceAssemblies40Installed)
                    {
                        return DotNet40ReferenceAssemblyPath;
                    }
                    else
                    {
                        return null;
                    }
                }

                if (version == TargetDotNetFrameworkVersion.Version35)
                {
                    if (DotNetReferenceAssemblies35Installed)
                    {
                        return DotNet35ReferenceAssemblyPath;
                    }
                    else
                    {
                        return null;
                    }
                }

                if (version == TargetDotNetFrameworkVersion.Version30)
                {
                    if (DotNetReferenceAssemblies30Installed)
                    {
                        return DotNet30ReferenceAssemblyPath;
                    }
                    else
                    {
                        return null;
                    }
                }

                return null;
            }

            /// <summary>
            /// Return a path to the .net framework if the boolean property said we should return one. 
            /// Return null if we should not fake the fact that the framework is installed
            /// </summary>
            internal string GetDotNetFramework(TargetDotNetFrameworkVersion version)
            {
                if (version == TargetDotNetFrameworkVersion.Version20)
                {
                    if (DotNet20Installed)
                    {
                        return DotNet20FrameworkPath;
                    }
                    else
                    {
                        return null;
                    }
                }

                if (version == TargetDotNetFrameworkVersion.Version30)
                {
                    if (DotNet30Installed)
                    {
                        return DotNet30FrameworkPath;
                    }
                    else
                    {
                        return null;
                    }
                }

                if (version == TargetDotNetFrameworkVersion.Version35)
                {
                    if (DotNet35Installed)
                    {
                        return DotNet35FrameworkPath;
                    }
                    else
                    {
                        return null;
                    }
                }

                if (version == TargetDotNetFrameworkVersion.Version40)
                {
                    if (DotNet40Installed)
                    {
                        return DotNet40FrameworkPath;
                    }
                    else
                    {
                        return null;
                    }
                }

                return null;
            }
        }
    }

    /// <summary>
    /// Verify the toolLocation helper method that enumerates the disk and registry to get the list of installed SDKs.
    /// </summary>
    [TestFixture]
    public class GetPlatformExtensionSDKLocationsTestFixture
    {
        // Create delegates to mock the registry for the registry portion of the test.
        private static Microsoft.Build.Shared.OpenBaseKey s_openBaseKey = new Microsoft.Build.Shared.OpenBaseKey(GetBaseKey);
        internal static Microsoft.Build.Shared.GetRegistrySubKeyNames getRegistrySubKeyNames = new Microsoft.Build.Shared.GetRegistrySubKeyNames(GetRegistrySubKeyNames);
        internal Microsoft.Build.Shared.GetRegistrySubKeyDefaultValue getRegistrySubKeyDefaultValue;

        // Path to the fake SDk directory structure created under the temp directory.
        private static string s_fakeStructureRoot = null;
        private static string s_fakeStructureRoot2 = null;

        public GetPlatformExtensionSDKLocationsTestFixture()
        {
            getRegistrySubKeyDefaultValue = new Microsoft.Build.Shared.GetRegistrySubKeyDefaultValue(GetRegistrySubKeyDefaultValue);
        }

        #region TestMethods

        [TestFixtureSetUp]
        public static void ClassInit()
        {
            s_fakeStructureRoot = MakeFakeSDKStructure();
            s_fakeStructureRoot2 = MakeFakeSDKStructure2();
        }

        [TestFixtureTearDown]
        public static void ClassCleanup()
        {
            if (s_fakeStructureRoot != null)
            {
                if (FileUtilities.DirectoryExistsNoThrow(s_fakeStructureRoot))
                {
                    FileUtilities.DeleteDirectoryNoThrow(s_fakeStructureRoot, true);
                }
            }

            if (s_fakeStructureRoot2 != null)
            {
                if (FileUtilities.DirectoryExistsNoThrow(s_fakeStructureRoot2))
                {
                    FileUtilities.DeleteDirectoryNoThrow(s_fakeStructureRoot2, true);
                }
            }
        }

        /// <summary>
        /// Pass empty and null target platform identifier and target platform version string to make sure we get the correct exceptions out.
        /// </summary>
        [Test]
        public void PassEmptyAndNullTPM()
        {
            VerifyExceptionOnEmptyOrNullPlatformAttributes(String.Empty, new Version("1.0"));
            VerifyExceptionOnEmptyOrNullPlatformAttributes(null, new Version("1.0"));
            VerifyExceptionOnEmptyOrNullPlatformAttributes(null, null);
            VerifyExceptionOnEmptyOrNullPlatformAttributes("Windows", null);
        }

        /// <summary>
        /// Verify that we get argument exceptions where different combinations of identifier and version are passed in.
        /// </summary>
        private static void VerifyExceptionOnEmptyOrNullPlatformAttributes(string identifier, Version version)
        {
            bool caughtCorrectException = false;
            try
            {
                ToolLocationHelper.GetPlatformExtensionSDKLocations(identifier, version);
            }
            catch (ArgumentException)
            {
                caughtCorrectException = true;
            }

            Assert.IsTrue(caughtCorrectException);

            caughtCorrectException = false;
            try
            {
                ToolLocationHelper.GetPlatformSDKLocation(identifier, version);
            }
            catch (ArgumentException)
            {
                caughtCorrectException = true;
            }

            Assert.IsTrue(caughtCorrectException);
        }

        /// <summary>
        /// Verify we can get a list of extension sdks out of the API
        /// </summary>
        [Test]
        public void TestGetExtensionSDKLocations()
        {
            try
            {
                Environment.SetEnvironmentVariable("MSBUILDDISABLEREGISTRYFORSDKLOOKUP", "true");

                // Identifier does not exist
                IDictionary<string, string> sdks = ToolLocationHelper.GetPlatformExtensionSDKLocations(new string[] { s_fakeStructureRoot }, null, "FOO", new Version(1, 0));
                Assert.IsTrue(sdks.Count == 0);

                // Identifier exists
                sdks = ToolLocationHelper.GetPlatformExtensionSDKLocations(new string[] { s_fakeStructureRoot }, null, "MyPlatform", new Version(3, 0));
                Assert.IsTrue(sdks.ContainsKey("MyAssembly, Version=1.0"));
                Assert.IsTrue(sdks.Count == 1);

                // Targeting version higher than exists, however since we are using a russian doll model for extension sdks we will return ones in lower versions of the targeted platform.
                sdks = ToolLocationHelper.GetPlatformExtensionSDKLocations(new string[] { s_fakeStructureRoot }, null, "MyPlatform", new Version(4, 0));
                Assert.IsTrue(sdks.ContainsKey("MyAssembly, Version=1.0"));
                Assert.IsTrue(
                    sdks["MyAssembly, Version=1.0"].Equals(
                        Path.Combine(
                            new[] { s_fakeStructureRoot, "MyPlatform", "3.0", "ExtensionSDKs", "MyAssembly", "1.0" })
                        + Path.DirectorySeparatorChar,
                        StringComparison.OrdinalIgnoreCase));
                Assert.IsTrue(sdks.ContainsKey("AnotherAssembly, Version=1.0"));
                Assert.IsTrue(
                    sdks["AnotherAssembly, Version=1.0"].Equals(
                        Path.Combine(
                            new[] { s_fakeStructureRoot, "MyPlatform", "4.0", "ExtensionSDKs", "AnotherAssembly", "1.0" })
                        + Path.DirectorySeparatorChar,
                        StringComparison.OrdinalIgnoreCase));
                Assert.IsTrue(sdks.Count == 2);

                // Identifier exists but no extensions are in sdks this version or lower
                sdks = ToolLocationHelper.GetPlatformExtensionSDKLocations(new string[] { s_fakeStructureRoot }, null, "MyPlatform", new Version(1, 0));
                Assert.IsTrue(sdks.Count == 0);
            }
            finally
            {
                Environment.SetEnvironmentVariable("MSBUILDDISABLEREGISTRYFORSDKLOOKUP", null);
            }
        }

        /// <summary>
        /// Verify we can get a single extension sdk location out of the API
        /// </summary>
        [Test]
        public void TestGetExtensionSDKLocation()
        {
            try
            {
                Environment.SetEnvironmentVariable("MSBUILDDISABLEREGISTRYFORSDKLOOKUP", "true");

                // Identifier does not exist
                IDictionary<string, string> sdks = ToolLocationHelper.GetPlatformExtensionSDKLocations(new string[] { s_fakeStructureRoot }, null, "FOO", new Version(1, 0));
                Assert.IsTrue(sdks.Count == 0);

                string targetPath =
                    Path.Combine(new[] { s_fakeStructureRoot, "MyPlatform", "3.0", "ExtensionSDKs", "MyAssembly", "1.0" })
                    + Path.DirectorySeparatorChar;

                // Identifier exists
                string path = ToolLocationHelper.GetPlatformExtensionSDKLocation(
                    "MyAssembly, Version=1.0",
                    "MyPlatform",
                    new Version(3, 0),
                    new string[] { s_fakeStructureRoot },
                    null);
                Assert.IsTrue(path.Equals(targetPath, StringComparison.OrdinalIgnoreCase));

                // Identifier exists in lower version
                path = ToolLocationHelper.GetPlatformExtensionSDKLocation(
                    "MyAssembly, Version=1.0",
                    "MyPlatform",
                    new Version(4, 0),
                    new string[] { s_fakeStructureRoot },
                    null);
                Assert.IsTrue(path.Equals(targetPath, StringComparison.OrdinalIgnoreCase));

                // Identifier does not exist
                path = ToolLocationHelper.GetPlatformExtensionSDKLocation("Something, Version=1.0", "MyPlatform", new Version(4, 0), new string[] { s_fakeStructureRoot }, null);
                Assert.IsTrue(path.Length == 0);
            }
            finally
            {
                Environment.SetEnvironmentVariable("MSBUILDDISABLEREGISTRYFORSDKLOOKUP", null);
            }
        }

        /// <summary>
        /// Verify we do not get any resolved paths when we pass in a root which is too long
        /// 
        /// </summary>
        [Test]
        [ExpectedException(typeof(PathTooLongException))]
        public void ResolveFromDirectoryPathTooLong()
        {
            // Try a path too long, which does not exist
            string tooLongPath = NativeMethodsShared.IsWindows
                                     ? ("C:\\" + new string('g', 1800))
                                     : ("/" + new string('g', 10000));
            List<string> paths = new List<string>() { tooLongPath };
            Dictionary<TargetPlatformSDK, TargetPlatformSDK> targetPlatform = new Dictionary<TargetPlatformSDK, TargetPlatformSDK>();

            ToolLocationHelper.GatherSDKListFromDirectory(paths, targetPlatform);
        }

        /// <summary>
        /// Verify we get no resolved paths when we pass in a root with invalid chars
        /// </summary>
        [Test]
        [ExpectedException(typeof(ArgumentException))]
        public void ResolveFromDirectoryInvalidChar()
        {
            if (NativeMethodsShared.IsUnixLike)
            {
                Assert.Ignore("No invalid characters on Unix");
            }

            Dictionary<TargetPlatformSDK, TargetPlatformSDK> targetPlatform = new Dictionary<TargetPlatformSDK, TargetPlatformSDK>();

            // Try a path with invalid chars which does not exist
            string directoryWithInvalidChars = "c:\\<>?";
            List<string> paths = new List<string>() { directoryWithInvalidChars };
            ToolLocationHelper.GatherSDKListFromDirectory(paths, targetPlatform);
            Assert.IsTrue(targetPlatform.Count == 0);
        }

        /// <summary>
        /// Verify we get no resolved paths when we pass in a path which does not exist.
        /// 
        /// </summary>
        [Test]
        public void ResolveFromDirectoryNotExist()
        {
            Dictionary<TargetPlatformSDK, TargetPlatformSDK> targetPlatform = new Dictionary<TargetPlatformSDK, TargetPlatformSDK>();

            // Try a regular path which does not exist.
            string normalDirectory = NativeMethodsShared.IsWindows ? "c:\\SDKPath" : "/SDKPath";
            List<string> paths = new List<string>() { normalDirectory };
            ToolLocationHelper.GatherSDKListFromDirectory(paths, targetPlatform);
            Assert.IsTrue(targetPlatform.Count == 0);
        }

        [Test]
        public void VerifySDKManifestWithNullOrEmptyParameter()
        {
            bool exceptionCaught = false;
            try
            {
                SDKManifest manifestObject = new SDKManifest(null);
                Assert.Fail();
            }
            catch (ArgumentNullException)
            {
                exceptionCaught = true;
            }

            Assert.IsTrue(exceptionCaught);

            exceptionCaught = false;
            try
            {
                SDKManifest manifestObject = new SDKManifest("");
                Assert.Fail();
            }
            catch (ArgumentException)
            {
                exceptionCaught = true;
            }

            Assert.IsTrue(exceptionCaught);
        }

        /// <summary>
        /// Verify SDKManifest defaults values for MaxPlatformVersion, MinOSVersion, MaxOSVersion when these are not
        /// present in the manifest and the SDK is a framework extension SDK
        /// </summary>
        [Test]
        public void VerifyFrameworkSdkWithOldManifest()
        {
            string tmpRootDirectory = Path.GetTempPath();
            string frameworkPathPattern = @"Microsoft SDKs\Windows\v8.0\ExtensionSDKs\MyFramework";
            string frameworkPathPattern2 = @"ExtensionSDKs\MyFramework";

            string frameworkPath = Path.Combine(tmpRootDirectory, frameworkPathPattern);
            string manifestFile = Path.Combine(frameworkPath, "SDKManifest.xml");

            string frameworkPath2 = Path.Combine(tmpRootDirectory, frameworkPathPattern2);
            string manifestFile2 = Path.Combine(frameworkPath, "SDKManifest.xml");

            try
            {
                Directory.CreateDirectory(frameworkPath);
                Directory.CreateDirectory(frameworkPath2);

                // This is a framework SDK with specified values, no default ones are used
                string manifestExtensionSDK = @"
                <FileList
	                DisplayName = ""My SDK""
	                ProductFamilyName = ""UnitTest SDKs""
	                FrameworkIdentity = ""Name=MySDK.10.Debug, MinVersion=1.0.0.0""
                    MoreInfo = ""http://msdn.microsoft.com/MySDK""
                    MaxPlatformVersion = ""9.0""
                    MinOSVersion = ""6.2.3""
                    MaxOSVersionTested = ""6.2.2"">

                    <File Reference = ""MySDK.Sprint.winmd"" Implementation = ""XNASprintImpl.dll"">
                        <Registration Type = ""Flipper"" Implementation = ""XNASprintFlipperImpl.dll"" />
                        <Registration Type = ""Flexer"" Implementation = ""XNASprintFlexerImpl.dll"" />
                        <ToolboxItems VSCategory = ""Toolbox.Default"" />
                    </File>
                </FileList>";

                File.WriteAllText(manifestFile, manifestExtensionSDK);
                SDKManifest sdkManifest = new SDKManifest(frameworkPath);

                Assert.IsTrue(sdkManifest.FrameworkIdentities != null && sdkManifest.FrameworkIdentities.Count > 0);
                Assert.AreEqual(sdkManifest.MaxPlatformVersion, "9.0");
                Assert.AreEqual(sdkManifest.MinOSVersion, "6.2.3");
                Assert.AreEqual(sdkManifest.MaxOSVersionTested, "6.2.2");

                // This is a framework SDK and the values default b/c they are not in the manifest
                string manifestExtensionSDK2 = @"
                <FileList
	                DisplayName = ""My SDK""
	                ProductFamilyName = ""UnitTest SDKs""
	                FrameworkIdentity = ""Name=MySDK.10.Debug, MinVersion=1.0.0.0""
                    MoreInfo = ""http://msdn.microsoft.com/MySDK"">


                    <File Reference = ""MySDK.Sprint.winmd"" Implementation = ""XNASprintImpl.dll"">
                        <Registration Type = ""Flipper"" Implementation = ""XNASprintFlipperImpl.dll"" />
                        <Registration Type = ""Flexer"" Implementation = ""XNASprintFlexerImpl.dll"" />
                        <ToolboxItems VSCategory = ""Toolbox.Default"" />
                    </File>
                </FileList>";

                File.WriteAllText(manifestFile, manifestExtensionSDK2);
                SDKManifest sdkManifest2 = new SDKManifest(frameworkPath);

                Assert.IsTrue(sdkManifest.FrameworkIdentities != null && sdkManifest.FrameworkIdentities.Count > 0);
                Assert.AreEqual(sdkManifest2.MaxPlatformVersion, "8.0");
                Assert.AreEqual(sdkManifest2.MinOSVersion, "6.2.1");
                Assert.AreEqual(sdkManifest2.MaxOSVersionTested, "6.2.1");

                // This is not a framework SDK because it does not have FrameworkIdentity set
                string manifestExtensionSDK3 = @"
                <FileList
	                DisplayName = ""My SDK""
	                ProductFamilyName = ""UnitTest SDKs""
                    MoreInfo = ""http://msdn.microsoft.com/MySDK"">


                    <File Reference = ""MySDK.Sprint.winmd"" Implementation = ""XNASprintImpl.dll"">
                        <Registration Type = ""Flipper"" Implementation = ""XNASprintFlipperImpl.dll"" />
                        <Registration Type = ""Flexer"" Implementation = ""XNASprintFlexerImpl.dll"" />
                        <ToolboxItems VSCategory = ""Toolbox.Default"" />
                    </File>
                </FileList>";

                File.WriteAllText(manifestFile, manifestExtensionSDK3);
                SDKManifest sdkManifest3 = new SDKManifest(frameworkPath);

                Assert.AreEqual(sdkManifest3.FrameworkIdentity, null);
                Assert.AreEqual(sdkManifest3.MaxPlatformVersion, null);
                Assert.AreEqual(sdkManifest3.MinOSVersion, null);
                Assert.AreEqual(sdkManifest3.MaxOSVersionTested, null);

                // This is not a framework SDK because of its location
                string manifestExtensionSDK4 = @"
                <FileList
	                DisplayName = ""My SDK""
	                ProductFamilyName = ""UnitTest SDKs""
	                FrameworkIdentity = ""Name=MySDK.10.Debug, MinVersion=1.0.0.0""
                    MoreInfo = ""http://msdn.microsoft.com/MySDK""


                    <File Reference = ""MySDK.Sprint.winmd"" Implementation = ""XNASprintImpl.dll"">
                        <Registration Type = ""Flipper"" Implementation = ""XNASprintFlipperImpl.dll"" />
                        <Registration Type = ""Flexer"" Implementation = ""XNASprintFlexerImpl.dll"" />
                        <ToolboxItems VSCategory = ""Toolbox.Default"" />
                    </File>
                </FileList>";

                File.WriteAllText(manifestFile2, manifestExtensionSDK4);
                SDKManifest sdkManifest4 = new SDKManifest(frameworkPath2);

                Assert.AreEqual(sdkManifest4.FrameworkIdentity, null);
                Assert.AreEqual(sdkManifest4.MaxPlatformVersion, null);
                Assert.AreEqual(sdkManifest4.MinOSVersion, null);
                Assert.AreEqual(sdkManifest4.MaxOSVersionTested, null);

                // This is a framework SDK with partially specified values, some default values are used
                string manifestExtensionSDK5 = @"
                <FileList
	                DisplayName = ""My SDK""
	                ProductFamilyName = ""UnitTest SDKs""
	                FrameworkIdentity = ""Name=MySDK.10.Debug, MinVersion=1.0.0.0""
                    MoreInfo = ""http://msdn.microsoft.com/MySDK""
                    MaxOSVersionTested = ""6.2.2"">

                    <File Reference = ""MySDK.Sprint.winmd"" Implementation = ""XNASprintImpl.dll"">
                        <Registration Type = ""Flipper"" Implementation = ""XNASprintFlipperImpl.dll"" />
                        <Registration Type = ""Flexer"" Implementation = ""XNASprintFlexerImpl.dll"" />
                        <ToolboxItems VSCategory = ""Toolbox.Default"" />
                    </File>
                </FileList>";

                File.WriteAllText(manifestFile, manifestExtensionSDK5);
                SDKManifest sdkManifest5 = new SDKManifest(frameworkPath);

                Assert.IsTrue(sdkManifest5.FrameworkIdentities != null && sdkManifest5.FrameworkIdentities.Count > 0);
                Assert.AreEqual(sdkManifest5.MaxPlatformVersion, "8.0");
                Assert.AreEqual(sdkManifest5.MinOSVersion, "6.2.1");
                Assert.AreEqual(sdkManifest5.MaxOSVersionTested, "6.2.2");
            }
            finally
            {
                Directory.Delete(frameworkPath, true /* for recursive deletion */);
                Directory.Delete(frameworkPath2, true /* for recursive deletion */);
            }
        }
        /// <summary>
        /// Verify that SDKManifest properties map correctly to properties in SDKManifest.xml.
        /// </summary>
        [Test]
        public void VerifySDKManifest()
        {
            string manifestPath = Path.Combine(Path.GetTempPath(), "ManifestTmp");

            try
            {
                Directory.CreateDirectory(manifestPath);

                string manifestFile = Path.Combine(manifestPath, "SDKManifest.xml");


                string manifestPlatformSDK = @"
                <FileList
                    DisplayName = ""Windows""
                    PlatformIdentity = ""Windows, version=8.0""
                    TargetFramework = "".NETCore, version=v4.5; .NETFramework, version=v4.5""
                    MinVSVersion = ""11.0""
                    MinOSVersion = ""6.2.1""
                    MaxOSVersionTested = ""6.2.1""
                    UnsupportedDowntarget = ""Windows, version=8.0"">

                <File Reference = ""Windows"">
	                <ToolboxItems VSCategory = ""Toolbox.Default""/>
                </File>
                </FileList>";

                File.WriteAllText(manifestFile, manifestPlatformSDK);
                SDKManifest sdkManifest = new SDKManifest(manifestPath);

                Assert.AreEqual(sdkManifest.AppxLocations, null);
                Assert.AreEqual(sdkManifest.CopyRedistToSubDirectory, null);
                Assert.AreEqual(sdkManifest.DependsOnSDK, null);
                Assert.AreEqual(sdkManifest.DisplayName, "Windows");
                Assert.AreEqual(sdkManifest.FrameworkIdentities, null);
                Assert.AreEqual(sdkManifest.FrameworkIdentity, null);
                Assert.AreEqual(sdkManifest.MaxPlatformVersion, null);
                Assert.AreEqual(sdkManifest.MinVSVersion, "11.0");
                Assert.AreEqual(sdkManifest.MinOSVersion, "6.2.1");
                Assert.AreEqual(sdkManifest.PlatformIdentity, "Windows, version=8.0");
                Assert.AreEqual(sdkManifest.ProductFamilyName, null);
                Assert.AreEqual(sdkManifest.SDKType, SDKType.Unspecified);
                Assert.AreEqual(sdkManifest.SupportedArchitectures, null);
                Assert.AreEqual(sdkManifest.SupportPrefer32Bit, null);
                Assert.AreEqual(sdkManifest.SupportsMultipleVersions, MultipleVersionSupport.Allow);
                Assert.AreEqual(sdkManifest.ReadError, false);

                string manifestExtensionSDK = @"
                <FileList
                    DisplayName = ""My SDK""
                    ProductFamilyName = ""UnitTest SDKs""
                    FrameworkIdentity-Debug = ""Name=MySDK.10.Debug, MinVersion=1.0.0.0""
                    FrameworkIdentity-Retail = ""Name=MySDK.10, MinVersion=1.0.0.0""
                    TargetFramework = "".NETCore, version=v4.5; .NETFramework, version=v4.5""
                    MinVSVersion = ""11.0""
                    AppliesTo = ""WindowsAppContainer + WindowsXAML""
                    SupportPrefer32Bit = ""True""
                    SupportedArchitectures = ""x86;x64;ARM""
                    SupportsMultipleVersions = ""Error""
                    AppX-Debug-x86 = "".\AppX\Debug\x86\Microsoft.MySDK.x86.Debug.1.0.appx""
                    AppX-Debug-x64 = "".\AppX\Debug\x64\Microsoft.MySDK.x64.Debug.1.0.appx""
                    AppX-Debug-ARM = "".\AppX\Debug\ARM\Microsoft.MySDK.ARM.Debug.1.0.appx""
                    AppX-Retail-x86 = "".\AppX\Retail\x86\Microsoft.MySDK.x86.1.0.appx""
                    AppX-Retail-x64 = "".\AppX\Retail\x64\Microsoft.MySDK.x64.1.0.appx""
                    AppX-Retail-ARM = "".\AppX\Retail\ARM\Microsoft.MySDK.ARM.1.0.appx"" 
                    CopyRedistToSubDirectory = "".""
                    DependsOn = ""SDKB, version=2.0""
                    MoreInfo = ""http://msdn.microsoft.com/MySDK""
                    MaxPlatformVersion = ""8.0""
                    MinOSVersion = ""6.2.1""
                    MaxOSVersionTested = ""6.2.3"">

                    <File Reference = ""MySDK.Sprint.winmd"" Implementation = ""XNASprintImpl.dll"">
                        <Registration Type = ""Flipper"" Implementation = ""XNASprintFlipperImpl.dll"" />
                        <Registration Type = ""Flexer"" Implementation = ""XNASprintFlexerImpl.dll"" />
                        <ToolboxItems VSCategory = ""Toolbox.Default"" />
                    </File>
                </FileList>";


                File.WriteAllText(manifestFile, manifestExtensionSDK);
                sdkManifest = new SDKManifest(manifestPath);

                Assert.IsTrue(sdkManifest.AppxLocations.ContainsKey("AppX-Debug-x86"));
                Assert.IsTrue(sdkManifest.AppxLocations.ContainsKey("AppX-Debug-x64"));
                Assert.IsTrue(sdkManifest.AppxLocations.ContainsKey("AppX-Debug-ARM"));

                Assert.IsTrue(sdkManifest.AppxLocations.ContainsKey("AppX-Retail-x86"));
                Assert.IsTrue(sdkManifest.AppxLocations.ContainsKey("AppX-Retail-x64"));
                Assert.IsTrue(sdkManifest.AppxLocations.ContainsKey("AppX-Retail-ARM"));

                Assert.AreEqual(sdkManifest.AppxLocations["AppX-Debug-x86"], ".\\AppX\\Debug\\x86\\Microsoft.MySDK.x86.Debug.1.0.appx");
                Assert.AreEqual(sdkManifest.AppxLocations["AppX-Debug-x64"], ".\\AppX\\Debug\\x64\\Microsoft.MySDK.x64.Debug.1.0.appx");
                Assert.AreEqual(sdkManifest.AppxLocations["AppX-Debug-ARM"], ".\\AppX\\Debug\\ARM\\Microsoft.MySDK.ARM.Debug.1.0.appx");

                Assert.AreEqual(sdkManifest.AppxLocations["AppX-Retail-x86"], ".\\AppX\\Retail\\x86\\Microsoft.MySDK.x86.1.0.appx");
                Assert.AreEqual(sdkManifest.AppxLocations["AppX-Retail-x64"], ".\\AppX\\Retail\\x64\\Microsoft.MySDK.x64.1.0.appx");
                Assert.AreEqual(sdkManifest.AppxLocations["AppX-Retail-ARM"], ".\\AppX\\Retail\\ARM\\Microsoft.MySDK.ARM.1.0.appx");

                Assert.AreEqual(sdkManifest.CopyRedistToSubDirectory, ".");
                Assert.AreEqual(sdkManifest.DependsOnSDK, "SDKB, version=2.0");
                Assert.AreEqual(sdkManifest.DisplayName, "My SDK");

                Assert.IsTrue(sdkManifest.FrameworkIdentities.ContainsKey("FrameworkIdentity-Debug"));
                Assert.IsTrue(sdkManifest.FrameworkIdentities.ContainsKey("FrameworkIdentity-Retail"));

                Assert.AreEqual(sdkManifest.FrameworkIdentities["FrameworkIdentity-Debug"], "Name=MySDK.10.Debug, MinVersion=1.0.0.0");
                Assert.AreEqual(sdkManifest.FrameworkIdentities["FrameworkIdentity-Retail"], "Name=MySDK.10, MinVersion=1.0.0.0");

                Assert.AreEqual(sdkManifest.FrameworkIdentity, null);
                Assert.AreEqual(sdkManifest.MaxPlatformVersion, "8.0");
                Assert.AreEqual(sdkManifest.MinVSVersion, "11.0");
                Assert.AreEqual(sdkManifest.MinOSVersion, "6.2.1");
                Assert.AreEqual(sdkManifest.MaxOSVersionTested, "6.2.3");
                Assert.AreEqual(sdkManifest.PlatformIdentity, null);
                Assert.AreEqual(sdkManifest.ProductFamilyName, "UnitTest SDKs");
                Assert.AreEqual(sdkManifest.SDKType, SDKType.Unspecified);
                Assert.AreEqual(sdkManifest.SupportedArchitectures, "x86;x64;ARM");
                Assert.AreEqual(sdkManifest.SupportPrefer32Bit, "True");
                Assert.AreEqual(sdkManifest.SupportsMultipleVersions, MultipleVersionSupport.Error);
                Assert.AreEqual(sdkManifest.MoreInfo, "http://msdn.microsoft.com/MySDK");
                Assert.AreEqual(sdkManifest.ReadError, false);

                File.WriteAllText(manifestFile, "Hello");
                sdkManifest = new SDKManifest(manifestPath);

                Assert.AreEqual(sdkManifest.ReadError, true);
            }
            finally
            {
                Directory.Delete(manifestPath, true /* for recursive deletion */);
            }
        }

        /// <summary>
        /// Verify ExtensionSDK
        /// </summary>
        [Test]
        public void VerifyExtensionSDK()
        {
            string manifestPath = Path.Combine(Path.GetTempPath(), "ManifestTmp");

            try
            {
                Directory.CreateDirectory(manifestPath);

                string manifestFile = Path.Combine(manifestPath, "SDKManifest.xml");

                string manifestExtensionSDK = @"
                <FileList
	                DisplayName = ""My SDK""
	                ProductFamilyName = ""UnitTest SDKs""
	                FrameworkIdentity-Debug = ""Name=MySDK.10.Debug, MinVersion=1.0.0.0""
                    FrameworkIdentity-Retail = ""Name=MySDK.10, MinVersion=1.0.0.0""
	                TargetFramework = "".NETCore, version=v4.5; .NETFramework, version=v4.5""
	                MinVSVersion = ""11.0""
                    AppliesTo = ""WindowsAppContainer + WindowsXAML""
	                SupportPrefer32Bit = ""True""
	                SupportedArchitectures = ""x86;x64;ARM""
	                SupportsMultipleVersions = ""Error""
	                AppX-Debug-x86 = "".\AppX\Debug\x86\Microsoft.MySDK.x86.Debug.1.0.appx""
	                AppX-Debug-x64 = "".\AppX\Debug\x64\Microsoft.MySDK.x64.Debug.1.0.appx""
	                AppX-Debug-ARM = "".\AppX\Debug\ARM\Microsoft.MySDK.ARM.Debug.1.0.appx""
	                AppX-Retail-x86 = "".\AppX\Retail\x86\Microsoft.MySDK.x86.1.0.appx""
	                AppX-Retail-x64 = "".\AppX\Retail\x64\Microsoft.MySDK.x64.1.0.appx""
	                AppX-Retail-ARM = "".\AppX\Retail\ARM\Microsoft.MySDK.ARM.1.0.appx"" 
                    CopyRedistToSubDirectory = "".""
                    DependsOn = ""SDKB, version=2.0""
                    MoreInfo = ""http://msdn.microsoft.com/MySDK""
                    MaxPlatformVersion = ""8.0""
                    MinOSVersion = ""6.2.1""
                    MaxOSVersionTested = ""6.2.1"">

                    <File Reference = ""MySDK.Sprint.winmd"" Implementation = ""XNASprintImpl.dll"">
                        <Registration Type = ""Flipper"" Implementation = ""XNASprintFlipperImpl.dll"" />
                        <Registration Type = ""Flexer"" Implementation = ""XNASprintFlexerImpl.dll"" />
                        <ToolboxItems VSCategory = ""Toolbox.Default"" />
                    </File>
                </FileList>";

                File.WriteAllText(manifestFile, manifestExtensionSDK);
                ExtensionSDK extensionSDK = new ExtensionSDK(string.Format("CppUnitTestFramework, Version={0}", ObjectModelHelpers.MSBuildDefaultToolsVersion), manifestPath);

                Assert.AreEqual(extensionSDK.Identifier, "CppUnitTestFramework");
                Assert.AreEqual(extensionSDK.MaxPlatformVersion, new Version("8.0"));
                Assert.AreEqual(extensionSDK.MinVSVersion, new Version("11.0"));
                Assert.AreEqual(extensionSDK.Version, new Version(ObjectModelHelpers.MSBuildDefaultToolsVersion));
            }
            finally
            {
                Directory.Delete(manifestPath, true /* for recursive deletion */);
            }
        }

        /// <summary>
        /// Verify Platform SDKs are filtered correctly
        /// </summary>
        [Test]
        public void VerifyFilterPlatformSdks()
        {
            try
            {
                Environment.SetEnvironmentVariable("MSBUILDDISABLEREGISTRYFORSDKLOOKUP", "True");

                IList<TargetPlatformSDK> sdkList = ToolLocationHelper.GetTargetPlatformSdks(new string[] { s_fakeStructureRoot }, null);
                IList<TargetPlatformSDK> filteredSdkList = ToolLocationHelper.FilterTargetPlatformSdks(sdkList, new Version(6, 2, 5), new Version(12, 0));
                IList<TargetPlatformSDK> filteredSdkList1 = ToolLocationHelper.FilterTargetPlatformSdks(sdkList, new Version(6, 2, 1), new Version(10, 0));
                IList<TargetPlatformSDK> filteredSdkList2 = ToolLocationHelper.FilterTargetPlatformSdks(sdkList, new Version(6, 2, 3), new Version(10, 0));
                IList<TargetPlatformSDK> filteredSdkList3 = ToolLocationHelper.FilterTargetPlatformSdks(sdkList, new Version(6, 2, 3), new Version(11, 0));

                // Filter based only on OS version
                IList<TargetPlatformSDK> filteredSdkList4 = ToolLocationHelper.FilterTargetPlatformSdks(sdkList, new Version(6, 2, 3), null);

                // Filter based only on VS version
                IList<TargetPlatformSDK> filteredSdkList5 = ToolLocationHelper.FilterTargetPlatformSdks(sdkList, null, new Version(10, 0));

                // Pass both versions as null. Don't filter anything
                IList<TargetPlatformSDK> filteredSdkList6 = ToolLocationHelper.FilterTargetPlatformSdks(sdkList, null, null);

                Assert.AreEqual(sdkList.Count, 7);
                Assert.AreEqual(filteredSdkList.Count, 7);
                Assert.AreEqual(filteredSdkList1.Count, 2);
                Assert.AreEqual(filteredSdkList2.Count, 3);
                Assert.AreEqual(filteredSdkList3.Count, 4);
                Assert.AreEqual(filteredSdkList4.Count, 5);
                Assert.AreEqual(filteredSdkList5.Count, 5);
                Assert.AreEqual(filteredSdkList6.Count, 7);

                Assert.AreEqual(filteredSdkList2[0].TargetPlatformIdentifier, "MyPlatform");
                Assert.AreEqual(filteredSdkList2[2].TargetPlatformVersion, new Version(3, 0));
            }
            finally
            {
                Environment.SetEnvironmentVariable("MSBUILDDISABLEREGISTRYFORSDKLOOKUP", null);
            }
        }

        /// <summary>
        /// Verify Extension SDKs are filtered correctly
        /// </summary>
        [Test]
        public void VerifyFilterPlatformExtensionSdks()
        {
            // Create fake directory tree
            try
            {
                Environment.SetEnvironmentVariable("MSBUILDDISABLEREGISTRYFORSDKLOOKUP", "True");

                IDictionary<string, string> extensionSDKs = ToolLocationHelper.GetPlatformExtensionSDKLocations(new string[] { s_fakeStructureRoot }, null, "MyPlatform", new Version(4, 0));
                IDictionary<string, string> filteredExtensionSDKs1 = ToolLocationHelper.FilterPlatformExtensionSDKs(new Version(8, 0), extensionSDKs);
                IDictionary<string, string> filteredExtensionSDKs2 = ToolLocationHelper.FilterPlatformExtensionSDKs(new Version(9, 0), extensionSDKs);
                IDictionary<string, string> filteredExtensionSDKs3 = ToolLocationHelper.FilterPlatformExtensionSDKs(new Version(10, 0), extensionSDKs);

                Assert.AreEqual(filteredExtensionSDKs1.Count, 2);
                Assert.AreEqual(filteredExtensionSDKs2.Count, 1);
                Assert.AreEqual(filteredExtensionSDKs3.Count, 0);
            }
            finally
            {
                Environment.SetEnvironmentVariable("MSBUILDDISABLEREGISTRYFORSDKLOOKUP", null);
            }
        }

        /// <summary>
        /// Verify that the GetPlatformExtensionSDKLocation method can be correctly called during evaluation time as a msbuild function.
        /// </summary>
        [Test]
        [Ignore]
        // Ignore: Test requires installed toolset.
        public void VerifyGetInstalledSDKLocations()
        {
            string testDirectoryRoot = Path.Combine(Path.GetTempPath(), "VerifyGetInstalledSDKLocations");
            string platformDirectory = Path.Combine(testDirectoryRoot, "MyPlatform", "8.0")
                                       + Path.DirectorySeparatorChar;
            string sdkDirectory = Path.Combine(platformDirectory, "ExtensionSDKs", "SDkWithManifest", "2.0")
                                  + Path.DirectorySeparatorChar;

            string tempProjectContents = ObjectModelHelpers.CleanupFileContents(@"
             <Project DefaultTargets=""ExpandSDKReferenceAssemblies"" ToolsVersion=""msbuilddefaulttoolsversion"" xmlns=""msbuildnamespace"">
                 <PropertyGroup>
                    <TargetPlatformIdentifier>MyPlatform</TargetPlatformIdentifier> 
                    <TargetPlatformVersion>8.0</TargetPlatformVersion>
                    <SDKLocation1>$([Microsoft.Build.Utilities.ToolLocationHelper]::GetPlatformExtensionSDKLocation('SDkWithManifest, Version=2.0','MyPlatform','8.0'))</SDKLocation1>
                    <SDKLocation2>$([Microsoft.Build.Utilities.ToolLocationHelper]::GetPlatformExtensionSDKLocation('SDkWithManifest, Version=V2.0','MyPlatform','8.0'))</SDKLocation2>
                    <SDKLocation3>$([Microsoft.Build.Utilities.ToolLocationHelper]::GetPlatformSDKLocation('MyPlatform','8.0'))</SDKLocation3>                 
                    <SDKName>$([Microsoft.Build.Utilities.ToolLocationHelper]::GetPlatformSDKDisplayName('MyPlatform','8.0'))</SDKName>
                 </PropertyGroup>

                 <Import Project=""$(MSBuildBinPath)\Microsoft.Common.targets""/>
              </Project>");

            try
            {
                Environment.SetEnvironmentVariable("MSBUILDSDKREFERENCEDIRECTORY", testDirectoryRoot);
                Environment.SetEnvironmentVariable("MSBUILDDISABLEREGISTRYFORSDKLOOKUP", "true");

                if (Directory.Exists(testDirectoryRoot))
                {
                    FileUtilities.DeleteDirectoryNoThrow(testDirectoryRoot, true);
                }

                Directory.CreateDirectory(testDirectoryRoot);
                Directory.CreateDirectory(sdkDirectory);
                File.WriteAllText(Path.Combine(platformDirectory, "SDKManifest.xml"), "HI");
                File.WriteAllText(Path.Combine(sdkDirectory, "SDKManifest.xml"), "HI");
                string testProjectFile = Path.Combine(testDirectoryRoot, "testproject.csproj");

                File.WriteAllText(testProjectFile, tempProjectContents);

                MockLogger logger = new MockLogger();

                ProjectCollection pc = new ProjectCollection();
                Project project = pc.LoadProject(testProjectFile);
                string propertyValue1 = project.GetPropertyValue("SDKLocation1");
                string propertyValue2 = project.GetPropertyValue("SDKLocation2");
                string propertyValue3 = project.GetPropertyValue("SDKLocation3");
                string sdkName = project.GetPropertyValue("SDKName");

                Assert.IsTrue(propertyValue1.Equals(sdkDirectory, StringComparison.OrdinalIgnoreCase));
                Assert.IsTrue(propertyValue2.Length == 0);
                Assert.IsTrue(propertyValue3.Equals(platformDirectory, StringComparison.OrdinalIgnoreCase));

                // No displayname set in the SDK manifest, so it mocks one up
                Assert.AreEqual("MyPlatform 8.0", sdkName);
            }
            finally
            {
                Environment.SetEnvironmentVariable("MSBUILDSDKREFERENCEDIRECTORY", null);
                Environment.SetEnvironmentVariable("MSBUILDDISABLEREGISTRYFORSDKLOOKUP", null);
                if (Directory.Exists(testDirectoryRoot))
                {
                    FileUtilities.DeleteDirectoryNoThrow(testDirectoryRoot, true);
                }
            }
        }

        /// <summary>
        /// Verify that the GetPlatformExtensionSDKLocation method can be correctly called during evaluation time as a msbuild function.
        /// </summary>
        [Test]
        [Ignore]
        // Ignore: Test requires installed toolset.
        public void VerifyGetInstalledSDKLocations2()
        {
            string testDirectoryRoot = Path.Combine(Path.GetTempPath(), "VerifyGetInstalledSDKLocations2");
            string platformDirectory = Path.Combine(testDirectoryRoot, "MyPlatform", "8.0")
                                       + Path.DirectorySeparatorChar;
            string sdkDirectory = Path.Combine(platformDirectory, "ExtensionSDKs", "SDkWithManifest", "2.0")
                                  + Path.DirectorySeparatorChar;

            string tempProjectContents = ObjectModelHelpers.CleanupFileContents(@"
             <Project DefaultTargets=""ExpandSDKReferenceAssemblies"" ToolsVersion=""msbuilddefaulttoolsversion"" xmlns=""msbuildnamespace"">
                 <PropertyGroup>
                    <TargetPlatformIdentifier>MyPlatform</TargetPlatformIdentifier> 
                    <TargetPlatformVersion>8.0</TargetPlatformVersion>" +
                   @"<SDKDirectoryRoot>" + testDirectoryRoot + "</SDKDirectoryRoot>" +
                    @"<SDKLocation1>$([Microsoft.Build.Utilities.ToolLocationHelper]::GetPlatformExtensionSDKLocation('SDkWithManifest, Version=2.0','MyPlatform','8.0', '$(SDKDirectoryRoot)',''))</SDKLocation1>
                      <SDKLocation2>$([Microsoft.Build.Utilities.ToolLocationHelper]::GetPlatformExtensionSDKLocation('SDkWithManifest, Version=V2.0','MyPlatform','8.0', '$(SDKDirectoryRoot)',''))</SDKLocation2>                 
                      <SDKLocation3>$([Microsoft.Build.Utilities.ToolLocationHelper]::GetPlatformSDKLocation('MyPlatform','8.0', '$(SDKDirectoryRoot)',''))</SDKLocation3>
                      <SDKName>$([Microsoft.Build.Utilities.ToolLocationHelper]::GetPlatformSDKDisplayName('MyPlatform','8.0', '$(SDKDirectoryRoot)', ''))</SDKName>
                 </PropertyGroup>

                 <Import Project=""$(MSBuildBinPath)\Microsoft.Common.targets""/>
              </Project>");

            string platformSDKManifestContents = @"<FileList
                    DisplayName = ""My cool platform SDK!"">
                </FileList>";

            try
            {
                Environment.SetEnvironmentVariable("MSBUILDDISABLEREGISTRYFORSDKLOOKUP", "true");
                if (Directory.Exists(testDirectoryRoot))
                {
                    FileUtilities.DeleteDirectoryNoThrow(testDirectoryRoot, true);
                }

                Directory.CreateDirectory(testDirectoryRoot);
                Directory.CreateDirectory(sdkDirectory);
                File.WriteAllText(Path.Combine(platformDirectory, "SDKManifest.xml"), platformSDKManifestContents);
                File.WriteAllText(Path.Combine(sdkDirectory, "SDKManifest.xml"), "HI");
                string testProjectFile = Path.Combine(testDirectoryRoot, "testproject.csproj");

                File.WriteAllText(testProjectFile, tempProjectContents);

                MockLogger logger = new MockLogger();

                ProjectCollection pc = new ProjectCollection();
                Project project = pc.LoadProject(testProjectFile);
                string propertyValue1 = project.GetPropertyValue("SDKLocation1");
                string propertyValue2 = project.GetPropertyValue("SDKLocation2");
                string propertyValue3 = project.GetPropertyValue("SDKLocation3");
                string sdkName = project.GetPropertyValue("SDKName");

                Assert.IsTrue(propertyValue1.Equals(sdkDirectory, StringComparison.OrdinalIgnoreCase));
                Assert.IsTrue(propertyValue3.Equals(platformDirectory, StringComparison.OrdinalIgnoreCase));
                Assert.IsTrue(propertyValue2.Length == 0);
                Assert.AreEqual("My cool platform SDK!", sdkName);
            }
            finally
            {
                Environment.SetEnvironmentVariable("MSBUILDDISABLEREGISTRYFORSDKLOOKUP", null);
                if (Directory.Exists(testDirectoryRoot))
                {
                    FileUtilities.DeleteDirectoryNoThrow(testDirectoryRoot, true);
                }
            }
        }


        /// <summary>
        /// Setup some fake entries in the registry and verify we get the correct sdk from there.
        /// </summary>
        [Test]
        [Ignore]
        // Ignore: Test requires installed toolset.
        public void VerifyGetInstalledSDKLocations3()
        {
            string testDirectoryRoot = Path.Combine(Path.GetTempPath(), "VerifyGetInstalledSDKLocations3");
            string platformDirectory = Path.Combine(testDirectoryRoot, "MyPlatform", "8.0")
                                       + Path.DirectorySeparatorChar;
            string sdkDirectory = Path.Combine(platformDirectory, "ExtensionSDKs", "SDkWithManifes", "2.0")
                                  + Path.DirectorySeparatorChar;

            string tempProjectContents = ObjectModelHelpers.CleanupFileContents(@"
             <Project DefaultTargets=""ExpandSDKReferenceAssemblies"" ToolsVersion=""msbuilddefaulttoolsversion"" xmlns=""msbuildnamespace"">
                 <PropertyGroup>
                    <TargetPlatformIdentifier>MyPlatform</TargetPlatformIdentifier> 
                    <TargetPlatformVersion>8.0</TargetPlatformVersion>
                    <SDKRegistryRoot>SOFTWARE\Microsoft\VerifyGetInstalledSDKLocations3</SDKRegistryRoot>
                    <SDKDiskRoot>Somewhere</SDKDiskRoot>
                    <SDKLocation1>$([Microsoft.Build.Utilities.ToolLocationHelper]::GetPlatformExtensionSDKLocation('SDkWithManifest, Version=2.0','MyPlatform','8.0', '$(SDKDirectoryRoot)','$(SDKRegistryRoot)'))</SDKLocation1>
                    <SDKLocation2>$([Microsoft.Build.Utilities.ToolLocationHelper]::GetPlatformExtensionSDKLocation('SDkWithManifest, Version=V2.0','MyPlatform','8.0', '$(SDKDirectoryRoot)','$(SDKRegistryRoot)'))</SDKLocation2>                 
                    <SDKLocation3>$([Microsoft.Build.Utilities.ToolLocationHelper]::GetPlatformSDKLocation('MyPlatform','8.0', '$(SDKDirectoryRoot)','$(SDKRegistryRoot)'))</SDKLocation3> 
                    <SDKName>$([Microsoft.Build.Utilities.ToolLocationHelper]::GetPlatformSDKDisplayName('MyPlatform','8.0', '$(SDKDirectoryRoot)', '$(SDKRegistryRoot)'))</SDKName>
                 </PropertyGroup>
                 <Import Project=""$(MSBuildBinPath)\Microsoft.Common.targets""/>
              </Project>");

            string platformSDKManifestContents = @"<FileList
                    DisplayName = ""MyPlatform from the registry""
                    PlatformIdentity = ""MyPlatform, version=8.0""
                    TargetFramework = "".NETCore, version=v4.5; .NETFramework, version=v4.5""
                    MinVSVersion = ""12.0""
                    MinOSVersion = ""6.2.1""
                    MaxOSVersionTested = ""6.2.1""
                    UnsupportedDowntarget = ""MyPlatform, version=8.0"">

                <File Reference = ""Windows"">
	                <ToolboxItems VSCategory = ""Toolbox.Default""/>
                </File>
            </FileList>";

            string registryKey = @"SOFTWARE\Microsoft\VerifyGetInstalledSDKLocations3\";
            RegistryKey baseKey = Registry.CurrentUser;

            try
            {
                if (NativeMethodsShared.IsWindows)
                {
                    RegistryKey folderKey = baseKey.CreateSubKey(registryKey + @"\MyPlatform\v8.0\ExtensionSDKS\SDKWithManifest\2.0");
                    folderKey.SetValue("", Path.Combine(testDirectoryRoot, sdkDirectory));

                    folderKey = baseKey.CreateSubKey(registryKey + @"\MyPlatform\v8.0");
                    folderKey.SetValue("", Path.Combine(testDirectoryRoot, platformDirectory));
                }


                if (Directory.Exists(testDirectoryRoot))
                {
                    FileUtilities.DeleteDirectoryNoThrow(testDirectoryRoot, true);
                }

                Directory.CreateDirectory(testDirectoryRoot);
                Directory.CreateDirectory(sdkDirectory);
                File.WriteAllText(Path.Combine(sdkDirectory, "SDKManifest.xml"), "HI");
                File.WriteAllText(Path.Combine(platformDirectory, "SDKManifest.xml"), platformSDKManifestContents);

                string testProjectFile = Path.Combine(testDirectoryRoot, "testproject.csproj");

                File.WriteAllText(testProjectFile, tempProjectContents);

                MockLogger logger = new MockLogger();

                ProjectCollection pc = new ProjectCollection();
                Project project = pc.LoadProject(testProjectFile);
                string propertyValue1 = project.GetPropertyValue("SDKLocation1");
                string propertyValue2 = project.GetPropertyValue("SDKLocation2");
                string propertyValue3 = project.GetPropertyValue("SDKLocation3");
                string sdkName = project.GetPropertyValue("SDKName");

                Assert.IsTrue(propertyValue1.Equals(sdkDirectory, StringComparison.OrdinalIgnoreCase));
                Assert.IsTrue(propertyValue3.Equals(platformDirectory, StringComparison.OrdinalIgnoreCase));
                Assert.IsTrue(propertyValue2.Length == 0);
                Assert.AreEqual("MyPlatform from the registry", sdkName);
            }
            finally
            {
                try
                {
                    if (NativeMethodsShared.IsWindows)
                    {
                        baseKey.DeleteSubKeyTree(registryKey);
                    }
                }
                catch (Exception)
                {
                }
                if (Directory.Exists(testDirectoryRoot))
                {
                    FileUtilities.DeleteDirectoryNoThrow(testDirectoryRoot, true);
                }
            }
        }

        /// <summary>
        /// Verify based on a fake directory structure with some good directories and some invalid ones at each level that we 
        /// get the expected set out.
        /// </summary>
        [Test]
        public void ResolveSDKFromDirectory()
        {
            Dictionary<string, string> extensionSDKs = new Dictionary<string, string>(StringComparer.OrdinalIgnoreCase);
            List<string> paths = new List<string> { s_fakeStructureRoot, s_fakeStructureRoot2 };
            Dictionary<TargetPlatformSDK, TargetPlatformSDK> targetPlatforms = new Dictionary<TargetPlatformSDK, TargetPlatformSDK>();

            ToolLocationHelper.GatherSDKListFromDirectory(paths, targetPlatforms);

            TargetPlatformSDK key = new TargetPlatformSDK("Windows", new Version("1.0"), null);
            Assert.IsTrue(targetPlatforms[key].ExtensionSDKs.Count == 2);
            Assert.IsTrue(targetPlatforms[key].ExtensionSDKs.ContainsKey("MyAssembly, Version=1.0"));
            Assert.IsTrue(
                targetPlatforms[key].Path.Equals(
                    Path.Combine(s_fakeStructureRoot, "Windows", "1.0") + Path.DirectorySeparatorChar,
                    StringComparison.OrdinalIgnoreCase));
            Assert.IsTrue(
                targetPlatforms[key].ExtensionSDKs["MyAssembly, Version=1.0"].Equals(
                    Path.Combine(new[] { s_fakeStructureRoot, "Windows", "v1.0", "ExtensionSDKs", "MyAssembly", "1.0" })
                    + Path.DirectorySeparatorChar,
                    StringComparison.OrdinalIgnoreCase));
            Assert.IsTrue(targetPlatforms[key].ExtensionSDKs.ContainsKey("MyAssembly, Version=2.0"));
            Assert.IsTrue(
                targetPlatforms[key].ExtensionSDKs["MyAssembly, Version=2.0"].Equals(
                    Path.Combine(new[] { s_fakeStructureRoot, "Windows", "1.0", "ExtensionSDKs", "MyAssembly", "2.0" })
                    + Path.DirectorySeparatorChar,
                    StringComparison.OrdinalIgnoreCase));

            key = new TargetPlatformSDK("Windows", new Version("2.0"), null);
            Assert.IsTrue(targetPlatforms[key].ExtensionSDKs.Count == 2);
            Assert.IsTrue(
                targetPlatforms[key].Path.Equals(
                    Path.Combine(s_fakeStructureRoot, "Windows", "2.0") + Path.DirectorySeparatorChar,
                    StringComparison.OrdinalIgnoreCase));
            Assert.IsTrue(targetPlatforms[key].ExtensionSDKs.ContainsKey("MyAssembly, Version=3.0"));
            Assert.IsTrue(
                targetPlatforms[key].ExtensionSDKs["MyAssembly, Version=3.0"].Equals(
                    Path.Combine(new[] { s_fakeStructureRoot, "Windows", "2.0", "ExtensionSDKs", "MyAssembly", "3.0" })
                    + Path.DirectorySeparatorChar,
                    StringComparison.OrdinalIgnoreCase));
            Assert.IsTrue(targetPlatforms[key].ExtensionSDKs.ContainsKey("MyAssembly, Version=4.0"));
            Assert.IsTrue(
                targetPlatforms[key].ExtensionSDKs["MyAssembly, Version=4.0"].Equals(
                    Path.Combine(new[] { s_fakeStructureRoot2, "Windows", "2.0", "ExtensionSDKs", "MyAssembly", "4.0" })
                    + Path.DirectorySeparatorChar,
                    StringComparison.OrdinalIgnoreCase));

            // Windows kits special case is only in registry
            key = new TargetPlatformSDK("MyPlatform", new Version("6.0"), null);
            Assert.IsFalse(targetPlatforms.ContainsKey(key));

            key = new TargetPlatformSDK("MyPlatform", new Version("4.0"), null);
            Assert.IsTrue(targetPlatforms[key].Path == null);
            Assert.IsTrue(targetPlatforms[key].ExtensionSDKs.Count == 1);
            Assert.IsTrue(targetPlatforms[key].ExtensionSDKs.ContainsKey("AnotherAssembly, Version=1.0"));
            Assert.IsTrue(
                targetPlatforms[key].ExtensionSDKs["AnotherAssembly, Version=1.0"].Equals(
                    Path.Combine(
                        new[] { s_fakeStructureRoot, "MyPlatform", "4.0", "ExtensionSDKs", "AnotherAssembly", "1.0" })
                    + Path.DirectorySeparatorChar,
                    StringComparison.OrdinalIgnoreCase));

            key = new TargetPlatformSDK("MyPlatform", new Version("3.0"), null);
            Assert.IsTrue(targetPlatforms[key].ExtensionSDKs.Count == 1);
            Assert.IsTrue(
                targetPlatforms[key].Path.Equals(
                    Path.Combine(s_fakeStructureRoot, "MyPlatform", "3.0") + Path.DirectorySeparatorChar,
                    StringComparison.OrdinalIgnoreCase));
            Assert.IsTrue(targetPlatforms[key].ExtensionSDKs.ContainsKey("MyAssembly, Version=1.0"));
            Assert.IsTrue(
                targetPlatforms[key].ExtensionSDKs["MyAssembly, Version=1.0"].Equals(
                    Path.Combine(new[] { s_fakeStructureRoot, "MyPlatform", "3.0", "ExtensionSDKs", "MyAssembly", "1.0" })
                    + Path.DirectorySeparatorChar,
                    StringComparison.OrdinalIgnoreCase));

            key = new TargetPlatformSDK("MyPlatform", new Version("2.0"), null);
            Assert.IsTrue(targetPlatforms[key].ExtensionSDKs.Count == 1);
            Assert.IsTrue(
                targetPlatforms[key].Path.Equals(
                    Path.Combine(s_fakeStructureRoot, "MyPlatform", "2.0") + Path.DirectorySeparatorChar,
                    StringComparison.OrdinalIgnoreCase));
            Assert.IsTrue(targetPlatforms[key].ExtensionSDKs.ContainsKey("MyAssembly, Version=1.0"));
            Assert.IsTrue(
                targetPlatforms[key].ExtensionSDKs["MyAssembly, Version=1.0"].Equals(
                    Path.Combine(new[] { s_fakeStructureRoot, "MyPlatform", "2.0", "ExtensionSDKs", "MyAssembly", "1.0" })
                    + Path.DirectorySeparatorChar,
                    StringComparison.OrdinalIgnoreCase));

            key = new TargetPlatformSDK("MyPlatform", new Version("1.0"), null);
            Assert.IsTrue(
                targetPlatforms[key].Path.Equals(
                    Path.Combine(s_fakeStructureRoot, "MyPlatform", "1.0") + Path.DirectorySeparatorChar,
                    StringComparison.OrdinalIgnoreCase));
            Assert.IsTrue(targetPlatforms[key].ExtensionSDKs.Count == 0);

            key = new TargetPlatformSDK("MyPlatform", new Version("8.0"), null);
            Assert.AreEqual(
                Path.Combine(s_fakeStructureRoot, "MyPlatform", "8.0") + Path.DirectorySeparatorChar,
                targetPlatforms[key].Path);
            Assert.AreEqual(0, targetPlatforms[key].ExtensionSDKs.Count);
            Assert.AreEqual(3, targetPlatforms[key].Platforms.Count);
            Assert.IsTrue(targetPlatforms[key].ContainsPlatform("Twilight", "0.1.2.3"));
            Assert.AreEqual(
                Path.Combine(new[] { s_fakeStructureRoot, "MyPlatform", "8.0", "Platforms", "PlatformAssembly", "0.1.2.3" })
                + Path.DirectorySeparatorChar,
                targetPlatforms[key].Platforms["PlatformAssembly, Version=0.1.2.3"]);
            Assert.IsTrue(targetPlatforms[key].ContainsPlatform("PlatformAssembly", "1.2.3.0"));
            Assert.IsTrue(targetPlatforms[key].ContainsPlatform("Sparkle", "3.3.3.3"));

            key = new TargetPlatformSDK("MyPlatform", new Version("9.0"), null);
            Assert.AreEqual(
                Path.Combine(s_fakeStructureRoot, "MyPlatform", "9.0") + Path.DirectorySeparatorChar,
                targetPlatforms[key].Path);
            Assert.AreEqual(0, targetPlatforms[key].ExtensionSDKs.Count);
            Assert.AreEqual(1, targetPlatforms[key].Platforms.Count);
            Assert.IsTrue(targetPlatforms[key].ContainsPlatform("PlatformAssembly", "0.1.2.3"));
            Assert.AreEqual(
                Path.Combine(new[] { s_fakeStructureRoot, "MyPlatform", "9.0", "Platforms", "PlatformAssembly", "0.1.2.3" })
                + Path.DirectorySeparatorChar,
                targetPlatforms[key].Platforms["PlatformAssembly, Version=0.1.2.3"]);
        }

        /// <summary>
        /// Verify based on a fake directory structure with some good directories and some invalid ones at each level that we 
        /// get the expected set out.
        /// </summary>
        [Test]
        public void ResolveSDKFromRegistry()
        {
            if (!NativeMethodsShared.IsWindows)
            {
                Assert.Ignore("No registry unless under Windows");
            }

            Dictionary<TargetPlatformSDK, TargetPlatformSDK> targetPlatforms = new Dictionary<TargetPlatformSDK, TargetPlatformSDK>();

            ToolLocationHelper.GatherSDKsFromRegistryImpl(targetPlatforms, "Software\\Microsoft\\MicrosoftSDks", RegistryView.Registry32, RegistryHive.CurrentUser, getRegistrySubKeyNames, getRegistrySubKeyDefaultValue, s_openBaseKey, new FileExists(File.Exists));
            ToolLocationHelper.GatherSDKsFromRegistryImpl(targetPlatforms, "Software\\Microsoft\\MicrosoftSDks", RegistryView.Registry32, RegistryHive.LocalMachine, getRegistrySubKeyNames, getRegistrySubKeyDefaultValue, s_openBaseKey, new FileExists(File.Exists));

            TargetPlatformSDK key = new TargetPlatformSDK("Windows", new Version("1.0"), null);
            Assert.IsTrue(targetPlatforms[key].ExtensionSDKs.Count == 2);
            Assert.IsTrue(
                targetPlatforms[key].Path.Equals(
                    Path.Combine(s_fakeStructureRoot, "Windows", "1.0") + Path.DirectorySeparatorChar,
                    StringComparison.OrdinalIgnoreCase));
            Assert.IsTrue(targetPlatforms[key].ExtensionSDKs.ContainsKey("MyAssembly, Version=1.0"));
            Assert.IsTrue(
                targetPlatforms[key].ExtensionSDKs["FlutterShy, Version=1.0"].Equals(
                    Path.Combine(new[] { s_fakeStructureRoot, "Windows", "v1.0", "ExtensionSDKs", "MyAssembly", "1.0" })
                    + Path.DirectorySeparatorChar,
                    StringComparison.OrdinalIgnoreCase));
            Assert.IsTrue(targetPlatforms[key].ExtensionSDKs.ContainsKey("FlutterShy, Version=2.0"));
            Assert.IsTrue(
                targetPlatforms[key].ExtensionSDKs["MyAssembly, Version=2.0"].Equals(
                    Path.Combine(new[] { s_fakeStructureRoot, "Windows", "1.0", "ExtensionSDKs", "MyAssembly", "2.0" })
                    + Path.DirectorySeparatorChar,
                    StringComparison.OrdinalIgnoreCase));

            key = new TargetPlatformSDK("Windows", new Version("2.0"), null);
            Assert.IsTrue(targetPlatforms[key].ExtensionSDKs.Count == 1);
            Assert.IsTrue(
                targetPlatforms[key].Path.Equals(
                    Path.Combine(s_fakeStructureRoot, "Windows", "2.0") + Path.DirectorySeparatorChar,
                    StringComparison.OrdinalIgnoreCase));
            Assert.IsTrue(targetPlatforms[key].ExtensionSDKs.ContainsKey("MyAssembly, Version=3.0"));
            Assert.IsTrue(
                targetPlatforms[key].ExtensionSDKs["MyAssembly, Version=3.0"].Equals(
                    Path.Combine(new[] { s_fakeStructureRoot, "Windows", "2.0", "ExtensionSDKs", "MyAssembly", "3.0" })
                    + Path.DirectorySeparatorChar,
                    StringComparison.OrdinalIgnoreCase));

            key = new TargetPlatformSDK("MyPlatform", new Version("5.0"), null);
            Assert.IsTrue(targetPlatforms.ContainsKey(key));
            Assert.IsTrue(targetPlatforms[key].Path == null);

            key = new TargetPlatformSDK("MyPlatform", new Version("6.0"), null);
            Assert.IsTrue(targetPlatforms.ContainsKey(key));
            Assert.IsTrue(
                targetPlatforms[key].Path.Equals(
                    Path.Combine(s_fakeStructureRoot, "Windows Kits", "6.0") + Path.DirectorySeparatorChar,
                    StringComparison.OrdinalIgnoreCase));

            key = new TargetPlatformSDK("MyPlatform", new Version("4.0"), null);
            Assert.IsTrue(targetPlatforms[key].ExtensionSDKs.Count == 1);
            Assert.IsTrue(
                targetPlatforms[key].Path.Equals(
                    Path.Combine(s_fakeStructureRoot, "SomeOtherPlace", "MyPlatformOtherLocation", "4.0")
                    + Path.DirectorySeparatorChar,
                    StringComparison.OrdinalIgnoreCase));
            Assert.IsTrue(targetPlatforms[key].ExtensionSDKs.ContainsKey("FlutterShy, Version=1.0"));
            Assert.IsTrue(
                targetPlatforms[key].ExtensionSDKs["MyAssembly, Version=1.0"].Equals(
                    Path.Combine(
                        new[]
                            {
                                s_fakeStructureRoot, "SomeOtherPlace", "MyPlatformOtherLocation", "4.0", "ExtensionSDKs",
                                "MyAssembly", "1.0"
                            }) + Path.DirectorySeparatorChar,
                    StringComparison.OrdinalIgnoreCase));

            key = new TargetPlatformSDK("MyPlatform", new Version("9.0"), null);
            Assert.AreEqual(
                Path.Combine(s_fakeStructureRoot, "MyPlatform", "9.0") + Path.DirectorySeparatorChar,
                targetPlatforms[key].Path);
            Assert.AreEqual(0, targetPlatforms[key].ExtensionSDKs.Count);
            Assert.AreEqual(1, targetPlatforms[key].Platforms.Count);
            Assert.IsTrue(targetPlatforms[key].ContainsPlatform("PlatformAssembly", "0.1.2.3"));
            Assert.AreEqual(
                Path.Combine(new[] { s_fakeStructureRoot, "MyPlatform", "9.0", "Platforms", "PlatformAssembly", "0.1.2.3" })
                + Path.DirectorySeparatorChar,
                targetPlatforms[key].Platforms["PlatformAssembly, Version=0.1.2.3"]);
        }

        /// <summary>
        /// Verify based on a fake directory structure with some good directories and some invalid ones at each level that we 
        /// get the expected set out. Make sure that when we resolve from both the disk and registry that there are no duplicates
        /// and make sure we get the expected results.
        /// </summary>
        [Test]
        public void ResolveSDKFromRegistryAndDisk()
        {
            Dictionary<TargetPlatformSDK, TargetPlatformSDK> targetPlatforms = new Dictionary<TargetPlatformSDK, TargetPlatformSDK>();

            List<string> paths = new List<string>() { s_fakeStructureRoot };

            ToolLocationHelper.GatherSDKListFromDirectory(paths, targetPlatforms);

            if (!NativeMethodsShared.IsWindows)
            {
                ToolLocationHelper.GatherSDKsFromRegistryImpl(targetPlatforms, "Software\\Microsoft\\MicrosoftSDks", RegistryView.Registry32, RegistryHive.CurrentUser, getRegistrySubKeyNames, getRegistrySubKeyDefaultValue, s_openBaseKey, new FileExists(File.Exists));
                ToolLocationHelper.GatherSDKsFromRegistryImpl(targetPlatforms, "Software\\Microsoft\\MicrosoftSDks", RegistryView.Registry32, RegistryHive.LocalMachine, getRegistrySubKeyNames, getRegistrySubKeyDefaultValue, s_openBaseKey, new FileExists(File.Exists));
            }

            TargetPlatformSDK key = new TargetPlatformSDK("Windows", new Version("1.0"), null);
            Assert.IsTrue(targetPlatforms[key].ExtensionSDKs.Count == 2);
            Assert.IsTrue(
                targetPlatforms[key].Path.Equals(
                    Path.Combine(s_fakeStructureRoot, "Windows", "1.0") + Path.DirectorySeparatorChar,
                    StringComparison.OrdinalIgnoreCase));
            Assert.IsTrue(targetPlatforms[key].ExtensionSDKs.ContainsKey("MyAssembly, Version=1.0"));
            Assert.IsTrue(
                targetPlatforms[key].ExtensionSDKs["MyAssembly, Version=1.0"].Equals(
                    Path.Combine(new[] { s_fakeStructureRoot, "Windows", "v1.0", "ExtensionSDKs", "MyAssembly", "1.0" })
                    + Path.DirectorySeparatorChar,
                    StringComparison.OrdinalIgnoreCase));
            Assert.IsTrue(targetPlatforms[key].ExtensionSDKs.ContainsKey("MyAssembly, Version=2.0"));
            Assert.IsTrue(
                targetPlatforms[key].ExtensionSDKs["MyAssembly, Version=2.0"].Equals(
                    Path.Combine(new[] { s_fakeStructureRoot, "Windows", "1.0", "ExtensionSDKs", "MyAssembly", "2.0" })
                    + Path.DirectorySeparatorChar,
                    StringComparison.OrdinalIgnoreCase));

            key = new TargetPlatformSDK("Windows", new Version("2.0"), null);
            Assert.IsTrue(targetPlatforms[key].ExtensionSDKs.Count == 1);
            Assert.IsTrue(
                targetPlatforms[key].Path.Equals(
                    Path.Combine(s_fakeStructureRoot, "Windows", "2.0") + Path.DirectorySeparatorChar,
                    StringComparison.OrdinalIgnoreCase));
            Assert.IsTrue(targetPlatforms[key].ExtensionSDKs.ContainsKey("MyAssembly, Version=3.0"));
            Assert.IsTrue(
                targetPlatforms[key].ExtensionSDKs["MyAssembly, Version=3.0"].Equals(
                    Path.Combine(new[] { s_fakeStructureRoot, "Windows", "2.0", "ExtensionSDKs", "MyAssembly", "3.0" })
                    + Path.DirectorySeparatorChar,
                    StringComparison.OrdinalIgnoreCase));

            key = new TargetPlatformSDK("MyPlatform", new Version("6.0"), null);
            Assert.IsTrue(targetPlatforms.ContainsKey(key));
            Assert.IsTrue(
                targetPlatforms[key].Path.Equals(
                    Path.Combine(s_fakeStructureRoot, "Windows Kits", "6.0") + Path.DirectorySeparatorChar,
                    StringComparison.OrdinalIgnoreCase));

            key = new TargetPlatformSDK("MyPlatform", new Version("5.0"), null);
            Assert.IsTrue(targetPlatforms.ContainsKey(key));
            Assert.IsTrue(targetPlatforms[key].ExtensionSDKs.Count == 0);
            Assert.IsTrue(targetPlatforms[key].Path == null);

            key = new TargetPlatformSDK("MyPlatform", new Version("4.0"), null);
            Assert.IsTrue(targetPlatforms[key].ExtensionSDKs.Count == 2);
            Assert.IsTrue(
                targetPlatforms[key].Path.Equals(
                    Path.Combine(s_fakeStructureRoot, "SomeOtherPlace", "MyPlatformOtherLocation", "4.0")
                    + Path.DirectorySeparatorChar,
                    StringComparison.OrdinalIgnoreCase));
            Assert.IsTrue(targetPlatforms[key].ExtensionSDKs.ContainsKey("MyAssembly, Version=1.0"));
            Assert.IsTrue(
                targetPlatforms[key].ExtensionSDKs["MyAssembly, Version=1.0"].Equals(
                    Path.Combine(
                        new[]
                            {
                                s_fakeStructureRoot, "SomeOtherPlace", "MyPlatformOtherLocation", "4.0", "ExtensionSDKs",
                                "FlutterShy", "1.0"
                            }) + Path.DirectorySeparatorChar,
                    StringComparison.OrdinalIgnoreCase));
            Assert.IsTrue(targetPlatforms[key].ExtensionSDKs.ContainsKey("AnotherAssembly, Version=1.0"));
            Assert.IsTrue(
                targetPlatforms[key].ExtensionSDKs["AnotherAssembly, Version=1.0"].Equals(
                    Path.Combine(
                        new[] { s_fakeStructureRoot, "MyPlatform", "4.0", "ExtensionSDKs", "AnotherAssembly", "1.0" }),
                    StringComparison.OrdinalIgnoreCase));

            key = new TargetPlatformSDK("MyPlatform", new Version("3.0"), null);
            Assert.IsTrue(targetPlatforms[key].ExtensionSDKs.Count == 1);
            Assert.IsTrue(targetPlatforms[key].ExtensionSDKs.ContainsKey("MyAssembly, Version=1.0"));
            Assert.IsTrue(
                targetPlatforms[key].Path.Equals(
                    Path.Combine(s_fakeStructureRoot, "MyPlatform", "3.0") + Path.DirectorySeparatorChar,
                    StringComparison.OrdinalIgnoreCase));
            Assert.IsTrue(
                targetPlatforms[key].ExtensionSDKs["MyAssembly, Version=1.0"].Equals(
                    Path.Combine(new[] { s_fakeStructureRoot, "MyPlatform", "3.0", "ExtensionSDKs", "MyAssembly", "1.0" })
                    + Path.DirectorySeparatorChar,
                    StringComparison.OrdinalIgnoreCase));

            key = new TargetPlatformSDK("MyPlatform", new Version("2.0"), null);
            Assert.IsTrue(targetPlatforms[key].ExtensionSDKs.Count == 1);
            Assert.IsTrue(targetPlatforms[key].ExtensionSDKs.ContainsKey("MyAssembly, Version=1.0"));
            Assert.IsTrue(
                targetPlatforms[key].Path.Equals(
                    Path.Combine(s_fakeStructureRoot, "MyAssembly", "2.0") + Path.DirectorySeparatorChar,
                    StringComparison.OrdinalIgnoreCase));
            Assert.IsTrue(
                targetPlatforms[key].ExtensionSDKs["MyAssembly, Version=1.0"].Equals(
                    Path.Combine(new[] { s_fakeStructureRoot, "MyPlatform", "2.0", "ExtensionSDKs", "MyAssembly", "1.0" })
                    + Path.DirectorySeparatorChar,
                    StringComparison.OrdinalIgnoreCase));

            key = new TargetPlatformSDK("MyPlatform", new Version("1.0"), null);
            Assert.IsTrue(
                targetPlatforms[key].Path.Equals(
                    Path.Combine(s_fakeStructureRoot, "MyPlatform", "1.0") + Path.DirectorySeparatorChar,
                    StringComparison.OrdinalIgnoreCase));
            Assert.IsTrue(targetPlatforms[key].ExtensionSDKs.Count == 0);
        }

        /// <summary>
        /// Make sure if the sdk identifier is null we get an ArgumentNullException because without specifying the
        /// sdk identifier we can't get any platforms back.
        /// </summary>
        [Test]
        [ExpectedException(typeof(ArgumentNullException))]
        public void GetPlatformsForSDKNullSDKIdentifier()
        {
            ToolLocationHelper.GetPlatformsForSDK(null, new Version("1.0"));
        }

        /// <summary>
        /// Make sure if the sdk version is null we get an ArgumentNullException because without specifying the
        /// sdk version we can't get any platforms back.
        /// </summary>
        [Test]
        [ExpectedException(typeof(ArgumentNullException))]
        public void GetPlatformsForSDKNullSDKVersion()
        {
            ToolLocationHelper.GetPlatformsForSDK("AnySDK", null);
        }

        /// <summary>
        /// Verify that when there are no sdks with target platforms installed, our list of platforms is empty
        /// to make sure we are not getting platforms from somewhere else.
        /// </summary>
        [Test]
        public void GetPlatformsForSDKWithNoInstalledTargetPlatforms()
        {
            IEnumerable<string> platforms = ToolLocationHelper.GetPlatformsForSDK("AnySDK", new Version("1.0"), new string[0], "");
            Assert.AreEqual(false, platforms.Any<string>());
        }

        /// <summary>
        /// Verify that the list of platforms returned is exactly as we expect when we have platforms
        /// installed and we pass in a matching sdk identifier and version number for one of the
        /// installed platforms.
        /// </summary>
        [Test]
        public void GetPlatformsForSDKWithMatchingInstalledTargetPlatforms()
        {
            IEnumerable<string> myPlatforms = ToolLocationHelper.GetPlatformsForSDK("MyPlatform", new Version("8.0"), new string[] { s_fakeStructureRoot }, null);
            Assert.IsTrue(myPlatforms.Contains<string>("Sparkle, Version=3.3.3.3"));
            Assert.IsTrue(myPlatforms.Contains<string>("PlatformAssembly, Version=0.1.2.3"));
            Assert.IsTrue(myPlatforms.Contains<string>("PlatformAssembly, Version=1.2.3.0"));
            Assert.AreEqual(3, myPlatforms.Count<string>());
        }

        /// <summary>
        /// Verify that the list of platforms is empty if we ask for an sdk that is not installed.
        /// </summary>
        [Test]
        public void GetPlatformsForSDKWithInstalledTargetPlatformsNoMatch()
        {
            IEnumerable<string> platforms = ToolLocationHelper.GetPlatformsForSDK("DoesNotExistPlatform", new Version("0.0.0.0"), new string[] { s_fakeStructureRoot }, null);
            Assert.AreEqual(false, platforms.Any<string>());
        }

        /// <summary>
        /// Verify that the list of platforms is empty if we ask for a valid sdk identifier but
        /// a version number that isn't installed.
        /// </summary>
        [Test]
        public void GetPlatformsForSDKWithMatchingPlatformNotMatchingVersion()
        {
            IEnumerable<string> platforms = ToolLocationHelper.GetPlatformsForSDK("MyPlatform", new Version("0.0.0.0"), new string[] { s_fakeStructureRoot }, null);
            Assert.AreEqual(false, platforms.Any<string>());
        }

        /// <summary>
        /// Verify that if we pass in an sdk identifier and version for an installed legacy platform sdk
        /// that the list of platforms is empty because it has no platforms.
        /// </summary>
        [Test]
        public void GetPlatformsForSDKForLegacyPlatformSDK()
        {
            IEnumerable<string> platforms = ToolLocationHelper.GetPlatformsForSDK("Windows", new Version("8.0"), new string[] { s_fakeStructureRoot }, null);
            Assert.AreEqual(false, platforms.Any<string>());
        }

        /// <summary>
        /// Verify based on a fake directory structure with some good directories and some invalid ones at each level that we 
        /// get the expected set out. Make sure that when we resolve from both the disk and registry that there are no duplicates
        /// and make sure we get the expected results.
        /// </summary>
        [Test]
        public void GetALLTargetPlatformSDKs()
        {
            try
            {
                Environment.SetEnvironmentVariable("MSBUILDDISABLEREGISTRYFORSDKLOOKUP", "true");
                var sdks = ToolLocationHelper.GetTargetPlatformSdks(new[] { s_fakeStructureRoot }, null);

                Dictionary<TargetPlatformSDK, TargetPlatformSDK> targetPlatforms = new Dictionary<TargetPlatformSDK, TargetPlatformSDK>();
                foreach (TargetPlatformSDK sdk in sdks)
                {
                    targetPlatforms.Add(sdk, sdk);
                }

                TargetPlatformSDK key = new TargetPlatformSDK("Windows", new Version("1.0"), null);
                Assert.IsTrue(
                    targetPlatforms[key].Path.Equals(
                        Path.Combine(s_fakeStructureRoot, "Windows", "1.0") + Path.DirectorySeparatorChar,
                        StringComparison.OrdinalIgnoreCase));

                key = new TargetPlatformSDK("Windows", new Version("2.0"), null);
                Assert.IsTrue(
                    targetPlatforms[key].Path.Equals(
                        Path.Combine(s_fakeStructureRoot, "Windows", "2.0") + Path.DirectorySeparatorChar,
                        StringComparison.OrdinalIgnoreCase));

                key = new TargetPlatformSDK("MyPlatform", new Version("3.0"), null);
                Assert.IsTrue(
                    targetPlatforms[key].Path.Equals(
                        Path.Combine(s_fakeStructureRoot, "MyPlatform", "3.0") + Path.DirectorySeparatorChar,
                        StringComparison.OrdinalIgnoreCase));

                key = new TargetPlatformSDK("MyPlatform", new Version("2.0"), null);
                Assert.IsTrue(
                    targetPlatforms[key].Path.Equals(
                        Path.Combine(s_fakeStructureRoot, "MyPlatform", "2.0") + Path.DirectorySeparatorChar,
                        StringComparison.OrdinalIgnoreCase));

                key = new TargetPlatformSDK("MyPlatform", new Version("1.0"), null);
                Assert.IsTrue(
                    targetPlatforms[key].Path.Equals(
                        Path.Combine(s_fakeStructureRoot, "MyPlatform", "1.0") + Path.DirectorySeparatorChar,
                        StringComparison.OrdinalIgnoreCase));

                key = new TargetPlatformSDK("MyPlatform", new Version("5.0"), null);
                Assert.IsTrue(!targetPlatforms.ContainsKey(key));
            }
            finally
            {
                Environment.SetEnvironmentVariable("MSBUILDDISABLEREGISTRYFORSDKLOOKUP", null);
            }
        }

        /// <summary>
        /// Verify that the GetPlatformSDKPropsFileLocation method can be correctly called for pre-OneCore SDKs during evaluation time as a msbuild function.
        /// </summary>
        [Test]
        [Ignore]
        // Ignore: Test requires installed toolset.
        public void VerifyGetPreOneCoreSDKPropsLocation()
        {
            // This is the mockup layout for SDKs before One Core SDK.
            string testDirectoryRoot = Path.Combine(Path.GetTempPath(), "VerifyGetPreOneCoreSDKPropsLocation");
            string platformDirectory = Path.Combine(testDirectoryRoot, "MyPlatform", "8.0")
                                       + Path.DirectorySeparatorChar;
            string propsDirectory = Path.Combine(platformDirectory, "DesignTime", "CommonConfiguration", "Neutral");

            string tempProjectContents = ObjectModelHelpers.CleanupFileContents(@"
             <Project DefaultTargets=""ExpandSDKReferenceAssemblies"" ToolsVersion=""msbuilddefaulttoolsversion"" xmlns=""msbuildnamespace"">
                 <PropertyGroup>
                    <TargetPlatformIdentifier>MyPlatform</TargetPlatformIdentifier> 
                    <TargetPlatformVersion>8.0</TargetPlatformVersion>
                    <SDKRegistryRoot>SOFTWARE\Microsoft\VerifyGetPlatformSDKPropsLocation</SDKRegistryRoot>
                    <SDKDiskRoot>Somewhere</SDKDiskRoot>
                    <PlatformSDKLocation>$([Microsoft.Build.Utilities.ToolLocationHelper]::GetPlatformSDKLocation('MyPlatform', '8.0', '$(SDKDirectoryRoot)', '$(SDKRegistryRoot)'))</PlatformSDKLocation> 
                    <PropsLocation>$([Microsoft.Build.Utilities.ToolLocationHelper]::GetPlatformSDKPropsFileLocation('',' ','MyPlatform',' ','8.0', '$(SDKDirectoryRoot)', '$(SDKRegistryRoot)'))</PropsLocation>
                 </PropertyGroup>
                 <Import Project=""$(MSBuildBinPath)\Microsoft.Common.targets""/>
              </Project>");

            string registryKey = @"SOFTWARE\Microsoft\VerifyGetPlatformSDKPropsLocation\";
            RegistryKey baseKey = Registry.CurrentUser;

            try
            {
                if (NativeMethodsShared.IsWindows)
                {
                    using (RegistryKey platformKey = baseKey.CreateSubKey(registryKey + @"\MyPlatform\v8.0"))
                    {
                        platformKey.SetValue("InstallationFolder", platformDirectory);
                    }
                }

                if (Directory.Exists(testDirectoryRoot))
                {
                    FileUtilities.DeleteDirectoryNoThrow(testDirectoryRoot, true);
                }

                Directory.CreateDirectory(testDirectoryRoot);
                Directory.CreateDirectory(propsDirectory);

                File.WriteAllText(Path.Combine(platformDirectory, "SDKManifest.xml"), "Test");

                Project project = ObjectModelHelpers.CreateInMemoryProject(new ProjectCollection(), tempProjectContents, null);

                string propertyValue = project.GetPropertyValue("PlatformSDKLocation");
                string propsLocation = project.GetPropertyValue("PropsLocation");

                Assert.IsTrue(propertyValue.Equals(platformDirectory, StringComparison.OrdinalIgnoreCase));
                Assert.IsTrue(propsLocation.Equals(propsDirectory, StringComparison.OrdinalIgnoreCase));
            }
            finally
            {
                try
                {
                    if (NativeMethodsShared.IsWindows)
                    {
                        baseKey.DeleteSubKeyTree(registryKey);
                    }
                }
                catch (Exception)
                {
                }
                if (Directory.Exists(testDirectoryRoot))
                {
                    FileUtilities.DeleteDirectoryNoThrow(testDirectoryRoot, true);
                }
            }
        }

        /// <summary>
        /// Verify that the GetPlatformSDKPropsFileLocation method can be correctly called for OneCore SDK during evaluation time as a msbuild function.
        /// </summary>
        [Test]
        [Ignore]
        // Ignore: Test requires installed toolset.
        public void VerifyGetOneCoreSDKPropsLocation()
        {
            // This is the mockup layout for One Core SDK. 
            string testDirectoryRoot = Path.Combine(Path.GetTempPath(), "VerifyGetOneCoreSDKPropsLocation");
<<<<<<< HEAD
            string platformDirectory = Path.Combine(testDirectoryRoot, "OneCoreSDK", "1.0") + Path.DirectorySeparatorChar;
            string propsDirectory =
                Path.Combine(
                    new[] { platformDirectory, "DesignTime", "CommonConfiguration", "Neutral", "MyPlatform", "0.8.0.0" });
=======
            string platformDirectory = Path.Combine(testDirectoryRoot, "OneCoreSDK\\1.0\\");
            string propsDirectory = Path.Combine(platformDirectory, "DesignTime\\CommonConfiguration\\Neutral\\MyPlatform\\0.8.0.0");
            string platformDirectory2 = Path.Combine(platformDirectory, "Platforms", "MyPlatform", "0.8.0.0");
>>>>>>> ae011d37

            string tempProjectContents = ObjectModelHelpers.CleanupFileContents(@"
             <Project DefaultTargets=""ExpandSDKReferenceAssemblies"" ToolsVersion=""msbuilddefaulttoolsversion"" xmlns=""msbuildnamespace"">
                 <PropertyGroup>
                    <TargetPlatformIdentifier>MyPlatform</TargetPlatformIdentifier> 
                    <TargetPlatformVersion>8.0</TargetPlatformVersion>
                    <SDKRegistryRoot>SOFTWARE\Microsoft\VerifyGetOneCoreSDKPropsLocation</SDKRegistryRoot>
                    <SDKDiskRoot>Somewhere</SDKDiskRoot>
                    <PlatformSDKLocation>$([Microsoft.Build.Utilities.ToolLocationHelper]::GetPlatformSDKLocation('OneCoreSDK', '1.0', '', '$(SDKRegistryRoot)'))</PlatformSDKLocation> 
                    <PropsLocation>$([Microsoft.Build.Utilities.ToolLocationHelper]::GetPlatformSDKPropsFileLocation('OneCoreSDK','1.0','MyPlatform',' ','0.8.0.0', '', '$(SDKRegistryRoot)'))</PropsLocation>
                 </PropertyGroup>
                 <Import Project=""$(MSBuildBinPath)\Microsoft.Common.targets""/>
              </Project>");

            string registryKey = @"SOFTWARE\Microsoft\VerifyGetOneCoreSDKPropsLocation\";
            RegistryKey baseKey = Registry.CurrentUser;

            try
            {
                if (NativeMethodsShared.IsWindows)
                {
                    using (RegistryKey platformKey = baseKey.CreateSubKey(registryKey + @"\OneCoreSDK\1.0"))
                    {
                        platformKey.SetValue("InstallationFolder", platformDirectory);
                    }
                }

                if (Directory.Exists(testDirectoryRoot))
                {
                    FileUtilities.DeleteDirectoryNoThrow(testDirectoryRoot, true);
                }

                Directory.CreateDirectory(testDirectoryRoot);
                Directory.CreateDirectory(propsDirectory);
                Directory.CreateDirectory(platformDirectory2);

<<<<<<< HEAD
                File.WriteAllText(Path.Combine(platformDirectory, "SDKManifest.xml"), "Test");
=======
                File.WriteAllText(Path.Combine(platformDirectory, "sdkManifest.xml"), "Test");
                File.WriteAllText(Path.Combine(platformDirectory2, "Platform.xml"), "Test");
>>>>>>> ae011d37

                Project project = ObjectModelHelpers.CreateInMemoryProject(new ProjectCollection(), tempProjectContents, null);

                string propertyValue = project.GetPropertyValue("PlatformSDKLocation");
                string propsLocation = project.GetPropertyValue("PropsLocation");

                Assert.IsTrue(propertyValue.Equals(platformDirectory, StringComparison.OrdinalIgnoreCase));
                Assert.IsTrue(propsLocation.Equals(propsDirectory, StringComparison.OrdinalIgnoreCase));
            }
            finally
            {
                try
                {
                    if (NativeMethodsShared.IsWindows)
                    {
                        baseKey.DeleteSubKeyTree(registryKey);
                    }
                }
                catch (Exception)
                {
                }
                if (Directory.Exists(testDirectoryRoot))
                {
                    FileUtilities.DeleteDirectoryNoThrow(testDirectoryRoot, true);
                }
            }
        }

        /// <summary>
        /// Make a fake SDK structure on disk for testing.
        /// </summary>
        private static string MakeFakeSDKStructure()
        {
            string manifestPlatformSDK1 = @"
                <FileList
                    DisplayName = ""Windows""
                    PlatformIdentity = ""Windows, version=8.0""
                    TargetFramework = "".NETCore, version=v4.5; .NETFramework, version=v4.5""
                    MinVSVersion = ""12.0""
                    MinOSVersion = ""6.2.1""
                    MaxOSVersionTested = ""6.2.1""
                    UnsupportedDowntarget = ""Windows, version=8.0"">

                <File Reference = ""Windows"">
	                <ToolboxItems VSCategory = ""Toolbox.Default""/>
                </File>
                </FileList>";

            string manifestPlatformSDK2 = @"
                <FileList
                    DisplayName = ""Windows""
                    PlatformIdentity = ""Windows, version=8.0""
                    TargetFramework = "".NETCore, version=v4.5; .NETFramework, version=v4.5""
                    MinVSVersion = ""11.0""
                    MinOSVersion = ""6.2.2""
                    MaxOSVersionTested = ""6.2.1""
                    UnsupportedDowntarget = ""Windows, version=8.0"">

                <File Reference = ""Windows"">
	                <ToolboxItems VSCategory = ""Toolbox.Default""/>
                </File>
                </FileList>";

            string manifestPlatformSDK3 = @"
                <FileList
                    DisplayName = ""Windows""
                    PlatformIdentity = ""Windows, version=8.0""
                    TargetFramework = "".NETCore, version=v4.5; .NETFramework, version=v4.5""
                    MinVSVersion = ""10.0""
                    MinOSVersion = ""6.2.3""
                    MaxOSVersionTested = ""6.2.1""
                    UnsupportedDowntarget = ""Windows, version=8.0"">

                <File Reference = ""Windows"">
	                <ToolboxItems VSCategory = ""Toolbox.Default""/>
                </File>
                </FileList>";

            string manifestPlatformSDK4 = @"
                <FileList
                    DisplayName = ""Windows""
                    PlatformIdentity = ""Windows, version=8.0""
                    TargetFramework = "".NETCore, version=v4.5; .NETFramework, version=v4.5""
                    MinVSVersion = ""9.0""
                    MinOSVersion = ""6.2.4""
                    MaxOSVersionTested = ""6.2.1""
                    UnsupportedDowntarget = ""Windows, version=8.0"">

                <File Reference = ""Windows"">
	                <ToolboxItems VSCategory = ""Toolbox.Default""/>
                </File>
                </FileList>";

            string manifestPlatformSDK5 = @"
                <FileList
                    DisplayName = ""Windows""
                    PlatformIdentity = ""Windows, version=8.0""
                    TargetFramework = "".NETCore, version=v4.5; .NETFramework, version=v4.5""
                    MinVSVersion = ""8.0""
                    MinOSVersion = ""6.2.5""
                    MaxOSVersionTested = ""6.2.1""
                    UnsupportedDowntarget = ""Windows, version=8.0"">

                <File Reference = ""Windows"">
	                <ToolboxItems VSCategory = ""Toolbox.Default""/>
                </File>
                </FileList>";

            string manifestPlatformSDK6 = @"
                <FileList
                    DisplayName = ""Windows""
                    PlatformIdentity = ""Windows, version=8.0""
                    TargetFramework = "".NETCore, version=v4.5; .NETFramework, version=v4.5""
                    MaxOSVersionTested = ""6.2.1""
                    UnsupportedDowntarget = ""Windows, version=8.0"">

                <File Reference = ""Windows"">
	                <ToolboxItems VSCategory = ""Toolbox.Default""/>
                </File>
                </FileList>";

            string manifestPlatformSDK7 = @"
                <FileList
                    DisplayName = ""Windows""
                    PlatformIdentity = ""Windows, version=8.0""
                    TargetFramework = "".NETCore, version=v4.5; .NETFramework, version=v4.5""
                    MinVSVersion = ""8""
                    MinOSVersion = ""Blah""
                    MaxOSVersionTested = ""6.2.1""
                    UnsupportedDowntarget = ""Windows, version=8.0"">

                <File Reference = ""Windows"">
                    <ToolboxItems VSCategory = ""Toolbox.Default""/>
                </File>
                </FileList>";

            string manifestExtensionSDK1 = @"
                <FileList
                    DisplayName = ""ExtensionSDK2""
                    TargetFramework = "".NETCore, version=v4.5; .NETFramework, version=v4.5""
                    MinVSVersion = ""11.0""
                    MaxPlatformVersion = ""8.0""
                    MinOSVersion = ""6.2.1""
                    MaxOSVersionTested = ""6.2.1"">

                    <File Reference = ""MySDK.Sprint.winmd"" Implementation = ""XNASprintImpl.dll"">
                    </File>
                </FileList>";

            string manifestExtensionSDK2 = @"
                <FileList
                    DisplayName = ""ExtensionSDK2""
                    TargetFramework = "".NETCore, version=v4.5; .NETFramework, version=v4.5""
                    MinVSVersion = ""11.0""
                    MaxPlatformVersion = ""9.0""
                    MinOSVersion = ""6.2.1""
                    MaxOSVersionTested = ""6.2.1"">

                    <File Reference = ""MySDK.Sprint.winmd"" Implementation = ""XNASprintImpl.dll"">
                    </File>
                </FileList>";

            string tempPath = Path.Combine(Path.GetTempPath(), "FakeSDKDirectory");
            try
            {
                // Good
                Directory.CreateDirectory(
                    Path.Combine(tempPath, "Windows", "v1.0", "ExtensionSDKs", "MyAssembly", "1.0"));
                Directory.CreateDirectory(
                    Path.Combine(tempPath, "Windows", "1.0", "ExtensionSDKs", "MyAssembly", "2.0"));
                Directory.CreateDirectory(
                    Path.Combine(new[] { tempPath, "Windows", "2.0", "ExtensionSDKs", "MyAssembly", "3.0" }));
                Directory.CreateDirectory(
                    Path.Combine(
                        new[]
                            {
                                tempPath, "SomeOtherPlace", "MyPlatformOtherLocation", "4.0", "ExtensionSDKs",
                                "MyAssembly", "1.0"
                            }));
                Directory.CreateDirectory(Path.Combine(tempPath, "WindowsKits", "6.0"));
                Directory.CreateDirectory(Path.Combine(tempPath, "MyPlatform", "5.0"));
                Directory.CreateDirectory(
                    Path.Combine(new[] { tempPath, "MyPlatform", "4.0", "ExtensionSDKs", "AnotherAssembly", "1.0" }));
                Directory.CreateDirectory(
                    Path.Combine(new[] { tempPath, "MyPlatform", "3.0", "ExtensionSDKs", "MyAssembly", "1.0" }));
                Directory.CreateDirectory(
                    Path.Combine(new[] { tempPath, "MyPlatform", "2.0", "ExtensionSDKs", "MyAssembly", "1.0" }));
                Directory.CreateDirectory(Path.Combine(tempPath, "MyPlatform", "1.0"));
                Directory.CreateDirectory(Path.Combine(tempPath, "MyPlatform", "8.0"));
                Directory.CreateDirectory(
                    Path.Combine(new[] { tempPath, "MyPlatform", "8.0", "Platforms", "PlatformAssembly", "0.1.2.3" }));
                Directory.CreateDirectory(
                    Path.Combine(new[] { tempPath, "MyPlatform", "8.0", "Platforms", "PlatformAssembly", "1.2.3.0" }));
                Directory.CreateDirectory(
                    Path.Combine(new[] { tempPath, "MyPlatform", "8.0", "Platforms", "Sparkle", "3.3.3.3" }));
                Directory.CreateDirectory(Path.Combine(tempPath, "MyPlatform", "9.0"));
                Directory.CreateDirectory(
                    Path.Combine(new[] { tempPath, "MyPlatform", "9.0", "Platforms", "PlatformAssembly", "0.1.2.3" }));
                Directory.CreateDirectory(Path.Combine(new[] { tempPath, "MyPlatform", "9.0", "PlatformAssembly", "Sparkle" }));
                Directory.CreateDirectory(
                    Path.Combine(new[] { tempPath, "MyPlatform", "9.0", "Platforms", "PlatformAssembly", "Sparkle" }));

                File.WriteAllText(
                    Path.Combine(
                        new[] { tempPath, "Windows", "v1.0", "ExtensionSDKs", "MyAssembly", "1.0", "SDKManifest.xml" }),
                    "Hello");
                File.WriteAllText(
                    Path.Combine(
                        new[] { tempPath, "Windows", "1.0", "ExtensionSDKs", "MyAssembly", "2.0", "SDKManifest.xml" }),
                    "Hello");
                File.WriteAllText(
                    Path.Combine(
                        new[] { tempPath, "Windows", "2.0", "ExtensionSDKs", "MyAssembly", "3.0", "SDKManifest.xml" }),
                    "Hello");

                File.WriteAllText(
                    Path.Combine(
                        new[] { tempPath, "SomeOtherPlace", "MyPlatformOtherLocation", "4.0", "SDKManifest.xml" }),
                    "Hello");
                File.WriteAllText(
                    Path.Combine(
                        new[]
                            {
                                tempPath, "SomeOtherPlace", "MyPlatformOtherLocation", "4.0", "ExtensionSDKs",
                                "MyAssembly", "1.0", "SDKManifest.xml"
                            }),
                    "Hello");
                File.WriteAllText(Path.Combine(tempPath, "Windows", "1.0", "SDKManifest.xml"), manifestPlatformSDK1);
                File.WriteAllText(Path.Combine(tempPath, "Windows", "2.0", "SDKManifest.xml"), manifestPlatformSDK2);
                File.WriteAllText(
                    Path.Combine(
                        new[]
                            { tempPath, "MyPlatform", "4.0", "ExtensionSDKs", "AnotherAssembly", "1.0", "SDKManifest.xml" }),
                    manifestExtensionSDK2);
                File.WriteAllText(Path.Combine(tempPath, "MyPlatform", "3.0", "SDKManifest.xml"), manifestPlatformSDK3);
                File.WriteAllText(Path.Combine(tempPath, "MyPlatform", "2.0", "SDKManifest.xml"), manifestPlatformSDK4);
                File.WriteAllText(
                    Path.Combine(
                        new[] { tempPath, "MyPlatform", "3.0", "ExtensionSDKs", "MyAssembly", "1.0", "SDKManifest.xml" }),
                    manifestExtensionSDK1);
                File.WriteAllText(
                    Path.Combine(
                        new[] { tempPath, "MyPlatform", "2.0", "ExtensionSDKs", "MyAssembly", "1.0", "SDKManifest.xml" }),
                    "Hello");
                File.WriteAllText(Path.Combine(tempPath, "MyPlatform", "1.0", "SDKManifest.xml"), manifestPlatformSDK5);

                // Contains a couple of sub-platforms
                File.WriteAllText(
                    Path.Combine(tempPath, "MyPlatform", "8.0", "SDKManifest.xml"),
                    manifestPlatformSDK6);
                File.WriteAllText(
                    Path.Combine(
                        new[] { tempPath, "MyPlatform", "8.0", "Platforms", "PlatformAssembly", "0.1.2.3", "Platform.xml" }),
                    "Hello");
                File.WriteAllText(
                    Path.Combine(
                        new[] { tempPath, "MyPlatform", "8.0", "Platforms", "PlatformAssembly", "1.2.3.0", "Platform.xml" }),
                    "Hello");
                File.WriteAllText(
                    Path.Combine(
                        new[] { tempPath, "MyPlatform", "8.0", "Platforms", "Sparkle", "3.3.3.3", "Platform.xml" }),
                    "Hello");

                // Contains invalid sub-platforms as well as valid ones
                File.WriteAllText(Path.Combine(tempPath, "MyPlatform", "9.0", "SDKManifest.xml"), manifestPlatformSDK7);
                File.WriteAllText(
                    Path.Combine(
                        new[] { tempPath, "MyPlatform", "9.0", "Platforms", "PlatformAssembly", "0.1.2.3", "Platform.xml" }),
                    "Hello");
                File.WriteAllText(
                    Path.Combine(new[] { tempPath, "MyPlatform", "9.0", "PlatformAssembly", "Sparkle", "Platform.xml" }),
                    "Hello"); // not under the Platforms directory
                File.WriteAllText(
                    Path.Combine(
                        new[] { tempPath, "MyPlatform", "9.0", "Platforms", "PlatformAssembly", "Sparkle", "Platform.xml" }),
                    "Hello"); // bad version
                Directory.CreateDirectory(
                    Path.Combine(new[] { tempPath, "MyPlatform", "9.0", "Platforms", "Sparkle", "3.3.3.3" })); // no platform.xml

                //Bad because of v in the sdk version
                Directory.CreateDirectory(
                    Path.Combine(new[] { tempPath, "Windows", "v1.0", "ExtensionSDKs", "AnotherAssembly", "v1.1" }));

                //Bad because no extensionsdks directory under the platform version
                Directory.CreateDirectory(Path.Combine(tempPath, "Windows", "v3.0") + Path.DirectorySeparatorChar);

                // Bad because the directory under the identifier is not a version
                Directory.CreateDirectory(
                    Path.Combine(tempPath, "Windows", "NotAVersion") + Path.DirectorySeparatorChar);

                // Bad because the directory under the identifier is not a version
                Directory.CreateDirectory(
                    Path.Combine(
                        new[] { tempPath, "Windows", "NotAVersion", "ExtensionSDKs", "Assembly", "1.0" }));
            }
            catch (Exception)
            {
                FileUtilities.DeleteDirectoryNoThrow(tempPath, true);
                return null;
            }

            return tempPath;
        }

        /// <summary>
        /// Make a fake SDK structure on disk for testing.
        /// </summary>
        private static string MakeFakeSDKStructure2()
        {
            string tempPath = Path.Combine(Path.GetTempPath(), "FakeSDKDirectory2");
            try
            {
                // Good
                Directory.CreateDirectory(
                    Path.Combine(new[] { tempPath, "Windows", "v1.0", "ExtensionSDKs", "MyAssembly", "1.0" }));
                Directory.CreateDirectory(
                    Path.Combine(new[] { tempPath, "Windows", "1.0", "ExtensionSDKs", "MyAssembly", "2.0" }));
                Directory.CreateDirectory(
                    Path.Combine(new[] { tempPath, "Windows", "2.0", "ExtensionSDKs", "MyAssembly", "4.0" }));

                File.WriteAllText(
                    Path.Combine(
                        new[] { tempPath, "Windows", "v1.0", "ExtensionSDKs", "MyAssembly", "1.0", "SDKManifest.xml" }),
                    "Hello");
                File.WriteAllText(
                    Path.Combine(
                        new[] { tempPath, "Windows", "1.0", "ExtensionSDKs", "MyAssembly", "2.0", "SDKManifest.xml" }),
                    "Hello");
                File.WriteAllText(
                    Path.Combine(
                        new[] { tempPath, "Windows", "2.0", "ExtensionSDKs", "MyAssembly", "4.0", "SDKManifest.xml" }),
                    "Hello");
            }
            catch (Exception)
            {
                FileUtilities.DeleteDirectoryNoThrow(tempPath, true);
                return null;
            }

            return tempPath;
        }
        #endregion

        #region HelperMethods

        /// <summary>
        /// Simplified registry access delegate. Given a baseKey and a subKey, get all of the subkey
        /// names.
        /// </summary>
        /// <param name="baseKey">The base registry key.</param>
        /// <param name="subKey">The subkey</param>
        /// <returns>An enumeration of strings.</returns>
        private static IEnumerable<string> GetRegistrySubKeyNames(RegistryKey baseKey, string subKey)
        {
            if (baseKey == Registry.CurrentUser)
            {
                if (string.Compare(subKey, @"Software\Microsoft\MicrosoftSDKs", StringComparison.OrdinalIgnoreCase) == 0)
                {
                    return new[] { "Windows", "MyPlatform" };
                }

                if (string.Compare(subKey, @"Software\Microsoft\MicrosoftSDKs\Windows", StringComparison.OrdinalIgnoreCase) == 0)
                {
                    return new[] { "v1.0", "1.0" };
                }

                if (string.Compare(subKey, @"Software\Microsoft\MicrosoftSDKs\Windows\v1.0\ExtensionSDKs", StringComparison.OrdinalIgnoreCase) == 0)
                {
                    return new string[] { "MyAssembly" };
                }

                if (string.Compare(subKey, @"Software\Microsoft\MicrosoftSDKs\Windows\1.0\ExtensionSDKs", StringComparison.OrdinalIgnoreCase) == 0)
                {
                    return new string[] { "MyAssembly" };
                }

                if (string.Compare(subKey, @"Software\Microsoft\MicrosoftSDKs\Windows\v1.0\ExtensionSDKs\FlutterShy", StringComparison.OrdinalIgnoreCase) == 0)
                {
                    return new[] { "v1.1", "1.0", "2.0", "3.0" };
                }

                if (string.Compare(subKey, @"Software\Microsoft\MicrosoftSDKs\Windows\1.0\ExtensionSDKs\FlutterShy", StringComparison.OrdinalIgnoreCase) == 0)
                {
                    return new[] { "2.0" };
                }

                if (string.Compare(subKey, @"Software\Microsoft\MicrosoftSDKs\MyPlatform", StringComparison.OrdinalIgnoreCase) == 0)
                {
                    return new[] { "4.0", "5.0", "6.0", "9.0" };
                }

                if (string.Compare(subKey, @"Software\Microsoft\MicrosoftSDKs\MyPlatform\4.0\ExtensionSDKs", StringComparison.OrdinalIgnoreCase) == 0)
                {
                    return new string[] { "MyAssembly" };
                }

                if (string.Compare(subKey, @"Software\Microsoft\MicrosoftSDKs\MyPlatform\5.0\ExtensionSDKs", StringComparison.OrdinalIgnoreCase) == 0)
                {
                    return new[] { string.Empty };
                }

                if (string.Compare(subKey, @"Software\Microsoft\MicrosoftSDKs\MyPlatform\4.0\ExtensionSDKs\FlutterShy", StringComparison.OrdinalIgnoreCase) == 0)
                {
                    return new[] { "1.0" };
                }
            }

            if (baseKey == Registry.LocalMachine)
            {
                if (string.Compare(subKey, @"Software\Microsoft\MicrosoftSDKs", StringComparison.OrdinalIgnoreCase) == 0)
                {
                    return new[] { "Windows" };
                }

                if (string.Compare(subKey, @"Software\Microsoft\MicrosoftSDKs\Windows", StringComparison.OrdinalIgnoreCase) == 0)
                {
                    return new[] { "v2.0" };
                }

                if (string.Compare(subKey, @"Software\Microsoft\MicrosoftSDKs\Windows\v2.0\ExtensionSDKs", StringComparison.OrdinalIgnoreCase) == 0)
                {
                    return new[] { "MyAssembly" };
                }

                if (string.Compare(subKey, @"Software\Microsoft\MicrosoftSDKs\Windows\v2.0\ExtensionSDKs\FlutterShy", StringComparison.OrdinalIgnoreCase) == 0)
                {
                    return new[] { "3.0" };
                }
            }

            return new string[] { };
        }

        /// <summary>
        /// Simplified registry access delegate. Given a baseKey and subKey, get the default value
        /// of the subKey.
        /// </summary>
        /// <param name="baseKey">The base registry key.</param>
        /// <param name="subKey">The subkey</param>
        /// <returns>A string containing the default value.</returns>
        private string GetRegistrySubKeyDefaultValue(RegistryKey baseKey, string subKey)
        {
            if (baseKey == Registry.CurrentUser)
            {
                if (string.Compare(subKey, @"Software\Microsoft\MicrosoftSDKs\Windows\v1.0\ExtensionSDKs\MyAssembly\1.0", StringComparison.OrdinalIgnoreCase) == 0)
                {
                    return Path.Combine(s_fakeStructureRoot, "Windows\\v1.0\\ExtensionSDKs\\MyAssembly\\1.0");
                }

                // This has a v in the sdk version and should not be found but we need a real path in case it is so it will show up in the returned list and fail the test.
                if (string.Compare(subKey, @"Software\Microsoft\MicrosoftSDKs\Windows\v1.0\ExtensionSDKs\MyAssembly\v1.0", StringComparison.OrdinalIgnoreCase) == 0)
                {
                    return Path.Combine(s_fakeStructureRoot, "Windows\\v1.0\\ExtensionSDKs\\MyAssembly\\1.0");
                }

                if (string.Compare(subKey, @"Software\Microsoft\MicrosoftSDKs\Windows\1.0\ExtensionSDKs\MyAssembly\2.0", StringComparison.OrdinalIgnoreCase) == 0)
                {
                    return Path.Combine(s_fakeStructureRoot, "Windows\\1.0\\ExtensionSDKs\\MyAssembly\\2.0");
                }

                // This has a set of bad char in the returned directory so it should not be allowed.
                if (string.Compare(subKey, @"Software\Microsoft\MicrosoftSDKs\Windows\v1.0\ExtensionSDKs\MyAssembly\3.0", StringComparison.OrdinalIgnoreCase) == 0)
                {
                    return s_fakeStructureRoot + @"\Windows\1.0\ExtensionSDKs\MyAssembly\<>?/";
                }

                if (string.Compare(subKey, @"Software\Microsoft\MicrosoftSDKs\MyPlatform\5.0", StringComparison.OrdinalIgnoreCase) == 0)
                {
                    return Path.Combine(s_fakeStructureRoot, "MyPlatform\\5.0");
                }

                if (string.Compare(subKey, @"Software\Microsoft\MicrosoftSDKs\MyPlatform\4.0", StringComparison.OrdinalIgnoreCase) == 0)
                {
                    return Path.Combine(s_fakeStructureRoot, "SomeOtherPlace\\MyPlatformOtherLocation\\4.0");
                }

                if (string.Compare(subKey, @"Software\Microsoft\MicrosoftSDKs\MyPlatform\6.0", StringComparison.OrdinalIgnoreCase) == 0)
                {
                    return Path.Combine(s_fakeStructureRoot, "Windows Kits\\6.0");
                }

                if (string.Compare(subKey, @"Software\Microsoft\MicrosoftSDKs\MyPlatform\9.0", StringComparison.OrdinalIgnoreCase) == 0)
                {
                    return Path.Combine(s_fakeStructureRoot, "MyPlatform\\9.0");
                }

                if (string.Compare(subKey, @"Software\Microsoft\MicrosoftSDKs\MyPlatform\4.0\ExtensionSDKs\MyAssembly\1.0", StringComparison.OrdinalIgnoreCase) == 0)
                {
                    return Path.Combine(s_fakeStructureRoot, "SomeOtherPlace\\MyPlatformOtherLocation\\4.0\\ExtensionSDKs\\MyAssembly\\1.0");
                }

                if (string.Compare(subKey, @"Software\Microsoft\MicrosoftSDKs\Windows\v1.0", StringComparison.OrdinalIgnoreCase) == 0)
                {
                    return Path.Combine(s_fakeStructureRoot, "Windows\\1.0");
                }
            }

            if (baseKey == Registry.LocalMachine)
            {
                if (string.Compare(subKey, @"Software\Microsoft\MicrosoftSDKs\Windows\v2.0\ExtensionSDKs\MyAssembly\3.0", StringComparison.OrdinalIgnoreCase) == 0)
                {
                    return Path.Combine(s_fakeStructureRoot, "Windows\\2.0\\ExtensionSDKs\\MyAssembly\\3.0");
                }

                if (string.Compare(subKey, @"Software\Microsoft\MicrosoftSDKs\Windows\v2.0", StringComparison.OrdinalIgnoreCase) == 0)
                {
                    return Path.Combine(s_fakeStructureRoot, "Windows\\2.0");
                }
            }

            return null;
        }

        /// <summary>
        /// Registry access delegate. Given a hive and a view, return the registry base key.
        /// </summary>
        private static RegistryKey GetBaseKey(RegistryHive hive, RegistryView view)
        {
            if (hive == RegistryHive.CurrentUser)
            {
                return Registry.CurrentUser;
            }
            else if (hive == RegistryHive.LocalMachine)
            {
                return Registry.LocalMachine;
            }

            return null;
        }

        #endregion
    }
}<|MERGE_RESOLUTION|>--- conflicted
+++ resolved
@@ -38,18 +38,14 @@
             Assert.AreEqual(0, returnValue.Length);
         }
 
-<<<<<<< HEAD
-        [Test]
-=======
-        [TestMethod]
+        [Test]
         public void GetApiContractReferencesHandlesNullContracts()
         {
             string[] returnValue = ToolLocationHelper.GetApiContractReferences(null, String.Empty);
             Assert.AreEqual(0, returnValue.Length);
         }
 
-        [TestMethod]
->>>>>>> ae011d37
+        [Test]
         public void GetApiContractReferencesHandlesNonExistingLocation()
         {
             string tempDirectory = Path.Combine(Path.GetTempPath(), Path.GetRandomFileName());
@@ -4150,16 +4146,11 @@
         {
             // This is the mockup layout for One Core SDK. 
             string testDirectoryRoot = Path.Combine(Path.GetTempPath(), "VerifyGetOneCoreSDKPropsLocation");
-<<<<<<< HEAD
             string platformDirectory = Path.Combine(testDirectoryRoot, "OneCoreSDK", "1.0") + Path.DirectorySeparatorChar;
             string propsDirectory =
                 Path.Combine(
                     new[] { platformDirectory, "DesignTime", "CommonConfiguration", "Neutral", "MyPlatform", "0.8.0.0" });
-=======
-            string platformDirectory = Path.Combine(testDirectoryRoot, "OneCoreSDK\\1.0\\");
-            string propsDirectory = Path.Combine(platformDirectory, "DesignTime\\CommonConfiguration\\Neutral\\MyPlatform\\0.8.0.0");
             string platformDirectory2 = Path.Combine(platformDirectory, "Platforms", "MyPlatform", "0.8.0.0");
->>>>>>> ae011d37
 
             string tempProjectContents = ObjectModelHelpers.CleanupFileContents(@"
              <Project DefaultTargets=""ExpandSDKReferenceAssemblies"" ToolsVersion=""msbuilddefaulttoolsversion"" xmlns=""msbuildnamespace"">
@@ -4196,12 +4187,8 @@
                 Directory.CreateDirectory(propsDirectory);
                 Directory.CreateDirectory(platformDirectory2);
 
-<<<<<<< HEAD
                 File.WriteAllText(Path.Combine(platformDirectory, "SDKManifest.xml"), "Test");
-=======
-                File.WriteAllText(Path.Combine(platformDirectory, "sdkManifest.xml"), "Test");
                 File.WriteAllText(Path.Combine(platformDirectory2, "Platform.xml"), "Test");
->>>>>>> ae011d37
 
                 Project project = ObjectModelHelpers.CreateInMemoryProject(new ProjectCollection(), tempProjectContents, null);
 
