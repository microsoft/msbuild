// Copyright (c) Microsoft. All rights reserved.
// Licensed under the MIT license. See LICENSE file in the project root for full license information.

#pragma warning disable 0219

using System;
using System.Collections.Generic;
using System.IO;
using System.Linq;
using System.Reflection;

using Microsoft.Build.Evaluation;
using Microsoft.Build.Framework;
using Microsoft.Build.Shared;
using Microsoft.Build.Utilities;
using Microsoft.Win32;



using FrameworkNameVersioning = System.Runtime.Versioning.FrameworkName;
using UtilitiesDotNetFrameworkArchitecture = Microsoft.Build.Utilities.DotNetFrameworkArchitecture;
using SharedDotNetFrameworkArchitecture = Microsoft.Build.Shared.DotNetFrameworkArchitecture;
using Xunit;

namespace Microsoft.Build.UnitTests
{
    sealed public class ToolLocationHelper_Tests
    {
        public ToolLocationHelper_Tests()
        {
            ToolLocationHelper.ClearStaticCaches();
        }

        [Fact]
        public void GetApiContractReferencesHandlesEmptyContracts()
        {
            string[] returnValue = ToolLocationHelper.GetApiContractReferences(Enumerable.Empty<ApiContract>(), String.Empty);
            Assert.Equal(0, returnValue.Length);
        }

        [Fact]
        public void GetApiContractReferencesHandlesNullContracts()
        {
            string[] returnValue = ToolLocationHelper.GetApiContractReferences(null, String.Empty);
            Assert.Equal(0, returnValue.Length);
        }

        [Fact]
        public void GetApiContractReferencesHandlesNonExistingLocation()
        {
            string tempDirectory = Path.Combine(Path.GetTempPath(), Path.GetRandomFileName());
            string[] returnValue = ToolLocationHelper.GetApiContractReferences(new ApiContract[] { new ApiContract { Name = "Foo", Version = "Bar" } }, tempDirectory);
            Assert.Equal(0, returnValue.Length);
        }

        [Fact]
        public void GetApiContractReferencesFindsWinMDs()
        {
            string tempDirectory = Path.Combine(Path.GetTempPath(), Path.GetRandomFileName());
            string referenceDirectory = Path.Combine(tempDirectory, @"References\Foo\Bar");

            try
            {
                Directory.CreateDirectory(referenceDirectory);
                File.WriteAllText(Path.Combine(referenceDirectory, "One.winmd"), "First");
                File.WriteAllText(Path.Combine(referenceDirectory, "Two.winmd"), "Second");
                File.WriteAllText(Path.Combine(referenceDirectory, "Three.winmd"), "Third");
                string[] returnValue = ToolLocationHelper.GetApiContractReferences(new ApiContract[] { new ApiContract { Name = "Foo", Version = "Bar" } }, tempDirectory);
                Assert.Equal(3, returnValue.Length);
            }
            finally
            {
                if (Directory.Exists(tempDirectory))
                {
                    Directory.Delete(tempDirectory, true);
                }
            }
        }

        [Fact]
        public void GatherExtensionSDKsInvalidVersionDirectory()
        {
            string tempDirectory = Path.Combine(Path.GetTempPath(), Path.GetRandomFileName());
            string sdkDirectory = Path.Combine(tempDirectory, @"Foo\Bar");

            try
            {
                Directory.CreateDirectory(sdkDirectory);
                DirectoryInfo info = new DirectoryInfo(tempDirectory);
                TargetPlatformSDK sdk = new TargetPlatformSDK("Foo", new Version(0, 0), String.Empty);
                ToolLocationHelper.GatherExtensionSDKs(info, sdk);
                Assert.Equal(0, sdk.ExtensionSDKs.Count);
            }
            finally
            {
                if (Directory.Exists(tempDirectory))
                {
                    Directory.Delete(tempDirectory, true);
                }
            }
        }

        [Fact]
        public void GatherExtensionSDKsNoManifest()
        {
            string tempDirectory = Path.Combine(Path.GetTempPath(), Path.GetRandomFileName());
            string sdkDirectory = Path.Combine(tempDirectory, @"Foo\1.0");

            try
            {
                Directory.CreateDirectory(sdkDirectory);
                DirectoryInfo info = new DirectoryInfo(tempDirectory);
                TargetPlatformSDK sdk = new TargetPlatformSDK("Foo", new Version(0, 0), String.Empty);
                ToolLocationHelper.GatherExtensionSDKs(info, sdk);
                Assert.Equal(0, sdk.ExtensionSDKs.Count);
            }
            finally
            {
                if (Directory.Exists(tempDirectory))
                {
                    Directory.Delete(tempDirectory, true);
                }
            }
        }

        [Fact]
        public void GatherExtensionSDKsEmptyManifest()
        {
            string tempDirectory = Path.Combine(Path.GetTempPath(), Path.GetRandomFileName());
            string sdkDirectory = Path.Combine(tempDirectory, @"Foo\1.0");

            try
            {
                Directory.CreateDirectory(sdkDirectory);
                File.WriteAllText(Path.Combine(sdkDirectory, "sdkManifest.xml"), "");
                DirectoryInfo info = new DirectoryInfo(tempDirectory);
                TargetPlatformSDK sdk = new TargetPlatformSDK("Foo", new Version(0, 0), String.Empty);
                ToolLocationHelper.GatherExtensionSDKs(info, sdk);
                Assert.Equal(1, sdk.ExtensionSDKs.Count);
            }
            finally
            {
                if (Directory.Exists(tempDirectory))
                {
                    Directory.Delete(tempDirectory, true);
                }
            }
        }

        [Fact]
        public void GatherExtensionSDKsGarbageManifest()
        {
            string tempDirectory = Path.Combine(Path.GetTempPath(), Path.GetRandomFileName());
            string sdkDirectory = Path.Combine(tempDirectory, @"Foo\1.0");

            try
            {
                Directory.CreateDirectory(sdkDirectory);
                File.WriteAllText(Path.Combine(sdkDirectory, "sdkManifest.xml"), "Garbaggggge");
                DirectoryInfo info = new DirectoryInfo(tempDirectory);
                TargetPlatformSDK sdk = new TargetPlatformSDK("Foo", new Version(0, 0), String.Empty);
                ToolLocationHelper.GatherExtensionSDKs(info, sdk);
                Assert.Equal(1, sdk.ExtensionSDKs.Count);
            }
            finally
            {
                if (Directory.Exists(tempDirectory))
                {
                    Directory.Delete(tempDirectory, true);
                }
            }
        }

        /// <summary>
        /// Verify the case where we ask for a tool using a target framework version of 3.5
        /// We make sure in the fake sdk path we also create a 4.0 folder in order to make sure we do not return that when we only want the bin directory.
        /// </summary>
        [Fact]
        public void VerifyinternalGetPathToDotNetFrameworkSdkFileNot40()
        {
            string tempDirectory = Path.Combine(Path.GetTempPath(), "VGPTDNFSFN40");
            string temp35Directory = Path.Combine(tempDirectory, "bin");
            string temp40Directory = Path.Combine(temp35Directory, "NETFX 4.0 Tools");
            string toolPath = Path.Combine(temp35Directory, "MyTool.exe");
            string toolPath40 = Path.Combine(temp40Directory, "MyTool.exe");

            try
            {
                if (!Directory.Exists(temp35Directory))
                {
                    Directory.CreateDirectory(temp35Directory);
                }

                // Make a .NET 4.0 Tools so that we can make sure that we do not return it if we are not targeting 4.0
                if (!Directory.Exists(temp40Directory))
                {
                    Directory.CreateDirectory(temp40Directory);
                }

                // Write a tool to disk to the existence check works
                File.WriteAllText(toolPath, "Contents");
                File.WriteAllText(toolPath40, "Contents");

                string foundToolPath = ToolLocationHelper.GetPathToDotNetFrameworkSdkFile("MyTool.exe", temp35Directory, "x86");
                Assert.NotNull(foundToolPath);
                Assert.True(toolPath.Equals(foundToolPath, StringComparison.OrdinalIgnoreCase));
            }
            finally
            {
                if (Directory.Exists(tempDirectory))
                {
                    Directory.Delete(tempDirectory, true);
                }
            }
        }

        /// <summary>
        /// Make sure that if a unknown framework identifier with a root directory which does not exist in it is passed in then we get an empty list back out.
        /// </summary>
        [Fact]
        public void GetFrameworkIdentifiersNoReferenceAssemblies()
        {
            IList<string> installedIdentifiers =
                ToolLocationHelper.GetFrameworkIdentifiers(
                    NativeMethodsShared.IsWindows ? "f:\\IDontExistAtAll" : "/IDontExistAtAll");
            Assert.True(installedIdentifiers.Count == 0);
        }

        /// <summary>
        /// When the root does not exist make sure nothing is returned
        /// </summary>
        [Fact]
        public void HighestVersionOfTargetFrameworkIdentifierRootDoesNotExist()
        {
            FrameworkNameVersioning highestMoniker =
                ToolLocationHelper.HighestVersionOfTargetFrameworkIdentifier(
                    NativeMethodsShared.IsWindows ? "f:\\IDontExistAtAll" : "/IDontExistAtAll",
                    ".UnKNownFramework");
            Assert.Null(highestMoniker);
        }

        /// <summary>
        /// When the root contains no folders with versions on them make sure nothing is returned
        /// </summary>
        [Fact]
        public void HighestVersionOfTargetFrameworkIdentifierRootNoVersions()
        {
            string tempPath = Path.GetTempPath();
            string testPath = Path.Combine(tempPath, "HighestVersionOfTargetFrameworkIdentifierRootNoVersions");
            string nonVersionFolder = Path.Combine(testPath, ".UnknownFramework", "NotAVersion");

            if (!Directory.Exists(nonVersionFolder))
            {
                Directory.CreateDirectory(nonVersionFolder);
            }

            FrameworkNameVersioning highestMoniker = ToolLocationHelper.HighestVersionOfTargetFrameworkIdentifier(testPath, ".UnKNownFramework");
            Assert.Null(highestMoniker);
        }

        /// <summary>
        /// If a directory contains multiple versions make sure we pick the highest one.
        /// </summary>
        [Fact]
        public void HighestVersionOfTargetFrameworkIdentifierRootMultipleVersions()
        {
            string tempPath = Path.GetTempPath();
            string testPath = Path.Combine(tempPath, "HighestVersionOfTargetFrameworkIdentifierRootMultipleVersions");
            string folder10 = Path.Combine(testPath, ".UnknownFramework", "v1.0");
            string folder20 = Path.Combine(testPath, ".UnknownFramework", "v2.0");
            string folder40 = Path.Combine(testPath, ".UnknownFramework", "v4.0");

            if (!Directory.Exists(folder10))
            {
                Directory.CreateDirectory(folder10);
            }

            if (!Directory.Exists(folder20))
            {
                Directory.CreateDirectory(folder20);
            }

            if (!Directory.Exists(folder40))
            {
                Directory.CreateDirectory(folder40);
            }

            FrameworkNameVersioning highestMoniker =
                ToolLocationHelper.HighestVersionOfTargetFrameworkIdentifier(testPath, ".UnknownFramework");
            Assert.NotNull(highestMoniker);
            Assert.True(highestMoniker.Version.Major == 4);
        }

        /// <summary>
        /// Verify the case where we ask for a tool using a target framework version of 4.0
        /// </summary>
        [Fact]
        public void VerifyinternalGetPathToDotNetFrameworkSdkFile40()
        {
            string tempDirectory = Path.Combine(Path.GetTempPath(), "VGPTDNFSFN40");
            string temp35Directory = Path.Combine(tempDirectory, "bin");
            string temp40Directory = Path.Combine(temp35Directory, "NETFX 4.0 Tools");
            string toolPath = Path.Combine(temp35Directory, "MyTool.exe");
            string toolPath40 = Path.Combine(temp40Directory, "MyTool.exe");

            try
            {
                if (!Directory.Exists(temp35Directory))
                {
                    Directory.CreateDirectory(temp35Directory);
                }

                // Make a .NET 4.0 Tools so that we can make sure that we do not return it if we are not targeting 4.0
                if (!Directory.Exists(temp40Directory))
                {
                    Directory.CreateDirectory(temp40Directory);
                }

                // Write a tool to disk to the existence check works
                File.WriteAllText(toolPath, "Contents");
                File.WriteAllText(toolPath40, "Contents");

                string foundToolPath = ToolLocationHelper.GetPathToDotNetFrameworkSdkFile("MyTool.exe", temp40Directory, "x86");
                Assert.NotNull(foundToolPath);
                Assert.True(toolPath40.Equals(foundToolPath, StringComparison.OrdinalIgnoreCase));
            }
            finally
            {
                if (Directory.Exists(tempDirectory))
                {
                    Directory.Delete(tempDirectory, true);
                }
            }
        }

        /// <summary>
        /// Make sure if null is passed in for any of the arguments that the method returns null and does not crash.
        /// </summary>
        [Fact]
        public void VerifyinternalGetPathToDotNetFrameworkSdkFileNullPassedIn()
        {
            string foundToolPath = ToolLocationHelper.GetPathToDotNetFrameworkSdkFile("MyTool.exe", "C:\\Path", null);
            Assert.Null(foundToolPath);

            foundToolPath = ToolLocationHelper.GetPathToDotNetFrameworkSdkFile("MyTool.exe", null, "x86");
            Assert.Null(foundToolPath);

            foundToolPath = ToolLocationHelper.GetPathToDotNetFrameworkSdkFile(null, "c:\\path", "x86");
            Assert.Null(foundToolPath);
        }

        /*
          * Method:   FindFrameworksPathRunningThisTest
          *
          * Our FX path should be resolved as the one we're running on by default
          */
        [Fact]
        public void FindFrameworksPathRunningThisTest()
        {
            string path = FrameworkLocationHelper.FindDotNetFrameworkPath(
                Path.GetDirectoryName(typeof(object).GetTypeInfo().Module.FullyQualifiedName),
                ToolLocationHelper.GetDotNetFrameworkVersionFolderPrefix(TargetDotNetFrameworkVersion.Version40),
                new DirectoryExists(ToolLocationHelper_Tests.DirectoryExists),
                new GetDirectories(ToolLocationHelper_Tests.GetDirectories),
                SharedDotNetFrameworkArchitecture.Current
            );

<<<<<<< HEAD
            Assert.Equal(Path.GetDirectoryName(typeof(object).Module.FullyQualifiedName), path);
=======
            Assert.AreEqual(Path.GetDirectoryName(typeof(object).GetTypeInfo().Module.FullyQualifiedName), path);
>>>>>>> 496bb6ab
        }

        /*
         * Method:   FindFrameworksPathRunningUnderWhidbey
         *
         * Search for a whidbey when whidbey is the current version.
         */
        [Fact]
        public void FindFrameworksPathRunningUnderWhidbey()
        {
            string path = FrameworkLocationHelper.FindDotNetFrameworkPath
                (
                    @"{runtime-base}\v1.2.x86dbg",    // Simulate "Whidbey" as the current runtime.
                    "v1.2",
                    new DirectoryExists(ToolLocationHelper_Tests.DirectoryExists),
                    new GetDirectories(ToolLocationHelper_Tests.GetDirectories),
                    SharedDotNetFrameworkArchitecture.Current
                );
            Assert.Equal(Path.Combine("{runtime-base}", "v1.2.x86dbg"), path);
        }

        /*
        * Method:   FindFrameworksPathRunningUnderOrcas
        *
        * Search for a whidbey when orcas is the current version.
        */
        [Fact]
        public void FindFrameworksPathRunningUnderOrcas()
        {
            string path = FrameworkLocationHelper.FindDotNetFrameworkPath
                (
                    Path.Combine("{runtime-base}", "v1.3.x86dbg"),        // Simulate "Orcas" as the current runtime.}
                    "v1.2",                                              // But we're looking for "Whidbey"
                    new DirectoryExists(ToolLocationHelper_Tests.DirectoryExists),
                    new GetDirectories(ToolLocationHelper_Tests.GetDirectories),
                    SharedDotNetFrameworkArchitecture.Current
                );
            Assert.Equal(Path.Combine("{runtime-base}", "v1.2.x86fre"), path);
        }

        /*
        * Method:   FindFrameworksPathRunningUnderEverett
        *
        * Search for a whidbey when orcas is the current version.
        */
        [Fact]
        public void FindFrameworksPathRunningUnderEverett()
        {
            string path = FrameworkLocationHelper.FindDotNetFrameworkPath
                (
                    Path.Combine("{runtime-base}", "v1.1.x86dbg"),       // Simulate "Everett" as the current runtime.
                    "v1.2",                                              // But we're looking for "Whidbey"
                    new DirectoryExists(ToolLocationHelper_Tests.DirectoryExists),
                    new GetDirectories(ToolLocationHelper_Tests.GetDirectories),
                    SharedDotNetFrameworkArchitecture.Current
                );

            Assert.Equal(Path.Combine("{runtime-base}", "v1.2.x86fre"), path);
        }

        /*
        * Method:   FindPathForNonexistentFrameworks
        *
        * Trying to find a non-existent path should return null.
        */
        [Fact]
        public void FindPathForNonexistentFrameworks()
        {
            string path = FrameworkLocationHelper.FindDotNetFrameworkPath
                (
                    Path.Combine(@"{runtime-base}", "v1.1"),             // Simulate "everett" as the current runtime
                    "v1.3",                                              // And we're trying to find "orchas" runtime which isn't installed.
                    new DirectoryExists(ToolLocationHelper_Tests.DirectoryExists),
                    new GetDirectories(ToolLocationHelper_Tests.GetDirectories),
                    SharedDotNetFrameworkArchitecture.Current
                );

            Assert.Equal(null, path);
        }

        /*
        * Method:   FindPathForEverettThatIsntProperlyInstalled
        *
        * Trying to find a path if GetRequestedRuntimeInfo fails and useHeuristic=false should return null.
        */
        [Fact]
        public void FindPathForEverettThatIsntProperlyInstalled()
        {
            string tempPath = Path.GetTempPath();
            string fakeWhidbeyPath = Path.Combine(tempPath, "v2.0.50224");
            string fakeEverettPath = Path.Combine(tempPath, "v1.1.43225");
            Directory.CreateDirectory(fakeEverettPath);

            string path = FrameworkLocationHelper.FindDotNetFrameworkPath
                (
                    fakeWhidbeyPath,  // Simulate "whidbey" as the current runtime
                    "v1.1",                 // We're looking for "everett" 
                    new DirectoryExists(ToolLocationHelper_Tests.DirectoryExists),
                    new GetDirectories(ToolLocationHelper_Tests.GetDirectories),
                    SharedDotNetFrameworkArchitecture.Current
                );

            Directory.Delete(fakeEverettPath);
            Assert.Equal(null, path);
        }

        [Fact]
        public void ExerciseMiscToolLocationHelperMethods()
        {
            Assert.Equal(ToolLocationHelper.GetDotNetFrameworkVersionFolderPrefix(TargetDotNetFrameworkVersion.Version11), FrameworkLocationHelper.dotNetFrameworkVersionFolderPrefixV11);
            Assert.Equal(ToolLocationHelper.GetDotNetFrameworkVersionFolderPrefix(TargetDotNetFrameworkVersion.Version20), FrameworkLocationHelper.dotNetFrameworkVersionFolderPrefixV20);
            Assert.Equal(ToolLocationHelper.GetDotNetFrameworkVersionFolderPrefix(TargetDotNetFrameworkVersion.Version30), FrameworkLocationHelper.dotNetFrameworkVersionFolderPrefixV30);
            Assert.Equal(ToolLocationHelper.GetDotNetFrameworkVersionFolderPrefix(TargetDotNetFrameworkVersion.Version35), FrameworkLocationHelper.dotNetFrameworkVersionFolderPrefixV35);
            Assert.Equal(ToolLocationHelper.GetDotNetFrameworkVersionFolderPrefix(TargetDotNetFrameworkVersion.Version40), FrameworkLocationHelper.dotNetFrameworkVersionFolderPrefixV40);
            Assert.Equal(ToolLocationHelper.GetDotNetFrameworkVersionFolderPrefix(TargetDotNetFrameworkVersion.VersionLatest), FrameworkLocationHelper.dotNetFrameworkVersionFolderPrefixV40);
            Assert.Equal(ToolLocationHelper.GetDotNetFrameworkRootRegistryKey(TargetDotNetFrameworkVersion.VersionLatest), FrameworkLocationHelper.fullDotNetFrameworkRegistryKey);

            Assert.Equal(ToolLocationHelper.GetPathToDotNetFramework(TargetDotNetFrameworkVersion.Version11), FrameworkLocationHelper.PathToDotNetFrameworkV11);
            Assert.Equal(ToolLocationHelper.GetPathToDotNetFramework(TargetDotNetFrameworkVersion.Version20), FrameworkLocationHelper.PathToDotNetFrameworkV20);
            Assert.Equal(ToolLocationHelper.GetPathToDotNetFramework(TargetDotNetFrameworkVersion.Version30), FrameworkLocationHelper.PathToDotNetFrameworkV30);
            Assert.Equal(ToolLocationHelper.GetPathToDotNetFramework(TargetDotNetFrameworkVersion.Version35), FrameworkLocationHelper.PathToDotNetFrameworkV35);
            Assert.Equal(ToolLocationHelper.GetPathToDotNetFramework(TargetDotNetFrameworkVersion.Version40), FrameworkLocationHelper.PathToDotNetFrameworkV40);
            Assert.Equal(ToolLocationHelper.GetPathToDotNetFramework(TargetDotNetFrameworkVersion.VersionLatest), FrameworkLocationHelper.PathToDotNetFrameworkV40);

            Assert.Equal(
                    ToolLocationHelper.GetPathToDotNetFramework(TargetDotNetFrameworkVersion.Version11, UtilitiesDotNetFrameworkArchitecture.Bitness32),
                    FrameworkLocationHelper.GetPathToDotNetFrameworkV11(SharedDotNetFrameworkArchitecture.Bitness32)
                );
            Assert.Equal(
                    ToolLocationHelper.GetPathToDotNetFramework(TargetDotNetFrameworkVersion.Version20, UtilitiesDotNetFrameworkArchitecture.Bitness32),
                    FrameworkLocationHelper.GetPathToDotNetFrameworkV20(SharedDotNetFrameworkArchitecture.Bitness32)
                );
            Assert.Equal(
                    ToolLocationHelper.GetPathToDotNetFramework(TargetDotNetFrameworkVersion.Version30, UtilitiesDotNetFrameworkArchitecture.Bitness32),
                    FrameworkLocationHelper.GetPathToDotNetFrameworkV30(SharedDotNetFrameworkArchitecture.Bitness32)
                );
            Assert.Equal(
                    ToolLocationHelper.GetPathToDotNetFramework(TargetDotNetFrameworkVersion.Version35, UtilitiesDotNetFrameworkArchitecture.Bitness32),
                    FrameworkLocationHelper.GetPathToDotNetFrameworkV35(SharedDotNetFrameworkArchitecture.Bitness32)
                );

            Assert.Equal(
                    ToolLocationHelper.GetPathToDotNetFramework(TargetDotNetFrameworkVersion.Version40, UtilitiesDotNetFrameworkArchitecture.Bitness32),
                    FrameworkLocationHelper.GetPathToDotNetFrameworkV40(SharedDotNetFrameworkArchitecture.Bitness32)
                );
            Assert.Equal(
                    ToolLocationHelper.GetPathToDotNetFramework(TargetDotNetFrameworkVersion.VersionLatest, UtilitiesDotNetFrameworkArchitecture.Bitness32),
                    FrameworkLocationHelper.GetPathToDotNetFrameworkV40(SharedDotNetFrameworkArchitecture.Bitness32)
                );

            if (!String.IsNullOrEmpty(Environment.GetEnvironmentVariable("ProgramFiles(x86)")))
            {
                // 64-bit machine, so we should test the 64-bit overloads as well
                Assert.Equal(
                    ToolLocationHelper.GetPathToDotNetFramework(TargetDotNetFrameworkVersion.Version11, UtilitiesDotNetFrameworkArchitecture.Bitness64),
                    FrameworkLocationHelper.GetPathToDotNetFrameworkV11(SharedDotNetFrameworkArchitecture.Bitness64)
                );
                Assert.Equal(
                        ToolLocationHelper.GetPathToDotNetFramework(TargetDotNetFrameworkVersion.Version20, UtilitiesDotNetFrameworkArchitecture.Bitness64),
                        FrameworkLocationHelper.GetPathToDotNetFrameworkV20(SharedDotNetFrameworkArchitecture.Bitness64)
                    );
                Assert.Equal(
                        ToolLocationHelper.GetPathToDotNetFramework(TargetDotNetFrameworkVersion.Version30, UtilitiesDotNetFrameworkArchitecture.Bitness64),
                        FrameworkLocationHelper.GetPathToDotNetFrameworkV30(SharedDotNetFrameworkArchitecture.Bitness64)
                    );
                Assert.Equal(
                        ToolLocationHelper.GetPathToDotNetFramework(TargetDotNetFrameworkVersion.Version35, UtilitiesDotNetFrameworkArchitecture.Bitness64),
                        FrameworkLocationHelper.GetPathToDotNetFrameworkV35(SharedDotNetFrameworkArchitecture.Bitness64)
                    );

                Assert.Equal(
                        ToolLocationHelper.GetPathToDotNetFramework(TargetDotNetFrameworkVersion.Version40, UtilitiesDotNetFrameworkArchitecture.Bitness64),
                        FrameworkLocationHelper.GetPathToDotNetFrameworkV40(SharedDotNetFrameworkArchitecture.Bitness64)
                    );
                Assert.Equal(
                        ToolLocationHelper.GetPathToDotNetFramework(TargetDotNetFrameworkVersion.VersionLatest, UtilitiesDotNetFrameworkArchitecture.Bitness64),
                        FrameworkLocationHelper.GetPathToDotNetFrameworkV40(SharedDotNetFrameworkArchitecture.Bitness64)
                    );
            }
        }

        [Fact]
        public void TestGetPathToBuildToolsFile()
        {
            string net20Path = ToolLocationHelper.GetPathToDotNetFrameworkFile("msbuild.exe", TargetDotNetFrameworkVersion.Version20);

            if (net20Path != null)
            {
                Assert.Equal(net20Path, ToolLocationHelper.GetPathToBuildToolsFile("msbuild.exe", "2.0"));
            }

            string net35Path = ToolLocationHelper.GetPathToDotNetFrameworkFile("msbuild.exe", TargetDotNetFrameworkVersion.Version35);

            if (net35Path != null)
            {
                Assert.Equal(net35Path, ToolLocationHelper.GetPathToBuildToolsFile("msbuild.exe", "3.5"));
            }

            Assert.Equal(
                    ToolLocationHelper.GetPathToDotNetFrameworkFile("msbuild.exe", TargetDotNetFrameworkVersion.Version40),
                    ToolLocationHelper.GetPathToBuildToolsFile("msbuild.exe", "4.0")
                );

            string tv12path = Path.Combine(ProjectCollection.GlobalProjectCollection.GetToolset(ObjectModelHelpers.MSBuildDefaultToolsVersion).ToolsPath, "msbuild.exe");

            Assert.Equal(tv12path, ToolLocationHelper.GetPathToBuildToolsFile("msbuild.exe", ObjectModelHelpers.MSBuildDefaultToolsVersion));
            Assert.Equal(tv12path, ToolLocationHelper.GetPathToBuildToolsFile("msbuild.exe", ToolLocationHelper.CurrentToolsVersion));
        }

        [Fact(Skip = "Ignored in MSTest")]

        // Ignore: Test requires installed toolset.
        public void TestGetPathToBuildToolsFile_32Bit()
        {
            string net20Path = ToolLocationHelper.GetPathToDotNetFrameworkFile("msbuild.exe", TargetDotNetFrameworkVersion.Version20, UtilitiesDotNetFrameworkArchitecture.Bitness32);

            if (net20Path != null)
            {
                Assert.Equal(net20Path, ToolLocationHelper.GetPathToBuildToolsFile("msbuild.exe", "2.0", UtilitiesDotNetFrameworkArchitecture.Bitness32));
            }

            string net35Path = ToolLocationHelper.GetPathToDotNetFrameworkFile("msbuild.exe", TargetDotNetFrameworkVersion.Version35, UtilitiesDotNetFrameworkArchitecture.Bitness32);

            if (net35Path != null)
            {
                Assert.Equal(net35Path, ToolLocationHelper.GetPathToBuildToolsFile("msbuild.exe", "3.5", UtilitiesDotNetFrameworkArchitecture.Bitness32));
            }

            Assert.Equal(
                    ToolLocationHelper.GetPathToDotNetFrameworkFile("msbuild.exe", TargetDotNetFrameworkVersion.Version40, UtilitiesDotNetFrameworkArchitecture.Bitness32),
                    ToolLocationHelper.GetPathToBuildToolsFile("msbuild.exe", "4.0", UtilitiesDotNetFrameworkArchitecture.Bitness32)
                );

            string tv12path = Path.Combine(ProjectCollection.GlobalProjectCollection.GetToolset(ObjectModelHelpers.MSBuildDefaultToolsVersion).Properties["MSBuildToolsPath32"].EvaluatedValue, "msbuild.exe");

            Assert.Equal(tv12path, ToolLocationHelper.GetPathToBuildToolsFile("msbuild.exe", ObjectModelHelpers.MSBuildDefaultToolsVersion, UtilitiesDotNetFrameworkArchitecture.Bitness32));
            Assert.Equal(tv12path, ToolLocationHelper.GetPathToBuildToolsFile("msbuild.exe", ToolLocationHelper.CurrentToolsVersion, UtilitiesDotNetFrameworkArchitecture.Bitness32));
        }

        [Fact(Skip = "Ignored in MSTest")]

        // Ignore: Test requires installed toolset.
        public void TestGetPathToBuildToolsFile_64Bit()
        {
            if (String.IsNullOrEmpty(Environment.GetEnvironmentVariable("ProgramFiles(x86)")))
            {
                // 32-bit machine, so just ignore
                return;
            }

            string net20Path = ToolLocationHelper.GetPathToDotNetFrameworkFile("msbuild.exe", TargetDotNetFrameworkVersion.Version20, UtilitiesDotNetFrameworkArchitecture.Bitness64);

            if (net20Path != null)
            {
                Assert.Equal(net20Path, ToolLocationHelper.GetPathToBuildToolsFile("msbuild.exe", "2.0", UtilitiesDotNetFrameworkArchitecture.Bitness64));
            }

            string net35Path = ToolLocationHelper.GetPathToDotNetFrameworkFile("msbuild.exe", TargetDotNetFrameworkVersion.Version35, UtilitiesDotNetFrameworkArchitecture.Bitness64);

            if (net35Path != null)
            {
                Assert.Equal(net35Path, ToolLocationHelper.GetPathToBuildToolsFile("msbuild.exe", "3.5", UtilitiesDotNetFrameworkArchitecture.Bitness64));
            }

            Assert.Equal(
                    ToolLocationHelper.GetPathToDotNetFrameworkFile("msbuild.exe", TargetDotNetFrameworkVersion.Version40, UtilitiesDotNetFrameworkArchitecture.Bitness64),
                    ToolLocationHelper.GetPathToBuildToolsFile("msbuild.exe", "4.0", UtilitiesDotNetFrameworkArchitecture.Bitness64)
                );

            string tv12path = Path.Combine(ProjectCollection.GlobalProjectCollection.GetToolset(ObjectModelHelpers.MSBuildDefaultToolsVersion).Properties["MSBuildToolsPath32"].EvaluatedValue, "amd64", "msbuild.exe");

            Assert.Equal(tv12path, ToolLocationHelper.GetPathToBuildToolsFile("msbuild.exe", ObjectModelHelpers.MSBuildDefaultToolsVersion, UtilitiesDotNetFrameworkArchitecture.Bitness64));
            Assert.Equal(tv12path, ToolLocationHelper.GetPathToBuildToolsFile("msbuild.exe", ToolLocationHelper.CurrentToolsVersion, UtilitiesDotNetFrameworkArchitecture.Bitness64));
        }

        [Fact]
        public void TestGetDotNetFrameworkSdkRootRegistryKey()
        {
            // Test out of range .net version.
            foreach (var vsVersion in EnumVisualStudioVersions())
            {
                ObjectModelHelpers.AssertThrows(typeof(ArgumentException), delegate { ToolLocationHelper.GetDotNetFrameworkSdkRootRegistryKey((TargetDotNetFrameworkVersion)99, vsVersion); });
            }

            // Test out of range visual studio version.
            foreach (var dotNetVersion in EnumDotNetFrameworkVersions())
            {
                ObjectModelHelpers.AssertThrows(typeof(ArgumentException), delegate { ToolLocationHelper.GetDotNetFrameworkSdkRootRegistryKey(dotNetVersion, (VisualStudioVersion)99); });
            }

            foreach (var vsVersion in EnumVisualStudioVersions())
            {
                // v1.1
                Assert.Equal(ToolLocationHelper.GetDotNetFrameworkSdkRootRegistryKey(TargetDotNetFrameworkVersion.Version11, vsVersion), FrameworkLocationHelper.fullDotNetFrameworkRegistryKey);

                // v2.0
                Assert.Equal(ToolLocationHelper.GetDotNetFrameworkSdkRootRegistryKey(TargetDotNetFrameworkVersion.Version20, vsVersion), FrameworkLocationHelper.fullDotNetFrameworkRegistryKey);

                // v3.0
                ObjectModelHelpers.AssertThrows(typeof(ArgumentException), delegate { ToolLocationHelper.GetDotNetFrameworkSdkRootRegistryKey(TargetDotNetFrameworkVersion.Version30, vsVersion); });

                // v3.5
                Assert.Equal(ToolLocationHelper.GetDotNetFrameworkSdkRootRegistryKey(TargetDotNetFrameworkVersion.Version35, vsVersion),
                    vsVersion == VisualStudioVersion.Version100 ? FrameworkLocationHelper.fullDotNetFrameworkSdkRegistryKeyV35OnVS10 : FrameworkLocationHelper.fullDotNetFrameworkSdkRegistryKeyV35OnVS11);
            }

            string fullDotNetFrameworkSdkRegistryPathForV4ToolsOnManagedToolsSDK70A = @"HKEY_LOCAL_MACHINE\SOFTWARE\Microsoft\Microsoft SDKs\Windows\v7.0A\WinSDK-NetFx40Tools-x86";
            string fullDotNetFrameworkSdkRegistryPathForV4ToolsOnManagedToolsSDK80A = @"HKEY_LOCAL_MACHINE\SOFTWARE\Microsoft\Microsoft SDKs\Windows\v8.0A\WinSDK-NetFx40Tools-x86";
            string fullDotNetFrameworkSdkRegistryPathForV4ToolsOnManagedToolsSDK81A = @"HKEY_LOCAL_MACHINE\SOFTWARE\Microsoft\Microsoft SDKs\Windows\v8.1A\WinSDK-NetFx40Tools-x86";
            string fullDotNetFrameworkSdkRegistryPathForV4ToolsOnManagedToolsSDK46 = @"HKEY_LOCAL_MACHINE\SOFTWARE\Microsoft\Microsoft SDKs\NETFXSDK\4.6\WinSDK-NetFx40Tools-x86";
            string fullDotNetFrameworkSdkRegistryPathForV4ToolsOnManagedToolsSDK461 = @"HKEY_LOCAL_MACHINE\SOFTWARE\Microsoft\Microsoft SDKs\NETFXSDK\4.6.1\WinSDK-NetFx40Tools-x86";

            // v4.0
            Assert.Equal(ToolLocationHelper.GetDotNetFrameworkSdkRootRegistryKey(TargetDotNetFrameworkVersion.Version40, VisualStudioVersion.Version100), fullDotNetFrameworkSdkRegistryPathForV4ToolsOnManagedToolsSDK70A);
            Assert.Equal(ToolLocationHelper.GetDotNetFrameworkSdkRootRegistryKey(TargetDotNetFrameworkVersion.Version40, VisualStudioVersion.Version110), fullDotNetFrameworkSdkRegistryPathForV4ToolsOnManagedToolsSDK80A);
            Assert.Equal(ToolLocationHelper.GetDotNetFrameworkSdkRootRegistryKey(TargetDotNetFrameworkVersion.Version40, VisualStudioVersion.Version120), fullDotNetFrameworkSdkRegistryPathForV4ToolsOnManagedToolsSDK81A);
            Assert.Equal(ToolLocationHelper.GetDotNetFrameworkSdkRootRegistryKey(TargetDotNetFrameworkVersion.Version40, VisualStudioVersion.Version140), fullDotNetFrameworkSdkRegistryPathForV4ToolsOnManagedToolsSDK46);

            // v4.5
            Assert.Equal(ToolLocationHelper.GetDotNetFrameworkSdkRootRegistryKey(TargetDotNetFrameworkVersion.Version45, VisualStudioVersion.Version100), fullDotNetFrameworkSdkRegistryPathForV4ToolsOnManagedToolsSDK80A);
            Assert.Equal(ToolLocationHelper.GetDotNetFrameworkSdkRootRegistryKey(TargetDotNetFrameworkVersion.Version45, VisualStudioVersion.Version110), fullDotNetFrameworkSdkRegistryPathForV4ToolsOnManagedToolsSDK80A);
            Assert.Equal(ToolLocationHelper.GetDotNetFrameworkSdkRootRegistryKey(TargetDotNetFrameworkVersion.Version45, VisualStudioVersion.Version120), fullDotNetFrameworkSdkRegistryPathForV4ToolsOnManagedToolsSDK81A);
            Assert.Equal(ToolLocationHelper.GetDotNetFrameworkSdkRootRegistryKey(TargetDotNetFrameworkVersion.Version45, VisualStudioVersion.Version140), fullDotNetFrameworkSdkRegistryPathForV4ToolsOnManagedToolsSDK46);

            // v4.5.1
            ObjectModelHelpers.AssertThrows(typeof(ArgumentException), delegate { ToolLocationHelper.GetDotNetFrameworkSdkRootRegistryKey(TargetDotNetFrameworkVersion.Version451, VisualStudioVersion.Version100); });
            ObjectModelHelpers.AssertThrows(typeof(ArgumentException), delegate { ToolLocationHelper.GetDotNetFrameworkSdkRootRegistryKey(TargetDotNetFrameworkVersion.Version451, VisualStudioVersion.Version110); });
            Assert.Equal(ToolLocationHelper.GetDotNetFrameworkSdkRootRegistryKey(TargetDotNetFrameworkVersion.Version451, VisualStudioVersion.Version120), fullDotNetFrameworkSdkRegistryPathForV4ToolsOnManagedToolsSDK81A);
            Assert.Equal(ToolLocationHelper.GetDotNetFrameworkSdkRootRegistryKey(TargetDotNetFrameworkVersion.Version451, VisualStudioVersion.Version140), fullDotNetFrameworkSdkRegistryPathForV4ToolsOnManagedToolsSDK46);

            // v4.6
            ObjectModelHelpers.AssertThrows(typeof(ArgumentException), delegate { ToolLocationHelper.GetDotNetFrameworkSdkRootRegistryKey(TargetDotNetFrameworkVersion.Version46, VisualStudioVersion.Version100); });
            ObjectModelHelpers.AssertThrows(typeof(ArgumentException), delegate { ToolLocationHelper.GetDotNetFrameworkSdkRootRegistryKey(TargetDotNetFrameworkVersion.Version46, VisualStudioVersion.Version110); });
            ObjectModelHelpers.AssertThrows(typeof(ArgumentException), delegate { ToolLocationHelper.GetDotNetFrameworkSdkRootRegistryKey(TargetDotNetFrameworkVersion.Version46, VisualStudioVersion.Version120); });
            Assert.Equal(ToolLocationHelper.GetDotNetFrameworkSdkRootRegistryKey(TargetDotNetFrameworkVersion.Version46, VisualStudioVersion.Version140), fullDotNetFrameworkSdkRegistryPathForV4ToolsOnManagedToolsSDK46);


            // v4.6.1
            ObjectModelHelpers.AssertThrows(typeof(ArgumentException), delegate { ToolLocationHelper.GetDotNetFrameworkSdkRootRegistryKey(TargetDotNetFrameworkVersion.Version461, VisualStudioVersion.Version100); });
            ObjectModelHelpers.AssertThrows(typeof(ArgumentException), delegate { ToolLocationHelper.GetDotNetFrameworkSdkRootRegistryKey(TargetDotNetFrameworkVersion.Version461, VisualStudioVersion.Version110); });
            ObjectModelHelpers.AssertThrows(typeof(ArgumentException), delegate { ToolLocationHelper.GetDotNetFrameworkSdkRootRegistryKey(TargetDotNetFrameworkVersion.Version461, VisualStudioVersion.Version120); });
            Assert.Equal(ToolLocationHelper.GetDotNetFrameworkSdkRootRegistryKey(TargetDotNetFrameworkVersion.Version461, VisualStudioVersion.Version140), fullDotNetFrameworkSdkRegistryPathForV4ToolsOnManagedToolsSDK461);
        }

        [Fact]
        public void TestGetDotNetFrameworkSdkInstallKeyValue()
        {
            // Test out of range .net version.
            foreach (var vsVersion in EnumVisualStudioVersions())
            {
                ObjectModelHelpers.AssertThrows(typeof(ArgumentException), delegate { ToolLocationHelper.GetDotNetFrameworkSdkInstallKeyValue((TargetDotNetFrameworkVersion)99, vsVersion); });
            }

            // Test out of range visual studio version.
            foreach (var dotNetVersion in EnumDotNetFrameworkVersions())
            {
                ObjectModelHelpers.AssertThrows(typeof(ArgumentException), delegate { ToolLocationHelper.GetDotNetFrameworkSdkInstallKeyValue(dotNetVersion, (VisualStudioVersion)99); });
            }

            string InstallationFolder = "InstallationFolder";

            foreach (var vsVersion in EnumVisualStudioVersions())
            {
                // v1.1
                Assert.Equal(ToolLocationHelper.GetDotNetFrameworkSdkInstallKeyValue(TargetDotNetFrameworkVersion.Version11, vsVersion), FrameworkLocationHelper.dotNetFrameworkSdkInstallKeyValueV11);

                // v2.0
                Assert.Equal(ToolLocationHelper.GetDotNetFrameworkSdkInstallKeyValue(TargetDotNetFrameworkVersion.Version20, vsVersion), FrameworkLocationHelper.dotNetFrameworkSdkInstallKeyValueV20);

                // v3.0
                ObjectModelHelpers.AssertThrows(typeof(ArgumentException), delegate { ToolLocationHelper.GetDotNetFrameworkSdkInstallKeyValue(TargetDotNetFrameworkVersion.Version30, vsVersion); });

                // v3.5
                Assert.Equal(ToolLocationHelper.GetDotNetFrameworkSdkInstallKeyValue(TargetDotNetFrameworkVersion.Version35, vsVersion), InstallationFolder);

                // v4.0
                Assert.Equal(ToolLocationHelper.GetDotNetFrameworkSdkInstallKeyValue(TargetDotNetFrameworkVersion.Version40, vsVersion), InstallationFolder);

                // v4.5
                Assert.Equal(ToolLocationHelper.GetDotNetFrameworkSdkInstallKeyValue(TargetDotNetFrameworkVersion.Version45, vsVersion), InstallationFolder);
            }

            // v4.5.1
            ObjectModelHelpers.AssertThrows(typeof(ArgumentException), delegate { ToolLocationHelper.GetDotNetFrameworkSdkInstallKeyValue(TargetDotNetFrameworkVersion.Version451, VisualStudioVersion.Version100); });
            ObjectModelHelpers.AssertThrows(typeof(ArgumentException), delegate { ToolLocationHelper.GetDotNetFrameworkSdkInstallKeyValue(TargetDotNetFrameworkVersion.Version451, VisualStudioVersion.Version110); });
            Assert.Equal(ToolLocationHelper.GetDotNetFrameworkSdkInstallKeyValue(TargetDotNetFrameworkVersion.Version451, VisualStudioVersion.Version120), InstallationFolder);
            Assert.Equal(ToolLocationHelper.GetDotNetFrameworkSdkInstallKeyValue(TargetDotNetFrameworkVersion.Version451, VisualStudioVersion.Version140), InstallationFolder);

            // v4.6
            ObjectModelHelpers.AssertThrows(typeof(ArgumentException), delegate { ToolLocationHelper.GetDotNetFrameworkSdkInstallKeyValue(TargetDotNetFrameworkVersion.Version46, VisualStudioVersion.Version100); });
            ObjectModelHelpers.AssertThrows(typeof(ArgumentException), delegate { ToolLocationHelper.GetDotNetFrameworkSdkInstallKeyValue(TargetDotNetFrameworkVersion.Version46, VisualStudioVersion.Version110); });
            ObjectModelHelpers.AssertThrows(typeof(ArgumentException), delegate { ToolLocationHelper.GetDotNetFrameworkSdkInstallKeyValue(TargetDotNetFrameworkVersion.Version46, VisualStudioVersion.Version120); });
            Assert.Equal(ToolLocationHelper.GetDotNetFrameworkSdkInstallKeyValue(TargetDotNetFrameworkVersion.Version46, VisualStudioVersion.Version140), InstallationFolder);
        }

        [Fact]
        public void GetPathToDotNetFrameworkSdk()
        {
            if (NativeMethodsShared.IsUnixLike)
            {
                return; // "Program Files is not supported under Unix"
            }

            // Test out of range .net version.
            foreach (var vsVersion in EnumVisualStudioVersions())
            {
                ObjectModelHelpers.AssertThrows(typeof(ArgumentException), delegate { ToolLocationHelper.GetPathToDotNetFrameworkSdk((TargetDotNetFrameworkVersion)99, vsVersion); });
            }

            // Test out of range visual studio version.
            foreach (var dotNetVersion in EnumDotNetFrameworkVersions())
            {
                ObjectModelHelpers.AssertThrows(typeof(ArgumentException), delegate { ToolLocationHelper.GetPathToDotNetFrameworkSdk(dotNetVersion, (VisualStudioVersion)99); });
            }

            string pathToSdk35InstallRoot = Path.Combine(FrameworkLocationHelper.programFiles32, @"Microsoft SDKs\Windows\v7.0A\");
            string pathToSdkV4InstallRootOnVS10 = Path.Combine(FrameworkLocationHelper.programFiles32, @"Microsoft SDKs\Windows\v7.0A\");
            string pathToSdkV4InstallRootOnVS11 = Path.Combine(FrameworkLocationHelper.programFiles32, @"Microsoft SDKs\Windows\v8.0A\");

            // After uninstalling the 4.5 (Dev11) SDK, the Bootstrapper folder is left behind, so we can't 
            // just check for the root folder.
            if (!Directory.Exists(Path.Combine(pathToSdkV4InstallRootOnVS11, "bin")))
            {
                // falls back to the Dev10 location (7.0A)
                pathToSdkV4InstallRootOnVS11 = pathToSdkV4InstallRootOnVS10;
            }

            string pathToSdkV4InstallRootOnVS12 = Path.Combine(FrameworkLocationHelper.programFiles32, @"Microsoft SDKs\Windows\v8.1A\");

            if (!Directory.Exists(pathToSdkV4InstallRootOnVS12))
            {
                // falls back to the Dev11 location (8.0A)
                pathToSdkV4InstallRootOnVS12 = pathToSdkV4InstallRootOnVS11;
            }

            string pathToSdkV4InstallRootOnVS14 = Path.Combine(FrameworkLocationHelper.programFiles32, @"Microsoft SDKs\Windows\v10.0A\");

            foreach (var vsVersion in EnumVisualStudioVersions())
            {
                // v1.1
                Assert.Equal(ToolLocationHelper.GetPathToDotNetFrameworkSdk(TargetDotNetFrameworkVersion.Version11, vsVersion), FrameworkLocationHelper.PathToDotNetFrameworkSdkV11);

                // v2.0
                Assert.Equal(ToolLocationHelper.GetPathToDotNetFrameworkSdk(TargetDotNetFrameworkVersion.Version20, vsVersion), FrameworkLocationHelper.PathToDotNetFrameworkSdkV20);

                // v3.0
                ObjectModelHelpers.AssertThrows(typeof(ArgumentException), delegate { ToolLocationHelper.GetPathToDotNetFrameworkSdk(TargetDotNetFrameworkVersion.Version30, vsVersion); });

                // v3.5
                Assert.Equal(ToolLocationHelper.GetPathToDotNetFrameworkSdk(TargetDotNetFrameworkVersion.Version35, vsVersion), pathToSdk35InstallRoot);
            }

            // v4.0
            Assert.Equal(ToolLocationHelper.GetPathToDotNetFrameworkSdk(TargetDotNetFrameworkVersion.Version40, VisualStudioVersion.Version100), pathToSdkV4InstallRootOnVS10);
            Assert.Equal(ToolLocationHelper.GetPathToDotNetFrameworkSdk(TargetDotNetFrameworkVersion.Version40, VisualStudioVersion.Version110), pathToSdkV4InstallRootOnVS11);
            Assert.Equal(ToolLocationHelper.GetPathToDotNetFrameworkSdk(TargetDotNetFrameworkVersion.Version40, VisualStudioVersion.Version120), pathToSdkV4InstallRootOnVS12);
            Assert.Equal(ToolLocationHelper.GetPathToDotNetFrameworkSdk(TargetDotNetFrameworkVersion.Version40, VisualStudioVersion.Version140), pathToSdkV4InstallRootOnVS14);

            // v4.5
            Assert.Equal(ToolLocationHelper.GetPathToDotNetFrameworkSdk(TargetDotNetFrameworkVersion.Version45, VisualStudioVersion.Version100), pathToSdkV4InstallRootOnVS11);
            Assert.Equal(ToolLocationHelper.GetPathToDotNetFrameworkSdk(TargetDotNetFrameworkVersion.Version45, VisualStudioVersion.Version110), pathToSdkV4InstallRootOnVS11);
            Assert.Equal(ToolLocationHelper.GetPathToDotNetFrameworkSdk(TargetDotNetFrameworkVersion.Version45, VisualStudioVersion.Version120), pathToSdkV4InstallRootOnVS12);
            Assert.Equal(ToolLocationHelper.GetPathToDotNetFrameworkSdk(TargetDotNetFrameworkVersion.Version45, VisualStudioVersion.Version140), pathToSdkV4InstallRootOnVS14);

            // v4.5.1
            ObjectModelHelpers.AssertThrows(typeof(ArgumentException), delegate { ToolLocationHelper.GetPathToDotNetFrameworkSdk(TargetDotNetFrameworkVersion.Version451, VisualStudioVersion.Version100); });
            ObjectModelHelpers.AssertThrows(typeof(ArgumentException), delegate { ToolLocationHelper.GetPathToDotNetFrameworkSdk(TargetDotNetFrameworkVersion.Version451, VisualStudioVersion.Version110); });
            Assert.Equal(ToolLocationHelper.GetPathToDotNetFrameworkSdk(TargetDotNetFrameworkVersion.Version451, VisualStudioVersion.Version120), pathToSdkV4InstallRootOnVS12);
            Assert.Equal(ToolLocationHelper.GetPathToDotNetFrameworkSdk(TargetDotNetFrameworkVersion.Version451, VisualStudioVersion.Version140), pathToSdkV4InstallRootOnVS14);

            // v4.6
            ObjectModelHelpers.AssertThrows(typeof(ArgumentException), delegate { ToolLocationHelper.GetPathToDotNetFrameworkSdk(TargetDotNetFrameworkVersion.Version46, VisualStudioVersion.Version100); });
            ObjectModelHelpers.AssertThrows(typeof(ArgumentException), delegate { ToolLocationHelper.GetPathToDotNetFrameworkSdk(TargetDotNetFrameworkVersion.Version46, VisualStudioVersion.Version110); });
            ObjectModelHelpers.AssertThrows(typeof(ArgumentException), delegate { ToolLocationHelper.GetPathToDotNetFrameworkSdk(TargetDotNetFrameworkVersion.Version46, VisualStudioVersion.Version120); });
            Assert.Equal(ToolLocationHelper.GetPathToDotNetFrameworkSdk(TargetDotNetFrameworkVersion.Version46, VisualStudioVersion.Version140), pathToSdkV4InstallRootOnVS14);
        }

#pragma warning disable 618 //The test below tests a deprecated API. We disable the warning for obsolete methods for this particular test

        [Fact]
        public void GetPathToWindowsSdk()
        {
            if (NativeMethodsShared.IsUnixLike)
            {
                return; // "Registry access is not supported under Unix"
            }

            // Test out of range .net version.
            foreach (var vsVersion in EnumVisualStudioVersions())
            {
                ObjectModelHelpers.AssertThrows(typeof(ArgumentException), delegate { ToolLocationHelper.GetPathToWindowsSdk((TargetDotNetFrameworkVersion)99, vsVersion); });
            }

            string pathToWindowsSdkV80 = GetRegistryValueHelper(RegistryHive.LocalMachine, RegistryView.Registry32, @"SOFTWARE\Microsoft\Microsoft SDKs\Windows\v8.0", "InstallationFolder");
            string pathToWindowsSdkV81 = GetRegistryValueHelper(RegistryHive.LocalMachine, RegistryView.Registry32, @"SOFTWARE\Microsoft\Microsoft SDKs\Windows\v8.1", "InstallationFolder");

            foreach (var vsVersion in EnumVisualStudioVersions().Concat(new[] { (VisualStudioVersion)99 }))
            {
                // v1.1, v2.0, v3.0, v3.5, v4.0
                foreach (var dotNetVersion in EnumDotNetFrameworkVersions().Where(v => v <= TargetDotNetFrameworkVersion.Version40))
                {
                    ObjectModelHelpers.AssertThrows(typeof(ArgumentException), delegate { ToolLocationHelper.GetPathToWindowsSdk(dotNetVersion, vsVersion); });
                }

                // v4.5
                Assert.Equal(ToolLocationHelper.GetPathToWindowsSdk(TargetDotNetFrameworkVersion.Version45, vsVersion), pathToWindowsSdkV80);

                // v4.5.1
                Assert.Equal(ToolLocationHelper.GetPathToWindowsSdk(TargetDotNetFrameworkVersion.Version451, vsVersion), pathToWindowsSdkV81);

                // v4.6
                Assert.Equal(ToolLocationHelper.GetPathToWindowsSdk(TargetDotNetFrameworkVersion.Version46, vsVersion), pathToWindowsSdkV81);
            }
        }

#pragma warning restore 618

        private static string s_verifyToolsetAndToolLocationHelperProjectCommonContent = @"
                                    string currentInstallFolderLocation = null;

                                    using (RegistryKey baseKey = Registry.LocalMachine.OpenSubKey(""SOFTWARE\\Microsoft\\Microsoft SDKs\\Windows""))
                                    {
                                        if (baseKey != null)
                                        {
                                            object keyValue = baseKey.GetValue(""CurrentInstallFolder"");

                                            if (keyValue != null)
                                            {
                                                currentInstallFolderLocation = keyValue.ToString();
                                            }
                                        }
                                    }

                                    string sdk35ToolsPath = Sdk35ToolsPath == null ? Sdk35ToolsPath : Path.GetFullPath(Sdk35ToolsPath);
                                    string sdk40ToolsPath = Sdk40ToolsPath == null ? Sdk40ToolsPath : Path.GetFullPath(Sdk40ToolsPath);
                                    pathTo35Sdk = pathTo35Sdk == null ? pathTo35Sdk : Path.GetFullPath(pathTo35Sdk);
                                    pathTo40Sdk = pathTo40Sdk == null ? pathTo40Sdk : Path.GetFullPath(pathTo40Sdk);
                                    string currentInstall35Location = null;
                                    string currentInstall40Location = null;

                                    if (currentInstallFolderLocation != null)
                                    {
                                        currentInstall35Location = Path.GetFullPath(Path.Combine(currentInstallFolderLocation, ""bin\\""));
                                        currentInstall40Location = Path.GetFullPath(Path.Combine(currentInstallFolderLocation, ""bin\\NetFX 4.0 Tools\\""));
                                    }

                                    Log.LogMessage(MessageImportance.High, ""SDK35ToolsPath           = {0}"", Sdk35ToolsPath);
                                    Log.LogMessage(MessageImportance.High, ""SDK40ToolsPath           = {0}"", Sdk40ToolsPath);
                                    Log.LogMessage(MessageImportance.High, ""pathTo35Sdk              = {0}"", pathTo35Sdk);
                                    Log.LogMessage(MessageImportance.High, ""pathTo40Sdk              = {0}"", pathTo40Sdk);
                                    Log.LogMessage(MessageImportance.High, ""currentInstall35Location = {0}"", currentInstall35Location);
                                    Log.LogMessage(MessageImportance.High, ""currentInstall40Location = {0}"", currentInstall40Location);

                                    if (!String.Equals(sdk35ToolsPath, pathTo35Sdk, StringComparison.OrdinalIgnoreCase) && 
                                        (currentInstall35Location != null &&  /* this will be null on win8 express since 35 tools and this registry key will not be written, for vsultimate it is written*/      
                                        !String.Equals(currentInstall35Location, pathTo35Sdk, StringComparison.OrdinalIgnoreCase))
                                       )
                                    {
                                        Log.LogError(""Sdk35ToolsPath is incorrect! Registry: {0}  ToolLocationHelper: {1}  CurrentInstallFolder: {2}"", sdk35ToolsPath, pathTo35Sdk, currentInstall35Location);
                                    }

                                    if (!String.Equals(sdk40ToolsPath, pathTo40Sdk, StringComparison.OrdinalIgnoreCase) && 
                                        (currentInstall40Location != null &&  /* this will be null on win8 express since 35 tools and this registry key will not be written, for vsultimate it is written*/      
                                        !String.Equals(currentInstall40Location, pathTo40Sdk, StringComparison.OrdinalIgnoreCase))
                                       )
                                    {
                                        Log.LogError(""Sdk40ToolsPath is incorrect! Registry: {0}  ToolLocationHelper: {1}  CurrentInstallFolder: {2}"", sdk40ToolsPath, pathTo40Sdk, currentInstall40Location);
                                    }
  ";

        [Fact(Skip = "Ignored in MSTest")]
        // Ignore: Test requires installed toolset.
        public void VerifyToolsetAndToolLocationHelperAgree()
        {
            string projectContents = ObjectModelHelpers.CleanupFileContents(@"
                    <Project xmlns='msbuildnamespace' ToolsVersion='msbuilddefaulttoolsversion'>
                        <UsingTask TaskName='VerifySdkPaths' TaskFactory='CodeTaskFactory' AssemblyFile='$(MSBuildToolsPath)\Microsoft.Build.Tasks.Core.dll' >
                         <ParameterGroup>     
                             <Sdk35ToolsPath />
                             <Sdk40ToolsPath />
                             <WindowsSDK80Path />
                          </ParameterGroup>
                            <Task>
                                <Using Namespace='Microsoft.Win32'/>
                                <Code>
                                <![CDATA[
                                    string pathTo35Sdk = ToolLocationHelper.GetPathToDotNetFrameworkSdkFile(""gacutil.exe"", TargetDotNetFrameworkVersion.Version35);
                                    if (!String.IsNullOrEmpty(pathTo35Sdk))
                                    {
                                        pathTo35Sdk = Path.GetDirectoryName(pathTo35Sdk) + ""\\"";
                                    }

                                    string pathTo40Sdk = ToolLocationHelper.GetPathToDotNetFrameworkSdkFile(""gacutil.exe"", TargetDotNetFrameworkVersion.VersionLatest); 

                                    if (!String.IsNullOrEmpty(pathTo40Sdk))
                                    {
                                        pathTo40Sdk = Path.GetDirectoryName(pathTo40Sdk) + ""\\"";
                                    }

                                    string pathTo81WinSDK = ToolLocationHelper.GetPathToWindowsSdk(TargetDotNetFrameworkVersion.VersionLatest, VisualStudioVersion.VersionLatest);" +
                                    s_verifyToolsetAndToolLocationHelperProjectCommonContent +
                                  @"if (!String.Equals(WindowsSDK80Path, pathTo81WinSDK, StringComparison.OrdinalIgnoreCase))
                                    {
                                        Log.LogError(""WindowsSDK80Path is incorrect! Registry: {0}  ToolLocationHelper: {1}"", WindowsSDK80Path, pathTo81WinSDK);
                                    }

                                    return !Log.HasLoggedErrors;
                                ]]>
                              </Code>
                            </Task>
                        </UsingTask>
                        <Target Name='Build'>
                            <VerifySdkPaths Sdk35ToolsPath='$(Sdk35ToolsPath)' Sdk40ToolsPath='$(Sdk40ToolsPath)' WindowsSDK80Path='$(WindowsSDK80Path)' />
                        </Target>
                    </Project>");

            ILogger logger = new MockLogger();
            ProjectCollection collection = new ProjectCollection();
            Project p = ObjectModelHelpers.CreateInMemoryProject(collection, projectContents, logger);

            bool success = p.Build(logger);

            Assert.True(success); // "Build Failed.  See Std Out for details."
        }

        [Fact]
        public void VerifyToolsetAndToolLocationHelperAgreeWhenVisualStudioVersionIsEmpty()
        {
            string projectContents = @"
                    <Project xmlns='http://schemas.microsoft.com/developer/msbuild/2003' ToolsVersion='4.0'>
                        <UsingTask TaskName='VerifySdkPaths' TaskFactory='CodeTaskFactory' AssemblyName='Microsoft.Build.Tasks.v4.0, Version=4.0.0.0, Culture=neutral, PublicKeyToken=b03f5f7f11d50a3a' >
                         <ParameterGroup>     
                             <Sdk35ToolsPath />
                             <Sdk40ToolsPath />
                             <WindowsSDK80Path />
                          </ParameterGroup>
                            <Task>
                                <Using Namespace='Microsoft.Win32'/>
                                <Code>
                                <![CDATA[
                                    string pathTo35Sdk = ToolLocationHelper.GetPathToDotNetFrameworkSdk(TargetDotNetFrameworkVersion.Version35);
                                    string pathTo40Sdk = ToolLocationHelper.GetPathToDotNetFrameworkSdk(TargetDotNetFrameworkVersion.Version40);

                                    pathTo35Sdk = pathTo35Sdk == null ? pathTo35Sdk : Path.Combine(pathTo35Sdk, ""bin\\"");
                                    pathTo40Sdk = pathTo40Sdk == null ? pathTo40Sdk : Path.Combine(pathTo40Sdk, ""bin\\NetFX 4.0 Tools\\"");" +
                                    s_verifyToolsetAndToolLocationHelperProjectCommonContent +
                                  @"return !Log.HasLoggedErrors;
                                ]]>
                              </Code>
                            </Task>
                        </UsingTask>
                        <Target Name='Build'>
                            <VerifySdkPaths Sdk35ToolsPath='$(Sdk35ToolsPath)' Sdk40ToolsPath='$(Sdk40ToolsPath)' WindowsSDK80Path='$(WindowsSDK80Path)' />
                        </Target>
                    </Project>";

            ILogger logger = new MockLogger();

            ProjectCollection collection = new ProjectCollection();
            Project p = ObjectModelHelpers.CreateInMemoryProject(collection, projectContents, logger, "4.0");

            bool success = p.Build(logger);

            Assert.True(success); // "Build Failed.  See Std Out for details."
        }

        [Fact]
        public void VerifyToolsetAndToolLocationHelperAgreeWhenVisualStudioVersionIs10()
        {
            string projectContents = @"
                    <Project xmlns='http://schemas.microsoft.com/developer/msbuild/2003' ToolsVersion='4.0'>
                        <UsingTask TaskName='VerifySdkPaths' TaskFactory='CodeTaskFactory' AssemblyName='Microsoft.Build.Tasks.v4.0, Version=4.0.0.0, Culture=neutral, PublicKeyToken=b03f5f7f11d50a3a' >
                         <ParameterGroup>     
                             <Sdk35ToolsPath />
                             <Sdk40ToolsPath />
                             <WindowsSDK80Path />
                          </ParameterGroup>
                            <Task>
                                <Using Namespace='Microsoft.Win32'/>
                                <Code>
                                <![CDATA[
                                    string pathTo35Sdk = ToolLocationHelper.GetPathToDotNetFrameworkSdk(TargetDotNetFrameworkVersion.Version35, VisualStudioVersion.Version100);
                                    string pathTo40Sdk = ToolLocationHelper.GetPathToDotNetFrameworkSdk(TargetDotNetFrameworkVersion.Version40, VisualStudioVersion.Version100);

                                    pathTo35Sdk = pathTo35Sdk == null ? pathTo35Sdk : Path.Combine(pathTo35Sdk, ""bin\\"");
                                    pathTo40Sdk = pathTo40Sdk == null ? pathTo40Sdk : Path.Combine(pathTo40Sdk, ""bin\\NetFX 4.0 Tools\\"");" +
                                    s_verifyToolsetAndToolLocationHelperProjectCommonContent +
                                  @"return !Log.HasLoggedErrors;
                                ]]>
                              </Code>
                            </Task>
                        </UsingTask>
                        <Target Name='Build'>
                            <VerifySdkPaths Sdk35ToolsPath='$(Sdk35ToolsPath)' Sdk40ToolsPath='$(Sdk40ToolsPath)' WindowsSDK80Path='$(WindowsSDK80Path)' />
                        </Target>
                    </Project>";

            ILogger logger = new MockLogger();
            IDictionary<string, string> globalProperties = new Dictionary<string, string>();
            globalProperties.Add("VisualStudioVersion", "10.0");

            ProjectCollection collection = new ProjectCollection(globalProperties);
            Project p = ObjectModelHelpers.CreateInMemoryProject(collection, projectContents, logger, "4.0");

            bool success = p.Build(logger);

            Assert.True(success); // "Build Failed.  See Std Out for details."
        }

#if STANDALONEBUILD
        [Fact(Skip = "Test failed in MSTest pre-xunit conversion")]
#else
        [Fact]
#endif
        public void VerifyToolsetAndToolLocationHelperAgreeWhenVisualStudioVersionIs11()
        {
            string projectContents = @"
                    <Project xmlns='http://schemas.microsoft.com/developer/msbuild/2003' ToolsVersion='4.0'>
                        <UsingTask TaskName='VerifySdkPaths' TaskFactory='CodeTaskFactory' AssemblyName='Microsoft.Build.Tasks.v4.0, Version=4.0.0.0, Culture=neutral, PublicKeyToken=b03f5f7f11d50a3a' >
                         <ParameterGroup>     
                             <Sdk35ToolsPath />
                             <Sdk40ToolsPath />
                             <WindowsSDK80Path />
                          </ParameterGroup>
                            <Task>
                                <Using Namespace='Microsoft.Win32'/>
                                <Code>
                                <![CDATA[
                                    string pathTo35Sdk = ToolLocationHelper.GetPathToDotNetFrameworkSdk(TargetDotNetFrameworkVersion.Version35, VisualStudioVersion.Version110);
                                    string pathTo40Sdk = ToolLocationHelper.GetPathToDotNetFrameworkSdk(TargetDotNetFrameworkVersion.Version40, VisualStudioVersion.Version110);
                                    string pathTo80WinSDK = ToolLocationHelper.GetPathToWindowsSdk(TargetDotNetFrameworkVersion.Version45, VisualStudioVersion.Version110);

                                    pathTo35Sdk = pathTo35Sdk == null ? pathTo35Sdk : Path.Combine(pathTo35Sdk, ""bin\\"");
                                    pathTo40Sdk = pathTo40Sdk == null ? pathTo40Sdk : Path.Combine(pathTo40Sdk, ""bin\\NetFX 4.0 Tools\\"");" +
                                    s_verifyToolsetAndToolLocationHelperProjectCommonContent +
                                   @"if (String.IsNullOrEmpty(WindowsSDK80Path))
                                    {
                                        Log.LogWarning(""WindowsSDK80Path is empty, which is technically not correct, but we're letting it slide for now because the OTG build won't have the updated registry for a while.  Make sure we don't see this warning on PURITs runs, though!"");
                                    }
                                    else if (!String.Equals(WindowsSDK80Path, pathTo80WinSDK, StringComparison.OrdinalIgnoreCase))
                                    {
                                        Log.LogError(""WindowsSDK80Path is incorrect! Registry: {0}  ToolLocationHelper: {1}"", WindowsSDK80Path, pathTo80WinSDK);
                                    }

                                    return !Log.HasLoggedErrors;
                                ]]>
                             </Code>
                            </Task>
                        </UsingTask>
                        <Target Name='Build'>
                            <VerifySdkPaths Sdk35ToolsPath='$(Sdk35ToolsPath)' Sdk40ToolsPath='$(Sdk40ToolsPath)' WindowsSDK80Path='$(WindowsSDK80Path)' />
                        </Target>
                    </Project>";

            ILogger logger = new MockLogger();
            IDictionary<string, string> globalProperties = new Dictionary<string, string>();
            globalProperties.Add("VisualStudioVersion", "11.0");

            ProjectCollection collection = new ProjectCollection(globalProperties);
            Project p = ObjectModelHelpers.CreateInMemoryProject(collection, projectContents, logger, "4.0");

            bool success = p.Build(logger);

            Assert.True(success); // "Build Failed.  See Std Out for details."
        }

        #region GenerateReferenceAssemblyPath
        [Fact]
        public void GenerateReferencAssemblyPathAllElements()
        {
            string targetFrameworkRootPath = NativeMethodsShared.IsWindows
                                                 ? "c:\\Program Files\\Reference Assemblies\\Microsoft\\Framework"
                                                 : "/usr/lib";
            string targetFrameworkIdentifier = "Compact Framework";
            Version targetFrameworkVersion = new Version("1.0");
            string targetFrameworkProfile = "PocketPC";

            FrameworkNameVersioning frameworkName = new FrameworkNameVersioning(targetFrameworkIdentifier, targetFrameworkVersion, targetFrameworkProfile);

            string expectedPath = Path.Combine(targetFrameworkRootPath, targetFrameworkIdentifier);
            expectedPath = Path.Combine(expectedPath, "v" + targetFrameworkVersion.ToString());
            expectedPath = Path.Combine(expectedPath, "Profile");
            expectedPath = Path.Combine(expectedPath, targetFrameworkProfile);

            string path = FrameworkLocationHelper.GenerateReferenceAssemblyPath(targetFrameworkRootPath, frameworkName);
<<<<<<< HEAD
            Assert.True(String.Equals(expectedPath, path, StringComparison.InvariantCultureIgnoreCase));
=======
            Assert.IsTrue(String.Equals(expectedPath, path, StringComparison.OrdinalIgnoreCase));
>>>>>>> 496bb6ab
        }

        [Fact]
        public void GenerateReferencAssemblyPathNoProfile()
        {
            string targetFrameworkRootPath = NativeMethodsShared.IsWindows
                                                 ? "c:\\Program Files\\Reference Assemblies\\Microsoft\\Framework"
                                                 : "/usr/lib";
            string targetFrameworkIdentifier = "Compact Framework";
            Version targetFrameworkVersion = new Version("1.0");
            FrameworkNameVersioning frameworkName = new FrameworkNameVersioning(targetFrameworkIdentifier, targetFrameworkVersion, String.Empty);
            string expectedPath = Path.Combine(targetFrameworkRootPath, targetFrameworkIdentifier);
            expectedPath = Path.Combine(expectedPath, "v" + targetFrameworkVersion.ToString());

            string path = FrameworkLocationHelper.GenerateReferenceAssemblyPath(targetFrameworkRootPath, frameworkName);
<<<<<<< HEAD
            Assert.True(String.Equals(expectedPath, path, StringComparison.InvariantCultureIgnoreCase));
=======
            Assert.IsTrue(String.Equals(expectedPath, path, StringComparison.OrdinalIgnoreCase));
>>>>>>> 496bb6ab
        }

        /// <summary>
        /// Make sure if the profile has invalid chars which would be used as part of path generation that we get an InvalidOperationException
        /// which indicates there was a problem generating the reference assembly path.
        /// </summary>
        [Fact]
        public void GenerateReferencAssemblyInvalidProfile()
        {
            Assert.Throws<InvalidOperationException>(() =>
            {
                string targetFrameworkRootPath = NativeMethodsShared.IsWindows
                                                     ? "c:\\Program Files\\Reference Assemblies\\Microsoft\\Framework"
                                                     : "/usr/lib";
                string targetFrameworkIdentifier = "Compact Framework";
                Version targetFrameworkVersion = new Version("1.0");
                string targetFrameworkProfile = "PocketPC" + new String(Path.GetInvalidFileNameChars());

                FrameworkNameVersioning frameworkName = new FrameworkNameVersioning(targetFrameworkIdentifier, targetFrameworkVersion, targetFrameworkProfile);

                string path = FrameworkLocationHelper.GenerateReferenceAssemblyPath(targetFrameworkRootPath, frameworkName);
            }
           );
        }
        /// <summary>
        /// Make sure if the identifier has invalid chars which would be used as part of path generation that we get an InvalidOperationException
        /// which indicates there was a problem generating the reference assembly path.
        /// </summary>
        [Fact]
        public void GenerateReferencAssemblyInvalidIdentifier()
        {
            Assert.Throws<InvalidOperationException>(() =>
            {
            string targetFrameworkRootPath = NativeMethodsShared.IsWindows
                                                 ? "c:\\Program Files\\Reference Assemblies\\Microsoft\\Framework"
                                                 : "/usr/lib";
                string targetFrameworkIdentifier = "Compact Framework" + new String(Path.GetInvalidFileNameChars());
                Version targetFrameworkVersion = new Version("1.0");
                string targetFrameworkProfile = "PocketPC";

                FrameworkNameVersioning frameworkName = new FrameworkNameVersioning(targetFrameworkIdentifier, targetFrameworkVersion, targetFrameworkProfile);

                string path = FrameworkLocationHelper.GenerateReferenceAssemblyPath(targetFrameworkRootPath, frameworkName);
            }
           );
        }
        /// <summary>
        /// Make sure if the moniker and the root make a too long path that an InvalidOperationException is raised
        /// which indicates there was a problem generating the reference assembly path.
        /// </summary>
        [Fact]
        public void GenerateReferencAssemblyPathTooLong()
        {
            Assert.Throws<InvalidOperationException>(() =>
            {
                string pathTooLong = new String('a', 500);

            string targetFrameworkRootPath = NativeMethodsShared.IsWindows
                                                 ? "c:\\Program Files\\Reference Assemblies\\Microsoft\\Framework"
                                                 : "/usr/lib";
                string targetFrameworkIdentifier = "Compact Framework" + pathTooLong;
                Version targetFrameworkVersion = new Version("1.0");
                string targetFrameworkProfile = "PocketPC";

                FrameworkNameVersioning frameworkName = new FrameworkNameVersioning(targetFrameworkIdentifier, targetFrameworkVersion, targetFrameworkProfile);

                string path = FrameworkLocationHelper.GenerateReferenceAssemblyPath(targetFrameworkRootPath, frameworkName);
            }
           );
        }
        #endregion

        #region ChainReferenceAssemblyPath

        /// <summary>
        /// Verify the chaining method returns a null if there is no redist list file for the framework we are trying to chaing with. This is ok because the lack of a redist list file means we
        /// do not have anything to chain with.
        /// </summary>
        [Fact]
        public void ChainReferenceAssembliesRedistExistsNoRedistList()
        {
            string path = ToolLocationHelper.ChainReferenceAssemblyPath(@"PathDoesNotExistSoICannotChain");
            Assert.Null(path); // " Expected the path to be null when the path to the FrameworkList.xml does not exist"
        }

        /// <summary>
        /// Verify we do not hang, crash, go on forever if there is a circular reference with the include frameworks. What should happen is 
        /// we should notice that we have already chained to a given framework and not try and chain with it again.
        /// </summary>
        [Fact]
        public void ChainReferenceAssembliesRedistExistsCircularRefernce()
        {
            string redistString41 = "<FileList Redist='Random' IncludeFramework='v4.0'>" +
                                     "<File AssemblyName='System' Version='4.0.0.0' PublicKeyToken='b77a5c561934e089' Culture='neutral' ProcessorArchitecture='MSIL' FileVersion='4.0.0.0' InGAC='false' />" +
                                  "</FileList >";

            string redistString40 = "<FileList Redist='Random'>" +
                                       "<File AssemblyName='System' Version='4.0.0.0' PublicKeyToken='b77a5c561934e089' Culture='neutral' ProcessorArchitecture='MSIL' FileVersion='4.0.0.0' InGAC='false' />" +
                                    "</FileList >";

            string tempDirectory = Path.Combine(Path.GetTempPath(), "ChainReferenceAssembliesRedistExistsChain");

            string redist41Directory = Path.Combine(tempDirectory, "v4.1", "RedistList") + Path.DirectorySeparatorChar;
            string redist41 = Path.Combine(redist41Directory, "FrameworkList.xml");
            string redist40Directory = Path.Combine(tempDirectory, "v4.0", "RedistList") + Path.DirectorySeparatorChar;
            string redist40 = Path.Combine(redist40Directory, "FrameworkList.xml");
            try
            {
                Directory.CreateDirectory(redist41Directory);
                Directory.CreateDirectory(redist40Directory);
                File.WriteAllText(redist40, redistString40);
                File.WriteAllText(redist41, redistString41);

                string path = ToolLocationHelper.ChainReferenceAssemblyPath(Path.Combine(tempDirectory, "v4.1"));

                string expectedChainedPath = Path.Combine(tempDirectory, "v4.0");
<<<<<<< HEAD
                Assert.True(String.Equals(path, expectedChainedPath, StringComparison.InvariantCultureIgnoreCase));
=======
                Assert.IsTrue(String.Equals(path, expectedChainedPath, StringComparison.OrdinalIgnoreCase));
>>>>>>> 496bb6ab
            }
            finally
            {
                if (Directory.Exists(redist40Directory))
                {
                    Directory.Delete(redist40Directory, true);
                }

                if (Directory.Exists(redist41Directory))
                {
                    Directory.Delete(redist41Directory, true);
                }
            }
        }

        /// <summary>
        /// Verify the case where there is no Inclded framework attribute, there should be no errors and we should continue on as if there were no further framework chained with the current one
        /// </summary>
        [Fact]
        public void ChainReferenceAssembliesRedistExistsNoInclude()
        {
            string redistString41 = "<FileList Redist='Random'>" +
                                        "<File AssemblyName='System' Version='4.0.0.0' PublicKeyToken='b77a5c561934e089' Culture='neutral' ProcessorArchitecture='MSIL' FileVersion='4.0.0.0' InGAC='false' />" +
                                     "</FileList >";

            string tempDirectory = Path.Combine(Path.GetTempPath(), "ChainReferenceAssembliesRedistExistsNoInclude");

            string redist41Directory = Path.Combine(tempDirectory, "v4.1", "RedistList") + Path.DirectorySeparatorChar;
            string redist41 = Path.Combine(redist41Directory, "FrameworkList.xml");
            try
            {
                Directory.CreateDirectory(redist41Directory);
                File.WriteAllText(redist41, redistString41);
                string path = ToolLocationHelper.ChainReferenceAssemblyPath(Path.Combine(tempDirectory, "v4.1"));
                Assert.Equal(path, String.Empty); // "Expected the path to be empty"
            }
            finally
            {
                if (Directory.Exists(redist41Directory))
                {
                    Directory.Delete(redist41Directory, true);
                }
            }
        }

        /// <summary>
        /// Verify the case where the include framework is empty, this is ok, we should error but should just continue on as if there was no chaining of the redist list file.
        /// </summary>
        [Fact]
        public void ChainReferenceAssembliesRedistExistsEmptyInclude()
        {
            string redistString41 = "<FileList Redist='Random' IncludeFramework=''>" +
                                        "<File AssemblyName='System' Version='4.0.0.0' PublicKeyToken='b77a5c561934e089' Culture='neutral' ProcessorArchitecture='MSIL' FileVersion='4.0.0.0' InGAC='false' />" +
                                     "</FileList >";

            string tempDirectory = Path.Combine(Path.GetTempPath(), "ChainReferenceAssembliesRedistExistsNoInclude");

            string redist41Directory = Path.Combine(tempDirectory, "v4.1", "RedistList") + Path.DirectorySeparatorChar;
            string redist41 = Path.Combine(redist41Directory, "FrameworkList.xml");
            try
            {
                Directory.CreateDirectory(redist41Directory);
                File.WriteAllText(redist41, redistString41);
                string path = ToolLocationHelper.ChainReferenceAssemblyPath(Path.Combine(tempDirectory, "v4.1"));
                Assert.Equal(path, String.Empty); // "Expected the path to be empty"
            }
            finally
            {
                if (Directory.Exists(redist41Directory))
                {
                    Directory.Delete(redist41Directory, true);
                }
            }
        }

        /// <summary>
        /// Verify the case where the redist is a valid xml file but does not have the FileListElement, this is to make sure we do not crash or get an exception if the FileList element cannot be found
        /// </summary>
        [Fact]
        public void ChainReferenceAssembliesRedistExistsNoFileList()
        {
            string redistString41 = "<FileListNOT Redist='Random'>" +
                                        "<File AssemblyName='System' Version='4.0.0.0' PublicKeyToken='b77a5c561934e089' Culture='neutral' ProcessorArchitecture='MSIL' FileVersion='4.0.0.0' InGAC='false' />" +
                                     "</FileListNOT >";

            string tempDirectory = Path.Combine(Path.GetTempPath(), "ChainReferenceAssembliesRedistExistsNoFileList");

            string redist41Directory = Path.Combine(tempDirectory, "v4.1", "RedistList") + Path.DirectorySeparatorChar;
            string redist41 = Path.Combine(redist41Directory, "FrameworkList.xml");
            try
            {
                Directory.CreateDirectory(redist41Directory);
                File.WriteAllText(redist41, redistString41);
                string path = ToolLocationHelper.ChainReferenceAssemblyPath(Path.Combine(tempDirectory, "v4.1"));
                Assert.Equal(path, String.Empty); // "Expected the path to be empty"
            }
            finally
            {
                if (Directory.Exists(redist41Directory))
                {
                    Directory.Delete(redist41Directory, true);
                }
            }
        }

        /// <summary>
        /// Make sure we get the correct exception when there is no xml in the redist list file
        /// </summary>
        [Fact]
        public void ChainReferenceAssembliesRedistExistsBadFile()
        {
            Assert.Throws<InvalidOperationException>(() =>
            {
                string redistString40 = "GARBAGE";
                string tempDirectory = Path.Combine(Path.GetTempPath(), "ChainReferenceAssembliesRedistExistsBadFile");

                string redist40Directory = Path.Combine(tempDirectory, "v4.0", "RedistList") + Path.DirectorySeparatorChar;
                string redist40 = Path.Combine(redist40Directory, "FrameworkList.xml");
                try
                {
                    Directory.CreateDirectory(redist40Directory);
                    File.WriteAllText(redist40, redistString40);

                    string path = ToolLocationHelper.ChainReferenceAssemblyPath(Path.Combine(tempDirectory, "v4.0"));
                    Assert.Null(path); // "Expected the path to be null"
                }
                finally
                {
                    if (Directory.Exists(redist40Directory))
                    {
                        Directory.Delete(redist40Directory, true);
                    }
                }
            }
           );
        }
        /// <summary>
        /// Make sure we get the correct exception when the xml file points to an included framwork which does not exist.
        /// </summary>
        [Fact]
        public void ChainReferenceAssembliesRedistPointsToInvalidInclude()
        {
            string redistString41 = "<FileList Redist='Random' IncludeFramework='IDontExist'>" +
                                              "<File AssemblyName='System' Version='4.0.0.0' PublicKeyToken='b77a5c561934e089' Culture='neutral' ProcessorArchitecture='MSIL' FileVersion='4.0.0.0' InGAC='false' />" +
                                           "</FileList>";

            string tempDirectory = Path.Combine(Path.GetTempPath(), "ChainReferenceAssembliesRedistPointsToInvalidInclude");

            string redist41Directory = Path.Combine(tempDirectory, "v4.1", "RedistList") + Path.DirectorySeparatorChar;
            string redist41 = Path.Combine(redist41Directory, "FrameworkList.xml");
            string tempDirectoryPath = Path.Combine(tempDirectory, "v4.1");
            try
            {
                Directory.CreateDirectory(redist41Directory);
                File.WriteAllText(redist41, redistString41);

                string path = ToolLocationHelper.ChainReferenceAssemblyPath(tempDirectoryPath);
                Assert.Null(path);
            }
            finally
            {
                if (Directory.Exists(redist41Directory))
                {
                    Directory.Delete(redist41Directory, true);
                }
            }
        }

        /// <summary>
        /// Make sure we get the correct exception when the xml file points to an included framwork which has invalid path chars.
        /// </summary>
        [Fact]
        public void ChainReferenceAssembliesRedistInvalidPathChars()
        {
            Assert.Throws<InvalidOperationException>(() =>
            {
                char[] invalidFileNameChars = Path.GetInvalidFileNameChars();

                string redistString41 = "<FileList Redist='Random' IncludeFramework='" + new string(invalidFileNameChars) + "'>" +
                                                  "<File AssemblyName='System' Version='4.0.0.0' PublicKeyToken='b77a5c561934e089' Culture='neutral' ProcessorArchitecture='MSIL' FileVersion='4.0.0.0' InGAC='false' />" +
                                               "</FileList>";

                string tempDirectory = Path.Combine(Path.GetTempPath(), "ChainReferenceAssembliesRedistInvalidPathChars");

                string redist41Directory = Path.Combine(tempDirectory, "v4.1", "RedistList") + Path.DirectorySeparatorChar;
                string redist41 = Path.Combine(redist41Directory, "FrameworkList.xml");
                string tempDirectoryPath = Path.Combine(tempDirectory, "v4.1");
                try
                {
                    Directory.CreateDirectory(redist41Directory);
                    File.WriteAllText(redist41, redistString41);

                    string path = ToolLocationHelper.ChainReferenceAssemblyPath(tempDirectoryPath);
                }
                finally
                {
                    if (Directory.Exists(redist41Directory))
                    {
                        Directory.Delete(redist41Directory, true);
                    }
                }
            }
           );
        }
        /// <summary>
        /// Make sure we get the correct exception when the xml file points to an included framwork which has invalid path chars.
        /// </summary>
        [Fact]
        public void ChainReferenceAssembliesRedistPathTooLong()
        {
            Assert.Throws<InvalidOperationException>(() =>
            {
                string tooLong = new String('a', 500);
                string redistString41 = "<FileList Redist='Random' IncludeFramework='" + tooLong + "'>" +
                                                  "<File AssemblyName='System' Version='4.0.0.0' PublicKeyToken='b77a5c561934e089' Culture='neutral' ProcessorArchitecture='MSIL' FileVersion='4.0.0.0' InGAC='false' />" +
                                               "</FileList>";

                string tempDirectory = Path.Combine(Path.GetTempPath(), "ChainReferenceAssembliesRedistPathTooLong");

                string redist41Directory = Path.Combine(tempDirectory, "v4.1", "RedistList") + Path.DirectorySeparatorChar;
                string redist41 = Path.Combine(redist41Directory, "FrameworkList.xml");
                string tempDirectoryPath = Path.Combine(tempDirectory, "v4.1");
                try
                {
                    Directory.CreateDirectory(redist41Directory);
                    File.WriteAllText(redist41, redistString41);

                    string path = ToolLocationHelper.ChainReferenceAssemblyPath(tempDirectoryPath);
                }
                finally
                {
                    if (Directory.Exists(redist41Directory))
                    {
                        Directory.Delete(redist41Directory, true);
                    }
                }
            }
           );
        }
        #endregion

        #region GetReferenceAssemblyPathWithRootPath

        /// <summary>
        /// Verify the case where we are chaining redist lists and they are properly formatted
        /// </summary>
        [Fact]
        public void GetPathToReferenceAssembliesWithRootGoodWithChain()
        {
            string redistString41 = "<FileList Redist='Random' IncludeFramework='v4.0'>" +
                                     "<File AssemblyName='System' Version='4.0.0.0' PublicKeyToken='b77a5c561934e089' Culture='neutral' ProcessorArchitecture='MSIL' FileVersion='4.0.0.0' InGAC='false' />" +
                                  "</FileList >";

            string redistString40 = "<FileList Redist='Random' IncludeFramework='v3.9'>" +
                                       "<File AssemblyName='System' Version='4.0.0.0' PublicKeyToken='b77a5c561934e089' Culture='neutral' ProcessorArchitecture='MSIL' FileVersion='4.0.0.0' InGAC='false' />" +
                                    "</FileList >";

            string redistString39 = "<FileList Redist='Random'>" +
                                         "<File AssemblyName='System' Version='4.0.0.0' PublicKeyToken='b77a5c561934e089' Culture='neutral' ProcessorArchitecture='MSIL' FileVersion='4.0.0.0' InGAC='false' />" +
                                      "</FileList >";

            string tempDirectory = Path.Combine(Path.GetTempPath(), "GetPathToReferenceAssembliesWithRootGoodWithChain");

            string framework41Directory = Path.Combine(tempDirectory, "MyFramework\\v4.1\\");
            string framework41redistDirectory = Path.Combine(framework41Directory, "RedistList");
            string framework41RedistList = Path.Combine(framework41redistDirectory, "FrameworkList.xml");

            string framework40Directory = Path.Combine(tempDirectory, "MyFramework\\v4.0\\");
            string framework40redistDirectory = Path.Combine(framework40Directory, "RedistList");
            string framework40RedistList = Path.Combine(framework40redistDirectory, "FrameworkList.xml");

            string framework39Directory = Path.Combine(tempDirectory, "MyFramework\\v3.9\\");
            string framework39redistDirectory = Path.Combine(framework39Directory, "RedistList");
            string framework39RedistList = Path.Combine(framework39redistDirectory, "FrameworkList.xml");


            try
            {
                Directory.CreateDirectory(framework41redistDirectory);
                Directory.CreateDirectory(framework40redistDirectory);
                Directory.CreateDirectory(framework39redistDirectory);

                File.WriteAllText(framework39RedistList, redistString39);
                File.WriteAllText(framework40RedistList, redistString40);
                File.WriteAllText(framework41RedistList, redistString41);


                FrameworkNameVersioning frameworkName = new FrameworkNameVersioning("MyFramework", new Version("4.1"));
                IList<string> directories = ToolLocationHelper.GetPathToReferenceAssemblies(tempDirectory, frameworkName);

                Assert.Equal(3, directories.Count); // "Expected the method to return three paths."
                Assert.True(String.Equals(directories[0], framework41Directory, StringComparison.OrdinalIgnoreCase), "Expected first entry to be first in chain but it was" + directories[0]);
                Assert.True(String.Equals(directories[1], framework40Directory, StringComparison.OrdinalIgnoreCase), "Expected first entry to be second in chain but it was" + directories[1]);
                Assert.True(String.Equals(directories[2], framework39Directory, StringComparison.OrdinalIgnoreCase), "Expected first entry to be third in chain but it was" + directories[2]);
            }
            finally
            {
                if (Directory.Exists(framework41Directory))
                {
                    Directory.Delete(framework41Directory, true);
                }

                if (Directory.Exists(framework40Directory))
                {
                    Directory.Delete(framework40Directory, true);
                }

                if (Directory.Exists(framework39Directory))
                {
                    Directory.Delete(framework39Directory, true);
                }
            }
        }

        /// <summary>
        /// Verify the correct display name returned
        /// </summary>
        [Fact]
        public void DisplayNameGeneration()
        {
            string redistString40 = "<FileList Redist='Random' Name='MyFramework 4.0' >" +
                                       "<File AssemblyName='System' Version='4.0.0.0' PublicKeyToken='b77a5c561934e089' Culture='neutral' ProcessorArchitecture='MSIL' FileVersion='4.0.0.0' InGAC='false' />" +
                                    "</FileList >";

            string redistString39 = "<FileList Redist='Random'>" +
                                         "<File AssemblyName='System' Version='4.0.0.0' PublicKeyToken='b77a5c561934e089' Culture='neutral' ProcessorArchitecture='MSIL' FileVersion='4.0.0.0' InGAC='false' />" +
                                      "</FileList >";

            string tempDirectory = Path.Combine(Path.GetTempPath(), "DisplayNameGeneration");

            string framework40Directory = Path.Combine(tempDirectory, "MyFramework", "v4.0")
                                          + Path.DirectorySeparatorChar;
            string framework40redistDirectory = Path.Combine(framework40Directory, "RedistList");
            string framework40RedistList = Path.Combine(framework40redistDirectory, "FrameworkList.xml");

            string framework39Directory =
                Path.Combine(new[] { tempDirectory, "MyFramework", "v3.9", "Profile", "Client" });
            string framework39redistDirectory = Path.Combine(framework39Directory, "RedistList");
            string framework39RedistList = Path.Combine(framework39redistDirectory, "FrameworkList.xml");

            try
            {
                Directory.CreateDirectory(framework40redistDirectory);
                Directory.CreateDirectory(framework39redistDirectory);

                File.WriteAllText(framework39RedistList, redistString39);
                File.WriteAllText(framework40RedistList, redistString40);

                FrameworkNameVersioning frameworkName = new FrameworkNameVersioning("MyFramework", new Version("4.0"));
                string displayName40 = ToolLocationHelper.GetDisplayNameForTargetFrameworkDirectory(framework40Directory, frameworkName);

                frameworkName = new FrameworkNameVersioning("MyFramework", new Version("3.9"), "Client");
                string displayName39 = ToolLocationHelper.GetDisplayNameForTargetFrameworkDirectory(framework39Directory, frameworkName);
                Assert.True(displayName40.Equals("MyFramework 4.0", StringComparison.OrdinalIgnoreCase));
                Assert.True(displayName39.Equals("MyFramework v3.9 Client", StringComparison.OrdinalIgnoreCase));
            }
            finally
            {
                if (Directory.Exists(framework40Directory))
                {
                    Directory.Delete(framework40Directory, true);
                }

                if (Directory.Exists(framework39Directory))
                {
                    Directory.Delete(framework39Directory, true);
                }
            }
        }


        /// <summary>
        /// Make sure we do not crach if there is a circular reference in the redist lists, we should only have a path in our reference assembly list once.
        /// 
        /// </summary>
        [Fact]
        public void GetPathToReferenceAssembliesWithRootCircularReference()
        {
            string redistString41 = "<FileList Redist='Random' IncludeFramework='v4.0'>" +
                                     "<File AssemblyName='System' Version='4.0.0.0' PublicKeyToken='b77a5c561934e089' Culture='neutral' ProcessorArchitecture='MSIL' FileVersion='4.0.0.0' InGAC='false' />" +
                                  "</FileList >";

            string redistString40 = "<FileList Redist='Random' IncludeFramework='v4.1'>" +
                                       "<File AssemblyName='System' Version='4.0.0.0' PublicKeyToken='b77a5c561934e089' Culture='neutral' ProcessorArchitecture='MSIL' FileVersion='4.0.0.0' InGAC='false' />" +
                                    "</FileList >";

            string tempDirectory = Path.Combine(Path.GetTempPath(), "GetPathToReferenceAssembliesWithRootGoodWithChain");

            string framework41Directory = Path.Combine(tempDirectory, "MyFramework", "v4.1")
                                          + Path.DirectorySeparatorChar;
            string framework41redistDirectory = Path.Combine(framework41Directory, "RedistList");
            string framework41RedistList = Path.Combine(framework41redistDirectory, "FrameworkList.xml");

            string framework40Directory = Path.Combine(tempDirectory, "MyFramework", "v4.0")
                                          + Path.DirectorySeparatorChar;
            string framework40redistDirectory = Path.Combine(framework40Directory, "RedistList");
            string framework40RedistList = Path.Combine(framework40redistDirectory, "FrameworkList.xml");

            try
            {
                Directory.CreateDirectory(framework41redistDirectory);
                Directory.CreateDirectory(framework40redistDirectory);

                File.WriteAllText(framework40RedistList, redistString40);
                File.WriteAllText(framework41RedistList, redistString41);


                FrameworkNameVersioning frameworkName = new FrameworkNameVersioning("MyFramework", new Version("4.1"));
                IList<string> directories = ToolLocationHelper.GetPathToReferenceAssemblies(tempDirectory, frameworkName);

                Assert.Equal(2, directories.Count); // "Expected the method to return two paths."
                Assert.True(String.Equals(directories[0], framework41Directory, StringComparison.OrdinalIgnoreCase), "Expected first entry to be first in chain but it was" + directories[0]);
                Assert.True(String.Equals(directories[1], framework40Directory, StringComparison.OrdinalIgnoreCase), "Expected first entry to be second in chain but it was" + directories[1]);
            }
            finally
            {
                if (Directory.Exists(framework41Directory))
                {
                    Directory.Delete(framework41Directory, true);
                }

                if (Directory.Exists(framework40Directory))
                {
                    Directory.Delete(framework40Directory, true);
                }
            }
        }

        /// <summary>
        /// Test the case where the root path is a string but the framework name is null. 
        /// We should expect the correct argument null exception
        /// </summary>
        [Fact]
        public void GetPathToReferenceAssembliesNullFrameworkName()
        {
            Assert.Throws<ArgumentNullException>(() =>
            {
                ToolLocationHelper.GetPathToReferenceAssemblies("Not Null String", (FrameworkNameVersioning)null);
            }
           );
        }
        /// <summary>
        /// Make sure we get the correct exception when both parameters are null
        /// </summary>
        [Fact]
        public void GetPathToReferenceAssembliesNullArgumentNameandFrameworkName()
        {
            Assert.Throws<ArgumentNullException>(() =>
            {
                ToolLocationHelper.GetPathToReferenceAssemblies(null, (FrameworkNameVersioning)null);
            }
           );
        }
        /// <summary>
        /// Make sure we get the correct exception when the root is null but the frameworkname is not null
        /// </summary>
        [Fact]
        public void GetPathToReferenceAssembliesNullArgumentGoodFrameworkNameNullRoot()
        {
            Assert.Throws<ArgumentNullException>(() =>
            {
                FrameworkNameVersioning frameworkName = new FrameworkNameVersioning("Ident", new Version("2.0"));
                ToolLocationHelper.GetPathToReferenceAssemblies(null, frameworkName);
            }
           );
        }
        /// <summary>
        /// Make sure we get the correct exception when the root is null but the frameworkname is not null
        /// With no framework name we cannot generate the path
        /// </summary>
        [Fact]
        public void GetPathToReferenceAssembliesNullArgumentGoodFrameworkNameEmptyRoot()
        {
            Assert.Throws<ArgumentException>(() =>
            {
                FrameworkNameVersioning frameworkName = new FrameworkNameVersioning("Ident", new Version("2.0"));
                ToolLocationHelper.GetPathToReferenceAssemblies(String.Empty, frameworkName);
            }
           );
        }
        /// <summary>
        /// Make sure we get the correct exception when the root is null but the frameworkname is not empty to make sure we cover the different input cases
        /// With no root we cannot properly generate the path.
        /// </summary>
        [Fact]
        public void GetPathToReferenceAssembliesNullArgumentGoodFrameworkNameEmptyRoot2()
        {
            Assert.Throws<ArgumentException>(() =>
            {
                FrameworkNameVersioning frameworkName = new FrameworkNameVersioning("Ident", new Version("2.0"));
                ToolLocationHelper.GetPathToReferenceAssemblies(String.Empty, frameworkName);
            }
           );
        }
        #endregion

        #region GetReferenceAssemblyPathWithDefaultRoot

        /// <summary>
        /// Test the case where the method which only takes in a FrameworkName will throw an exception when 
        /// the input is null since a null framework name is not useful
        /// </summary>
        [Fact]
        public void GetPathToReferenceAssembliesDefaultLocationNullFrameworkName()
        {
            Assert.Throws<ArgumentNullException>(() =>
            {
                ToolLocationHelper.GetPathToReferenceAssemblies((FrameworkNameVersioning)null);
            }
           );
        }
        /// <summary>
        /// Verify the method correctly returns the 4.5 reference assembly location information if .net 4.5 and 
        /// its corresponding reference assemblies are installed.
        /// If they are not installed, the test should be ignored.
        /// </summary>
        [Fact]
        public void GetPathToReferenceAssembliesDefaultLocation45()
        {
            FrameworkNameVersioning frameworkName = null;
            IList<string> directories = null;
            if (ToolLocationHelper.GetPathToDotNetFrameworkReferenceAssemblies(TargetDotNetFrameworkVersion.Version45) != null)
            {
                frameworkName = new FrameworkNameVersioning(".NETFramework", new Version("4.5"));
                directories = ToolLocationHelper.GetPathToReferenceAssemblies(frameworkName);
                Assert.Equal(1, directories.Count); // "Expected the method to return one path."

                string referenceAssemblyPath = ToolLocationHelper.GetPathToDotNetFrameworkReferenceAssemblies(TargetDotNetFrameworkVersion.Version45);
                Assert.True(String.Equals(directories[0], referenceAssemblyPath, StringComparison.OrdinalIgnoreCase), "Expected referenceassembly directory to be " + referenceAssemblyPath + " but it was " + directories[0]);
            }
            // else
            // "Ignored because v4.5 did not seem to be installed"
        }

        /// <summary>
        /// Test the case where the framework requested does not exist. Since we do an existence check before returning the path this non existent path should return an empty list
        /// </summary>
        [Fact]
        public void GetPathToReferenceAssembliesDefaultLocation99()
        {
#if FEATURE_SPECIAL_FOLDERS
            string targetFrameworkRootPath = Path.Combine(System.Environment.GetFolderPath(Environment.SpecialFolder.ProgramFiles), "Reference Assemblies\\Microsoft\\Framework");
#else
            string targetFrameworkRootPath = Path.Combine(FileUtilities.GetFolderPath(FileUtilities.SpecialFolder.ProgramFiles), "Reference Assemblies\\Microsoft\\Framework");
#endif
            string targetFrameworkIdentifier = ".Net Framework";
            Version targetFrameworkVersion = new Version("99.99");

            FrameworkNameVersioning frameworkName = new FrameworkNameVersioning(targetFrameworkIdentifier, targetFrameworkVersion, String.Empty);

            IList<string> directories = ToolLocationHelper.GetPathToReferenceAssemblies(frameworkName);
            Assert.Equal(0, directories.Count); // "Expected the method to return no paths."
        }

        /// <summary>
        /// Make sure we choose the correct path for program files based on the environment variables
        /// </summary>
        [Fact]
        public void TestGenerateProgramFiles32()
        {
            if (NativeMethodsShared.IsUnixLike)
            {
                return; // "Program Files is not supported under Unix"
            }

            string programFilesX86Original = Environment.GetEnvironmentVariable("ProgramFiles(x86)");
            string programFiles = Environment.GetEnvironmentVariable("ProgramFiles");
            try
            {
                Environment.SetEnvironmentVariable("ProgramFiles(x86)", null);
                string result = FrameworkLocationHelper.GenerateProgramFiles32();
                Assert.Equal(programFiles, result, true); // "Expected to use program files but used program files x86"

                Environment.SetEnvironmentVariable("ProgramFiles(x86)", String.Empty);

                result = FrameworkLocationHelper.GenerateProgramFiles32();
                Assert.Equal(programFiles, result, true); // "Expected to use program files but used program files x86"
            }
            finally
            {
                Environment.SetEnvironmentVariable("ProgramFiles(x86)", programFilesX86Original);
            }
        }

        /// <summary>
        /// Verify we get the correct reference assembly path out of the framework location helper
        /// </summary>
        [Fact]
        public void TestGeneratedReferenceAssemblyPath()
        {
            if (!NativeMethodsShared.IsWindows)
            {
                return; // "No ProgramFiles known location outside Windows"
            }

            string programFiles32 = FrameworkLocationHelper.GenerateProgramFiles32();
            string referenceAssemblyRoot = FrameworkLocationHelper.GenerateProgramFilesReferenceAssemblyRoot();
            string pathToCombineWith = "Reference Assemblies\\Microsoft\\Framework";
            string combinedPath = Path.Combine(programFiles32, pathToCombineWith);
            string fullPath = Path.GetFullPath(combinedPath);

            Assert.True(referenceAssemblyRoot.Equals(fullPath, StringComparison.OrdinalIgnoreCase), String.Format("Expected the path to be '{0}' but it was '{1}'", fullPath, referenceAssemblyRoot));
        }


        #endregion

        #region HandleLegacyFrameworks

        /// <summary>
        /// Verify when 20 is simulated to be installed that the method returns the 2.0 directory
        /// </summary>
        [Fact]
        public void LegacyFramework20Good()
        {
            FrameworkNameVersioning frameworkName = new FrameworkNameVersioning("Anything", new Version("2.0"));
            LegacyFrameworkTestHelper legacyHelper = new LegacyFrameworkTestHelper();
            legacyHelper.DotNet20Installed = true;

            IList<string> list = ToolLocationHelper.HandleLegacyDotNetFrameworkReferenceAssemblyPaths(legacyHelper.GetDotNetVersionToPathDelegate, legacyHelper.GetDotNetReferenceAssemblyDelegate, frameworkName);
            Assert.Equal(1, list.Count);
            Assert.Equal(LegacyFrameworkTestHelper.DotNet20FrameworkPath, list[0]);
        }

        /// <summary>
        /// Verify when 20 is simulated to not be installed that the method returns an empty list
        /// </summary>
        [Fact]
        public void LegacyFramework20NotInstalled()
        {
            FrameworkNameVersioning frameworkName = new FrameworkNameVersioning("Anything", new Version("2.0"));
            LegacyFrameworkTestHelper legacyHelper = new LegacyFrameworkTestHelper();

            IList<string> list = ToolLocationHelper.HandleLegacyDotNetFrameworkReferenceAssemblyPaths(legacyHelper.GetDotNetVersionToPathDelegate, legacyHelper.GetDotNetReferenceAssemblyDelegate, frameworkName);
            Assert.Equal(0, list.Count);
        }

        /// <summary>
        /// Verify when 30 is simulated to be installed that the method returns the 3.0 directory
        /// </summary>
        [Fact]
        public void LegacyFramework30Good()
        {
            FrameworkNameVersioning frameworkName = new FrameworkNameVersioning("Anything", new Version("3.0"));
            LegacyFrameworkTestHelper legacyHelper = new LegacyFrameworkTestHelper();
            legacyHelper.DotNetReferenceAssemblies30Installed = true;
            legacyHelper.DotNet30Installed = true;
            legacyHelper.DotNet20Installed = true;

            IList<string> list = ToolLocationHelper.HandleLegacyDotNetFrameworkReferenceAssemblyPaths(legacyHelper.GetDotNetVersionToPathDelegate, legacyHelper.GetDotNetReferenceAssemblyDelegate, frameworkName);
            Assert.Equal(3, list.Count);
            Assert.Equal(LegacyFrameworkTestHelper.DotNet30ReferenceAssemblyPath, list[0]);
            Assert.Equal(LegacyFrameworkTestHelper.DotNet30FrameworkPath, list[1]);
            Assert.Equal(LegacyFrameworkTestHelper.DotNet20FrameworkPath, list[2]);
        }

        /// <summary>
        /// Verify when 30 is simulated to not be installed that the method returns an empty list
        /// </summary>
        [Fact]
        public void LegacyFramework30NotInstalled()
        {
            FrameworkNameVersioning frameworkName = new FrameworkNameVersioning("Anything", new Version("3.0"));
            LegacyFrameworkTestHelper legacyHelper = new LegacyFrameworkTestHelper();
            legacyHelper.DotNetReferenceAssemblies30Installed = true;

            IList<string> list = ToolLocationHelper.HandleLegacyDotNetFrameworkReferenceAssemblyPaths(legacyHelper.GetDotNetVersionToPathDelegate, legacyHelper.GetDotNetReferenceAssemblyDelegate, frameworkName);
            Assert.Equal(0, list.Count);
        }

        /// <summary>
        /// Verify when the 30 reference assemblies are simulated to not be installed that the method returns an empty list
        /// </summary>
        [Fact]
        public void LegacyFramework30ReferenceAssembliesNotInstalled()
        {
            FrameworkNameVersioning frameworkName = new FrameworkNameVersioning("Anything", new Version("3.0"));
            LegacyFrameworkTestHelper legacyHelper = new LegacyFrameworkTestHelper();
            legacyHelper.DotNet30Installed = true;

            IList<string> list = ToolLocationHelper.HandleLegacyDotNetFrameworkReferenceAssemblyPaths(legacyHelper.GetDotNetVersionToPathDelegate, legacyHelper.GetDotNetReferenceAssemblyDelegate, frameworkName);
            Assert.Equal(0, list.Count);
        }

        /// <summary>
        /// Verify when 30 is installed but 2.0 is not installed that we only get one of the paths back.
        /// </summary>
        [Fact]
        public void LegacyFramework30WithNo20Installed()
        {
            FrameworkNameVersioning frameworkName = new FrameworkNameVersioning("Anything", new Version("3.0"));
            LegacyFrameworkTestHelper legacyHelper = new LegacyFrameworkTestHelper();
            legacyHelper.DotNet30Installed = true;
            legacyHelper.DotNetReferenceAssemblies30Installed = true;
            // Note no 2.0 installed

            IList<string> list = ToolLocationHelper.HandleLegacyDotNetFrameworkReferenceAssemblyPaths(legacyHelper.GetDotNetVersionToPathDelegate, legacyHelper.GetDotNetReferenceAssemblyDelegate, frameworkName);
            Assert.Equal(2, list.Count);
            Assert.True(list[0].Equals(LegacyFrameworkTestHelper.DotNet30ReferenceAssemblyPath, StringComparison.OrdinalIgnoreCase));
            Assert.True(list[1].Equals(LegacyFrameworkTestHelper.DotNet30FrameworkPath, StringComparison.OrdinalIgnoreCase));
        }


        /// <summary>
        /// Verify when 35 is simulated to be installed that the method returns the 3.5 directory
        /// </summary>
        [Fact]
        public void LegacyFramework35Good()
        {
            FrameworkNameVersioning frameworkName = new FrameworkNameVersioning("Anything", new Version("3.5"));
            LegacyFrameworkTestHelper legacyHelper = new LegacyFrameworkTestHelper();
            legacyHelper.DotNetReferenceAssemblies35Installed = true;
            legacyHelper.DotNetReferenceAssemblies30Installed = true;
            legacyHelper.DotNet30Installed = true;
            legacyHelper.DotNet35Installed = true;
            legacyHelper.DotNet20Installed = true;

            IList<string> list = ToolLocationHelper.HandleLegacyDotNetFrameworkReferenceAssemblyPaths(legacyHelper.GetDotNetVersionToPathDelegate, legacyHelper.GetDotNetReferenceAssemblyDelegate, frameworkName);
            Assert.Equal(5, list.Count);
            Assert.Equal(LegacyFrameworkTestHelper.DotNet35ReferenceAssemblyPath, list[0]);
            Assert.Equal(LegacyFrameworkTestHelper.DotNet35FrameworkPath, list[1]);
            Assert.Equal(LegacyFrameworkTestHelper.DotNet30ReferenceAssemblyPath, list[2]);
            Assert.Equal(LegacyFrameworkTestHelper.DotNet30FrameworkPath, list[3]);
            Assert.Equal(LegacyFrameworkTestHelper.DotNet20FrameworkPath, list[4]);
        }

        /// <summary>
        /// Verify when 35 is simulated to not be installed that the method returns an empty list
        /// </summary>
        [Fact]
        public void LegacyFramework35NotInstalled()
        {
            FrameworkNameVersioning frameworkName = new FrameworkNameVersioning("Anything", new Version("3.5"));
            LegacyFrameworkTestHelper legacyHelper = new LegacyFrameworkTestHelper();
            legacyHelper.DotNetReferenceAssemblies35Installed = true;

            IList<string> list = ToolLocationHelper.HandleLegacyDotNetFrameworkReferenceAssemblyPaths(legacyHelper.GetDotNetVersionToPathDelegate, legacyHelper.GetDotNetReferenceAssemblyDelegate, frameworkName);
            Assert.Equal(0, list.Count);
        }


        /// <summary>
        /// Verify when 35 reference asssemblie are simulated to not be installed that the method returns an empty list
        /// </summary>
        [Fact]
        public void LegacyFramework35ReferenceAssembliesNotInstalled()
        {
            FrameworkNameVersioning frameworkName = new FrameworkNameVersioning("Anything", new Version("3.5"));
            LegacyFrameworkTestHelper legacyHelper = new LegacyFrameworkTestHelper();
            legacyHelper.DotNet35Installed = true;

            IList<string> list = ToolLocationHelper.HandleLegacyDotNetFrameworkReferenceAssemblyPaths(legacyHelper.GetDotNetVersionToPathDelegate, legacyHelper.GetDotNetReferenceAssemblyDelegate, frameworkName);
            Assert.Equal(0, list.Count);
        }

        /// <summary>
        /// Make sure when we are targeting .net framework 3.5 and are on a 64 bit machine we get the correct framework path.
        ///  
        /// We are on a 64 bit machine
        /// Targeting .net framework 3.5
        /// 
        /// 1) Target platform is x86. We expect to get the 32 bit framework directory
        /// 2) Target platform is x64, we expect to get the 64 bit framework directory
        /// 3) Target platform is Itanium, we expect to get the 64 bit framework directory
        /// 3) Target platform is some other value (AnyCpu, or anything else)  expect the framework directory for the "current" bitness of the process we are running under.
        /// 
        /// </summary>
        [Fact]
        public void GetPathToStandardLibraries64Bit35()
        {
            string frameworkDirectory2032bit = FrameworkLocationHelper.GetPathToDotNetFrameworkV20(SharedDotNetFrameworkArchitecture.Bitness32);
            string frameworkDirectory2064bit = FrameworkLocationHelper.GetPathToDotNetFrameworkV20(SharedDotNetFrameworkArchitecture.Bitness64);
            string frameworkDirectory20Current = FrameworkLocationHelper.GetPathToDotNetFrameworkV20(SharedDotNetFrameworkArchitecture.Current);

            if (!EnvironmentUtilities.Is64BitOperatingSystem)
            {
                // "Not 64 bit OS "
                return;
            }

            if (String.IsNullOrEmpty(frameworkDirectory2032bit) || String.IsNullOrEmpty(frameworkDirectory2064bit) || String.IsNullOrEmpty(frameworkDirectory20Current))
            {
                // ".Net 2.0 not installed: checked current {0} :: 64 bit :: {1} :: 32 bit {2}", frameworkDirectory20Current, frameworkDirectory2064bit, frameworkDirectory2032bit
                return;
            }

            string pathToFramework = ToolLocationHelper.GetPathToStandardLibraries(".NetFramework", "v3.5", String.Empty, "x86");
            Assert.True(frameworkDirectory2032bit.Equals(pathToFramework, StringComparison.OrdinalIgnoreCase), String.Format("Expected {0} but got {1}", frameworkDirectory2032bit, pathToFramework));

            pathToFramework = ToolLocationHelper.GetPathToStandardLibraries(".NetFramework", "v3.5", String.Empty, "x64");
            Assert.True(frameworkDirectory2064bit.Equals(pathToFramework, StringComparison.OrdinalIgnoreCase), String.Format("Expected {0} but got {1}", frameworkDirectory2064bit, pathToFramework));

            pathToFramework = ToolLocationHelper.GetPathToStandardLibraries(".NetFramework", "v3.5", String.Empty, "itanium");
            Assert.True(frameworkDirectory2064bit.Equals(pathToFramework, StringComparison.OrdinalIgnoreCase), String.Format("Expected {0} but got {1}", frameworkDirectory2064bit, pathToFramework));

            if (!EnvironmentUtilities.Is64BitProcess)
            {
                pathToFramework = ToolLocationHelper.GetPathToStandardLibraries(".NetFramework", "v3.5", String.Empty, "RandomPlatform");
                Assert.True(frameworkDirectory2032bit.Equals(pathToFramework, StringComparison.OrdinalIgnoreCase), String.Format("Expected {0} but got {1}", frameworkDirectory2032bit, pathToFramework));
            }
            else
            {
                pathToFramework = ToolLocationHelper.GetPathToStandardLibraries(".NetFramework", "v3.5", String.Empty, "RandomPlatform");
                Assert.True(frameworkDirectory2064bit.Equals(pathToFramework, StringComparison.OrdinalIgnoreCase), String.Format("Expected {0} but got {1}", frameworkDirectory2064bit, pathToFramework));
            }
        }

        /// <summary>
        /// Make sure when we are targeting .net framework 3.5 and are on a 64 bit machine we get the correct framework path.
        ///  
        /// We are on a 64 bit machine
        /// Targeting .net framework 4.0
        /// 
        /// We expect to always get the same path which is returned by GetPathToReferenceAssemblies.
        /// </summary>
        [Fact]
        public void GetPathToStandardLibraries64Bit40()
        {
            IList<string> referencePaths = ToolLocationHelper.GetPathToReferenceAssemblies(new FrameworkNameVersioning(".NETFramework", new Version("4.0")));

            if (!EnvironmentUtilities.Is64BitOperatingSystem)
            {
                // "Not 64 bit OS "
                return;
            }

            if (referencePaths.Count == 0)
            {
                // ".Net 4.0 not installed"
                return;
            }

            string pathToFramework = ToolLocationHelper.GetPathToStandardLibraries(".NetFramework", "v4.0", String.Empty, "x86");
            string dotNet40Path = FileUtilities.EnsureNoTrailingSlash(referencePaths[0]);
            Assert.True(dotNet40Path.Equals(pathToFramework, StringComparison.OrdinalIgnoreCase), String.Format("Expected {0} but got {1}", dotNet40Path, pathToFramework));

            pathToFramework = ToolLocationHelper.GetPathToStandardLibraries(".NetFramework", "v4.0", String.Empty, "x64");
            Assert.True(dotNet40Path.Equals(pathToFramework, StringComparison.OrdinalIgnoreCase), String.Format("Expected {0} but got {1}", dotNet40Path, pathToFramework));

            pathToFramework = ToolLocationHelper.GetPathToStandardLibraries(".NetFramework", "v4.0", String.Empty, "itanium");
            Assert.True(dotNet40Path.Equals(pathToFramework, StringComparison.OrdinalIgnoreCase), String.Format("Expected {0} but got {1}", dotNet40Path, pathToFramework));

            pathToFramework = ToolLocationHelper.GetPathToStandardLibraries(".NetFramework", "v4.0", String.Empty, "RandomPlatform");
            Assert.True(dotNet40Path.Equals(pathToFramework, StringComparison.OrdinalIgnoreCase), String.Format("Expected {0} but got {1}", dotNet40Path, pathToFramework));
        }

        /// <summary>
        /// Make sure when we are targeting .net framework 3.5 and are on a 32 bit machine we get the correct framework path.
        ///  
        /// We are on a 32 bit machine
        /// Targeting .net framework 3.5
        /// 
        /// 1) Target platform is x86. We expect to get the 32 bit framework directory
        /// 2) Target platform is x64, we expect to get the 32 bit framework directory
        /// 3) Target platform is Itanium, we expect to get the 32 bit framework directory
        /// 3) Target platform is some other value (AnyCpu, or anything else)  expect the framework directory for the "current" bitness of the process we are running under. In the 
        ///    case of the unit test this should be the 32 bit framework directory.
        /// 
        /// </summary>
        [Fact]
        public void GetPathToStandardLibraries32Bit35()
        {
            string frameworkDirectory2032bit = FrameworkLocationHelper.GetPathToDotNetFrameworkV20(SharedDotNetFrameworkArchitecture.Bitness32);
            string frameworkDirectory20Current = FrameworkLocationHelper.GetPathToDotNetFrameworkV20(SharedDotNetFrameworkArchitecture.Current);

            if (EnvironmentUtilities.Is64BitOperatingSystem)
            {
                // "Is a 64 bit OS "
                return;
            }

            if (String.IsNullOrEmpty(frameworkDirectory2032bit) || String.IsNullOrEmpty(frameworkDirectory20Current))
            {
                // ".Net 2.0 not installed: checked current {0} :: 32 bit {2}", frameworkDirectory20Current, frameworkDirectory2032bit
                return;
            }

            string pathToFramework = ToolLocationHelper.GetPathToStandardLibraries(".NetFramework", "v3.5", String.Empty, "x86");
            Assert.True(frameworkDirectory2032bit.Equals(pathToFramework, StringComparison.OrdinalIgnoreCase), String.Format("Expected {0} but got {1}", frameworkDirectory2032bit, pathToFramework));

            pathToFramework = ToolLocationHelper.GetPathToStandardLibraries(".NetFramework", "v3.5", String.Empty, "x64");
            Assert.True(frameworkDirectory2032bit.Equals(pathToFramework, StringComparison.OrdinalIgnoreCase), String.Format("Expected {0} but got {1}", frameworkDirectory2032bit, pathToFramework));

            pathToFramework = ToolLocationHelper.GetPathToStandardLibraries(".NetFramework", "v3.5", String.Empty, "itanium");
            Assert.True(frameworkDirectory2032bit.Equals(pathToFramework, StringComparison.OrdinalIgnoreCase), String.Format("Expected {0} but got {1}", frameworkDirectory2032bit, pathToFramework));

            pathToFramework = ToolLocationHelper.GetPathToStandardLibraries(".NetFramework", "v3.5", String.Empty, "RandomPlatform");
            Assert.True(frameworkDirectory2032bit.Equals(pathToFramework, StringComparison.OrdinalIgnoreCase), String.Format("Expected {0} but got {1}", frameworkDirectory2032bit, pathToFramework));
        }

        /// <summary>
        /// Make sure when we are targeting .net framework 4.0 and are on a 32 bit machine we get the correct framework path.
        ///  
        /// We are on a 32 bit machine
        /// Targeting .net framework 4.0
        /// 
        /// We expect to always get the same path which is returned by GetPathToReferenceAssemblies.
        /// </summary>
        [Fact]
        public void GetPathToStandardLibraries32Bit40()
        {
            IList<string> referencePaths = ToolLocationHelper.GetPathToReferenceAssemblies(new FrameworkNameVersioning(".NETFramework", new Version("4.0")));

            if (EnvironmentUtilities.Is64BitOperatingSystem)
            {
                // "Is 64 bit OS "
                return;
            }

            if (referencePaths.Count == 0)
            {
                // ".Net 4.0 not installed"
                return;
            }

            string pathToFramework = ToolLocationHelper.GetPathToStandardLibraries(".NetFramework", "v4.0", String.Empty, "x86");
            string dotNet40Path = FileUtilities.EnsureNoTrailingSlash(referencePaths[0]);
            Assert.True(dotNet40Path.Equals(pathToFramework, StringComparison.OrdinalIgnoreCase), String.Format("Expected {0} but got {1}", dotNet40Path, pathToFramework));

            pathToFramework = ToolLocationHelper.GetPathToStandardLibraries(".NetFramework", "v4.0", String.Empty, "x64");
            Assert.True(dotNet40Path.Equals(pathToFramework, StringComparison.OrdinalIgnoreCase), String.Format("Expected {0} but got {1}", dotNet40Path, pathToFramework));

            pathToFramework = ToolLocationHelper.GetPathToStandardLibraries(".NetFramework", "v4.0", String.Empty, "itanium");
            Assert.True(dotNet40Path.Equals(pathToFramework, StringComparison.OrdinalIgnoreCase), String.Format("Expected {0} but got {1}", dotNet40Path, pathToFramework));

            pathToFramework = ToolLocationHelper.GetPathToStandardLibraries(".NetFramework", "v4.0", String.Empty, "RandomPlatform");
            Assert.True(dotNet40Path.Equals(pathToFramework, StringComparison.OrdinalIgnoreCase), String.Format("Expected {0} but got {1}", dotNet40Path, pathToFramework));
        }

        /// <summary>
        /// Verify when 35 is installed but 2.0 is not installed we to find 3.5 and 3.0 but no 2.0 because it does not exist.
        /// </summary>
        [Fact]
        public void LegacyFramework35WithNo20Installed()
        {
            FrameworkNameVersioning frameworkName = new FrameworkNameVersioning("Anything", new Version("3.5"));
            LegacyFrameworkTestHelper legacyHelper = new LegacyFrameworkTestHelper();
            legacyHelper.DotNetReferenceAssemblies35Installed = true;
            legacyHelper.DotNetReferenceAssemblies30Installed = true;
            legacyHelper.DotNet35Installed = true;
            legacyHelper.DotNet30Installed = true;
            // Note no 2.0 installed

            IList<string> list = ToolLocationHelper.HandleLegacyDotNetFrameworkReferenceAssemblyPaths(legacyHelper.GetDotNetVersionToPathDelegate, legacyHelper.GetDotNetReferenceAssemblyDelegate, frameworkName);
            Assert.Equal(4, list.Count);
            Assert.True(list[0].Equals(LegacyFrameworkTestHelper.DotNet35ReferenceAssemblyPath, StringComparison.OrdinalIgnoreCase));
            Assert.True(list[1].Equals(LegacyFrameworkTestHelper.DotNet35FrameworkPath, StringComparison.OrdinalIgnoreCase));
            Assert.True(list[2].Equals(LegacyFrameworkTestHelper.DotNet30ReferenceAssemblyPath, StringComparison.OrdinalIgnoreCase));
            Assert.True(list[3].Equals(LegacyFrameworkTestHelper.DotNet30FrameworkPath, StringComparison.OrdinalIgnoreCase));
        }

        /// <summary>
        /// Verify when 35 is installed but 3.0 is not installed we expect not to find 3.0 or 2.0.
        /// </summary>
        [Fact]
        public void LegacyFramework35WithNo30Installed()
        {
            FrameworkNameVersioning frameworkName = new FrameworkNameVersioning("Anything", new Version("3.5"));
            LegacyFrameworkTestHelper legacyHelper = new LegacyFrameworkTestHelper();
            legacyHelper.DotNetReferenceAssemblies35Installed = true;
            legacyHelper.DotNet35Installed = true;
            legacyHelper.DotNet20Installed = true;
            // Note no 3.0

            IList<string> list = ToolLocationHelper.HandleLegacyDotNetFrameworkReferenceAssemblyPaths(legacyHelper.GetDotNetVersionToPathDelegate, legacyHelper.GetDotNetReferenceAssemblyDelegate, frameworkName);
            Assert.Equal(2, list.Count);
            Assert.True(list[0].Equals(LegacyFrameworkTestHelper.DotNet35ReferenceAssemblyPath, StringComparison.OrdinalIgnoreCase));
            Assert.True(list[1].Equals(LegacyFrameworkTestHelper.DotNet35FrameworkPath, StringComparison.OrdinalIgnoreCase));
        }

        /// <summary>
        /// Verify when 40 is simulated to not be installed that the method returns an empty list
        /// </summary>
        [Fact]
        public void LegacyFramework40NotInstalled()
        {
            FrameworkNameVersioning frameworkName = new FrameworkNameVersioning("Anything", new Version("4.0"));
            LegacyFrameworkTestHelper legacyHelper = new LegacyFrameworkTestHelper();

            IList<string> list = ToolLocationHelper.HandleLegacyDotNetFrameworkReferenceAssemblyPaths(legacyHelper.GetDotNetVersionToPathDelegate, legacyHelper.GetDotNetReferenceAssemblyDelegate, frameworkName);
            Assert.Equal(0, list.Count);
        }

        /// <summary>
        /// Verify when 40 reference assemblies are installed but the dot net framework is not, in this case we return empty indicating .net 4.0 is not properly installed
        /// </summary>
        [Fact]
        public void LegacyFramework40DotNetFrameworkDirectoryNotInstalled()
        {
            FrameworkNameVersioning frameworkName = new FrameworkNameVersioning("Anything", new Version("4.0"));
            LegacyFrameworkTestHelper legacyHelper = new LegacyFrameworkTestHelper();
            legacyHelper.DotNetReferenceAssemblies40Installed = true;

            IList<string> list = ToolLocationHelper.HandleLegacyDotNetFrameworkReferenceAssemblyPaths(legacyHelper.GetDotNetVersionToPathDelegate, legacyHelper.GetDotNetReferenceAssemblyDelegate, frameworkName);
            Assert.Equal(0, list.Count);
        }

        /// <summary>
        /// Verify when 40 reference assemblies are installed but the dot net framework is not we only get one of the paths back, this is because right now the assemblies are not in the right location
        /// </summary>
        [Fact]
        public void LegacyFramework40DotNetReferenceAssemblyDirectoryNotInstalled()
        {
            FrameworkNameVersioning frameworkName = new FrameworkNameVersioning("Anything", new Version("4.0"));
            LegacyFrameworkTestHelper legacyHelper = new LegacyFrameworkTestHelper();
            legacyHelper.DotNet40Installed = true;

            IList<string> list = ToolLocationHelper.HandleLegacyDotNetFrameworkReferenceAssemblyPaths(legacyHelper.GetDotNetVersionToPathDelegate, legacyHelper.GetDotNetReferenceAssemblyDelegate, frameworkName);
            Assert.Equal(0, list.Count);
        }
        #endregion

        /// <summary>
        /// Verify we can an argument exception if we try and pass a empty registry root
        /// </summary>
        [Fact]
        public void GetAssemblyFoldersExInfoTestEmptyRegistryRoot()
        {
            Assert.Throws<ArgumentException>(() =>
            {
                ToolLocationHelper.GetAssemblyFoldersExInfo("", "v3.0", "AssemblyFoldersEx", null, null, System.Reflection.ProcessorArchitecture.MSIL);
            }
           );
        }
        /// <summary>
        /// Verify we can an argumentNull exception if we try and pass a null registry root
        /// </summary>
        [Fact]
        public void GetAssemblyFoldersExInfoListTestNullRegistryRoot()
        {
            Assert.Throws<ArgumentNullException>(() =>
            {
                ToolLocationHelper.GetAssemblyFoldersExInfo(null, "v3.0", "AssemblyFoldersEx", null, null, System.Reflection.ProcessorArchitecture.MSIL);
            }
           );
        }
        /// <summary>
        /// Verify we can an argument exception if we try and pass a empty registry suffix
        /// </summary>
        [Fact]
        public void GetAssemblyFoldersExInfoTestEmptyRegistrySuffix()
        {
            Assert.Throws<ArgumentException>(() =>
            {
                ToolLocationHelper.GetAssemblyFoldersExInfo(@"SOFTWARE\Microsoft\.UnitTest", "v3.0", "", null, null, System.Reflection.ProcessorArchitecture.MSIL);
            }
           );
        }
        /// <summary>
        /// Verify we can an argumentNull exception if we try and pass a null registry suffix
        /// </summary>
        [Fact]
        public void GetAssemblyFoldersExInfoTestNullRegistrySuffix()
        {
            Assert.Throws<ArgumentNullException>(() =>
            {
                ToolLocationHelper.GetAssemblyFoldersExInfo(@"SOFTWARE\Microsoft\.UnitTest", "v3.0", null, null, null, System.Reflection.ProcessorArchitecture.MSIL);
            }
           );
        }
        /// <summary>
        /// Verify we can an argument exception if we try and pass a empty registry suffix
        /// </summary>
        [Fact]
        public void GetAssemblyFoldersExInfoTestEmptyTargetRuntime()
        {
            Assert.Throws<ArgumentException>(() =>
            {
                ToolLocationHelper.GetAssemblyFoldersExInfo(@"SOFTWARE\Microsoft\.UnitTest", "", "AssemblyFoldersEx", null, null, System.Reflection.ProcessorArchitecture.MSIL);
            }
           );
        }
        /// <summary>
        /// Verify we can an argumentNull exception if we try and pass a null target runtime version
        /// </summary>
        [Fact]
        public void GetAssemblyFoldersExInfoTestNullTargetRuntimeVersion()
        {
            Assert.Throws<ArgumentNullException>(() =>
            {
                ToolLocationHelper.GetAssemblyFoldersExInfo(@"SOFTWARE\Microsoft\.UnitTest", null, "AssemblyFoldersEx", null, null, System.Reflection.ProcessorArchitecture.MSIL);
            }
           );
        }
        /// <summary>
        /// Verify we can get a list of directories out of the public API.
        /// </summary>
        [Fact]
        public void GetAssemblyFoldersExInfoTest()
        {
            if (NativeMethodsShared.IsUnixLike)
            {
                return; // "No Registry access if not under Windows"
            }

            SetupAssemblyFoldersExTestConditionRegistryKey();
            IList<AssemblyFoldersExInfo> directories = null;
            try
            {
                directories = ToolLocationHelper.GetAssemblyFoldersExInfo(@"SOFTWARE\Microsoft\.UnitTest", "v3.0", "AssemblyFoldersEx", null, null, System.Reflection.ProcessorArchitecture.MSIL);
            }
            finally
            {
                RemoveAssemblyFoldersExTestConditionRegistryKey();
            }
            Assert.NotNull(directories);
            Assert.Equal(2, directories.Count);
            Assert.True(@"C:\V1Control2".Equals(directories[0].DirectoryPath, StringComparison.OrdinalIgnoreCase));
            Assert.True(@"C:\V1Control".Equals(directories[1].DirectoryPath, StringComparison.OrdinalIgnoreCase));
        }

        private void SetupAssemblyFoldersExTestConditionRegistryKey()
        {
            RegistryKey baseKey = Registry.CurrentUser;
            baseKey.DeleteSubKeyTree(@"SOFTWARE\Microsoft\.UnitTest", false);
            RegistryKey folderKey = baseKey.CreateSubKey(@"SOFTWARE\Microsoft\.UnitTest\v2.0.3600\AssemblyFoldersEx\Component1");
            folderKey.SetValue("", @"C:\V1Control");

            RegistryKey servicePackKey = baseKey.CreateSubKey(@"SOFTWARE\Microsoft\.UnitTest\v2.0.3600\AssemblyFoldersEx\Component2");
            servicePackKey.SetValue("", @"C:\V1Control2");
        }

        private void RemoveAssemblyFoldersExTestConditionRegistryKey()
        {
            RegistryKey baseKey = Registry.CurrentUser;
            try
            {
                baseKey.DeleteSubKeyTree(@"SOFTWARE\Microsoft\.UnitTest\v2.0.3600\AssemblyFoldersEx\Component1");
                baseKey.DeleteSubKeyTree(@"SOFTWARE\Microsoft\.UnitTest\v2.0.3600\AssemblyFoldersEx\Component2");
            }
            catch (Exception)
            {
            }
        }

        /*
        * Method:   GetDirectories
        *
        * Delegate method simulates a file system for testing location methods.
        */
        private static string[] GetDirectories(string path, string pattern)
        {
            if (path == "{runtime-base}" && pattern == "v1.2*")
            {
                return new string[] { @"{runtime-base}\v1.2.30617", @"{runtime-base}\v1.2.x86dbg", @"{runtime-base}\v1.2.x86fre" };
            }
            return new string[0];
        }

        /*
        * Method:   GetDirectories35
        *
        * Delegate method simulates a file system for testing location methods.
        */
        private static string[] GetDirectories35(string path, string pattern)
        {
            return new string[] { @"{runtime-base}\v3.5.12333", @"{runtime-base}\v3.5", @"{runtime-base}\v3.5.23455" };
        }

        /// <summary>
        /// Delegate method simulates a file system for testing location methods. 
        /// </summary>
        /// <param name="path"></param>
        /// <returns></returns>
        private static bool DirectoryExists(string path)
        {
            return path.Contains("{runtime-base}") || Directory.Exists(path);
        }

        private static string GetRegistryValueHelper(RegistryHive hive, RegistryView view, string subKeyPath, string name)
        {
            using (var key = RegistryHelper.OpenBaseKey(hive, view))
            using (var subKey = key.OpenSubKey(subKeyPath))
            {
                if (subKey != null)
                {
                    return (string)subKey.GetValue(name);
                }
            }

            return null;
        }

        private static IEnumerable<VisualStudioVersion> EnumVisualStudioVersions()
        {
            for (VisualStudioVersion vsVersion = VisualStudioVersion.Version100; vsVersion <= VisualStudioVersion.VersionLatest; ++vsVersion)
            {
                yield return vsVersion;
            }
        }

        private static IEnumerable<TargetDotNetFrameworkVersion> EnumDotNetFrameworkVersions()
        {
            for (TargetDotNetFrameworkVersion dotNetVersion = TargetDotNetFrameworkVersion.Version11; dotNetVersion <= TargetDotNetFrameworkVersion.VersionLatest; ++dotNetVersion)
            {
                yield return dotNetVersion;
            }
        }

        /// <summary>
        /// This class will provide delegates and properties to allow differen combinations of ToolLocationHelper GetDotNetFrameworkPaths and GetReferenceAssemblyPaths to be simulated.
        /// </summary>
        internal class LegacyFrameworkTestHelper
        {
            /// <summary>
            /// Paths which simulate the fact that the frameworks are installed including their reference assemblies
            /// </summary>
            internal const string DotNet40ReferenceAssemblyPath = "C:\\Program Files\\Reference Assemblies\\Framework\\V4.0";
            internal const string DotNet35ReferenceAssemblyPath = "C:\\Program Files\\Reference Assemblies\\Framework\\V3.5";
            internal const string DotNet30ReferenceAssemblyPath = "C:\\Program Files\\Reference Assemblies\\Framework\\V3.0";
            internal const string DotNet20FrameworkPath = "C:\\Microsoft\\.Net Framework\\V2.0.57027";
            internal const string DotNet30FrameworkPath = "C:\\Microsoft\\.Net Framework\\V3.0";
            internal const string DotNet35FrameworkPath = "C:\\Microsoft\\.Net Framework\\V3.5";
            internal const string DotNet40FrameworkPath = "C:\\Microsoft\\.Net Framework\\V4.0";

            /// <summary>
            /// Should the delegate respond with a path or null when asked for Version20 on the delegate which gets the DotNetFrameworkPath
            /// </summary>
            internal bool DotNet20Installed
            {
                get;
                set;
            }

            /// <summary>
            /// Should the delegate respond with a path or null when asked for Version30 on the delegate which gets the DotNetFrameworkPath
            /// </summary>
            internal bool DotNet30Installed
            {
                get;
                set;
            }

            /// <summary>
            /// Should the delegate respond with a path or null when asked for Version35 on the delegate which gets the DotNetFrameworkPath
            /// </summary>
            internal bool DotNet35Installed
            {
                get;
                set;
            }

            /// <summary>
            /// Should the delegate respond with a path or null when asked for Version40 on the delegate which gets the DotNetFrameworkPath
            /// </summary>
            internal bool DotNet40Installed
            {
                get;
                set;
            }

            /// <summary>
            /// Should the delegate respond with a path or null when asked for Version40 on the delegate which gets the DotNetReferenceAssembliesPath is called
            /// </summary>
            internal bool DotNetReferenceAssemblies40Installed
            {
                get;
                set;
            }

            /// <summary>
            /// Should the delegate respond with a path or null when asked for Version35 on the delegate which gets the DotNetReferenceAssembliesPath is called
            /// </summary>
            internal bool DotNetReferenceAssemblies35Installed
            {
                get;
                set;
            }

            /// <summary>
            /// Should the delegate respond with a path or null when asked for Version30 on the delegate which gets the DotNetReferenceAssembliesPath is called
            /// </summary>
            internal bool DotNetReferenceAssemblies30Installed
            {
                get;
                set;
            }

            /// <summary>
            /// Return a delegate which will return a path or null depending on whether or not frameworks and their reference assembly paths are being simulated as being installed
            /// </summary>
            internal ToolLocationHelper.VersionToPath GetDotNetVersionToPathDelegate
            {
                get
                {
                    return new ToolLocationHelper.VersionToPath(GetDotNetFramework);
                }
            }

            /// <summary>
            /// Return a delegate which will return a path or null depending on whether or not frameworks and their reference assembly paths are being simulated as being installed
            /// </summary>
            internal ToolLocationHelper.VersionToPath GetDotNetReferenceAssemblyDelegate
            {
                get
                {
                    return new ToolLocationHelper.VersionToPath(GetDotNetFrameworkReferenceAssemblies);
                }
            }

            /// <summary>
            /// Return a path to the .net framework reference assemblies if the boolean property said we should return one. 
            /// Return null if we should not fake the fact that the framework reference assemblies are installed
            /// </summary>
            internal string GetDotNetFrameworkReferenceAssemblies(TargetDotNetFrameworkVersion version)
            {
                if (version == TargetDotNetFrameworkVersion.Version40)
                {
                    if (DotNetReferenceAssemblies40Installed)
                    {
                        return DotNet40ReferenceAssemblyPath;
                    }
                    else
                    {
                        return null;
                    }
                }

                if (version == TargetDotNetFrameworkVersion.Version35)
                {
                    if (DotNetReferenceAssemblies35Installed)
                    {
                        return DotNet35ReferenceAssemblyPath;
                    }
                    else
                    {
                        return null;
                    }
                }

                if (version == TargetDotNetFrameworkVersion.Version30)
                {
                    if (DotNetReferenceAssemblies30Installed)
                    {
                        return DotNet30ReferenceAssemblyPath;
                    }
                    else
                    {
                        return null;
                    }
                }

                return null;
            }

            /// <summary>
            /// Return a path to the .net framework if the boolean property said we should return one. 
            /// Return null if we should not fake the fact that the framework is installed
            /// </summary>
            internal string GetDotNetFramework(TargetDotNetFrameworkVersion version)
            {
                if (version == TargetDotNetFrameworkVersion.Version20)
                {
                    if (DotNet20Installed)
                    {
                        return DotNet20FrameworkPath;
                    }
                    else
                    {
                        return null;
                    }
                }

                if (version == TargetDotNetFrameworkVersion.Version30)
                {
                    if (DotNet30Installed)
                    {
                        return DotNet30FrameworkPath;
                    }
                    else
                    {
                        return null;
                    }
                }

                if (version == TargetDotNetFrameworkVersion.Version35)
                {
                    if (DotNet35Installed)
                    {
                        return DotNet35FrameworkPath;
                    }
                    else
                    {
                        return null;
                    }
                }

                if (version == TargetDotNetFrameworkVersion.Version40)
                {
                    if (DotNet40Installed)
                    {
                        return DotNet40FrameworkPath;
                    }
                    else
                    {
                        return null;
                    }
                }

                return null;
            }
        }
    }

    /// <summary>
    /// Verify the toolLocation helper method that enumerates the disk and registry to get the list of installed SDKs.
    /// </summary>
    public class GetPlatformExtensionSDKLocationsTestFixture : IDisposable
    {
        // Create delegates to mock the registry for the registry portion of the test.
        private Microsoft.Build.Shared.OpenBaseKey _openBaseKey = new Microsoft.Build.Shared.OpenBaseKey(GetBaseKey);
        internal Microsoft.Build.Shared.GetRegistrySubKeyNames getRegistrySubKeyNames = new Microsoft.Build.Shared.GetRegistrySubKeyNames(GetRegistrySubKeyNames);
        internal Microsoft.Build.Shared.GetRegistrySubKeyDefaultValue getRegistrySubKeyDefaultValue;

        // Path to the fake SDk directory structure created under the temp directory.
        private string _fakeStructureRoot = null;
        private string _fakeStructureRoot2 = null;

        public GetPlatformExtensionSDKLocationsTestFixture()
        {
            getRegistrySubKeyDefaultValue = new Microsoft.Build.Shared.GetRegistrySubKeyDefaultValue(GetRegistrySubKeyDefaultValue);

            _fakeStructureRoot = MakeFakeSDKStructure();
            _fakeStructureRoot2 = MakeFakeSDKStructure2();
        }

        #region TestMethods

        public void Dispose()
        {
            if (_fakeStructureRoot != null)
            {
                if (FileUtilities.DirectoryExistsNoThrow(_fakeStructureRoot))
                {
                    FileUtilities.DeleteDirectoryNoThrow(_fakeStructureRoot, true);
                }
            }

            if (_fakeStructureRoot2 != null)
            {
                if (FileUtilities.DirectoryExistsNoThrow(_fakeStructureRoot2))
                {
                    FileUtilities.DeleteDirectoryNoThrow(_fakeStructureRoot2, true);
                }
            }
        }

        /// <summary>
        /// Pass empty and null target platform identifier and target platform version string to make sure we get the correct exceptions out.
        /// </summary>
        [Fact]
        public void PassEmptyAndNullTPM()
        {
            VerifyExceptionOnEmptyOrNullPlatformAttributes(String.Empty, new Version("1.0"));
            VerifyExceptionOnEmptyOrNullPlatformAttributes(null, new Version("1.0"));
            VerifyExceptionOnEmptyOrNullPlatformAttributes(null, null);
            VerifyExceptionOnEmptyOrNullPlatformAttributes("Windows", null);
        }

        /// <summary>
        /// Verify that we get argument exceptions where different combinations of identifier and version are passed in.
        /// </summary>
        private static void VerifyExceptionOnEmptyOrNullPlatformAttributes(string identifier, Version version)
        {
            bool caughtCorrectException = false;
            try
            {
                ToolLocationHelper.GetPlatformExtensionSDKLocations(identifier, version);
            }
            catch (ArgumentException)
            {
                caughtCorrectException = true;
            }

            Assert.True(caughtCorrectException);

            caughtCorrectException = false;
            try
            {
                ToolLocationHelper.GetPlatformSDKLocation(identifier, version);
            }
            catch (ArgumentException)
            {
                caughtCorrectException = true;
            }

            Assert.True(caughtCorrectException);
        }

        /// <summary>
        /// Verify we can get a list of extension sdks out of the API
        /// </summary>
        [Fact]
        public void TestGetExtensionSDKLocations()
        {
            try
            {
                Environment.SetEnvironmentVariable("MSBUILDDISABLEREGISTRYFORSDKLOOKUP", "true");

                // Identifier does not exist
                IDictionary<string, string> sdks = ToolLocationHelper.GetPlatformExtensionSDKLocations(new string[] { _fakeStructureRoot }, null, "FOO", new Version(1, 0));
                Assert.Equal(0, sdks.Count);

                // Identifier exists
                sdks = ToolLocationHelper.GetPlatformExtensionSDKLocations(new string[] { _fakeStructureRoot }, null, "MyPlatform", new Version(3, 0));
                Assert.True(sdks.ContainsKey("MyAssembly, Version=1.0"));
                Assert.Equal(1, sdks.Count);

                // Targeting version higher than exists, however since we are using a russian doll model for extension sdks we will return ones in lower versions of the targeted platform.
                sdks = ToolLocationHelper.GetPlatformExtensionSDKLocations(new string[] { _fakeStructureRoot }, null, "MyPlatform", new Version(4, 0));
                Assert.True(sdks.ContainsKey("MyAssembly, Version=1.0"));
                Assert.True(
                    sdks["MyAssembly, Version=1.0"].Equals(
                        Path.Combine(
                            new[] { _fakeStructureRoot, "MyPlatform", "3.0", "ExtensionSDKs", "MyAssembly", "1.0" })
                        + Path.DirectorySeparatorChar,
                        StringComparison.OrdinalIgnoreCase));
                Assert.True(sdks.ContainsKey("AnotherAssembly, Version=1.0"));
                Assert.True(
                    sdks["AnotherAssembly, Version=1.0"].Equals(
                        Path.Combine(
                            new[] { _fakeStructureRoot, "MyPlatform", "4.0", "ExtensionSDKs", "AnotherAssembly", "1.0" })
                        + Path.DirectorySeparatorChar,
                        StringComparison.OrdinalIgnoreCase));
                Assert.True(sdks.Count == 2);

                // Identifier exists but no extensions are in sdks this version or lower
                sdks = ToolLocationHelper.GetPlatformExtensionSDKLocations(new string[] { _fakeStructureRoot }, null, "MyPlatform", new Version(1, 0));
                Assert.Equal(0, sdks.Count);
            }
            finally
            {
                Environment.SetEnvironmentVariable("MSBUILDDISABLEREGISTRYFORSDKLOOKUP", null);
            }
        }

        /// <summary>
        /// Verify we can get a single extension sdk location out of the API
        /// </summary>
        [Fact]
        public void TestGetExtensionSDKLocation()
        {
            try
            {
                Environment.SetEnvironmentVariable("MSBUILDDISABLEREGISTRYFORSDKLOOKUP", "true");

                // Identifier does not exist
                IDictionary<string, string> sdks = ToolLocationHelper.GetPlatformExtensionSDKLocations(new string[] { _fakeStructureRoot }, null, "FOO", new Version(1, 0));
                Assert.Equal(0, sdks.Count);

                string targetPath =
                    Path.Combine(new[] { _fakeStructureRoot, "MyPlatform", "3.0", "ExtensionSDKs", "MyAssembly", "1.0" })
                    + Path.DirectorySeparatorChar;

                // Identifier exists
                string path = ToolLocationHelper.GetPlatformExtensionSDKLocation(
                    "MyAssembly, Version=1.0",
                    "MyPlatform",
                    new Version(3, 0),
                    new string[] { _fakeStructureRoot },
                    null);
                Assert.True(path.Equals(targetPath, StringComparison.OrdinalIgnoreCase));

                // Identifier exists in lower version
                path = ToolLocationHelper.GetPlatformExtensionSDKLocation(
                    "MyAssembly, Version=1.0",
                    "MyPlatform",
                    new Version(4, 0),
                    new string[] { _fakeStructureRoot },
                    null);
                Assert.True(path.Equals(targetPath, StringComparison.OrdinalIgnoreCase));

                // Identifier does not exist
                path = ToolLocationHelper.GetPlatformExtensionSDKLocation("Something, Version=1.0", "MyPlatform", new Version(4, 0), new string[] { _fakeStructureRoot }, null);
                Assert.Equal(0, path.Length);
            }
            finally
            {
                Environment.SetEnvironmentVariable("MSBUILDDISABLEREGISTRYFORSDKLOOKUP", null);
            }
        }

        /// <summary>
        /// Verify we do not get any resolved paths when we pass in a root which is too long
        /// 
        /// </summary>
        [Fact]
        public void ResolveFromDirectoryPathTooLong()
        {
            Assert.Throws<PathTooLongException>(() =>
            {
                // Try a path too long, which does not exist
                string tooLongPath = NativeMethodsShared.IsWindows
                                     ? ("C:\\" + new string('g', 1800))
                                     : ("/" + new string('g', 10000));

                List<string> paths = new List<string>() { tooLongPath };
                Dictionary<TargetPlatformSDK, TargetPlatformSDK> targetPlatform = new Dictionary<TargetPlatformSDK, TargetPlatformSDK>();

                ToolLocationHelper.GatherSDKListFromDirectory(paths, targetPlatform);
            }
           );
        }
        /// <summary>
        /// Verify we get no resolved paths when we pass in a root with invalid chars
        /// </summary>
        [Fact]
        public void ResolveFromDirectoryInvalidChar()
        {
            if (NativeMethodsShared.IsUnixLike)
            {
                return; // "No invalid characters on Unix"
            }

            Assert.Throws<ArgumentException>(() =>
            {
                Dictionary<TargetPlatformSDK, TargetPlatformSDK> targetPlatform = new Dictionary<TargetPlatformSDK, TargetPlatformSDK>();

                // Try a path with invalid chars which does not exist
                string directoryWithInvalidChars = "c:\\<>?";
                List<string> paths = new List<string>() { directoryWithInvalidChars };
                ToolLocationHelper.GatherSDKListFromDirectory(paths, targetPlatform);
                Assert.Equal(0, targetPlatform.Count);
            }
           );
        }
        /// <summary>
        /// Verify we get no resolved paths when we pass in a path which does not exist.
        /// 
        /// </summary>
        [Fact]
        public void ResolveFromDirectoryNotExist()
        {
            Dictionary<TargetPlatformSDK, TargetPlatformSDK> targetPlatform = new Dictionary<TargetPlatformSDK, TargetPlatformSDK>();

            // Try a regular path which does not exist.
            string normalDirectory = NativeMethodsShared.IsWindows ? "c:\\SDKPath" : "/SDKPath";
            List<string> paths = new List<string>() { normalDirectory };
            ToolLocationHelper.GatherSDKListFromDirectory(paths, targetPlatform);
            Assert.Equal(0, targetPlatform.Count);
        }

        [Fact]
        public void VerifySDKManifestWithNullOrEmptyParameter()
        {
            bool exceptionCaught = false;
            try
            {
                SDKManifest manifestObject = new SDKManifest(null);
                Assert.True(false);
            }
            catch (ArgumentNullException)
            {
                exceptionCaught = true;
            }

            Assert.True(exceptionCaught);

            exceptionCaught = false;
            try
            {
                SDKManifest manifestObject = new SDKManifest("");
                Assert.True(false);
            }
            catch (ArgumentException)
            {
                exceptionCaught = true;
            }

            Assert.True(exceptionCaught);
        }

        /// <summary>
        /// Verify SDKManifest defaults values for MaxPlatformVersion, MinOSVersion, MaxOSVersion when these are not
        /// present in the manifest and the SDK is a framework extension SDK
        /// </summary>
        [Fact]
        public void VerifyFrameworkSdkWithOldManifest()
        {
            string tmpRootDirectory = Path.GetTempPath();
            string frameworkPathPattern = @"Microsoft SDKs\Windows\v8.0\ExtensionSDKs\MyFramework";
            string frameworkPathPattern2 = @"ExtensionSDKs\MyFramework";

            string frameworkPath = Path.Combine(tmpRootDirectory, frameworkPathPattern);
            string manifestFile = Path.Combine(frameworkPath, "SDKManifest.xml");

            string frameworkPath2 = Path.Combine(tmpRootDirectory, frameworkPathPattern2);
            string manifestFile2 = Path.Combine(frameworkPath, "SDKManifest.xml");

            try
            {
                Directory.CreateDirectory(frameworkPath);
                Directory.CreateDirectory(frameworkPath2);

                // This is a framework SDK with specified values, no default ones are used
                string manifestExtensionSDK = @"
                <FileList
	                DisplayName = ""My SDK""
	                ProductFamilyName = ""UnitTest SDKs""
	                FrameworkIdentity = ""Name=MySDK.10.Debug, MinVersion=1.0.0.0""
                    MoreInfo = ""http://msdn.microsoft.com/MySDK""
                    MaxPlatformVersion = ""9.0""
                    MinOSVersion = ""6.2.3""
                    MaxOSVersionTested = ""6.2.2"">

                    <File Reference = ""MySDK.Sprint.winmd"" Implementation = ""XNASprintImpl.dll"">
                        <Registration Type = ""Flipper"" Implementation = ""XNASprintFlipperImpl.dll"" />
                        <Registration Type = ""Flexer"" Implementation = ""XNASprintFlexerImpl.dll"" />
                        <ToolboxItems VSCategory = ""Toolbox.Default"" />
                    </File>
                </FileList>";

                File.WriteAllText(manifestFile, manifestExtensionSDK);
                SDKManifest sdkManifest = new SDKManifest(frameworkPath);

                Assert.True(sdkManifest.FrameworkIdentities != null && sdkManifest.FrameworkIdentities.Count > 0);
                Assert.Equal(sdkManifest.MaxPlatformVersion, "9.0");
                Assert.Equal(sdkManifest.MinOSVersion, "6.2.3");
                Assert.Equal(sdkManifest.MaxOSVersionTested, "6.2.2");

                // This is a framework SDK and the values default b/c they are not in the manifest
                string manifestExtensionSDK2 = @"
                <FileList
	                DisplayName = ""My SDK""
	                ProductFamilyName = ""UnitTest SDKs""
	                FrameworkIdentity = ""Name=MySDK.10.Debug, MinVersion=1.0.0.0""
                    MoreInfo = ""http://msdn.microsoft.com/MySDK"">


                    <File Reference = ""MySDK.Sprint.winmd"" Implementation = ""XNASprintImpl.dll"">
                        <Registration Type = ""Flipper"" Implementation = ""XNASprintFlipperImpl.dll"" />
                        <Registration Type = ""Flexer"" Implementation = ""XNASprintFlexerImpl.dll"" />
                        <ToolboxItems VSCategory = ""Toolbox.Default"" />
                    </File>
                </FileList>";

                File.WriteAllText(manifestFile, manifestExtensionSDK2);
                SDKManifest sdkManifest2 = new SDKManifest(frameworkPath);

                Assert.True(sdkManifest.FrameworkIdentities != null && sdkManifest.FrameworkIdentities.Count > 0);
                Assert.Equal(sdkManifest2.MaxPlatformVersion, "8.0");
                Assert.Equal(sdkManifest2.MinOSVersion, "6.2.1");
                Assert.Equal(sdkManifest2.MaxOSVersionTested, "6.2.1");

                // This is not a framework SDK because it does not have FrameworkIdentity set
                string manifestExtensionSDK3 = @"
                <FileList
	                DisplayName = ""My SDK""
	                ProductFamilyName = ""UnitTest SDKs""
                    MoreInfo = ""http://msdn.microsoft.com/MySDK"">


                    <File Reference = ""MySDK.Sprint.winmd"" Implementation = ""XNASprintImpl.dll"">
                        <Registration Type = ""Flipper"" Implementation = ""XNASprintFlipperImpl.dll"" />
                        <Registration Type = ""Flexer"" Implementation = ""XNASprintFlexerImpl.dll"" />
                        <ToolboxItems VSCategory = ""Toolbox.Default"" />
                    </File>
                </FileList>";

                File.WriteAllText(manifestFile, manifestExtensionSDK3);
                SDKManifest sdkManifest3 = new SDKManifest(frameworkPath);

                Assert.Equal(sdkManifest3.FrameworkIdentity, null);
                Assert.Equal(sdkManifest3.MaxPlatformVersion, null);
                Assert.Equal(sdkManifest3.MinOSVersion, null);
                Assert.Equal(sdkManifest3.MaxOSVersionTested, null);

                // This is not a framework SDK because of its location
                string manifestExtensionSDK4 = @"
                <FileList
	                DisplayName = ""My SDK""
	                ProductFamilyName = ""UnitTest SDKs""
	                FrameworkIdentity = ""Name=MySDK.10.Debug, MinVersion=1.0.0.0""
                    MoreInfo = ""http://msdn.microsoft.com/MySDK""


                    <File Reference = ""MySDK.Sprint.winmd"" Implementation = ""XNASprintImpl.dll"">
                        <Registration Type = ""Flipper"" Implementation = ""XNASprintFlipperImpl.dll"" />
                        <Registration Type = ""Flexer"" Implementation = ""XNASprintFlexerImpl.dll"" />
                        <ToolboxItems VSCategory = ""Toolbox.Default"" />
                    </File>
                </FileList>";

                File.WriteAllText(manifestFile2, manifestExtensionSDK4);
                SDKManifest sdkManifest4 = new SDKManifest(frameworkPath2);

                Assert.Equal(sdkManifest4.FrameworkIdentity, null);
                Assert.Equal(sdkManifest4.MaxPlatformVersion, null);
                Assert.Equal(sdkManifest4.MinOSVersion, null);
                Assert.Equal(sdkManifest4.MaxOSVersionTested, null);

                // This is a framework SDK with partially specified values, some default values are used
                string manifestExtensionSDK5 = @"
                <FileList
	                DisplayName = ""My SDK""
	                ProductFamilyName = ""UnitTest SDKs""
	                FrameworkIdentity = ""Name=MySDK.10.Debug, MinVersion=1.0.0.0""
                    MoreInfo = ""http://msdn.microsoft.com/MySDK""
                    MaxOSVersionTested = ""6.2.2"">

                    <File Reference = ""MySDK.Sprint.winmd"" Implementation = ""XNASprintImpl.dll"">
                        <Registration Type = ""Flipper"" Implementation = ""XNASprintFlipperImpl.dll"" />
                        <Registration Type = ""Flexer"" Implementation = ""XNASprintFlexerImpl.dll"" />
                        <ToolboxItems VSCategory = ""Toolbox.Default"" />
                    </File>
                </FileList>";

                File.WriteAllText(manifestFile, manifestExtensionSDK5);
                SDKManifest sdkManifest5 = new SDKManifest(frameworkPath);

                Assert.True(sdkManifest5.FrameworkIdentities != null && sdkManifest5.FrameworkIdentities.Count > 0);
                Assert.Equal(sdkManifest5.MaxPlatformVersion, "8.0");
                Assert.Equal(sdkManifest5.MinOSVersion, "6.2.1");
                Assert.Equal(sdkManifest5.MaxOSVersionTested, "6.2.2");
            }
            finally
            {
                Directory.Delete(frameworkPath, true /* for recursive deletion */);
                Directory.Delete(frameworkPath2, true /* for recursive deletion */);
            }
        }
        /// <summary>
        /// Verify that SDKManifest properties map correctly to properties in SDKManifest.xml.
        /// </summary>
        [Fact]
        public void VerifySDKManifest()
        {
            string manifestPath = Path.Combine(Path.GetTempPath(), "ManifestTmp");

            try
            {
                Directory.CreateDirectory(manifestPath);

                string manifestFile = Path.Combine(manifestPath, "SDKManifest.xml");


                string manifestPlatformSDK = @"
                <FileList
                    DisplayName = ""Windows""
                    PlatformIdentity = ""Windows, version=8.0""
                    TargetFramework = "".NETCore, version=v4.5; .NETFramework, version=v4.5""
                    MinVSVersion = ""11.0""
                    MinOSVersion = ""6.2.1""
                    MaxOSVersionTested = ""6.2.1""
                    UnsupportedDowntarget = ""Windows, version=8.0"">

                <File Reference = ""Windows"">
	                <ToolboxItems VSCategory = ""Toolbox.Default""/>
                </File>
                </FileList>";

                File.WriteAllText(manifestFile, manifestPlatformSDK);
                SDKManifest sdkManifest = new SDKManifest(manifestPath);

                Assert.Equal(sdkManifest.AppxLocations, null);
                Assert.Equal(sdkManifest.CopyRedistToSubDirectory, null);
                Assert.Equal(sdkManifest.DependsOnSDK, null);
                Assert.Equal(sdkManifest.DisplayName, "Windows");
                Assert.Equal(sdkManifest.FrameworkIdentities, null);
                Assert.Equal(sdkManifest.FrameworkIdentity, null);
                Assert.Equal(sdkManifest.MaxPlatformVersion, null);
                Assert.Equal(sdkManifest.MinVSVersion, "11.0");
                Assert.Equal(sdkManifest.MinOSVersion, "6.2.1");
                Assert.Equal(sdkManifest.PlatformIdentity, "Windows, version=8.0");
                Assert.Equal(sdkManifest.ProductFamilyName, null);
                Assert.Equal(sdkManifest.SDKType, SDKType.Unspecified);
                Assert.Equal(sdkManifest.SupportedArchitectures, null);
                Assert.Equal(sdkManifest.SupportPrefer32Bit, null);
                Assert.Equal(sdkManifest.SupportsMultipleVersions, MultipleVersionSupport.Allow);
                Assert.Equal(sdkManifest.ReadError, false);

                string manifestExtensionSDK = @"
                <FileList
                    DisplayName = ""My SDK""
                    ProductFamilyName = ""UnitTest SDKs""
                    FrameworkIdentity-Debug = ""Name=MySDK.10.Debug, MinVersion=1.0.0.0""
                    FrameworkIdentity-Retail = ""Name=MySDK.10, MinVersion=1.0.0.0""
                    TargetFramework = "".NETCore, version=v4.5; .NETFramework, version=v4.5""
                    MinVSVersion = ""11.0""
                    AppliesTo = ""WindowsAppContainer + WindowsXAML""
                    SupportPrefer32Bit = ""True""
                    SupportedArchitectures = ""x86;x64;ARM""
                    SupportsMultipleVersions = ""Error""
                    AppX-Debug-x86 = "".\AppX\Debug\x86\Microsoft.MySDK.x86.Debug.1.0.appx""
                    AppX-Debug-x64 = "".\AppX\Debug\x64\Microsoft.MySDK.x64.Debug.1.0.appx""
                    AppX-Debug-ARM = "".\AppX\Debug\ARM\Microsoft.MySDK.ARM.Debug.1.0.appx""
                    AppX-Retail-x86 = "".\AppX\Retail\x86\Microsoft.MySDK.x86.1.0.appx""
                    AppX-Retail-x64 = "".\AppX\Retail\x64\Microsoft.MySDK.x64.1.0.appx""
                    AppX-Retail-ARM = "".\AppX\Retail\ARM\Microsoft.MySDK.ARM.1.0.appx"" 
                    CopyRedistToSubDirectory = "".""
                    DependsOn = ""SDKB, version=2.0""
                    MoreInfo = ""http://msdn.microsoft.com/MySDK""
                    MaxPlatformVersion = ""8.0""
                    MinOSVersion = ""6.2.1""
                    MaxOSVersionTested = ""6.2.3"">

                    <File Reference = ""MySDK.Sprint.winmd"" Implementation = ""XNASprintImpl.dll"">
                        <Registration Type = ""Flipper"" Implementation = ""XNASprintFlipperImpl.dll"" />
                        <Registration Type = ""Flexer"" Implementation = ""XNASprintFlexerImpl.dll"" />
                        <ToolboxItems VSCategory = ""Toolbox.Default"" />
                    </File>
                </FileList>";


                File.WriteAllText(manifestFile, manifestExtensionSDK);
                sdkManifest = new SDKManifest(manifestPath);

                Assert.True(sdkManifest.AppxLocations.ContainsKey("AppX-Debug-x86"));
                Assert.True(sdkManifest.AppxLocations.ContainsKey("AppX-Debug-x64"));
                Assert.True(sdkManifest.AppxLocations.ContainsKey("AppX-Debug-ARM"));

                Assert.True(sdkManifest.AppxLocations.ContainsKey("AppX-Retail-x86"));
                Assert.True(sdkManifest.AppxLocations.ContainsKey("AppX-Retail-x64"));
                Assert.True(sdkManifest.AppxLocations.ContainsKey("AppX-Retail-ARM"));

                Assert.Equal(sdkManifest.AppxLocations["AppX-Debug-x86"], ".\\AppX\\Debug\\x86\\Microsoft.MySDK.x86.Debug.1.0.appx");
                Assert.Equal(sdkManifest.AppxLocations["AppX-Debug-x64"], ".\\AppX\\Debug\\x64\\Microsoft.MySDK.x64.Debug.1.0.appx");
                Assert.Equal(sdkManifest.AppxLocations["AppX-Debug-ARM"], ".\\AppX\\Debug\\ARM\\Microsoft.MySDK.ARM.Debug.1.0.appx");

                Assert.Equal(sdkManifest.AppxLocations["AppX-Retail-x86"], ".\\AppX\\Retail\\x86\\Microsoft.MySDK.x86.1.0.appx");
                Assert.Equal(sdkManifest.AppxLocations["AppX-Retail-x64"], ".\\AppX\\Retail\\x64\\Microsoft.MySDK.x64.1.0.appx");
                Assert.Equal(sdkManifest.AppxLocations["AppX-Retail-ARM"], ".\\AppX\\Retail\\ARM\\Microsoft.MySDK.ARM.1.0.appx");

                Assert.Equal(sdkManifest.CopyRedistToSubDirectory, ".");
                Assert.Equal(sdkManifest.DependsOnSDK, "SDKB, version=2.0");
                Assert.Equal(sdkManifest.DisplayName, "My SDK");

                Assert.True(sdkManifest.FrameworkIdentities.ContainsKey("FrameworkIdentity-Debug"));
                Assert.True(sdkManifest.FrameworkIdentities.ContainsKey("FrameworkIdentity-Retail"));

                Assert.Equal(sdkManifest.FrameworkIdentities["FrameworkIdentity-Debug"], "Name=MySDK.10.Debug, MinVersion=1.0.0.0");
                Assert.Equal(sdkManifest.FrameworkIdentities["FrameworkIdentity-Retail"], "Name=MySDK.10, MinVersion=1.0.0.0");

                Assert.Equal(sdkManifest.FrameworkIdentity, null);
                Assert.Equal(sdkManifest.MaxPlatformVersion, "8.0");
                Assert.Equal(sdkManifest.MinVSVersion, "11.0");
                Assert.Equal(sdkManifest.MinOSVersion, "6.2.1");
                Assert.Equal(sdkManifest.MaxOSVersionTested, "6.2.3");
                Assert.Equal(sdkManifest.PlatformIdentity, null);
                Assert.Equal(sdkManifest.ProductFamilyName, "UnitTest SDKs");
                Assert.Equal(sdkManifest.SDKType, SDKType.Unspecified);
                Assert.Equal(sdkManifest.SupportedArchitectures, "x86;x64;ARM");
                Assert.Equal(sdkManifest.SupportPrefer32Bit, "True");
                Assert.Equal(sdkManifest.SupportsMultipleVersions, MultipleVersionSupport.Error);
                Assert.Equal(sdkManifest.MoreInfo, "http://msdn.microsoft.com/MySDK");
                Assert.Equal(sdkManifest.ReadError, false);

                File.WriteAllText(manifestFile, "Hello");
                sdkManifest = new SDKManifest(manifestPath);

                Assert.Equal(sdkManifest.ReadError, true);
            }
            finally
            {
                Directory.Delete(manifestPath, true /* for recursive deletion */);
            }
        }

        /// <summary>
        /// Verify ExtensionSDK
        /// </summary>
        [Fact]
        public void VerifyExtensionSDK()
        {
            string manifestPath = Path.Combine(Path.GetTempPath(), "ManifestTmp");

            try
            {
                Directory.CreateDirectory(manifestPath);

                string manifestFile = Path.Combine(manifestPath, "SDKManifest.xml");

                string manifestExtensionSDK = @"
                <FileList
	                DisplayName = ""My SDK""
	                ProductFamilyName = ""UnitTest SDKs""
	                FrameworkIdentity-Debug = ""Name=MySDK.10.Debug, MinVersion=1.0.0.0""
                    FrameworkIdentity-Retail = ""Name=MySDK.10, MinVersion=1.0.0.0""
	                TargetFramework = "".NETCore, version=v4.5; .NETFramework, version=v4.5""
	                MinVSVersion = ""11.0""
                    AppliesTo = ""WindowsAppContainer + WindowsXAML""
	                SupportPrefer32Bit = ""True""
	                SupportedArchitectures = ""x86;x64;ARM""
	                SupportsMultipleVersions = ""Error""
	                AppX-Debug-x86 = "".\AppX\Debug\x86\Microsoft.MySDK.x86.Debug.1.0.appx""
	                AppX-Debug-x64 = "".\AppX\Debug\x64\Microsoft.MySDK.x64.Debug.1.0.appx""
	                AppX-Debug-ARM = "".\AppX\Debug\ARM\Microsoft.MySDK.ARM.Debug.1.0.appx""
	                AppX-Retail-x86 = "".\AppX\Retail\x86\Microsoft.MySDK.x86.1.0.appx""
	                AppX-Retail-x64 = "".\AppX\Retail\x64\Microsoft.MySDK.x64.1.0.appx""
	                AppX-Retail-ARM = "".\AppX\Retail\ARM\Microsoft.MySDK.ARM.1.0.appx"" 
                    CopyRedistToSubDirectory = "".""
                    DependsOn = ""SDKB, version=2.0""
                    MoreInfo = ""http://msdn.microsoft.com/MySDK""
                    MaxPlatformVersion = ""8.0""
                    MinOSVersion = ""6.2.1""
                    MaxOSVersionTested = ""6.2.1"">

                    <File Reference = ""MySDK.Sprint.winmd"" Implementation = ""XNASprintImpl.dll"">
                        <Registration Type = ""Flipper"" Implementation = ""XNASprintFlipperImpl.dll"" />
                        <Registration Type = ""Flexer"" Implementation = ""XNASprintFlexerImpl.dll"" />
                        <ToolboxItems VSCategory = ""Toolbox.Default"" />
                    </File>
                </FileList>";

                File.WriteAllText(manifestFile, manifestExtensionSDK);
                ExtensionSDK extensionSDK = new ExtensionSDK(string.Format("CppUnitTestFramework, Version={0}", ObjectModelHelpers.MSBuildDefaultToolsVersion), manifestPath);

                Assert.Equal(extensionSDK.Identifier, "CppUnitTestFramework");
                Assert.Equal(extensionSDK.MaxPlatformVersion, new Version("8.0"));
                Assert.Equal(extensionSDK.MinVSVersion, new Version("11.0"));
                Assert.Equal(extensionSDK.Version, new Version(ObjectModelHelpers.MSBuildDefaultToolsVersion));
            }
            finally
            {
                Directory.Delete(manifestPath, true /* for recursive deletion */);
            }
        }

        /// <summary>
        /// Verify Platform SDKs are filtered correctly
        /// </summary>
        [Fact]
        public void VerifyFilterPlatformSdks()
        {
            try
            {
                Environment.SetEnvironmentVariable("MSBUILDDISABLEREGISTRYFORSDKLOOKUP", "True");

                IList<TargetPlatformSDK> sdkList = ToolLocationHelper.GetTargetPlatformSdks(new string[] { _fakeStructureRoot }, null);
                IList<TargetPlatformSDK> filteredSdkList = ToolLocationHelper.FilterTargetPlatformSdks(sdkList, new Version(6, 2, 5), new Version(12, 0));
                IList<TargetPlatformSDK> filteredSdkList1 = ToolLocationHelper.FilterTargetPlatformSdks(sdkList, new Version(6, 2, 1), new Version(10, 0));
                IList<TargetPlatformSDK> filteredSdkList2 = ToolLocationHelper.FilterTargetPlatformSdks(sdkList, new Version(6, 2, 3), new Version(10, 0));
                IList<TargetPlatformSDK> filteredSdkList3 = ToolLocationHelper.FilterTargetPlatformSdks(sdkList, new Version(6, 2, 3), new Version(11, 0));

                // Filter based only on OS version
                IList<TargetPlatformSDK> filteredSdkList4 = ToolLocationHelper.FilterTargetPlatformSdks(sdkList, new Version(6, 2, 3), null);

                // Filter based only on VS version
                IList<TargetPlatformSDK> filteredSdkList5 = ToolLocationHelper.FilterTargetPlatformSdks(sdkList, null, new Version(10, 0));

                // Pass both versions as null. Don't filter anything
                IList<TargetPlatformSDK> filteredSdkList6 = ToolLocationHelper.FilterTargetPlatformSdks(sdkList, null, null);

                Assert.Equal(sdkList.Count, 7);
                Assert.Equal(filteredSdkList.Count, 7);
                Assert.Equal(filteredSdkList1.Count, 2);
                Assert.Equal(filteredSdkList2.Count, 3);
                Assert.Equal(filteredSdkList3.Count, 4);
                Assert.Equal(filteredSdkList4.Count, 5);
                Assert.Equal(filteredSdkList5.Count, 5);
                Assert.Equal(filteredSdkList6.Count, 7);

                Assert.Equal(filteredSdkList2[0].TargetPlatformIdentifier, "MyPlatform");
                Assert.Equal(filteredSdkList2[2].TargetPlatformVersion, new Version(3, 0));
            }
            finally
            {
                Environment.SetEnvironmentVariable("MSBUILDDISABLEREGISTRYFORSDKLOOKUP", null);
            }
        }

        /// <summary>
        /// Verify Extension SDKs are filtered correctly
        /// </summary>
        [Fact]
        public void VerifyFilterPlatformExtensionSdks()
        {
            // Create fake directory tree
            try
            {
                Environment.SetEnvironmentVariable("MSBUILDDISABLEREGISTRYFORSDKLOOKUP", "True");

                IDictionary<string, string> extensionSDKs = ToolLocationHelper.GetPlatformExtensionSDKLocations(new string[] { _fakeStructureRoot }, null, "MyPlatform", new Version(4, 0));
                IDictionary<string, string> filteredExtensionSDKs1 = ToolLocationHelper.FilterPlatformExtensionSDKs(new Version(8, 0), extensionSDKs);
                IDictionary<string, string> filteredExtensionSDKs2 = ToolLocationHelper.FilterPlatformExtensionSDKs(new Version(9, 0), extensionSDKs);
                IDictionary<string, string> filteredExtensionSDKs3 = ToolLocationHelper.FilterPlatformExtensionSDKs(new Version(10, 0), extensionSDKs);

                Assert.Equal(filteredExtensionSDKs1.Count, 2);
                Assert.Equal(filteredExtensionSDKs2.Count, 1);
                Assert.Equal(filteredExtensionSDKs3.Count, 0);
            }
            finally
            {
                Environment.SetEnvironmentVariable("MSBUILDDISABLEREGISTRYFORSDKLOOKUP", null);
            }
        }

        /// <summary>
        /// Verify that the GetPlatformExtensionSDKLocation method can be correctly called during evaluation time as a msbuild function.
        /// </summary>
        [Fact]
        public void VerifyGetInstalledSDKLocations()
        {
            string testDirectoryRoot = Path.Combine(Path.GetTempPath(), "VerifyGetInstalledSDKLocations");
            string platformDirectory = Path.Combine(testDirectoryRoot, "MyPlatform", "8.0")
                                       + Path.DirectorySeparatorChar;
            string sdkDirectory = Path.Combine(platformDirectory, "ExtensionSDKs", "SDkWithManifest", "2.0")
                                  + Path.DirectorySeparatorChar;

            string tempProjectContents = ObjectModelHelpers.CleanupFileContents(@"
             <Project DefaultTargets=""ExpandSDKReferenceAssemblies"" ToolsVersion=""msbuilddefaulttoolsversion"" xmlns=""msbuildnamespace"">
                 <PropertyGroup>
                    <TargetPlatformIdentifier>MyPlatform</TargetPlatformIdentifier> 
                    <TargetPlatformVersion>8.0</TargetPlatformVersion>
                    <SDKLocation1>$([Microsoft.Build.Utilities.ToolLocationHelper]::GetPlatformExtensionSDKLocation('SDkWithManifest, Version=2.0','MyPlatform','8.0'))</SDKLocation1>
                    <SDKLocation2>$([Microsoft.Build.Utilities.ToolLocationHelper]::GetPlatformExtensionSDKLocation('SDkWithManifest, Version=V2.0','MyPlatform','8.0'))</SDKLocation2>
                    <SDKLocation3>$([Microsoft.Build.Utilities.ToolLocationHelper]::GetPlatformSDKLocation('MyPlatform','8.0'))</SDKLocation3>                 
                    <SDKName>$([Microsoft.Build.Utilities.ToolLocationHelper]::GetPlatformSDKDisplayName('MyPlatform','8.0'))</SDKName>
                 </PropertyGroup>

                 <Import Project=""$(MSBuildBinPath)\Microsoft.Common.targets""/>
              </Project>");

            try
            {
                Environment.SetEnvironmentVariable("MSBUILDSDKREFERENCEDIRECTORY", testDirectoryRoot);
                Environment.SetEnvironmentVariable("MSBUILDDISABLEREGISTRYFORSDKLOOKUP", "true");

                if (Directory.Exists(testDirectoryRoot))
                {
                    FileUtilities.DeleteDirectoryNoThrow(testDirectoryRoot, true);
                }

                Directory.CreateDirectory(testDirectoryRoot);
                Directory.CreateDirectory(sdkDirectory);
                File.WriteAllText(Path.Combine(platformDirectory, "SDKManifest.xml"), "HI");
                File.WriteAllText(Path.Combine(sdkDirectory, "SDKManifest.xml"), "HI");
                string testProjectFile = Path.Combine(testDirectoryRoot, "testproject.csproj");

                File.WriteAllText(testProjectFile, tempProjectContents);

                MockLogger logger = new MockLogger();

                ProjectCollection pc = new ProjectCollection();
                Project project = pc.LoadProject(testProjectFile);
                string propertyValue1 = project.GetPropertyValue("SDKLocation1");
                string propertyValue2 = project.GetPropertyValue("SDKLocation2");
                string propertyValue3 = project.GetPropertyValue("SDKLocation3");
                string sdkName = project.GetPropertyValue("SDKName");

                Assert.True(propertyValue1.Equals(sdkDirectory, StringComparison.OrdinalIgnoreCase));
                Assert.Equal(0, propertyValue2.Length);
                Assert.True(propertyValue3.Equals(platformDirectory, StringComparison.OrdinalIgnoreCase));

                // No displayname set in the SDK manifest, so it mocks one up
                Assert.Equal("MyPlatform 8.0", sdkName);
            }
            finally
            {
                Environment.SetEnvironmentVariable("MSBUILDSDKREFERENCEDIRECTORY", null);
                Environment.SetEnvironmentVariable("MSBUILDDISABLEREGISTRYFORSDKLOOKUP", null);
                if (Directory.Exists(testDirectoryRoot))
                {
                    FileUtilities.DeleteDirectoryNoThrow(testDirectoryRoot, true);
                }
            }
        }

        /// <summary>
        /// Verify that the GetPlatformExtensionSDKLocation method can be correctly called during evaluation time as a msbuild function.
        /// </summary>
        [Fact]
        public void VerifyGetInstalledSDKLocations2()
        {
            string testDirectoryRoot = Path.Combine(Path.GetTempPath(), "VerifyGetInstalledSDKLocations2");
            string platformDirectory = Path.Combine(testDirectoryRoot, "MyPlatform", "8.0")
                                       + Path.DirectorySeparatorChar;
            string sdkDirectory = Path.Combine(platformDirectory, "ExtensionSDKs", "SDkWithManifest", "2.0")
                                  + Path.DirectorySeparatorChar;

            string tempProjectContents = ObjectModelHelpers.CleanupFileContents(@"
             <Project DefaultTargets=""ExpandSDKReferenceAssemblies"" ToolsVersion=""msbuilddefaulttoolsversion"" xmlns=""msbuildnamespace"">
                 <PropertyGroup>
                    <TargetPlatformIdentifier>MyPlatform</TargetPlatformIdentifier> 
                    <TargetPlatformVersion>8.0</TargetPlatformVersion>" +
                   @"<SDKDirectoryRoot>" + testDirectoryRoot + "</SDKDirectoryRoot>" +
                    @"<SDKLocation1>$([Microsoft.Build.Utilities.ToolLocationHelper]::GetPlatformExtensionSDKLocation('SDkWithManifest, Version=2.0','MyPlatform','8.0', '$(SDKDirectoryRoot)',''))</SDKLocation1>
                      <SDKLocation2>$([Microsoft.Build.Utilities.ToolLocationHelper]::GetPlatformExtensionSDKLocation('SDkWithManifest, Version=V2.0','MyPlatform','8.0', '$(SDKDirectoryRoot)',''))</SDKLocation2>                 
                      <SDKLocation3>$([Microsoft.Build.Utilities.ToolLocationHelper]::GetPlatformSDKLocation('MyPlatform','8.0', '$(SDKDirectoryRoot)',''))</SDKLocation3>
                      <SDKName>$([Microsoft.Build.Utilities.ToolLocationHelper]::GetPlatformSDKDisplayName('MyPlatform','8.0', '$(SDKDirectoryRoot)', ''))</SDKName>
                 </PropertyGroup>

                 <Import Project=""$(MSBuildBinPath)\Microsoft.Common.targets""/>
              </Project>");

            string platformSDKManifestContents = @"<FileList
                    DisplayName = ""My cool platform SDK!"">
                </FileList>";

            try
            {
                Environment.SetEnvironmentVariable("MSBUILDDISABLEREGISTRYFORSDKLOOKUP", "true");
                if (Directory.Exists(testDirectoryRoot))
                {
                    FileUtilities.DeleteDirectoryNoThrow(testDirectoryRoot, true);
                }

                Directory.CreateDirectory(testDirectoryRoot);
                Directory.CreateDirectory(sdkDirectory);
                File.WriteAllText(Path.Combine(platformDirectory, "SDKManifest.xml"), platformSDKManifestContents);
                File.WriteAllText(Path.Combine(sdkDirectory, "SDKManifest.xml"), "HI");
                string testProjectFile = Path.Combine(testDirectoryRoot, "testproject.csproj");

                File.WriteAllText(testProjectFile, tempProjectContents);

                MockLogger logger = new MockLogger();

                ProjectCollection pc = new ProjectCollection();
                Project project = pc.LoadProject(testProjectFile);
                string propertyValue1 = project.GetPropertyValue("SDKLocation1");
                string propertyValue2 = project.GetPropertyValue("SDKLocation2");
                string propertyValue3 = project.GetPropertyValue("SDKLocation3");
                string sdkName = project.GetPropertyValue("SDKName");

                Assert.True(propertyValue1.Equals(sdkDirectory, StringComparison.OrdinalIgnoreCase));
                Assert.True(propertyValue3.Equals(platformDirectory, StringComparison.OrdinalIgnoreCase));
                Assert.Equal(0, propertyValue2.Length);
                Assert.Equal("My cool platform SDK!", sdkName);
            }
            finally
            {
                Environment.SetEnvironmentVariable("MSBUILDDISABLEREGISTRYFORSDKLOOKUP", null);
                if (Directory.Exists(testDirectoryRoot))
                {
                    FileUtilities.DeleteDirectoryNoThrow(testDirectoryRoot, true);
                }
            }
        }


        /// <summary>
        /// Setup some fake entries in the registry and verify we get the correct sdk from there.
        /// </summary>
        [Fact]
        public void VerifyGetInstalledSDKLocations3()
        {
            string testDirectoryRoot = Path.Combine(Path.GetTempPath(), "VerifyGetInstalledSDKLocations3");
            string platformDirectory = Path.Combine(testDirectoryRoot, "MyPlatform", "8.0")
                                       + Path.DirectorySeparatorChar;
            string sdkDirectory = Path.Combine(platformDirectory, "ExtensionSDKs", "SDkWithManifes", "2.0")
                                  + Path.DirectorySeparatorChar;

            string tempProjectContents = ObjectModelHelpers.CleanupFileContents(@"
             <Project DefaultTargets=""ExpandSDKReferenceAssemblies"" ToolsVersion=""msbuilddefaulttoolsversion"" xmlns=""msbuildnamespace"">
                 <PropertyGroup>
                    <TargetPlatformIdentifier>MyPlatform</TargetPlatformIdentifier> 
                    <TargetPlatformVersion>8.0</TargetPlatformVersion>
                    <SDKRegistryRoot>SOFTWARE\Microsoft\VerifyGetInstalledSDKLocations3</SDKRegistryRoot>
                    <SDKDiskRoot>Somewhere</SDKDiskRoot>
                    <SDKLocation1>$([Microsoft.Build.Utilities.ToolLocationHelper]::GetPlatformExtensionSDKLocation('SDkWithManifest, Version=2.0','MyPlatform','8.0', '$(SDKDirectoryRoot)','$(SDKRegistryRoot)'))</SDKLocation1>
                    <SDKLocation2>$([Microsoft.Build.Utilities.ToolLocationHelper]::GetPlatformExtensionSDKLocation('SDkWithManifest, Version=V2.0','MyPlatform','8.0', '$(SDKDirectoryRoot)','$(SDKRegistryRoot)'))</SDKLocation2>                 
                    <SDKLocation3>$([Microsoft.Build.Utilities.ToolLocationHelper]::GetPlatformSDKLocation('MyPlatform','8.0', '$(SDKDirectoryRoot)','$(SDKRegistryRoot)'))</SDKLocation3> 
                    <SDKName>$([Microsoft.Build.Utilities.ToolLocationHelper]::GetPlatformSDKDisplayName('MyPlatform','8.0', '$(SDKDirectoryRoot)', '$(SDKRegistryRoot)'))</SDKName>
                 </PropertyGroup>
                 <Import Project=""$(MSBuildBinPath)\Microsoft.Common.targets""/>
              </Project>");

            string platformSDKManifestContents = @"<FileList
                    DisplayName = ""MyPlatform from the registry""
                    PlatformIdentity = ""MyPlatform, version=8.0""
                    TargetFramework = "".NETCore, version=v4.5; .NETFramework, version=v4.5""
                    MinVSVersion = ""12.0""
                    MinOSVersion = ""6.2.1""
                    MaxOSVersionTested = ""6.2.1""
                    UnsupportedDowntarget = ""MyPlatform, version=8.0"">

                <File Reference = ""Windows"">
	                <ToolboxItems VSCategory = ""Toolbox.Default""/>
                </File>
            </FileList>";

            string registryKey = @"SOFTWARE\Microsoft\VerifyGetInstalledSDKLocations3\";
            RegistryKey baseKey = Registry.CurrentUser;

            try
            {
                if (NativeMethodsShared.IsWindows)
                {
                    RegistryKey folderKey = baseKey.CreateSubKey(registryKey + @"\MyPlatform\v8.0\ExtensionSDKS\SDKWithManifest\2.0");
                    folderKey.SetValue("", Path.Combine(testDirectoryRoot, sdkDirectory));

                    folderKey = baseKey.CreateSubKey(registryKey + @"\MyPlatform\v8.0");
                    folderKey.SetValue("", Path.Combine(testDirectoryRoot, platformDirectory));
                }


                if (Directory.Exists(testDirectoryRoot))
                {
                    FileUtilities.DeleteDirectoryNoThrow(testDirectoryRoot, true);
                }

                Directory.CreateDirectory(testDirectoryRoot);
                Directory.CreateDirectory(sdkDirectory);
                File.WriteAllText(Path.Combine(sdkDirectory, "SDKManifest.xml"), "HI");
                File.WriteAllText(Path.Combine(platformDirectory, "SDKManifest.xml"), platformSDKManifestContents);

                string testProjectFile = Path.Combine(testDirectoryRoot, "testproject.csproj");

                File.WriteAllText(testProjectFile, tempProjectContents);

                MockLogger logger = new MockLogger();

                ProjectCollection pc = new ProjectCollection();
                Project project = pc.LoadProject(testProjectFile);
                string propertyValue1 = project.GetPropertyValue("SDKLocation1");
                string propertyValue2 = project.GetPropertyValue("SDKLocation2");
                string propertyValue3 = project.GetPropertyValue("SDKLocation3");
                string sdkName = project.GetPropertyValue("SDKName");

                Assert.True(propertyValue1.Equals(sdkDirectory, StringComparison.OrdinalIgnoreCase));
                Assert.True(propertyValue3.Equals(platformDirectory, StringComparison.OrdinalIgnoreCase));
                Assert.Equal(0, propertyValue2.Length);
                Assert.Equal("MyPlatform from the registry", sdkName);
            }
            finally
            {
                try
                {
                    if (NativeMethodsShared.IsWindows)
                    {
                        baseKey.DeleteSubKeyTree(registryKey);
                    }
                }
                catch (Exception)
                {
                }
                if (Directory.Exists(testDirectoryRoot))
                {
                    FileUtilities.DeleteDirectoryNoThrow(testDirectoryRoot, true);
                }
            }
        }

        /// <summary>
        /// Verify based on a fake directory structure with some good directories and some invalid ones at each level that we 
        /// get the expected set out.
        /// </summary>
        [Fact]
        public void ResolveSDKFromDirectory()
        {
            Dictionary<string, string> extensionSDKs = new Dictionary<string, string>(StringComparer.OrdinalIgnoreCase);
            List<string> paths = new List<string> { _fakeStructureRoot, _fakeStructureRoot2 };
            Dictionary<TargetPlatformSDK, TargetPlatformSDK> targetPlatforms = new Dictionary<TargetPlatformSDK, TargetPlatformSDK>();

            ToolLocationHelper.GatherSDKListFromDirectory(paths, targetPlatforms);

            TargetPlatformSDK key = new TargetPlatformSDK("Windows", new Version("1.0"), null);
            Assert.True(targetPlatforms[key].ExtensionSDKs.Count == 2);
            Assert.True(targetPlatforms[key].ExtensionSDKs.ContainsKey("MyAssembly, Version=1.0"));
            Assert.True(
                targetPlatforms[key].Path.Equals(
                    Path.Combine(_fakeStructureRoot, "Windows", "1.0") + Path.DirectorySeparatorChar,
                    StringComparison.OrdinalIgnoreCase));
            Assert.True(
                targetPlatforms[key].ExtensionSDKs["MyAssembly, Version=1.0"].Equals(
                    Path.Combine(new[] { _fakeStructureRoot, "Windows", "v1.0", "ExtensionSDKs", "MyAssembly", "1.0" })
                    + Path.DirectorySeparatorChar,
                    StringComparison.OrdinalIgnoreCase));
            Assert.True(targetPlatforms[key].ExtensionSDKs.ContainsKey("MyAssembly, Version=2.0"));
            Assert.True(
                targetPlatforms[key].ExtensionSDKs["MyAssembly, Version=2.0"].Equals(
                    Path.Combine(new[] { _fakeStructureRoot, "Windows", "1.0", "ExtensionSDKs", "MyAssembly", "2.0" })
                    + Path.DirectorySeparatorChar,
                    StringComparison.OrdinalIgnoreCase));

            key = new TargetPlatformSDK("Windows", new Version("2.0"), null);
            Assert.True(targetPlatforms[key].ExtensionSDKs.Count == 2);
            Assert.True(
                targetPlatforms[key].Path.Equals(
                    Path.Combine(_fakeStructureRoot, "Windows", "2.0") + Path.DirectorySeparatorChar,
                    StringComparison.OrdinalIgnoreCase));
            Assert.True(targetPlatforms[key].ExtensionSDKs.ContainsKey("MyAssembly, Version=3.0"));
            Assert.True(
                targetPlatforms[key].ExtensionSDKs["MyAssembly, Version=3.0"].Equals(
                    Path.Combine(new[] { _fakeStructureRoot, "Windows", "2.0", "ExtensionSDKs", "MyAssembly", "3.0" })
                    + Path.DirectorySeparatorChar,
                    StringComparison.OrdinalIgnoreCase));
            Assert.True(targetPlatforms[key].ExtensionSDKs.ContainsKey("MyAssembly, Version=4.0"));
            Assert.True(
                targetPlatforms[key].ExtensionSDKs["MyAssembly, Version=4.0"].Equals(
                    Path.Combine(new[] { _fakeStructureRoot2, "Windows", "2.0", "ExtensionSDKs", "MyAssembly", "4.0" })
                    + Path.DirectorySeparatorChar,
                    StringComparison.OrdinalIgnoreCase));

            // Windows kits special case is only in registry
            key = new TargetPlatformSDK("MyPlatform", new Version("6.0"), null);
            Assert.False(targetPlatforms.ContainsKey(key));

            key = new TargetPlatformSDK("MyPlatform", new Version("4.0"), null);
            Assert.True(targetPlatforms[key].Path == null);
            Assert.True(targetPlatforms[key].ExtensionSDKs.Count == 1);
            Assert.True(targetPlatforms[key].ExtensionSDKs.ContainsKey("AnotherAssembly, Version=1.0"));
            Assert.True(
                targetPlatforms[key].ExtensionSDKs["AnotherAssembly, Version=1.0"].Equals(
                    Path.Combine(
                        new[] { _fakeStructureRoot, "MyPlatform", "4.0", "ExtensionSDKs", "AnotherAssembly", "1.0" })
                    + Path.DirectorySeparatorChar,
                    StringComparison.OrdinalIgnoreCase));

            key = new TargetPlatformSDK("MyPlatform", new Version("3.0"), null);
            Assert.True(targetPlatforms[key].ExtensionSDKs.Count == 1);
            Assert.True(
                targetPlatforms[key].Path.Equals(
                    Path.Combine(_fakeStructureRoot, "MyPlatform", "3.0") + Path.DirectorySeparatorChar,
                    StringComparison.OrdinalIgnoreCase));
            Assert.True(targetPlatforms[key].ExtensionSDKs.ContainsKey("MyAssembly, Version=1.0"));
            Assert.True(
                targetPlatforms[key].ExtensionSDKs["MyAssembly, Version=1.0"].Equals(
                    Path.Combine(new[] { _fakeStructureRoot, "MyPlatform", "3.0", "ExtensionSDKs", "MyAssembly", "1.0" })
                    + Path.DirectorySeparatorChar,
                    StringComparison.OrdinalIgnoreCase));

            key = new TargetPlatformSDK("MyPlatform", new Version("2.0"), null);
            Assert.True(targetPlatforms[key].ExtensionSDKs.Count == 1);
            Assert.True(
                targetPlatforms[key].Path.Equals(
                    Path.Combine(_fakeStructureRoot, "MyPlatform", "2.0") + Path.DirectorySeparatorChar,
                    StringComparison.OrdinalIgnoreCase));
            Assert.True(targetPlatforms[key].ExtensionSDKs.ContainsKey("MyAssembly, Version=1.0"));
            Assert.True(
                targetPlatforms[key].ExtensionSDKs["MyAssembly, Version=1.0"].Equals(
                    Path.Combine(new[] { _fakeStructureRoot, "MyPlatform", "2.0", "ExtensionSDKs", "MyAssembly", "1.0" })
                    + Path.DirectorySeparatorChar,
                    StringComparison.OrdinalIgnoreCase));

            key = new TargetPlatformSDK("MyPlatform", new Version("1.0"), null);
            Assert.True(
                targetPlatforms[key].Path.Equals(
                    Path.Combine(_fakeStructureRoot, "MyPlatform", "1.0") + Path.DirectorySeparatorChar,
                    StringComparison.OrdinalIgnoreCase));
            Assert.True(targetPlatforms[key].ExtensionSDKs.Count == 0);

            key = new TargetPlatformSDK("MyPlatform", new Version("8.0"), null);
            Assert.Equal(
                Path.Combine(_fakeStructureRoot, "MyPlatform", "8.0") + Path.DirectorySeparatorChar,
                targetPlatforms[key].Path);
            Assert.Equal(0, targetPlatforms[key].ExtensionSDKs.Count);
            Assert.Equal(3, targetPlatforms[key].Platforms.Count);
            Assert.True(targetPlatforms[key].ContainsPlatform("Twilight", "0.1.2.3"));
            Assert.Equal(
                Path.Combine(new[] { _fakeStructureRoot, "MyPlatform", "8.0", "Platforms", "PlatformAssembly", "0.1.2.3" })
                + Path.DirectorySeparatorChar,
                targetPlatforms[key].Platforms["PlatformAssembly, Version=0.1.2.3"]);
            Assert.True(targetPlatforms[key].ContainsPlatform("PlatformAssembly", "1.2.3.0"));
            Assert.True(targetPlatforms[key].ContainsPlatform("Sparkle", "3.3.3.3"));

            key = new TargetPlatformSDK("MyPlatform", new Version("9.0"), null);
            Assert.Equal(
                Path.Combine(_fakeStructureRoot, "MyPlatform", "9.0") + Path.DirectorySeparatorChar,
                targetPlatforms[key].Path);
            Assert.Equal(0, targetPlatforms[key].ExtensionSDKs.Count);
            Assert.Equal(1, targetPlatforms[key].Platforms.Count);
            Assert.True(targetPlatforms[key].ContainsPlatform("PlatformAssembly", "0.1.2.3"));
            Assert.Equal(
                Path.Combine(new[] { _fakeStructureRoot, "MyPlatform", "9.0", "Platforms", "PlatformAssembly", "0.1.2.3" })
                + Path.DirectorySeparatorChar,
                targetPlatforms[key].Platforms["PlatformAssembly, Version=0.1.2.3"]);
        }

        /// <summary>
        /// Verify based on a fake directory structure with some good directories and some invalid ones at each level that we 
        /// get the expected set out.
        /// </summary>
        [Fact]
        public void ResolveSDKFromRegistry()
        {
            if (!NativeMethodsShared.IsWindows)
            {
                return; // "No registry unless under Windows"
            }

            Dictionary<TargetPlatformSDK, TargetPlatformSDK> targetPlatforms = new Dictionary<TargetPlatformSDK, TargetPlatformSDK>();

            ToolLocationHelper.GatherSDKsFromRegistryImpl(targetPlatforms, "Software\\Microsoft\\MicrosoftSDks", RegistryView.Registry32, RegistryHive.CurrentUser, getRegistrySubKeyNames, getRegistrySubKeyDefaultValue, _openBaseKey, new FileExists(File.Exists));
            ToolLocationHelper.GatherSDKsFromRegistryImpl(targetPlatforms, "Software\\Microsoft\\MicrosoftSDks", RegistryView.Registry32, RegistryHive.LocalMachine, getRegistrySubKeyNames, getRegistrySubKeyDefaultValue, _openBaseKey, new FileExists(File.Exists));

            TargetPlatformSDK key = new TargetPlatformSDK("Windows", new Version("1.0"), null);
            Assert.True(targetPlatforms[key].ExtensionSDKs.Count == 2);
            Assert.True(
                targetPlatforms[key].Path.Equals(
                    Path.Combine(_fakeStructureRoot, "Windows", "1.0") + Path.DirectorySeparatorChar,
                    StringComparison.OrdinalIgnoreCase));
            Assert.True(targetPlatforms[key].ExtensionSDKs.ContainsKey("MyAssembly, Version=1.0"));
            Assert.True(
                targetPlatforms[key].ExtensionSDKs["FlutterShy, Version=1.0"].Equals(
                    Path.Combine(new[] { _fakeStructureRoot, "Windows", "v1.0", "ExtensionSDKs", "MyAssembly", "1.0" })
                    + Path.DirectorySeparatorChar,
                    StringComparison.OrdinalIgnoreCase));
            Assert.True(targetPlatforms[key].ExtensionSDKs.ContainsKey("FlutterShy, Version=2.0"));
            Assert.True(
                targetPlatforms[key].ExtensionSDKs["MyAssembly, Version=2.0"].Equals(
                    Path.Combine(new[] { _fakeStructureRoot, "Windows", "1.0", "ExtensionSDKs", "MyAssembly", "2.0" })
                    + Path.DirectorySeparatorChar,
                    StringComparison.OrdinalIgnoreCase));

            key = new TargetPlatformSDK("Windows", new Version("2.0"), null);
            Assert.True(targetPlatforms[key].ExtensionSDKs.Count == 1);
            Assert.True(
                targetPlatforms[key].Path.Equals(
                    Path.Combine(_fakeStructureRoot, "Windows", "2.0") + Path.DirectorySeparatorChar,
                    StringComparison.OrdinalIgnoreCase));
            Assert.True(targetPlatforms[key].ExtensionSDKs.ContainsKey("MyAssembly, Version=3.0"));
            Assert.True(
                targetPlatforms[key].ExtensionSDKs["MyAssembly, Version=3.0"].Equals(
                    Path.Combine(new[] { _fakeStructureRoot, "Windows", "2.0", "ExtensionSDKs", "MyAssembly", "3.0" })
                    + Path.DirectorySeparatorChar,
                    StringComparison.OrdinalIgnoreCase));

            key = new TargetPlatformSDK("MyPlatform", new Version("5.0"), null);
            Assert.True(targetPlatforms.ContainsKey(key));
            Assert.Null(targetPlatforms[key].Path);

            key = new TargetPlatformSDK("MyPlatform", new Version("6.0"), null);
            Assert.True(targetPlatforms.ContainsKey(key));
            Assert.True(
                targetPlatforms[key].Path.Equals(
                    Path.Combine(_fakeStructureRoot, "Windows Kits", "6.0") + Path.DirectorySeparatorChar,
                    StringComparison.OrdinalIgnoreCase));

            key = new TargetPlatformSDK("MyPlatform", new Version("4.0"), null);
            Assert.True(targetPlatforms[key].ExtensionSDKs.Count == 1);
            Assert.True(
                targetPlatforms[key].Path.Equals(
                    Path.Combine(_fakeStructureRoot, "SomeOtherPlace", "MyPlatformOtherLocation", "4.0")
                    + Path.DirectorySeparatorChar,
                    StringComparison.OrdinalIgnoreCase));
            Assert.True(targetPlatforms[key].ExtensionSDKs.ContainsKey("FlutterShy, Version=1.0"));
            Assert.True(
                targetPlatforms[key].ExtensionSDKs["MyAssembly, Version=1.0"].Equals(
                    Path.Combine(
                        new[]
                            {
                                _fakeStructureRoot, "SomeOtherPlace", "MyPlatformOtherLocation", "4.0", "ExtensionSDKs",
                                "MyAssembly", "1.0"
                            }) + Path.DirectorySeparatorChar,
                    StringComparison.OrdinalIgnoreCase));

            key = new TargetPlatformSDK("MyPlatform", new Version("9.0"), null);
            Assert.Equal(
                Path.Combine(_fakeStructureRoot, "MyPlatform", "9.0") + Path.DirectorySeparatorChar,
                targetPlatforms[key].Path);
            Assert.Equal(0, targetPlatforms[key].ExtensionSDKs.Count);
            Assert.Equal(1, targetPlatforms[key].Platforms.Count);
            Assert.True(targetPlatforms[key].ContainsPlatform("PlatformAssembly", "0.1.2.3"));
            Assert.Equal(
                Path.Combine(new[] { _fakeStructureRoot, "MyPlatform", "9.0", "Platforms", "PlatformAssembly", "0.1.2.3" })
                + Path.DirectorySeparatorChar,
                targetPlatforms[key].Platforms["PlatformAssembly, Version=0.1.2.3"]);
        }

        /// <summary>
        /// Verify based on a fake directory structure with some good directories and some invalid ones at each level that we 
        /// get the expected set out. Make sure that when we resolve from both the disk and registry that there are no duplicates
        /// and make sure we get the expected results.
        /// </summary>
        [Fact]
        public void ResolveSDKFromRegistryAndDisk()
        {
            Dictionary<TargetPlatformSDK, TargetPlatformSDK> targetPlatforms = new Dictionary<TargetPlatformSDK, TargetPlatformSDK>();

            List<string> paths = new List<string>() { _fakeStructureRoot };

            ToolLocationHelper.GatherSDKListFromDirectory(paths, targetPlatforms);

            if (!NativeMethodsShared.IsWindows)
            {
                ToolLocationHelper.GatherSDKsFromRegistryImpl(targetPlatforms, "Software\\Microsoft\\MicrosoftSDks", RegistryView.Registry32, RegistryHive.CurrentUser, getRegistrySubKeyNames, getRegistrySubKeyDefaultValue, _openBaseKey, new FileExists(File.Exists));
                ToolLocationHelper.GatherSDKsFromRegistryImpl(targetPlatforms, "Software\\Microsoft\\MicrosoftSDks", RegistryView.Registry32, RegistryHive.LocalMachine, getRegistrySubKeyNames, getRegistrySubKeyDefaultValue, _openBaseKey, new FileExists(File.Exists));
            }

            TargetPlatformSDK key = new TargetPlatformSDK("Windows", new Version("1.0"), null);
            Assert.True(targetPlatforms[key].ExtensionSDKs.Count == 2);
            Assert.True(
                targetPlatforms[key].Path.Equals(
                    Path.Combine(_fakeStructureRoot, "Windows", "1.0") + Path.DirectorySeparatorChar,
                    StringComparison.OrdinalIgnoreCase));
            Assert.True(targetPlatforms[key].ExtensionSDKs.ContainsKey("MyAssembly, Version=1.0"));
            Assert.True(
                targetPlatforms[key].ExtensionSDKs["MyAssembly, Version=1.0"].Equals(
                    Path.Combine(new[] { _fakeStructureRoot, "Windows", "v1.0", "ExtensionSDKs", "MyAssembly", "1.0" })
                    + Path.DirectorySeparatorChar,
                    StringComparison.OrdinalIgnoreCase));
            Assert.True(targetPlatforms[key].ExtensionSDKs.ContainsKey("MyAssembly, Version=2.0"));
            Assert.True(
                targetPlatforms[key].ExtensionSDKs["MyAssembly, Version=2.0"].Equals(
                    Path.Combine(new[] { _fakeStructureRoot, "Windows", "1.0", "ExtensionSDKs", "MyAssembly", "2.0" })
                    + Path.DirectorySeparatorChar,
                    StringComparison.OrdinalIgnoreCase));

            key = new TargetPlatformSDK("Windows", new Version("2.0"), null);
            Assert.True(targetPlatforms[key].ExtensionSDKs.Count == 1);
            Assert.True(
                targetPlatforms[key].Path.Equals(
                    Path.Combine(_fakeStructureRoot, "Windows", "2.0") + Path.DirectorySeparatorChar,
                    StringComparison.OrdinalIgnoreCase));
            Assert.True(targetPlatforms[key].ExtensionSDKs.ContainsKey("MyAssembly, Version=3.0"));
            Assert.True(
                targetPlatforms[key].ExtensionSDKs["MyAssembly, Version=3.0"].Equals(
                    Path.Combine(new[] { _fakeStructureRoot, "Windows", "2.0", "ExtensionSDKs", "MyAssembly", "3.0" })
                    + Path.DirectorySeparatorChar,
                    StringComparison.OrdinalIgnoreCase));

            key = new TargetPlatformSDK("MyPlatform", new Version("6.0"), null);
            Assert.True(targetPlatforms.ContainsKey(key));
            Assert.True(
                targetPlatforms[key].Path.Equals(
                    Path.Combine(_fakeStructureRoot, "Windows Kits", "6.0") + Path.DirectorySeparatorChar,
                    StringComparison.OrdinalIgnoreCase));

            key = new TargetPlatformSDK("MyPlatform", new Version("5.0"), null);
            Assert.True(targetPlatforms.ContainsKey(key));
            Assert.Equal(0, targetPlatforms[key].ExtensionSDKs.Count);
            Assert.Null(targetPlatforms[key].Path);

            key = new TargetPlatformSDK("MyPlatform", new Version("4.0"), null);
            Assert.True(targetPlatforms[key].ExtensionSDKs.Count == 2);
            Assert.True(
                targetPlatforms[key].Path.Equals(
                    Path.Combine(_fakeStructureRoot, "SomeOtherPlace", "MyPlatformOtherLocation", "4.0")
                    + Path.DirectorySeparatorChar,
                    StringComparison.OrdinalIgnoreCase));
            Assert.True(targetPlatforms[key].ExtensionSDKs.ContainsKey("MyAssembly, Version=1.0"));
            Assert.True(
                targetPlatforms[key].ExtensionSDKs["MyAssembly, Version=1.0"].Equals(
                    Path.Combine(
                        new[]
                            {
                                _fakeStructureRoot, "SomeOtherPlace", "MyPlatformOtherLocation", "4.0", "ExtensionSDKs",
                                "FlutterShy", "1.0"
                            }) + Path.DirectorySeparatorChar,
                    StringComparison.OrdinalIgnoreCase));
            Assert.True(targetPlatforms[key].ExtensionSDKs.ContainsKey("AnotherAssembly, Version=1.0"));
            Assert.True(
                targetPlatforms[key].ExtensionSDKs["AnotherAssembly, Version=1.0"].Equals(
                    Path.Combine(
                        new[] { _fakeStructureRoot, "MyPlatform", "4.0", "ExtensionSDKs", "AnotherAssembly", "1.0" }),
                    StringComparison.OrdinalIgnoreCase));

            key = new TargetPlatformSDK("MyPlatform", new Version("3.0"), null);
            Assert.True(targetPlatforms[key].ExtensionSDKs.Count == 1);
            Assert.True(targetPlatforms[key].ExtensionSDKs.ContainsKey("MyAssembly, Version=1.0"));
            Assert.True(
                targetPlatforms[key].Path.Equals(
                    Path.Combine(_fakeStructureRoot, "MyPlatform", "3.0") + Path.DirectorySeparatorChar,
                    StringComparison.OrdinalIgnoreCase));
            Assert.True(
                targetPlatforms[key].ExtensionSDKs["MyAssembly, Version=1.0"].Equals(
                    Path.Combine(new[] { _fakeStructureRoot, "MyPlatform", "3.0", "ExtensionSDKs", "MyAssembly", "1.0" })
                    + Path.DirectorySeparatorChar,
                    StringComparison.OrdinalIgnoreCase));

            key = new TargetPlatformSDK("MyPlatform", new Version("2.0"), null);
            Assert.True(targetPlatforms[key].ExtensionSDKs.Count == 1);
            Assert.True(targetPlatforms[key].ExtensionSDKs.ContainsKey("MyAssembly, Version=1.0"));
            Assert.True(
                targetPlatforms[key].Path.Equals(
                    Path.Combine(_fakeStructureRoot, "MyAssembly", "2.0") + Path.DirectorySeparatorChar,
                    StringComparison.OrdinalIgnoreCase));
            Assert.True(
                targetPlatforms[key].ExtensionSDKs["MyAssembly, Version=1.0"].Equals(
                    Path.Combine(new[] { _fakeStructureRoot, "MyPlatform", "2.0", "ExtensionSDKs", "MyAssembly", "1.0" })
                    + Path.DirectorySeparatorChar,
                    StringComparison.OrdinalIgnoreCase));

            key = new TargetPlatformSDK("MyPlatform", new Version("1.0"), null);
            Assert.True(
                targetPlatforms[key].Path.Equals(
                    Path.Combine(_fakeStructureRoot, "MyPlatform", "1.0") + Path.DirectorySeparatorChar,
                    StringComparison.OrdinalIgnoreCase));
            Assert.True(targetPlatforms[key].ExtensionSDKs.Count == 0);
        }

        /// <summary>
        /// Make sure if the sdk identifier is null we get an ArgumentNullException because without specifying the
        /// sdk identifier we can't get any platforms back.
        /// </summary>
        [Fact]
        public void GetPlatformsForSDKNullSDKIdentifier()
        {
            Assert.Throws<ArgumentNullException>(() =>
            {
                ToolLocationHelper.GetPlatformsForSDK(null, new Version("1.0"));
            }
           );
        }
        /// <summary>
        /// Make sure if the sdk version is null we get an ArgumentNullException because without specifying the
        /// sdk version we can't get any platforms back.
        /// </summary>
        [Fact]
        public void GetPlatformsForSDKNullSDKVersion()
        {
            Assert.Throws<ArgumentNullException>(() =>
            {
                ToolLocationHelper.GetPlatformsForSDK("AnySDK", null);
            }
           );
        }
        /// <summary>
        /// Verify that when there are no sdks with target platforms installed, our list of platforms is empty
        /// to make sure we are not getting platforms from somewhere else.
        /// </summary>
        [Fact]
        public void GetPlatformsForSDKWithNoInstalledTargetPlatforms()
        {
            IEnumerable<string> platforms = ToolLocationHelper.GetPlatformsForSDK("AnySDK", new Version("1.0"), new string[0], "");
            Assert.Equal(false, platforms.Any<string>());
        }

        /// <summary>
        /// Verify that the list of platforms returned is exactly as we expect when we have platforms
        /// installed and we pass in a matching sdk identifier and version number for one of the
        /// installed platforms.
        /// </summary>
        [Fact]
        public void GetPlatformsForSDKWithMatchingInstalledTargetPlatforms()
        {
            IEnumerable<string> myPlatforms = ToolLocationHelper.GetPlatformsForSDK("MyPlatform", new Version("8.0"), new string[] { _fakeStructureRoot }, null);
            Assert.True(myPlatforms.Contains<string>("Sparkle, Version=3.3.3.3"));
            Assert.True(myPlatforms.Contains<string>("PlatformAssembly, Version=0.1.2.3"));
            Assert.True(myPlatforms.Contains<string>("PlatformAssembly, Version=1.2.3.0"));
            Assert.Equal(3, myPlatforms.Count<string>());
        }

        /// <summary>
        /// Verify that the list of platforms is empty if we ask for an sdk that is not installed.
        /// </summary>
        [Fact]
        public void GetPlatformsForSDKWithInstalledTargetPlatformsNoMatch()
        {
            IEnumerable<string> platforms = ToolLocationHelper.GetPlatformsForSDK("DoesNotExistPlatform", new Version("0.0.0.0"), new string[] { _fakeStructureRoot }, null);
            Assert.Equal(false, platforms.Any<string>());
        }

        /// <summary>
        /// Verify that the list of platforms is empty if we ask for a valid sdk identifier but
        /// a version number that isn't installed.
        /// </summary>
        [Fact]
        public void GetPlatformsForSDKWithMatchingPlatformNotMatchingVersion()
        {
            IEnumerable<string> platforms = ToolLocationHelper.GetPlatformsForSDK("MyPlatform", new Version("0.0.0.0"), new string[] { _fakeStructureRoot }, null);
            Assert.Equal(false, platforms.Any<string>());
        }

        /// <summary>
        /// Verify that if we pass in an sdk identifier and version for an installed legacy platform sdk
        /// that the list of platforms is empty because it has no platforms.
        /// </summary>
        [Fact]
        public void GetPlatformsForSDKForLegacyPlatformSDK()
        {
            IEnumerable<string> platforms = ToolLocationHelper.GetPlatformsForSDK("Windows", new Version("8.0"), new string[] { _fakeStructureRoot }, null);
            Assert.Equal(false, platforms.Any<string>());
        }

        /// <summary>
        /// Verify based on a fake directory structure with some good directories and some invalid ones at each level that we 
        /// get the expected set out. Make sure that when we resolve from both the disk and registry that there are no duplicates
        /// and make sure we get the expected results.
        /// </summary>
        [Fact]
        public void GetALLTargetPlatformSDKs()
        {
            try
            {
                Environment.SetEnvironmentVariable("MSBUILDDISABLEREGISTRYFORSDKLOOKUP", "true");
                var sdks = ToolLocationHelper.GetTargetPlatformSdks(new[] { _fakeStructureRoot }, null);

                Dictionary<TargetPlatformSDK, TargetPlatformSDK> targetPlatforms = new Dictionary<TargetPlatformSDK, TargetPlatformSDK>();
                foreach (TargetPlatformSDK sdk in sdks)
                {
                    targetPlatforms.Add(sdk, sdk);
                }

                TargetPlatformSDK key = new TargetPlatformSDK("Windows", new Version("1.0"), null);
                Assert.True(
                    targetPlatforms[key].Path.Equals(
                        Path.Combine(_fakeStructureRoot, "Windows", "1.0") + Path.DirectorySeparatorChar,
                        StringComparison.OrdinalIgnoreCase));

                key = new TargetPlatformSDK("Windows", new Version("2.0"), null);
                Assert.True(
                    targetPlatforms[key].Path.Equals(
                        Path.Combine(_fakeStructureRoot, "Windows", "2.0") + Path.DirectorySeparatorChar,
                        StringComparison.OrdinalIgnoreCase));

                key = new TargetPlatformSDK("MyPlatform", new Version("3.0"), null);
                Assert.True(
                    targetPlatforms[key].Path.Equals(
                        Path.Combine(_fakeStructureRoot, "MyPlatform", "3.0") + Path.DirectorySeparatorChar,
                        StringComparison.OrdinalIgnoreCase));

                key = new TargetPlatformSDK("MyPlatform", new Version("2.0"), null);
                Assert.True(
                    targetPlatforms[key].Path.Equals(
                        Path.Combine(_fakeStructureRoot, "MyPlatform", "2.0") + Path.DirectorySeparatorChar,
                        StringComparison.OrdinalIgnoreCase));

                key = new TargetPlatformSDK("MyPlatform", new Version("1.0"), null);
                Assert.True(
                    targetPlatforms[key].Path.Equals(
                        Path.Combine(_fakeStructureRoot, "MyPlatform", "1.0") + Path.DirectorySeparatorChar,
                        StringComparison.OrdinalIgnoreCase));

                key = new TargetPlatformSDK("MyPlatform", new Version("5.0"), null);
                Assert.False(targetPlatforms.ContainsKey(key));
            }
            finally
            {
                Environment.SetEnvironmentVariable("MSBUILDDISABLEREGISTRYFORSDKLOOKUP", null);
            }
        }

        /// <summary>
        /// Verify that the GetPlatformSDKPropsFileLocation method can be correctly called for pre-OneCore SDKs during evaluation time as a msbuild function.
        /// </summary>
        [Fact]
        public void VerifyGetPreOneCoreSDKPropsLocation()
        {
            // This is the mockup layout for SDKs before One Core SDK.
            string testDirectoryRoot = Path.Combine(Path.GetTempPath(), "VerifyGetPreOneCoreSDKPropsLocation");
            string platformDirectory = Path.Combine(testDirectoryRoot, "MyPlatform", "8.0")
                                       + Path.DirectorySeparatorChar;
            string propsDirectory = Path.Combine(platformDirectory, "DesignTime", "CommonConfiguration", "Neutral");

            string tempProjectContents = ObjectModelHelpers.CleanupFileContents(@"
             <Project DefaultTargets=""ExpandSDKReferenceAssemblies"" ToolsVersion=""msbuilddefaulttoolsversion"" xmlns=""msbuildnamespace"">
                 <PropertyGroup>
                    <TargetPlatformIdentifier>MyPlatform</TargetPlatformIdentifier> 
                    <TargetPlatformVersion>8.0</TargetPlatformVersion>
                    <SDKRegistryRoot>SOFTWARE\Microsoft\VerifyGetPlatformSDKPropsLocation</SDKRegistryRoot>
                    <SDKDiskRoot>Somewhere</SDKDiskRoot>
                    <PlatformSDKLocation>$([Microsoft.Build.Utilities.ToolLocationHelper]::GetPlatformSDKLocation('MyPlatform', '8.0', '$(SDKDirectoryRoot)', '$(SDKRegistryRoot)'))</PlatformSDKLocation> 
                    <PropsLocation>$([Microsoft.Build.Utilities.ToolLocationHelper]::GetPlatformSDKPropsFileLocation('',' ','MyPlatform',' ','8.0', '$(SDKDirectoryRoot)', '$(SDKRegistryRoot)'))</PropsLocation>
                 </PropertyGroup>
                 <Import Project=""$(MSBuildBinPath)\Microsoft.Common.targets""/>
              </Project>");

            string registryKey = @"SOFTWARE\Microsoft\VerifyGetPlatformSDKPropsLocation\";
            RegistryKey baseKey = Registry.CurrentUser;

            try
            {
                if (NativeMethodsShared.IsWindows)
                {
                    using (RegistryKey platformKey = baseKey.CreateSubKey(registryKey + @"\MyPlatform\v8.0"))
                    {
                        platformKey.SetValue("InstallationFolder", platformDirectory);
                    }
                }

                if (Directory.Exists(testDirectoryRoot))
                {
                    FileUtilities.DeleteDirectoryNoThrow(testDirectoryRoot, true);
                }

                Directory.CreateDirectory(testDirectoryRoot);
                Directory.CreateDirectory(propsDirectory);

                File.WriteAllText(Path.Combine(platformDirectory, "SDKManifest.xml"), "Test");

                Project project = ObjectModelHelpers.CreateInMemoryProject(new ProjectCollection(), tempProjectContents, null);

                string propertyValue = project.GetPropertyValue("PlatformSDKLocation");
                string propsLocation = project.GetPropertyValue("PropsLocation");

                Assert.True(propertyValue.Equals(platformDirectory, StringComparison.OrdinalIgnoreCase));
                Assert.True(propsLocation.Equals(propsDirectory, StringComparison.OrdinalIgnoreCase));
            }
            finally
            {
                try
                {
                    if (NativeMethodsShared.IsWindows)
                    {
                        baseKey.DeleteSubKeyTree(registryKey);
                    }
                }
                catch (Exception)
                {
                }
                if (Directory.Exists(testDirectoryRoot))
                {
                    FileUtilities.DeleteDirectoryNoThrow(testDirectoryRoot, true);
                }
            }
        }

        /// <summary>
        /// Verify that the GetPlatformSDKPropsFileLocation method can be correctly called for OneCore SDK during evaluation time as a msbuild function.
        /// </summary>
        [Fact]
        public void VerifyGetOneCoreSDKPropsLocation()
        {
            // This is the mockup layout for One Core SDK. 
            string testDirectoryRoot = Path.Combine(Path.GetTempPath(), "VerifyGetOneCoreSDKPropsLocation");
            string platformDirectory = Path.Combine(testDirectoryRoot, "OneCoreSDK", "1.0") + Path.DirectorySeparatorChar;
            string propsDirectory =
                Path.Combine(
                    new[] { platformDirectory, "DesignTime", "CommonConfiguration", "Neutral", "MyPlatform", "0.8.0.0" });
            string platformDirectory2 = Path.Combine(platformDirectory, "Platforms", "MyPlatform", "0.8.0.0");

            string tempProjectContents = ObjectModelHelpers.CleanupFileContents(@"
             <Project DefaultTargets=""ExpandSDKReferenceAssemblies"" ToolsVersion=""msbuilddefaulttoolsversion"" xmlns=""msbuildnamespace"">
                 <PropertyGroup>
                    <TargetPlatformIdentifier>MyPlatform</TargetPlatformIdentifier> 
                    <TargetPlatformVersion>8.0</TargetPlatformVersion>
                    <SDKRegistryRoot>SOFTWARE\Microsoft\VerifyGetOneCoreSDKPropsLocation</SDKRegistryRoot>
                    <SDKDiskRoot>Somewhere</SDKDiskRoot>
                    <PlatformSDKLocation>$([Microsoft.Build.Utilities.ToolLocationHelper]::GetPlatformSDKLocation('OneCoreSDK', '1.0', '', '$(SDKRegistryRoot)'))</PlatformSDKLocation> 
                    <PropsLocation>$([Microsoft.Build.Utilities.ToolLocationHelper]::GetPlatformSDKPropsFileLocation('OneCoreSDK','1.0','MyPlatform',' ','0.8.0.0', '', '$(SDKRegistryRoot)'))</PropsLocation>
                 </PropertyGroup>
                 <Import Project=""$(MSBuildBinPath)\Microsoft.Common.targets""/>
              </Project>");

            string registryKey = @"SOFTWARE\Microsoft\VerifyGetOneCoreSDKPropsLocation\";
            RegistryKey baseKey = Registry.CurrentUser;

            try
            {
                if (NativeMethodsShared.IsWindows)
                {
                    using (RegistryKey platformKey = baseKey.CreateSubKey(registryKey + @"\OneCoreSDK\1.0"))
                    {
                        platformKey.SetValue("InstallationFolder", platformDirectory);
                    }
                }

                if (Directory.Exists(testDirectoryRoot))
                {
                    FileUtilities.DeleteDirectoryNoThrow(testDirectoryRoot, true);
                }

                Directory.CreateDirectory(testDirectoryRoot);
                Directory.CreateDirectory(propsDirectory);
                Directory.CreateDirectory(platformDirectory2);

                File.WriteAllText(Path.Combine(platformDirectory, "SDKManifest.xml"), "Test");
                File.WriteAllText(Path.Combine(platformDirectory2, "Platform.xml"), "Test");

                Project project = ObjectModelHelpers.CreateInMemoryProject(new ProjectCollection(), tempProjectContents, null);

                string propertyValue = project.GetPropertyValue("PlatformSDKLocation");
                string propsLocation = project.GetPropertyValue("PropsLocation");

                Assert.True(propertyValue.Equals(platformDirectory, StringComparison.OrdinalIgnoreCase));
                Assert.True(propsLocation.Equals(propsDirectory, StringComparison.OrdinalIgnoreCase));
            }
            finally
            {
                try
                {
                    if (NativeMethodsShared.IsWindows)
                    {
                        baseKey.DeleteSubKeyTree(registryKey);
                    }
                }
                catch (Exception)
                {
                }
                if (Directory.Exists(testDirectoryRoot))
                {
                    FileUtilities.DeleteDirectoryNoThrow(testDirectoryRoot, true);
                }
            }
        }

        /// <summary>
        /// Make a fake SDK structure on disk for testing.
        /// </summary>
        private static string MakeFakeSDKStructure()
        {
            string manifestPlatformSDK1 = @"
                <FileList
                    DisplayName = ""Windows""
                    PlatformIdentity = ""Windows, version=8.0""
                    TargetFramework = "".NETCore, version=v4.5; .NETFramework, version=v4.5""
                    MinVSVersion = ""12.0""
                    MinOSVersion = ""6.2.1""
                    MaxOSVersionTested = ""6.2.1""
                    UnsupportedDowntarget = ""Windows, version=8.0"">

                <File Reference = ""Windows"">
	                <ToolboxItems VSCategory = ""Toolbox.Default""/>
                </File>
                </FileList>";

            string manifestPlatformSDK2 = @"
                <FileList
                    DisplayName = ""Windows""
                    PlatformIdentity = ""Windows, version=8.0""
                    TargetFramework = "".NETCore, version=v4.5; .NETFramework, version=v4.5""
                    MinVSVersion = ""11.0""
                    MinOSVersion = ""6.2.2""
                    MaxOSVersionTested = ""6.2.1""
                    UnsupportedDowntarget = ""Windows, version=8.0"">

                <File Reference = ""Windows"">
	                <ToolboxItems VSCategory = ""Toolbox.Default""/>
                </File>
                </FileList>";

            string manifestPlatformSDK3 = @"
                <FileList
                    DisplayName = ""Windows""
                    PlatformIdentity = ""Windows, version=8.0""
                    TargetFramework = "".NETCore, version=v4.5; .NETFramework, version=v4.5""
                    MinVSVersion = ""10.0""
                    MinOSVersion = ""6.2.3""
                    MaxOSVersionTested = ""6.2.1""
                    UnsupportedDowntarget = ""Windows, version=8.0"">

                <File Reference = ""Windows"">
	                <ToolboxItems VSCategory = ""Toolbox.Default""/>
                </File>
                </FileList>";

            string manifestPlatformSDK4 = @"
                <FileList
                    DisplayName = ""Windows""
                    PlatformIdentity = ""Windows, version=8.0""
                    TargetFramework = "".NETCore, version=v4.5; .NETFramework, version=v4.5""
                    MinVSVersion = ""9.0""
                    MinOSVersion = ""6.2.4""
                    MaxOSVersionTested = ""6.2.1""
                    UnsupportedDowntarget = ""Windows, version=8.0"">

                <File Reference = ""Windows"">
	                <ToolboxItems VSCategory = ""Toolbox.Default""/>
                </File>
                </FileList>";

            string manifestPlatformSDK5 = @"
                <FileList
                    DisplayName = ""Windows""
                    PlatformIdentity = ""Windows, version=8.0""
                    TargetFramework = "".NETCore, version=v4.5; .NETFramework, version=v4.5""
                    MinVSVersion = ""8.0""
                    MinOSVersion = ""6.2.5""
                    MaxOSVersionTested = ""6.2.1""
                    UnsupportedDowntarget = ""Windows, version=8.0"">

                <File Reference = ""Windows"">
	                <ToolboxItems VSCategory = ""Toolbox.Default""/>
                </File>
                </FileList>";

            string manifestPlatformSDK6 = @"
                <FileList
                    DisplayName = ""Windows""
                    PlatformIdentity = ""Windows, version=8.0""
                    TargetFramework = "".NETCore, version=v4.5; .NETFramework, version=v4.5""
                    MaxOSVersionTested = ""6.2.1""
                    UnsupportedDowntarget = ""Windows, version=8.0"">

                <File Reference = ""Windows"">
	                <ToolboxItems VSCategory = ""Toolbox.Default""/>
                </File>
                </FileList>";

            string manifestPlatformSDK7 = @"
                <FileList
                    DisplayName = ""Windows""
                    PlatformIdentity = ""Windows, version=8.0""
                    TargetFramework = "".NETCore, version=v4.5; .NETFramework, version=v4.5""
                    MinVSVersion = ""8""
                    MinOSVersion = ""Blah""
                    MaxOSVersionTested = ""6.2.1""
                    UnsupportedDowntarget = ""Windows, version=8.0"">

                <File Reference = ""Windows"">
                    <ToolboxItems VSCategory = ""Toolbox.Default""/>
                </File>
                </FileList>";

            string manifestExtensionSDK1 = @"
                <FileList
                    DisplayName = ""ExtensionSDK2""
                    TargetFramework = "".NETCore, version=v4.5; .NETFramework, version=v4.5""
                    MinVSVersion = ""11.0""
                    MaxPlatformVersion = ""8.0""
                    MinOSVersion = ""6.2.1""
                    MaxOSVersionTested = ""6.2.1"">

                    <File Reference = ""MySDK.Sprint.winmd"" Implementation = ""XNASprintImpl.dll"">
                    </File>
                </FileList>";

            string manifestExtensionSDK2 = @"
                <FileList
                    DisplayName = ""ExtensionSDK2""
                    TargetFramework = "".NETCore, version=v4.5; .NETFramework, version=v4.5""
                    MinVSVersion = ""11.0""
                    MaxPlatformVersion = ""9.0""
                    MinOSVersion = ""6.2.1""
                    MaxOSVersionTested = ""6.2.1"">

                    <File Reference = ""MySDK.Sprint.winmd"" Implementation = ""XNASprintImpl.dll"">
                    </File>
                </FileList>";

            string tempPath = Path.Combine(Path.GetTempPath(), "FakeSDKDirectory");
            try
            {
                // Good
                Directory.CreateDirectory(
                    Path.Combine(tempPath, "Windows", "v1.0", "ExtensionSDKs", "MyAssembly", "1.0"));
                Directory.CreateDirectory(
                    Path.Combine(tempPath, "Windows", "1.0", "ExtensionSDKs", "MyAssembly", "2.0"));
                Directory.CreateDirectory(
                    Path.Combine(new[] { tempPath, "Windows", "2.0", "ExtensionSDKs", "MyAssembly", "3.0" }));
                Directory.CreateDirectory(
                    Path.Combine(
                        new[]
                            {
                                tempPath, "SomeOtherPlace", "MyPlatformOtherLocation", "4.0", "ExtensionSDKs",
                                "MyAssembly", "1.0"
                            }));
                Directory.CreateDirectory(Path.Combine(tempPath, "WindowsKits", "6.0"));
                Directory.CreateDirectory(Path.Combine(tempPath, "MyPlatform", "5.0"));
                Directory.CreateDirectory(
                    Path.Combine(new[] { tempPath, "MyPlatform", "4.0", "ExtensionSDKs", "AnotherAssembly", "1.0" }));
                Directory.CreateDirectory(
                    Path.Combine(new[] { tempPath, "MyPlatform", "3.0", "ExtensionSDKs", "MyAssembly", "1.0" }));
                Directory.CreateDirectory(
                    Path.Combine(new[] { tempPath, "MyPlatform", "2.0", "ExtensionSDKs", "MyAssembly", "1.0" }));
                Directory.CreateDirectory(Path.Combine(tempPath, "MyPlatform", "1.0"));
                Directory.CreateDirectory(Path.Combine(tempPath, "MyPlatform", "8.0"));
                Directory.CreateDirectory(
                    Path.Combine(new[] { tempPath, "MyPlatform", "8.0", "Platforms", "PlatformAssembly", "0.1.2.3" }));
                Directory.CreateDirectory(
                    Path.Combine(new[] { tempPath, "MyPlatform", "8.0", "Platforms", "PlatformAssembly", "1.2.3.0" }));
                Directory.CreateDirectory(
                    Path.Combine(new[] { tempPath, "MyPlatform", "8.0", "Platforms", "Sparkle", "3.3.3.3" }));
                Directory.CreateDirectory(Path.Combine(tempPath, "MyPlatform", "9.0"));
                Directory.CreateDirectory(
                    Path.Combine(new[] { tempPath, "MyPlatform", "9.0", "Platforms", "PlatformAssembly", "0.1.2.3" }));
                Directory.CreateDirectory(Path.Combine(new[] { tempPath, "MyPlatform", "9.0", "PlatformAssembly", "Sparkle" }));
                Directory.CreateDirectory(
                    Path.Combine(new[] { tempPath, "MyPlatform", "9.0", "Platforms", "PlatformAssembly", "Sparkle" }));

                File.WriteAllText(
                    Path.Combine(
                        new[] { tempPath, "Windows", "v1.0", "ExtensionSDKs", "MyAssembly", "1.0", "SDKManifest.xml" }),
                    "Hello");
                File.WriteAllText(
                    Path.Combine(
                        new[] { tempPath, "Windows", "1.0", "ExtensionSDKs", "MyAssembly", "2.0", "SDKManifest.xml" }),
                    "Hello");
                File.WriteAllText(
                    Path.Combine(
                        new[] { tempPath, "Windows", "2.0", "ExtensionSDKs", "MyAssembly", "3.0", "SDKManifest.xml" }),
                    "Hello");

                File.WriteAllText(
                    Path.Combine(
                        new[] { tempPath, "SomeOtherPlace", "MyPlatformOtherLocation", "4.0", "SDKManifest.xml" }),
                    "Hello");
                File.WriteAllText(
                    Path.Combine(
                        new[]
                            {
                                tempPath, "SomeOtherPlace", "MyPlatformOtherLocation", "4.0", "ExtensionSDKs",
                                "MyAssembly", "1.0", "SDKManifest.xml"
                            }),
                    "Hello");
                File.WriteAllText(Path.Combine(tempPath, "Windows", "1.0", "SDKManifest.xml"), manifestPlatformSDK1);
                File.WriteAllText(Path.Combine(tempPath, "Windows", "2.0", "SDKManifest.xml"), manifestPlatformSDK2);
                File.WriteAllText(
                    Path.Combine(
                        new[]
                            { tempPath, "MyPlatform", "4.0", "ExtensionSDKs", "AnotherAssembly", "1.0", "SDKManifest.xml" }),
                    manifestExtensionSDK2);
                File.WriteAllText(Path.Combine(tempPath, "MyPlatform", "3.0", "SDKManifest.xml"), manifestPlatformSDK3);
                File.WriteAllText(Path.Combine(tempPath, "MyPlatform", "2.0", "SDKManifest.xml"), manifestPlatformSDK4);
                File.WriteAllText(
                    Path.Combine(
                        new[] { tempPath, "MyPlatform", "3.0", "ExtensionSDKs", "MyAssembly", "1.0", "SDKManifest.xml" }),
                    manifestExtensionSDK1);
                File.WriteAllText(
                    Path.Combine(
                        new[] { tempPath, "MyPlatform", "2.0", "ExtensionSDKs", "MyAssembly", "1.0", "SDKManifest.xml" }),
                    "Hello");
                File.WriteAllText(Path.Combine(tempPath, "MyPlatform", "1.0", "SDKManifest.xml"), manifestPlatformSDK5);

                // Contains a couple of sub-platforms
                File.WriteAllText(
                    Path.Combine(tempPath, "MyPlatform", "8.0", "SDKManifest.xml"),
                    manifestPlatformSDK6);
                File.WriteAllText(
                    Path.Combine(
                        new[] { tempPath, "MyPlatform", "8.0", "Platforms", "PlatformAssembly", "0.1.2.3", "Platform.xml" }),
                    "Hello");
                File.WriteAllText(
                    Path.Combine(
                        new[] { tempPath, "MyPlatform", "8.0", "Platforms", "PlatformAssembly", "1.2.3.0", "Platform.xml" }),
                    "Hello");
                File.WriteAllText(
                    Path.Combine(
                        new[] { tempPath, "MyPlatform", "8.0", "Platforms", "Sparkle", "3.3.3.3", "Platform.xml" }),
                    "Hello");

                // Contains invalid sub-platforms as well as valid ones
                File.WriteAllText(Path.Combine(tempPath, "MyPlatform", "9.0", "SDKManifest.xml"), manifestPlatformSDK7);
                File.WriteAllText(
                    Path.Combine(
                        new[] { tempPath, "MyPlatform", "9.0", "Platforms", "PlatformAssembly", "0.1.2.3", "Platform.xml" }),
                    "Hello");
                File.WriteAllText(
                    Path.Combine(new[] { tempPath, "MyPlatform", "9.0", "PlatformAssembly", "Sparkle", "Platform.xml" }),
                    "Hello"); // not under the Platforms directory
                File.WriteAllText(
                    Path.Combine(
                        new[] { tempPath, "MyPlatform", "9.0", "Platforms", "PlatformAssembly", "Sparkle", "Platform.xml" }),
                    "Hello"); // bad version
                Directory.CreateDirectory(
                    Path.Combine(new[] { tempPath, "MyPlatform", "9.0", "Platforms", "Sparkle", "3.3.3.3" })); // no platform.xml

                //Bad because of v in the sdk version
                Directory.CreateDirectory(
                    Path.Combine(new[] { tempPath, "Windows", "v1.0", "ExtensionSDKs", "AnotherAssembly", "v1.1" }));

                //Bad because no extensionsdks directory under the platform version
                Directory.CreateDirectory(Path.Combine(tempPath, "Windows", "v3.0") + Path.DirectorySeparatorChar);

                // Bad because the directory under the identifier is not a version
                Directory.CreateDirectory(
                    Path.Combine(tempPath, "Windows", "NotAVersion") + Path.DirectorySeparatorChar);

                // Bad because the directory under the identifier is not a version
                Directory.CreateDirectory(
                    Path.Combine(
                        new[] { tempPath, "Windows", "NotAVersion", "ExtensionSDKs", "Assembly", "1.0" }));
            }
            catch (Exception)
            {
                FileUtilities.DeleteDirectoryNoThrow(tempPath, true);
                return null;
            }

            return tempPath;
        }

        /// <summary>
        /// Make a fake SDK structure on disk for testing.
        /// </summary>
        private static string MakeFakeSDKStructure2()
        {
            string tempPath = Path.Combine(Path.GetTempPath(), "FakeSDKDirectory2");
            try
            {
                // Good
                Directory.CreateDirectory(
                    Path.Combine(new[] { tempPath, "Windows", "v1.0", "ExtensionSDKs", "MyAssembly", "1.0" }));
                Directory.CreateDirectory(
                    Path.Combine(new[] { tempPath, "Windows", "1.0", "ExtensionSDKs", "MyAssembly", "2.0" }));
                Directory.CreateDirectory(
                    Path.Combine(new[] { tempPath, "Windows", "2.0", "ExtensionSDKs", "MyAssembly", "4.0" }));

                File.WriteAllText(
                    Path.Combine(
                        new[] { tempPath, "Windows", "v1.0", "ExtensionSDKs", "MyAssembly", "1.0", "SDKManifest.xml" }),
                    "Hello");
                File.WriteAllText(
                    Path.Combine(
                        new[] { tempPath, "Windows", "1.0", "ExtensionSDKs", "MyAssembly", "2.0", "SDKManifest.xml" }),
                    "Hello");
                File.WriteAllText(
                    Path.Combine(
                        new[] { tempPath, "Windows", "2.0", "ExtensionSDKs", "MyAssembly", "4.0", "SDKManifest.xml" }),
                    "Hello");
            }
            catch (Exception)
            {
                FileUtilities.DeleteDirectoryNoThrow(tempPath, true);
                return null;
            }

            return tempPath;
        }
        #endregion

        #region HelperMethods

        /// <summary>
        /// Simplified registry access delegate. Given a baseKey and a subKey, get all of the subkey
        /// names.
        /// </summary>
        /// <param name="baseKey">The base registry key.</param>
        /// <param name="subKey">The subkey</param>
        /// <returns>An enumeration of strings.</returns>
        private static IEnumerable<string> GetRegistrySubKeyNames(RegistryKey baseKey, string subKey)
        {
            if (baseKey == Registry.CurrentUser)
            {
                if (string.Compare(subKey, @"Software\Microsoft\MicrosoftSDKs", StringComparison.OrdinalIgnoreCase) == 0)
                {
                    return new[] { "Windows", "MyPlatform" };
                }

                if (string.Compare(subKey, @"Software\Microsoft\MicrosoftSDKs\Windows", StringComparison.OrdinalIgnoreCase) == 0)
                {
                    return new[] { "v1.0", "1.0" };
                }

                if (string.Compare(subKey, @"Software\Microsoft\MicrosoftSDKs\Windows\v1.0\ExtensionSDKs", StringComparison.OrdinalIgnoreCase) == 0)
                {
                    return new string[] { "MyAssembly" };
                }

                if (string.Compare(subKey, @"Software\Microsoft\MicrosoftSDKs\Windows\1.0\ExtensionSDKs", StringComparison.OrdinalIgnoreCase) == 0)
                {
                    return new string[] { "MyAssembly" };
                }

                if (string.Compare(subKey, @"Software\Microsoft\MicrosoftSDKs\Windows\v1.0\ExtensionSDKs\FlutterShy", StringComparison.OrdinalIgnoreCase) == 0)
                {
                    return new[] { "v1.1", "1.0", "2.0", "3.0" };
                }

                if (string.Compare(subKey, @"Software\Microsoft\MicrosoftSDKs\Windows\1.0\ExtensionSDKs\FlutterShy", StringComparison.OrdinalIgnoreCase) == 0)
                {
                    return new[] { "2.0" };
                }

                if (string.Compare(subKey, @"Software\Microsoft\MicrosoftSDKs\MyPlatform", StringComparison.OrdinalIgnoreCase) == 0)
                {
                    return new[] { "4.0", "5.0", "6.0", "9.0" };
                }

                if (string.Compare(subKey, @"Software\Microsoft\MicrosoftSDKs\MyPlatform\4.0\ExtensionSDKs", StringComparison.OrdinalIgnoreCase) == 0)
                {
                    return new string[] { "MyAssembly" };
                }

                if (string.Compare(subKey, @"Software\Microsoft\MicrosoftSDKs\MyPlatform\5.0\ExtensionSDKs", StringComparison.OrdinalIgnoreCase) == 0)
                {
                    return new[] { string.Empty };
                }

                if (string.Compare(subKey, @"Software\Microsoft\MicrosoftSDKs\MyPlatform\4.0\ExtensionSDKs\FlutterShy", StringComparison.OrdinalIgnoreCase) == 0)
                {
                    return new[] { "1.0" };
                }
            }

            if (baseKey == Registry.LocalMachine)
            {
                if (string.Compare(subKey, @"Software\Microsoft\MicrosoftSDKs", StringComparison.OrdinalIgnoreCase) == 0)
                {
                    return new[] { "Windows" };
                }

                if (string.Compare(subKey, @"Software\Microsoft\MicrosoftSDKs\Windows", StringComparison.OrdinalIgnoreCase) == 0)
                {
                    return new[] { "v2.0" };
                }

                if (string.Compare(subKey, @"Software\Microsoft\MicrosoftSDKs\Windows\v2.0\ExtensionSDKs", StringComparison.OrdinalIgnoreCase) == 0)
                {
                    return new[] { "MyAssembly" };
                }

                if (string.Compare(subKey, @"Software\Microsoft\MicrosoftSDKs\Windows\v2.0\ExtensionSDKs\FlutterShy", StringComparison.OrdinalIgnoreCase) == 0)
                {
                    return new[] { "3.0" };
                }
            }

            return new string[] { };
        }

        /// <summary>
        /// Simplified registry access delegate. Given a baseKey and subKey, get the default value
        /// of the subKey.
        /// </summary>
        /// <param name="baseKey">The base registry key.</param>
        /// <param name="subKey">The subkey</param>
        /// <returns>A string containing the default value.</returns>
        private string GetRegistrySubKeyDefaultValue(RegistryKey baseKey, string subKey)
        {
            if (baseKey == Registry.CurrentUser)
            {
                if (string.Compare(subKey, @"Software\Microsoft\MicrosoftSDKs\Windows\v1.0\ExtensionSDKs\MyAssembly\1.0", StringComparison.OrdinalIgnoreCase) == 0)
                {
                    return Path.Combine(_fakeStructureRoot, "Windows\\v1.0\\ExtensionSDKs\\MyAssembly\\1.0");
                }

                // This has a v in the sdk version and should not be found but we need a real path in case it is so it will show up in the returned list and fail the test.
                if (string.Compare(subKey, @"Software\Microsoft\MicrosoftSDKs\Windows\v1.0\ExtensionSDKs\MyAssembly\v1.0", StringComparison.OrdinalIgnoreCase) == 0)
                {
                    return Path.Combine(_fakeStructureRoot, "Windows\\v1.0\\ExtensionSDKs\\MyAssembly\\1.0");
                }

                if (string.Compare(subKey, @"Software\Microsoft\MicrosoftSDKs\Windows\1.0\ExtensionSDKs\MyAssembly\2.0", StringComparison.OrdinalIgnoreCase) == 0)
                {
                    return Path.Combine(_fakeStructureRoot, "Windows\\1.0\\ExtensionSDKs\\MyAssembly\\2.0");
                }

                // This has a set of bad char in the returned directory so it should not be allowed.
                if (string.Compare(subKey, @"Software\Microsoft\MicrosoftSDKs\Windows\v1.0\ExtensionSDKs\MyAssembly\3.0", StringComparison.OrdinalIgnoreCase) == 0)
                {
                    return _fakeStructureRoot + @"\Windows\1.0\ExtensionSDKs\MyAssembly\<>?/";
                }

                if (string.Compare(subKey, @"Software\Microsoft\MicrosoftSDKs\MyPlatform\5.0", StringComparison.OrdinalIgnoreCase) == 0)
                {
                    return Path.Combine(_fakeStructureRoot, "MyPlatform\\5.0");
                }

                if (string.Compare(subKey, @"Software\Microsoft\MicrosoftSDKs\MyPlatform\4.0", StringComparison.OrdinalIgnoreCase) == 0)
                {
                    return Path.Combine(_fakeStructureRoot, "SomeOtherPlace\\MyPlatformOtherLocation\\4.0");
                }

                if (string.Compare(subKey, @"Software\Microsoft\MicrosoftSDKs\MyPlatform\6.0", StringComparison.OrdinalIgnoreCase) == 0)
                {
                    return Path.Combine(_fakeStructureRoot, "Windows Kits\\6.0");
                }

                if (string.Compare(subKey, @"Software\Microsoft\MicrosoftSDKs\MyPlatform\9.0", StringComparison.OrdinalIgnoreCase) == 0)
                {
                    return Path.Combine(_fakeStructureRoot, "MyPlatform\\9.0");
                }

                if (string.Compare(subKey, @"Software\Microsoft\MicrosoftSDKs\MyPlatform\4.0\ExtensionSDKs\MyAssembly\1.0", StringComparison.OrdinalIgnoreCase) == 0)
                {
                    return Path.Combine(_fakeStructureRoot, "SomeOtherPlace\\MyPlatformOtherLocation\\4.0\\ExtensionSDKs\\MyAssembly\\1.0");
                }

                if (string.Compare(subKey, @"Software\Microsoft\MicrosoftSDKs\Windows\v1.0", StringComparison.OrdinalIgnoreCase) == 0)
                {
                    return Path.Combine(_fakeStructureRoot, "Windows\\1.0");
                }
            }

            if (baseKey == Registry.LocalMachine)
            {
                if (string.Compare(subKey, @"Software\Microsoft\MicrosoftSDKs\Windows\v2.0\ExtensionSDKs\MyAssembly\3.0", StringComparison.OrdinalIgnoreCase) == 0)
                {
                    return Path.Combine(_fakeStructureRoot, "Windows\\2.0\\ExtensionSDKs\\MyAssembly\\3.0");
                }

                if (string.Compare(subKey, @"Software\Microsoft\MicrosoftSDKs\Windows\v2.0", StringComparison.OrdinalIgnoreCase) == 0)
                {
                    return Path.Combine(_fakeStructureRoot, "Windows\\2.0");
                }
            }

            return null;
        }

        /// <summary>
        /// Registry access delegate. Given a hive and a view, return the registry base key.
        /// </summary>
        private static RegistryKey GetBaseKey(RegistryHive hive, RegistryView view)
        {
            if (hive == RegistryHive.CurrentUser)
            {
                return Registry.CurrentUser;
            }
            else if (hive == RegistryHive.LocalMachine)
            {
                return Registry.LocalMachine;
            }

            return null;
        }

        #endregion
    }
}<|MERGE_RESOLUTION|>--- conflicted
+++ resolved
@@ -365,11 +365,7 @@
                 SharedDotNetFrameworkArchitecture.Current
             );
 
-<<<<<<< HEAD
-            Assert.Equal(Path.GetDirectoryName(typeof(object).Module.FullyQualifiedName), path);
-=======
-            Assert.AreEqual(Path.GetDirectoryName(typeof(object).GetTypeInfo().Module.FullyQualifiedName), path);
->>>>>>> 496bb6ab
+            Assert.Equal(Path.GetDirectoryName(typeof(object).GetTypeInfo().Module.FullyQualifiedName), path);
         }
 
         /*
@@ -1155,11 +1151,7 @@
             expectedPath = Path.Combine(expectedPath, targetFrameworkProfile);
 
             string path = FrameworkLocationHelper.GenerateReferenceAssemblyPath(targetFrameworkRootPath, frameworkName);
-<<<<<<< HEAD
-            Assert.True(String.Equals(expectedPath, path, StringComparison.InvariantCultureIgnoreCase));
-=======
-            Assert.IsTrue(String.Equals(expectedPath, path, StringComparison.OrdinalIgnoreCase));
->>>>>>> 496bb6ab
+            Assert.True(String.Equals(expectedPath, path, StringComparison.OrdinalIgnoreCase));
         }
 
         [Fact]
@@ -1175,11 +1167,7 @@
             expectedPath = Path.Combine(expectedPath, "v" + targetFrameworkVersion.ToString());
 
             string path = FrameworkLocationHelper.GenerateReferenceAssemblyPath(targetFrameworkRootPath, frameworkName);
-<<<<<<< HEAD
-            Assert.True(String.Equals(expectedPath, path, StringComparison.InvariantCultureIgnoreCase));
-=======
-            Assert.IsTrue(String.Equals(expectedPath, path, StringComparison.OrdinalIgnoreCase));
->>>>>>> 496bb6ab
+            Assert.True(String.Equals(expectedPath, path, StringComparison.OrdinalIgnoreCase));
         }
 
         /// <summary>
@@ -1296,11 +1284,7 @@
                 string path = ToolLocationHelper.ChainReferenceAssemblyPath(Path.Combine(tempDirectory, "v4.1"));
 
                 string expectedChainedPath = Path.Combine(tempDirectory, "v4.0");
-<<<<<<< HEAD
-                Assert.True(String.Equals(path, expectedChainedPath, StringComparison.InvariantCultureIgnoreCase));
-=======
-                Assert.IsTrue(String.Equals(path, expectedChainedPath, StringComparison.OrdinalIgnoreCase));
->>>>>>> 496bb6ab
+                Assert.True(String.Equals(path, expectedChainedPath, StringComparison.OrdinalIgnoreCase));
             }
             finally
             {
