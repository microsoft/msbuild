--- conflicted
+++ resolved
@@ -17,11 +17,8 @@
 using FrameworkNameVersioning = System.Runtime.Versioning.FrameworkName;
 using UtilitiesDotNetFrameworkArchitecture = Microsoft.Build.Utilities.DotNetFrameworkArchitecture;
 using SharedDotNetFrameworkArchitecture = Microsoft.Build.Shared.DotNetFrameworkArchitecture;
-<<<<<<< HEAD
-=======
 using System.Collections.ObjectModel;
 using Microsoft.Build.Shared.FileSystem;
->>>>>>> a75c5a9e
 using Microsoft.Build.Tasks.AssemblyFoldersFromConfig;
 
 namespace Microsoft.Build.Utilities
@@ -1674,29 +1671,8 @@
         /// <returns>Collection of reference assembly locations.</returns>
         public static string GetPathToStandardLibraries(string targetFrameworkIdentifier, string targetFrameworkVersion, string targetFrameworkProfile, string platformTarget, string targetFrameworkRootPath, string targetFrameworkFallbackSearchPaths)
         {
-<<<<<<< HEAD
-            return GetPathToStandardLibraries(targetFrameworkIdentifier, targetFrameworkVersion, targetFrameworkProfile, platformTarget, targetFrameworkRootPath, null);
-        }
-
-        /// <summary>
-        /// Returns the path to mscorlib and system.dll
-        /// </summary>
-        /// <param name="targetFrameworkIdentifier">Identifier being targeted</param>
-        /// <param name="targetFrameworkVersion">Version being targeted</param>
-        /// <param name="targetFrameworkProfile">Profile being targeted</param>
-        /// <param name="platformTarget">What is the targeted platform, this is used to determine where we should look for the standard libraries. Note, this parameter is only used for .net frameworks less than 4.0</param>
-        /// <param name="targetFrameworkRootPath">Root directory where the target framework will be looked for. Uses default path if this is null</param>
-        /// <param name="targetFrameworkFallbackSearchPaths">';' separated list of paths that are looked up if the the framework cannot be found in @targetFrameworkRootPath</param>
-        /// <exception cref="ArgumentNullException">When the frameworkName is null</exception>
-        /// <returns>Collection of reference assembly locations.</returns>
-        public static string GetPathToStandardLibraries(string targetFrameworkIdentifier, string targetFrameworkVersion, string targetFrameworkProfile, string platformTarget, string targetFrameworkRootPath, string targetFrameworkFallbackSearchPaths = null)
-        {
-            ErrorUtilities.VerifyThrowArgumentLength(targetFrameworkIdentifier, "targetFrameworkIdentifier");
-            ErrorUtilities.VerifyThrowArgumentLength(targetFrameworkVersion, "targetFrameworkVersion");
-=======
             ErrorUtilities.VerifyThrowArgumentLength(targetFrameworkIdentifier, nameof(targetFrameworkIdentifier));
             ErrorUtilities.VerifyThrowArgumentLength(targetFrameworkVersion, nameof(targetFrameworkVersion));
->>>>>>> a75c5a9e
 
             Version frameworkVersion = ConvertTargetFrameworkVersionToVersion(targetFrameworkVersion);
             // For .net framework less than 4 the mscorlib should be found in the .net 2.0 directory
@@ -1798,36 +1774,9 @@
         /// <returns>Collection of reference assembly locations.</returns>
         public static IList<string> GetPathToReferenceAssemblies(string targetFrameworkIdentifier, string targetFrameworkVersion, string targetFrameworkProfile, string targetFrameworkRootPath, string targetFrameworkFallbackSearchPaths)
         {
-<<<<<<< HEAD
-            return GetPathToReferenceAssemblies(targetFrameworkIdentifier, targetFrameworkVersion, targetFrameworkProfile, targetFrameworkRootPath, null);
-        }
-
-        /// <summary>
-        /// Returns the paths to the reference assemblies location for the given target framework.
-        /// This method will assume the requested ReferenceAssemblyRoot path will be the ProgramFiles directory specified by Environment.SpecialFolder.ProgramFiles
-        /// In additon when the .NETFramework or .NET Framework targetFrameworkIdentifiers are seen and targetFrameworkVersion is 2.0, 3.0, 3.5 or 4.0 we will return the correctly chained reference assembly paths
-        /// for the legacy .net frameworks. This chaining will use the existing GetPathToDotNetFrameworkReferenceAssemblies to build up the list of reference assembly paths.
-        /// </summary>
-        /// <param name="targetFrameworkIdentifier">Identifier being targeted</param>
-        /// <param name="targetFrameworkVersion">Version being targeted</param>
-        /// <param name="targetFrameworkProfile">Profile being targeted</param>
-        /// <param name="targetFrameworkRootPath">Root directory which will be used to calculate the reference assembly path. The references assemblies will be
-        /// <param name="targetFrameworkFallbackSearchPaths">';' separated list of paths that are looked up if the the framework cannot be found in @targetFrameworkRootPath</param>
-        /// generated in the following way TargetFrameworkRootPath\TargetFrameworkIdentifier\TargetFrameworkVersion\SubType\TargetFrameworkSubType.
-        /// Uses the default path if this is null.
-        /// </param>
-        /// <exception cref="ArgumentNullException">When the frameworkName is null</exception>
-        /// <returns>Collection of reference assembly locations.</returns>
-        public static IList<String> GetPathToReferenceAssemblies(string targetFrameworkIdentifier, string targetFrameworkVersion, string targetFrameworkProfile, string targetFrameworkRootPath, string targetFrameworkFallbackSearchPaths = null)
-        {
-            ErrorUtilities.VerifyThrowArgumentLength(targetFrameworkVersion, "targetFrameworkVersion");
-            ErrorUtilities.VerifyThrowArgumentLength(targetFrameworkIdentifier, "targetFrameworkIdentifier");
-            ErrorUtilities.VerifyThrowArgumentNull(targetFrameworkProfile, "targetFrameworkProfile");
-=======
             ErrorUtilities.VerifyThrowArgumentLength(targetFrameworkVersion, nameof(targetFrameworkVersion));
             ErrorUtilities.VerifyThrowArgumentLength(targetFrameworkIdentifier, nameof(targetFrameworkIdentifier));
             ErrorUtilities.VerifyThrowArgumentNull(targetFrameworkProfile, nameof(targetFrameworkProfile));
->>>>>>> a75c5a9e
 
             Version frameworkVersion = ConvertTargetFrameworkVersionToVersion(targetFrameworkVersion);
             FrameworkNameVersioning targetFrameworkName = new FrameworkNameVersioning(targetFrameworkIdentifier, frameworkVersion, targetFrameworkProfile);
@@ -2085,40 +2034,6 @@
         /// generated in the following way TargetFrameworkRootPath\TargetFrameworkIdentifier\TargetFrameworkVersion\SubType\TargetFrameworkSubType.
         /// </param>
         /// <param name="targetFrameworkFallbackSearchPaths">';' separated list of paths that are looked up if the the framework cannot be found in @targetFrameworkRootPath</param>
-<<<<<<< HEAD
-        /// <param name="frameworkName">A frameworkName class which represents a TargetFrameworkMoniker. This cannot be null.</param>
-        /// <returns>Collection of reference assembly locations.</returns>
-        public static IList<String> GetPathToReferenceAssemblies(string targetFrameworkRootPath, string targetFrameworkFallbackSearchPaths, FrameworkNameVersioning frameworkName)
-        {
-            IList<string> pathsList = String.IsNullOrEmpty(targetFrameworkRootPath)
-                                        ? GetPathToReferenceAssemblies(frameworkName)
-                                        : GetPathToReferenceAssemblies(targetFrameworkRootPath, frameworkName);
-
-            if (pathsList?.Count > 0)
-                return pathsList;
-
-            if (!String.IsNullOrEmpty(targetFrameworkFallbackSearchPaths))
-            {
-                foreach (string rootPath in targetFrameworkFallbackSearchPaths.Split(new char[]{_separatorForFallbackSearchPaths}, StringSplitOptions.RemoveEmptyEntries))
-                {
-                    pathsList = GetPathToReferenceAssemblies(rootPath, frameworkName);
-                    if (pathsList?.Count > 0)
-                        return pathsList;
-                }
-            }
-
-            return new List<string>();
-        }
-
-        /// <summary>
-        /// Returns the paths to the reference assemblies location for the given framework version relative to a given targetFrameworkRoot.
-        /// The method will not check to see if the path exists or not.
-        /// </summary>
-        /// <param name="targetFrameworkRootPath">Root directory which will be used to calculate the reference assembly path. The references assemblies will be
-        /// generated in the following way TargetFrameworkRootPath\TargetFrameworkIdentifier\TargetFrameworkVersion\SubType\TargetFrameworkSubType.
-        /// </param>
-=======
->>>>>>> a75c5a9e
         /// <param name="frameworkName">A frameworkName class which represents a TargetFrameworkMoniker. This cannot be null.</param>
         /// <returns>Collection of reference assembly locations.</returns>
         public static IList<string> GetPathToReferenceAssemblies(string targetFrameworkRootPath, string targetFrameworkFallbackSearchPaths, FrameworkNameVersioning frameworkName)
