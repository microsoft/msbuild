--- conflicted
+++ resolved
@@ -135,12 +135,7 @@
         continueOnError: ${{ parameters.continueOnError }}
         condition: and(succeeded(), in(variables['_SignType'], 'real', 'test'), eq(variables['Agent.Os'], 'Windows_NT'))
 
-<<<<<<< HEAD
     - task: NuGetAuthenticate@1
-=======
-  - ${{ if and(eq(parameters.runAsPublic, 'false'), eq(variables['System.TeamProject'], 'internal')) }}:
-    - task: NuGetAuthenticate@0
->>>>>>> d00a8a91
 
   - ${{ if and(ne(parameters.artifacts.download, 'false'), ne(parameters.artifacts.download, '')) }}:
     - task: DownloadPipelineArtifact@2
