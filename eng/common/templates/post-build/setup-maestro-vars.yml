steps:
<<<<<<< HEAD
  - ${{ if eq(coalesce(parameters.PromoteToChannelIds, 0), 0) }}:
    - task: DownloadBuildArtifacts@0
      displayName: Download Release Configs
      inputs:
        buildType: current
        artifactName: ReleaseConfigs
        checkDownloadedFiles: true

  - task: AzureCLI@2
    name: setReleaseVars
    displayName: Set Release Configs Vars
    inputs:
      azureSubscription: "Darc: Maestro Production"
      scriptType: pscore
      scriptLocation: inlineScript
      inlineScript: |
        try {
          if (!$Env:PromoteToMaestroChannels -or $Env:PromoteToMaestroChannels.Trim() -eq '') {
            $Content = Get-Content $(Build.StagingDirectory)/ReleaseConfigs/ReleaseConfigs.txt

            $BarId = $Content | Select -Index 0
            $Channels = $Content | Select -Index 1             
            $IsStableBuild = $Content | Select -Index 2

            $AzureDevOpsProject = $Env:System_TeamProject
            $AzureDevOpsBuildDefinitionId = $Env:System_DefinitionId
            $AzureDevOpsBuildId = $Env:Build_BuildId
          }
          else {
            . $(Build.SourcesDirectory)\eng\common\tools.ps1
            $darc = Get-Darc
            $buildInfo = & $darc get-build `
              --id ${{ parameters.BARBuildId }} `
              --extended `
              --output-format json `
              --ci `
              | convertFrom-Json

            $BarId = ${{ parameters.BARBuildId }}
            $Channels = $Env:PromoteToMaestroChannels -split ","
            $Channels = $Channels -join "]["
            $Channels = "[$Channels]"

            $IsStableBuild = $buildInfo.stable
            $AzureDevOpsProject = $buildInfo.azureDevOpsProject
            $AzureDevOpsBuildDefinitionId = $buildInfo.azureDevOpsBuildDefinitionId
            $AzureDevOpsBuildId = $buildInfo.azureDevOpsBuildId
          }

          Write-Host "##vso[task.setvariable variable=BARBuildId]$BarId"
          Write-Host "##vso[task.setvariable variable=TargetChannels]$Channels"
          Write-Host "##vso[task.setvariable variable=IsStableBuild]$IsStableBuild"

          Write-Host "##vso[task.setvariable variable=AzDOProjectName]$AzureDevOpsProject"
          Write-Host "##vso[task.setvariable variable=AzDOPipelineId]$AzureDevOpsBuildDefinitionId"
          Write-Host "##vso[task.setvariable variable=AzDOBuildId]$AzureDevOpsBuildId"
        }
        catch {
          Write-Host $_
          Write-Host $_.Exception
          Write-Host $_.ScriptStackTrace
          exit 1
        }
    env:
      PromoteToMaestroChannels: ${{ parameters.PromoteToChannelIds }}
=======
- template: /eng/common/core-templates/post-build/setup-maestro-vars.yml
  parameters:
    # Specifies whether to use 1ES
    is1ESPipeline: false

    ${{ each parameter in parameters }}:
      ${{ parameter.key }}: ${{ parameter.value }}
>>>>>>> ff5cb702
<|MERGE_RESOLUTION|>--- conflicted
+++ resolved
@@ -1,76 +1,8 @@
 steps:
-<<<<<<< HEAD
-  - ${{ if eq(coalesce(parameters.PromoteToChannelIds, 0), 0) }}:
-    - task: DownloadBuildArtifacts@0
-      displayName: Download Release Configs
-      inputs:
-        buildType: current
-        artifactName: ReleaseConfigs
-        checkDownloadedFiles: true
-
-  - task: AzureCLI@2
-    name: setReleaseVars
-    displayName: Set Release Configs Vars
-    inputs:
-      azureSubscription: "Darc: Maestro Production"
-      scriptType: pscore
-      scriptLocation: inlineScript
-      inlineScript: |
-        try {
-          if (!$Env:PromoteToMaestroChannels -or $Env:PromoteToMaestroChannels.Trim() -eq '') {
-            $Content = Get-Content $(Build.StagingDirectory)/ReleaseConfigs/ReleaseConfigs.txt
-
-            $BarId = $Content | Select -Index 0
-            $Channels = $Content | Select -Index 1             
-            $IsStableBuild = $Content | Select -Index 2
-
-            $AzureDevOpsProject = $Env:System_TeamProject
-            $AzureDevOpsBuildDefinitionId = $Env:System_DefinitionId
-            $AzureDevOpsBuildId = $Env:Build_BuildId
-          }
-          else {
-            . $(Build.SourcesDirectory)\eng\common\tools.ps1
-            $darc = Get-Darc
-            $buildInfo = & $darc get-build `
-              --id ${{ parameters.BARBuildId }} `
-              --extended `
-              --output-format json `
-              --ci `
-              | convertFrom-Json
-
-            $BarId = ${{ parameters.BARBuildId }}
-            $Channels = $Env:PromoteToMaestroChannels -split ","
-            $Channels = $Channels -join "]["
-            $Channels = "[$Channels]"
-
-            $IsStableBuild = $buildInfo.stable
-            $AzureDevOpsProject = $buildInfo.azureDevOpsProject
-            $AzureDevOpsBuildDefinitionId = $buildInfo.azureDevOpsBuildDefinitionId
-            $AzureDevOpsBuildId = $buildInfo.azureDevOpsBuildId
-          }
-
-          Write-Host "##vso[task.setvariable variable=BARBuildId]$BarId"
-          Write-Host "##vso[task.setvariable variable=TargetChannels]$Channels"
-          Write-Host "##vso[task.setvariable variable=IsStableBuild]$IsStableBuild"
-
-          Write-Host "##vso[task.setvariable variable=AzDOProjectName]$AzureDevOpsProject"
-          Write-Host "##vso[task.setvariable variable=AzDOPipelineId]$AzureDevOpsBuildDefinitionId"
-          Write-Host "##vso[task.setvariable variable=AzDOBuildId]$AzureDevOpsBuildId"
-        }
-        catch {
-          Write-Host $_
-          Write-Host $_.Exception
-          Write-Host $_.ScriptStackTrace
-          exit 1
-        }
-    env:
-      PromoteToMaestroChannels: ${{ parameters.PromoteToChannelIds }}
-=======
 - template: /eng/common/core-templates/post-build/setup-maestro-vars.yml
   parameters:
     # Specifies whether to use 1ES
     is1ESPipeline: false
 
     ${{ each parameter in parameters }}:
-      ${{ parameter.key }}: ${{ parameter.value }}
->>>>>>> ff5cb702
+      ${{ parameter.key }}: ${{ parameter.value }}