--- conflicted
+++ resolved
@@ -42,10 +42,7 @@
     --azdev-pat "$AzdoToken" `
     --bar-uri "$MaestroApiEndPoint" `
     --ci `
-<<<<<<< HEAD
-=======
     --verbose `
->>>>>>> 0258a80c
 	@optionalParams
 
   if ($LastExitCode -ne 0) {
