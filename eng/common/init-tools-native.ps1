--- conflicted
+++ resolved
@@ -112,10 +112,7 @@
             $ToolPath = Convert-Path -Path $BinPath
             Write-Host "Adding $ToolName to the path ($ToolPath)..."
             Write-Host "##vso[task.prependpath]$ToolPath"
-<<<<<<< HEAD
-=======
             $env:PATH = "$ToolPath;$env:PATH"
->>>>>>> 6eda7ba9
             $InstalledTools += @{ $ToolName = $ToolDirectory.FullName }
           }
         }
