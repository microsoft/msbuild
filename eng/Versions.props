<?xml version="1.0" encoding="utf-8"?>
<!-- Copyright (c) .NET Foundation and contributors. All rights reserved. Licensed under the MIT license. See License.txt in the project root for full license information. -->
<Project DefaultTargets="Build" xmlns="http://schemas.microsoft.com/developer/msbuild/2003">
  <PropertyGroup>
    <MSBuildAllProjects>$(MSBuildAllProjects);$(MSBuildThisFileFullPath)</MSBuildAllProjects>
  </PropertyGroup>
  <!-- Repo Version Information -->
  <PropertyGroup>
<<<<<<< HEAD
    <VersionPrefix>3.1.100</VersionPrefix>
    <PreReleaseVersionLabel>preview1</PreReleaseVersionLabel>
=======
    <VersionPrefix>5.0.100</VersionPrefix>
    <PreReleaseVersionLabel>alpha1</PreReleaseVersionLabel>
>>>>>>> b07b215a
  </PropertyGroup>
  <!-- Production Dependencies -->
  <PropertyGroup>
    <MicrosoftBuildVersion>15.4.8</MicrosoftBuildVersion>
    <MicrosoftBuildFrameworkVersion>15.4.8</MicrosoftBuildFrameworkVersion>
    <MicrosoftBuildUtilitiesCoreVersion>15.4.8</MicrosoftBuildUtilitiesCoreVersion>
    <MicrosoftExtensionsDependencyModelVersion>2.1.0-preview2-26306-03</MicrosoftExtensionsDependencyModelVersion>
    <MicrosoftNETHostModelVersion>3.1.0-preview1.19463.3</MicrosoftNETHostModelVersion>
    <NETStandardLibraryNETFrameworkVersion>2.0.1-servicing-26011-01</NETStandardLibraryNETFrameworkVersion>
    <NewtonsoftJsonVersion>9.0.1</NewtonsoftJsonVersion>
    <NuGetBuildTasksPackageVersion>5.3.0-rtm.6251</NuGetBuildTasksPackageVersion>
    <NuGetPackagingVersion>$(NuGetBuildTasksPackageVersion)</NuGetPackagingVersion>
    <NuGetProjectModelVersion>$(NuGetBuildTasksPackageVersion)</NuGetProjectModelVersion>
    <PlatformAbstractionsVersion>2.0.0</PlatformAbstractionsVersion>
    <SystemDiagnosticsFileVersionInfoVersion>4.0.0</SystemDiagnosticsFileVersionInfoVersion>
    <SystemReflectionMetadataVersion>1.5.0</SystemReflectionMetadataVersion>
    <MicrosoftDotNetSignToolVersion>1.0.0-beta.19463.3</MicrosoftDotNetSignToolVersion>
  </PropertyGroup>
  <!-- Get .NET Framework reference assemblies from NuGet packages -->
  <PropertyGroup>
    <UsingToolNetFrameworkReferenceAssemblies>true</UsingToolNetFrameworkReferenceAssemblies>
  </PropertyGroup>
  <!-- Test Dependencies -->
  <PropertyGroup>
    <FluentAssertionsVersion>4.19.2</FluentAssertionsVersion>
    <FluentAssertionsJsonVersion>4.19.0</FluentAssertionsJsonVersion>
    <MicrosoftDotNetCliUtilsVersion>2.0.0</MicrosoftDotNetCliUtilsVersion>
    <MicrosoftNETTestSdkVersion>15.0.0</MicrosoftNETTestSdkVersion>
  </PropertyGroup>
  <PropertyGroup>
    <RestoreSources>
      $(RestoreSources);
      https://dotnetfeed.blob.core.windows.net/dotnet-core/index.json;
      https://dotnet.myget.org/F/nuget-build/api/v3/index.json
    </RestoreSources>
  </PropertyGroup>
</Project><|MERGE_RESOLUTION|>--- conflicted
+++ resolved
@@ -6,13 +6,8 @@
   </PropertyGroup>
   <!-- Repo Version Information -->
   <PropertyGroup>
-<<<<<<< HEAD
-    <VersionPrefix>3.1.100</VersionPrefix>
-    <PreReleaseVersionLabel>preview1</PreReleaseVersionLabel>
-=======
     <VersionPrefix>5.0.100</VersionPrefix>
     <PreReleaseVersionLabel>alpha1</PreReleaseVersionLabel>
->>>>>>> b07b215a
   </PropertyGroup>
   <!-- Production Dependencies -->
   <PropertyGroup>
