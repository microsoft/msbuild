<?xml version="1.0" encoding="utf-8"?>
<!-- Copyright (c) .NET Foundation and contributors. All rights reserved. Licensed under the MIT license. See License.txt in the project root for full license information. -->
<Project>
  <PropertyGroup>
<<<<<<< HEAD
    <VersionPrefix>17.8.7</VersionPrefix>
    <DotNetFinalVersionKind>release</DotNetFinalVersionKind>
=======
    <VersionPrefix>17.8.8</VersionPrefix><DotNetFinalVersionKind>release</DotNetFinalVersionKind>
>>>>>>> 25579801
    <PackageValidationBaselineVersion>17.7.0</PackageValidationBaselineVersion>
    <AssemblyVersion>15.1.0.0</AssemblyVersion>
    <PreReleaseVersionLabel>preview</PreReleaseVersionLabel>
    <DotNetUseShippingVersions>true</DotNetUseShippingVersions>
    <!-- Workaround for https://github.com/dotnet/roslyn/issues/35793 -->
    <SemanticVersioningV1>true</SemanticVersioningV1>
    <MicroBuildPluginsSwixBuildVersion>1.1.87</MicroBuildPluginsSwixBuildVersion>
    <MonoBuild Condition="'$(Configuration)' == 'Debug-MONO' or '$(Configuration)' == 'Release-MONO'">true</MonoBuild>
  </PropertyGroup>
  <!-- Repo Toolset Features -->
  <PropertyGroup Condition="'$(MonoBuild)' != 'true'">
    <UsingToolIbcOptimization>true</UsingToolIbcOptimization>
    <!-- Force a specific compiler version because record changes cause genapi output to flip-flop -->
    <UsingToolMicrosoftNetCompilers>true</UsingToolMicrosoftNetCompilers>
    <UsingToolVisualStudioIbcTraining>true</UsingToolVisualStudioIbcTraining>
    <UsingToolSymbolUploader>true</UsingToolSymbolUploader>
    <UsingToolVSSDK>true</UsingToolVSSDK>
    <!-- Override Arcade's default VSSDK version with one that supports client enablement.
         Can be removed after Arcade moves up. -->
    <MicrosoftVSSDKBuildToolsVersion>16.7.13</MicrosoftVSSDKBuildToolsVersion>
  </PropertyGroup>
  <!-- Production Dependencies -->
  <PropertyGroup>
    <SystemCollectionsImmutableVersion>8.0.0</SystemCollectionsImmutableVersion>
    <SystemConfigurationConfigurationManagerVersion>7.0.0</SystemConfigurationConfigurationManagerVersion>
    <SystemFormatsAsn1Version>8.0.1</SystemFormatsAsn1Version>
    <!--
        Modifying the version of System.Memory is very high impact and causes downstream breaks in third-party tooling that uses the MSBuild API.
        When updating the version of System.Memory file a breaking change here: https://github.com/dotnet/docs/issues/new?assignees=gewarren&labels=breaking-change%2CPri1%2Cdoc-idea&template=breaking-change.yml&title=%5BBreaking+change%5D%3A+
        and follow the guidelines written here (internal-link): https://dev.azure.com/devdiv/DevDiv/_wiki/wikis/DevDiv.wiki/1796/How-to-add-a-Known-Issue
    -->
    <SystemMemoryVersion>4.5.5</SystemMemoryVersion>
    <SystemNetHttpVersion>4.3.4</SystemNetHttpVersion>
    <SystemReflectionMetadataLoadContextVersion>7.0.0</SystemReflectionMetadataLoadContextVersion>
    <SystemReflectionMetadataVersion>7.0.0</SystemReflectionMetadataVersion>
    <SystemResourcesExtensionsPackageVersion>7.0.0</SystemResourcesExtensionsPackageVersion>
    <SystemSecurityPrincipalWindowsVersion>5.0.0</SystemSecurityPrincipalWindowsVersion>
    <SystemTextEncodingCodePagesVersion>7.0.0</SystemTextEncodingCodePagesVersion>
  </PropertyGroup>
  <!-- Toolset Dependencies -->
  <PropertyGroup>
    <!-- DotNetCliVersion MUST match the dotnet version in global.json.
         Otherwise, this version of dotnet will not be installed and the build will error out. -->
    <DotNetCliVersion>$([System.Text.RegularExpressions.Regex]::Match($([System.IO.File]::ReadAllText('$(MSBuildThisFileDirectory)..\global.json')), '"dotnet": "([^"]*)"').Groups.get_Item(1))</DotNetCliVersion>
    <MicrosoftCodeAnalysisCollectionsVersion>4.2.0-1.22102.8</MicrosoftCodeAnalysisCollectionsVersion>
    <MicrosoftDotNetXUnitExtensionsVersion>8.0.0-beta.24508.1</MicrosoftDotNetXUnitExtensionsVersion>
    <MicrosoftExtensionsDependencyModelVersion>7.0.0</MicrosoftExtensionsDependencyModelVersion>
    <MicrosoftIORedistVersion>6.0.1</MicrosoftIORedistVersion>
    <MicrosoftNetCompilersToolsetVersion>4.8.0-3.23465.5</MicrosoftNetCompilersToolsetVersion>
    <NuGetBuildTasksVersion>6.8.0-rc.112</NuGetBuildTasksVersion>
    <SystemRuntimeCompilerServicesUnsafeVersion>6.0.0</SystemRuntimeCompilerServicesUnsafeVersion>
    <SystemTextJsonVersion>8.0.4</SystemTextJsonVersion>
    <SystemThreadingTasksDataflowVersion>7.0.0</SystemThreadingTasksDataflowVersion>
  </PropertyGroup>
  <Target Name="OverrideArcadeFileVersion" AfterTargets="_InitializeAssemblyVersion">
    <!-- See https://github.com/dotnet/arcade/issues/3386

         Arcade doesn't support this directly; AutoGenerateAssemblyVersion
         set to false means that FileVersion=$(AssemblyVersion), but that's
         not ok for MSBuild because we have a fixed AssemblyVersion for
         compat (15.1.0.0), but varied FileVersion, which is user-visible
         via $(MSBuildVersion) and msbuild -version.

         So: we want this to match the NuGet package version and also the
         AssemblyInformationalVersion. Jump through hoops to do so.
         -->
    <PropertyGroup>
      <FileVersion>$(VersionPrefix).$(FileVersion.Split('.')[3])</FileVersion>
    </PropertyGroup>
  </Target>
</Project><|MERGE_RESOLUTION|>--- conflicted
+++ resolved
@@ -2,12 +2,7 @@
 <!-- Copyright (c) .NET Foundation and contributors. All rights reserved. Licensed under the MIT license. See License.txt in the project root for full license information. -->
 <Project>
   <PropertyGroup>
-<<<<<<< HEAD
-    <VersionPrefix>17.8.7</VersionPrefix>
-    <DotNetFinalVersionKind>release</DotNetFinalVersionKind>
-=======
     <VersionPrefix>17.8.8</VersionPrefix><DotNetFinalVersionKind>release</DotNetFinalVersionKind>
->>>>>>> 25579801
     <PackageValidationBaselineVersion>17.7.0</PackageValidationBaselineVersion>
     <AssemblyVersion>15.1.0.0</AssemblyVersion>
     <PreReleaseVersionLabel>preview</PreReleaseVersionLabel>
