--- conflicted
+++ resolved
@@ -18,15 +18,9 @@
     </Dependency>
   </ProductDependencies>
   <ToolsetDependencies>
-<<<<<<< HEAD
     <Dependency Name="Microsoft.DotNet.Arcade.Sdk" Version="8.0.0-beta.23213.1">
       <Uri>https://github.com/dotnet/arcade</Uri>
       <Sha>fb14cae30eacbe844468ac297b3d4c61e0bb9dc0</Sha>
-=======
-    <Dependency Name="Microsoft.DotNet.Arcade.Sdk" Version="6.0.0-beta.23313.5">
-      <Uri>https://github.com/dotnet/arcade</Uri>
-      <Sha>91616785a1a6578c83f7e93d98c34a1eb83d6223</Sha>
->>>>>>> d11f53a8
       <SourceBuild RepoName="arcade" ManagedOnly="true" />
     </Dependency>
     <Dependency Name="Microsoft.SourceLink.GitHub" Version="1.1.0-beta-21480-02" CoherentParentDependency="Microsoft.DotNet.Arcade.Sdk">
