<?xml version="1.0" encoding="utf-8"?>
<Dependencies>
  <ProductDependencies>
    <Dependency Name="Microsoft.SourceBuild.Intermediate.source-build-reference-packages" Version="7.0.0-alpha.1.23219.1">
      <Uri>https://github.com/dotnet/source-build-reference-packages</Uri>
      <Sha>525b6c35cc5c5c9b80b47044be2e4e77858d505a</Sha>
      <SourceBuild RepoName="source-build-reference-packages" ManagedOnly="true" />
    </Dependency>
  </ProductDependencies>
  <ToolsetDependencies>
    <Dependency Name="Microsoft.DotNet.Arcade.Sdk" Version="6.0.0-beta.23167.1">
      <Uri>https://github.com/dotnet/arcade</Uri>
      <Sha>92c39a4f0bacef20812f63e2e1d3f7aa8776038d</Sha>
      <SourceBuild RepoName="arcade" ManagedOnly="true" />
    </Dependency>
<<<<<<< HEAD
    <Dependency Name="NuGet.Build.Tasks" Version="6.7.0-preview.1.16">
=======
    <Dependency Name="Microsoft.SourceLink.GitHub" Version="1.1.0-beta-21480-02" CoherentParentDependency="Microsoft.DotNet.Arcade.Sdk">
      <Uri>https://github.com/dotnet/sourcelink</Uri>
      <Sha>8031e5220baf2acad991e661d8308b783d2acf3e</Sha>
      <SourceBuild RepoName="sourcelink" ManagedOnly="true" />
    </Dependency>
    <Dependency Name="Microsoft.DotNet.XliffTasks" Version="1.0.0-beta.21431.1" CoherentParentDependency="Microsoft.DotNet.Arcade.Sdk">
      <Uri>https://github.com/dotnet/xliff-tasks</Uri>
      <Sha>bc3233146e1fcd393ed471d5005333c83363e0fe</Sha>
      <SourceBuild RepoName="xliff-tasks" ManagedOnly="true" />
    </Dependency>
    <Dependency Name="NuGet.Build.Tasks" Version="6.5.0-rc.149">
>>>>>>> d634ea0c
      <Uri>https://github.com/nuget/nuget.client</Uri>
      <Sha>7eaba9f3f68b8df63d5dcf10e2a8ef3591164ddf</Sha>
    </Dependency>
    <Dependency Name="Microsoft.Net.Compilers.Toolset" Version="4.6.0-2.23171.5">
      <Uri>https://github.com/dotnet/roslyn</Uri>
      <Sha>48b13597fee9df5ecfbd0b8c0758b3f46bc1d440</Sha>
      <SourceBuild RepoName="roslyn" ManagedOnly="true" />
    </Dependency>
    <Dependency Name="Microsoft.DotNet.XUnitExtensions" Version="6.0.0-beta.23167.1">
      <Uri>https://github.com/dotnet/arcade</Uri>
      <Sha>92c39a4f0bacef20812f63e2e1d3f7aa8776038d</Sha>
    </Dependency>
  </ToolsetDependencies>
</Dependencies><|MERGE_RESOLUTION|>--- conflicted
+++ resolved
@@ -13,9 +13,6 @@
       <Sha>92c39a4f0bacef20812f63e2e1d3f7aa8776038d</Sha>
       <SourceBuild RepoName="arcade" ManagedOnly="true" />
     </Dependency>
-<<<<<<< HEAD
-    <Dependency Name="NuGet.Build.Tasks" Version="6.7.0-preview.1.16">
-=======
     <Dependency Name="Microsoft.SourceLink.GitHub" Version="1.1.0-beta-21480-02" CoherentParentDependency="Microsoft.DotNet.Arcade.Sdk">
       <Uri>https://github.com/dotnet/sourcelink</Uri>
       <Sha>8031e5220baf2acad991e661d8308b783d2acf3e</Sha>
@@ -26,8 +23,7 @@
       <Sha>bc3233146e1fcd393ed471d5005333c83363e0fe</Sha>
       <SourceBuild RepoName="xliff-tasks" ManagedOnly="true" />
     </Dependency>
-    <Dependency Name="NuGet.Build.Tasks" Version="6.5.0-rc.149">
->>>>>>> d634ea0c
+    <Dependency Name="NuGet.Build.Tasks" Version="6.7.0-preview.1.16">
       <Uri>https://github.com/nuget/nuget.client</Uri>
       <Sha>7eaba9f3f68b8df63d5dcf10e2a8ef3591164ddf</Sha>
     </Dependency>
