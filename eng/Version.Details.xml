<?xml version="1.0" encoding="utf-8"?>
<Dependencies>
  <ProductDependencies>
    <Dependency Name="Microsoft.TemplateEngine.Abstractions" Version="8.0.100-alpha.1.23067.1">
      <Uri>https://github.com/dotnet/templating</Uri>
      <Sha>b1fcea318f07681249f4d9ac33005eb99e77adb1</Sha>
      <SourceBuild RepoName="templating" ManagedOnly="true" />
    </Dependency>
    <Dependency Name="Microsoft.NETCore.App.Ref" Version="8.0.0-alpha.1.23067.2">
      <Uri>https://github.com/dotnet/runtime</Uri>
      <Sha>1936b44855b8f30ea406f0b088b05839682bc20c</Sha>
    </Dependency>
    <Dependency Name="VS.Redist.Common.NetCore.SharedFramework.x64.8.0" Version="8.0.0-alpha.1.23067.2">
      <Uri>https://github.com/dotnet/runtime</Uri>
      <Sha>1936b44855b8f30ea406f0b088b05839682bc20c</Sha>
    </Dependency>
    <Dependency Name="VS.Redist.Common.NetCore.TargetingPack.x64.8.0" Version="8.0.0-alpha.1.23067.2">
      <Uri>https://github.com/dotnet/runtime</Uri>
      <Sha>1936b44855b8f30ea406f0b088b05839682bc20c</Sha>
    </Dependency>
    <Dependency Name="Microsoft.NETCore.App.Runtime.win-x64" Version="8.0.0-alpha.1.23067.2">
      <Uri>https://github.com/dotnet/runtime</Uri>
      <Sha>1936b44855b8f30ea406f0b088b05839682bc20c</Sha>
    </Dependency>
    <Dependency Name="Microsoft.NETCore.App.Host.win-x64" Version="8.0.0-alpha.1.23067.2">
      <Uri>https://github.com/dotnet/runtime</Uri>
      <Sha>1936b44855b8f30ea406f0b088b05839682bc20c</Sha>
    </Dependency>
    <Dependency Name="Microsoft.NETCore.Platforms" Version="8.0.0-alpha.1.23067.2">
      <Uri>https://github.com/dotnet/runtime</Uri>
      <Sha>1936b44855b8f30ea406f0b088b05839682bc20c</Sha>
    </Dependency>
    <Dependency Name="Microsoft.NET.HostModel" Version="8.0.0-alpha.1.23067.2">
      <Uri>https://github.com/dotnet/runtime</Uri>
      <Sha>1936b44855b8f30ea406f0b088b05839682bc20c</Sha>
    </Dependency>
    <Dependency Name="Microsoft.Extensions.DependencyModel" Version="8.0.0-alpha.1.23067.2">
      <Uri>https://github.com/dotnet/runtime</Uri>
      <Sha>1936b44855b8f30ea406f0b088b05839682bc20c</Sha>
    </Dependency>
    <Dependency Name="Microsoft.NETCore.DotNetHostResolver" Version="8.0.0-alpha.1.23067.2">
      <Uri>https://github.com/dotnet/runtime</Uri>
      <Sha>1936b44855b8f30ea406f0b088b05839682bc20c</Sha>
    </Dependency>
<<<<<<< HEAD
    <Dependency Name="Microsoft.Build" Version="17.6.0-preview-23068-05">
      <Uri>https://github.com/dotnet/msbuild</Uri>
      <Sha>98924b86bbc19aff3360f9cc3a2922df6a5c5d6a</Sha>
    </Dependency>
    <Dependency Name="Microsoft.Build.Localization" Version="17.6.0-preview-23068-05">
      <Uri>https://github.com/dotnet/msbuild</Uri>
      <Sha>98924b86bbc19aff3360f9cc3a2922df6a5c5d6a</Sha>
    </Dependency>
    <Dependency Name="Microsoft.FSharp.Compiler" Version="12.5.0-beta.23067.1">
      <Uri>https://github.com/dotnet/fsharp</Uri>
      <Sha>6ebe669cd147075a2e66699cf4e1b1a338f89fe5</Sha>
    </Dependency>
    <Dependency Name="Microsoft.SourceBuild.Intermediate.fsharp" Version="7.0.2-beta.23067.1">
      <Uri>https://github.com/dotnet/fsharp</Uri>
      <Sha>6ebe669cd147075a2e66699cf4e1b1a338f89fe5</Sha>
=======
    <Dependency Name="Microsoft.Build" Version="17.5.0-preview-23067-01">
      <Uri>https://github.com/dotnet/msbuild</Uri>
      <Sha>7711999070e51442c3e527f576159828f01cb3bf</Sha>
    </Dependency>
    <Dependency Name="Microsoft.Build.Localization" Version="17.5.0-preview-23067-01">
      <Uri>https://github.com/dotnet/msbuild</Uri>
      <Sha>7711999070e51442c3e527f576159828f01cb3bf</Sha>
    </Dependency>
    <Dependency Name="Microsoft.FSharp.Compiler" Version="12.5.0-beta.23062.7">
      <Uri>https://github.com/dotnet/fsharp</Uri>
      <Sha>679719f94009d61e28df5c3b5ec87f1448c803e9</Sha>
    </Dependency>
    <Dependency Name="Microsoft.SourceBuild.Intermediate.fsharp" Version="7.0.1-beta.23062.7">
      <Uri>https://github.com/dotnet/fsharp</Uri>
      <Sha>679719f94009d61e28df5c3b5ec87f1448c803e9</Sha>
>>>>>>> 1f93d988
      <SourceBuild RepoName="fsharp" ManagedOnly="true" />
    </Dependency>
    <Dependency Name="dotnet-format" Version="8.0.405501">
      <Uri>https://github.com/dotnet/format</Uri>
      <Sha>2cb3e68c6b9a966114572fd63f2a20d2cb54a288</Sha>
      <SourceBuildTarball RepoName="format" ManagedOnly="true" />
    </Dependency>
    <Dependency Name="Microsoft.Net.Compilers.Toolset" Version="4.5.0-3.23062.15">
      <Uri>https://github.com/dotnet/roslyn</Uri>
      <Sha>7061c64ddbd931d55b9a97f95243fcf91d04d7b1</Sha>
      <SourceBuild RepoName="roslyn" ManagedOnly="true" />
    </Dependency>
    <Dependency Name="Microsoft.CodeAnalysis" Version="4.5.0-3.23062.15">
      <Uri>https://github.com/dotnet/roslyn</Uri>
      <Sha>7061c64ddbd931d55b9a97f95243fcf91d04d7b1</Sha>
    </Dependency>
    <Dependency Name="Microsoft.CodeAnalysis.CSharp" Version="4.5.0-3.23062.15">
      <Uri>https://github.com/dotnet/roslyn</Uri>
      <Sha>7061c64ddbd931d55b9a97f95243fcf91d04d7b1</Sha>
    </Dependency>
    <Dependency Name="Microsoft.CodeAnalysis.CSharp.CodeStyle" Version="4.5.0-3.23062.15">
      <Uri>https://github.com/dotnet/roslyn</Uri>
      <Sha>7061c64ddbd931d55b9a97f95243fcf91d04d7b1</Sha>
    </Dependency>
    <Dependency Name="Microsoft.CodeAnalysis.CSharp.Features" Version="4.5.0-3.23062.15">
      <Uri>https://github.com/dotnet/roslyn</Uri>
      <Sha>7061c64ddbd931d55b9a97f95243fcf91d04d7b1</Sha>
    </Dependency>
    <Dependency Name="Microsoft.CodeAnalysis.CSharp.Workspaces" Version="4.5.0-3.23062.15">
      <Uri>https://github.com/dotnet/roslyn</Uri>
      <Sha>7061c64ddbd931d55b9a97f95243fcf91d04d7b1</Sha>
    </Dependency>
    <Dependency Name="Microsoft.CodeAnalysis.Workspaces.MSBuild" Version="4.5.0-3.23062.15">
      <Uri>https://github.com/dotnet/roslyn</Uri>
      <Sha>7061c64ddbd931d55b9a97f95243fcf91d04d7b1</Sha>
    </Dependency>
    <Dependency Name="Microsoft.AspNetCore.DeveloperCertificates.XPlat" Version="8.0.0-alpha.1.23067.9">
      <Uri>https://github.com/dotnet/aspnetcore</Uri>
      <Sha>e5238763bddd7100823751c4a4ae0220d78160aa</Sha>
    </Dependency>
    <Dependency Name="Microsoft.AspNetCore.TestHost" Version="8.0.0-alpha.1.23067.9">
      <Uri>https://github.com/dotnet/aspnetcore</Uri>
      <Sha>e5238763bddd7100823751c4a4ae0220d78160aa</Sha>
    </Dependency>
    <Dependency Name="NuGet.Build.Tasks" Version="6.5.0-preview.3.136">
      <Uri>https://github.com/nuget/nuget.client</Uri>
      <Sha>743503cb3c7e9ced2602ee2e29c38d63cc339451</Sha>
    </Dependency>
    <Dependency Name="Microsoft.NET.Test.Sdk" Version="17.6.0-preview-20230117-02">
      <Uri>https://github.com/microsoft/vstest</Uri>
      <Sha>5e9c3debd9d0007c53e7510ac030ea5e8fc483f4</Sha>
    </Dependency>
    <Dependency Name="Microsoft.NET.ILLink.Tasks" Version="8.0.100-1.23067.1">
      <Uri>https://github.com/dotnet/linker</Uri>
      <Sha>c790896f128957acd2999208f44f09ae1e826c8c</Sha>
      <SourceBuild RepoName="linker" ManagedOnly="true" />
    </Dependency>
    <Dependency Name="Microsoft.NET.ILLink.Analyzers" Version="8.0.100-1.23067.1">
      <Uri>https://github.com/dotnet/linker</Uri>
      <Sha>c790896f128957acd2999208f44f09ae1e826c8c</Sha>
    </Dependency>
    <Dependency Name="System.CodeDom" Version="8.0.0-alpha.1.23067.2">
      <Uri>https://github.com/dotnet/runtime</Uri>
      <Sha>1936b44855b8f30ea406f0b088b05839682bc20c</Sha>
    </Dependency>
    <Dependency Name="System.Security.Cryptography.ProtectedData" Version="8.0.0-alpha.1.23067.2">
      <Uri>https://github.com/dotnet/runtime</Uri>
      <Sha>1936b44855b8f30ea406f0b088b05839682bc20c</Sha>
    </Dependency>
    <Dependency Name="System.Text.Encoding.CodePages" Version="8.0.0-alpha.1.23067.2">
      <Uri>https://github.com/dotnet/runtime</Uri>
      <Sha>1936b44855b8f30ea406f0b088b05839682bc20c</Sha>
    </Dependency>
    <Dependency Name="System.Resources.Extensions" Version="8.0.0-alpha.1.23067.2">
      <Uri>https://github.com/dotnet/runtime</Uri>
      <Sha>1936b44855b8f30ea406f0b088b05839682bc20c</Sha>
    </Dependency>
    <Dependency Name="Microsoft.WindowsDesktop.App.Runtime.win-x64" Version="8.0.0-alpha.1.23064.1">
      <Uri>https://github.com/dotnet/windowsdesktop</Uri>
      <Sha>442b754813fbe55e1f2a55969da4ca1d42a651da</Sha>
    </Dependency>
    <Dependency Name="VS.Redist.Common.WindowsDesktop.SharedFramework.x64.8.0" Version="8.0.0-alpha.1.23064.1">
      <Uri>https://github.com/dotnet/windowsdesktop</Uri>
      <Sha>442b754813fbe55e1f2a55969da4ca1d42a651da</Sha>
    </Dependency>
    <Dependency Name="Microsoft.WindowsDesktop.App.Ref" Version="8.0.0-alpha.1.23064.1">
      <Uri>https://github.com/dotnet/windowsdesktop</Uri>
      <Sha>442b754813fbe55e1f2a55969da4ca1d42a651da</Sha>
    </Dependency>
    <Dependency Name="VS.Redist.Common.WindowsDesktop.TargetingPack.x64.8.0" Version="8.0.0-alpha.1.23064.1">
      <Uri>https://github.com/dotnet/windowsdesktop</Uri>
      <Sha>442b754813fbe55e1f2a55969da4ca1d42a651da</Sha>
    </Dependency>
    <Dependency Name="Microsoft.NET.Sdk.WindowsDesktop" Version="8.0.0-alpha.1.23063.1" CoherentParentDependency="Microsoft.WindowsDesktop.App.Ref">
      <Uri>https://github.com/dotnet/wpf</Uri>
      <Sha>6eb9ccdb28ba0c26e2253dbd744457abe0c1150b</Sha>
    </Dependency>
    <Dependency Name="Microsoft.AspNetCore.App.Ref" Version="8.0.0-alpha.1.23067.9">
      <Uri>https://github.com/dotnet/aspnetcore</Uri>
      <Sha>e5238763bddd7100823751c4a4ae0220d78160aa</Sha>
    </Dependency>
    <Dependency Name="Microsoft.AspNetCore.App.Ref.Internal" Version="8.0.0-alpha.1.23067.9">
      <Uri>https://github.com/dotnet/aspnetcore</Uri>
      <Sha>e5238763bddd7100823751c4a4ae0220d78160aa</Sha>
    </Dependency>
    <Dependency Name="Microsoft.AspNetCore.App.Runtime.win-x64" Version="8.0.0-alpha.1.23067.9">
      <Uri>https://github.com/dotnet/aspnetcore</Uri>
      <Sha>e5238763bddd7100823751c4a4ae0220d78160aa</Sha>
    </Dependency>
    <Dependency Name="VS.Redist.Common.AspNetCore.SharedFramework.x64.8.0" Version="8.0.0-alpha.1.23067.9">
      <Uri>https://github.com/dotnet/aspnetcore</Uri>
      <Sha>e5238763bddd7100823751c4a4ae0220d78160aa</Sha>
      <SourceBuild RepoName="aspnetcore" ManagedOnly="true" />
    </Dependency>
    <Dependency Name="dotnet-dev-certs" Version="8.0.0-alpha.1.23067.9">
      <Uri>https://github.com/dotnet/aspnetcore</Uri>
      <Sha>e5238763bddd7100823751c4a4ae0220d78160aa</Sha>
    </Dependency>
    <Dependency Name="dotnet-user-jwts" Version="8.0.0-alpha.1.23067.9">
      <Uri>https://github.com/dotnet/aspnetcore</Uri>
      <Sha>e5238763bddd7100823751c4a4ae0220d78160aa</Sha>
    </Dependency>
    <Dependency Name="dotnet-user-secrets" Version="8.0.0-alpha.1.23067.9">
      <Uri>https://github.com/dotnet/aspnetcore</Uri>
      <Sha>e5238763bddd7100823751c4a4ae0220d78160aa</Sha>
    </Dependency>
    <Dependency Name="Microsoft.AspNetCore.Analyzers" Version="8.0.0-alpha.1.23067.9">
      <Uri>https://github.com/dotnet/aspnetcore</Uri>
      <Sha>e5238763bddd7100823751c4a4ae0220d78160aa</Sha>
    </Dependency>
    <Dependency Name="Microsoft.AspNetCore.Components.SdkAnalyzers" Version="8.0.0-alpha.1.23067.9">
      <Uri>https://github.com/dotnet/aspnetcore</Uri>
      <Sha>e5238763bddd7100823751c4a4ae0220d78160aa</Sha>
    </Dependency>
    <Dependency Name="Microsoft.AspNetCore.Mvc.Analyzers" Version="8.0.0-alpha.1.23067.9">
      <Uri>https://github.com/dotnet/aspnetcore</Uri>
      <Sha>e5238763bddd7100823751c4a4ae0220d78160aa</Sha>
    </Dependency>
    <Dependency Name="Microsoft.AspNetCore.Mvc.Api.Analyzers" Version="8.0.0-alpha.1.23067.9">
      <Uri>https://github.com/dotnet/aspnetcore</Uri>
      <Sha>e5238763bddd7100823751c4a4ae0220d78160aa</Sha>
    </Dependency>
    <Dependency Name="Microsoft.CodeAnalysis.Razor.Tooling.Internal" Version="7.0.0-preview.23061.2">
      <Uri>https://github.com/dotnet/razor</Uri>
      <Sha>b2d15be01c8b9615b819fb8cffed4ccd02cdff2f</Sha>
      <SourceBuild RepoName="razor" ManagedOnly="true" />
    </Dependency>
    <Dependency Name="Microsoft.AspNetCore.Mvc.Razor.Extensions.Tooling.Internal" Version="7.0.0-preview.23061.2">
      <Uri>https://github.com/dotnet/razor</Uri>
      <Sha>b2d15be01c8b9615b819fb8cffed4ccd02cdff2f</Sha>
    </Dependency>
    <Dependency Name="Microsoft.AspNetCore.Razor.SourceGenerator.Tooling.Internal" Version="7.0.0-preview.23061.2">
      <Uri>https://github.com/dotnet/razor</Uri>
      <Sha>b2d15be01c8b9615b819fb8cffed4ccd02cdff2f</Sha>
    </Dependency>
    <Dependency Name="Microsoft.NET.Sdk.Razor.SourceGenerators.Transport" Version="7.0.0-preview.23061.2">
      <Uri>https://github.com/dotnet/razor</Uri>
      <Sha>b2d15be01c8b9615b819fb8cffed4ccd02cdff2f</Sha>
    </Dependency>
    <Dependency Name="Microsoft.Extensions.FileProviders.Embedded" Version="8.0.0-alpha.1.23067.9">
      <Uri>https://github.com/dotnet/aspnetcore</Uri>
      <Sha>e5238763bddd7100823751c4a4ae0220d78160aa</Sha>
    </Dependency>
    <Dependency Name="Microsoft.AspNetCore.Authorization" Version="8.0.0-alpha.1.23067.9">
      <Uri>https://github.com/dotnet/aspnetcore</Uri>
      <Sha>e5238763bddd7100823751c4a4ae0220d78160aa</Sha>
    </Dependency>
    <Dependency Name="Microsoft.AspNetCore.Components.Web" Version="8.0.0-alpha.1.23067.9">
      <Uri>https://github.com/dotnet/aspnetcore</Uri>
      <Sha>e5238763bddd7100823751c4a4ae0220d78160aa</Sha>
    </Dependency>
    <Dependency Name="Microsoft.JSInterop" Version="8.0.0-alpha.1.23067.9">
      <Uri>https://github.com/dotnet/aspnetcore</Uri>
      <Sha>e5238763bddd7100823751c4a4ae0220d78160aa</Sha>
    </Dependency>
    <Dependency Name="Microsoft.Web.Xdt" Version="7.0.0-preview.22423.2" Pinned="true">
      <Uri>https://github.com/dotnet/xdt</Uri>
      <Sha>9a1c3e1b7f0c8763d4c96e593961a61a72679a7b</Sha>
      <SourceBuild RepoName="xdt" ManagedOnly="true" />
    </Dependency>
    <Dependency Name="Microsoft.CodeAnalysis.NetAnalyzers" Version="8.0.0-preview1.23067.2">
      <Uri>https://github.com/dotnet/roslyn-analyzers</Uri>
      <Sha>7e5059a25de35d6402a7669ba150a3f20767bf86</Sha>
    </Dependency>
    <Dependency Name="Microsoft.SourceBuild.Intermediate.roslyn-analyzers" Version="3.3.4-beta1.23067.2">
      <Uri>https://github.com/dotnet/roslyn-analyzers</Uri>
      <Sha>7e5059a25de35d6402a7669ba150a3f20767bf86</Sha>
      <SourceBuild RepoName="roslyn-analyzers" ManagedOnly="true" />
    </Dependency>
    <Dependency Name="System.CommandLine" Version="2.0.0-beta4.22564.1">
      <Uri>https://github.com/dotnet/command-line-api</Uri>
      <Sha>8374d5fca634a93458c84414b1604c12f765d1ab</Sha>
    </Dependency>
    <Dependency Name="Microsoft.SourceBuild.Intermediate.command-line-api" Version="0.1.356401">
      <Uri>https://github.com/dotnet/command-line-api</Uri>
      <Sha>8374d5fca634a93458c84414b1604c12f765d1ab</Sha>
      <SourceBuild RepoName="command-line-api" ManagedOnly="true" />
    </Dependency>
    <Dependency Name="Microsoft.SourceBuild.Intermediate.source-build-externals" Version="8.0.0-alpha.1.23062.2">
      <Uri>https://github.com/dotnet/source-build-externals</Uri>
      <Sha>df9dd3b66b2fa6d86eb01bb5b2493435bdfa2649</Sha>
      <SourceBuild RepoName="source-build-externals" ManagedOnly="true" />
    </Dependency>
  </ProductDependencies>
  <ToolsetDependencies>
    <Dependency Name="Microsoft.DotNet.Arcade.Sdk" Version="8.0.0-beta.23054.2">
      <Uri>https://github.com/dotnet/arcade</Uri>
      <Sha>eae015fb1c92ceef69126164b3969447d0355c08</Sha>
      <SourceBuild RepoName="arcade" ManagedOnly="true" />
    </Dependency>
    <Dependency Name="Microsoft.DotNet.Helix.Sdk" Version="8.0.0-beta.23054.2">
      <Uri>https://github.com/dotnet/arcade</Uri>
      <Sha>eae015fb1c92ceef69126164b3969447d0355c08</Sha>
    </Dependency>
    <Dependency Name="Microsoft.DotNet.SignTool" Version="8.0.0-beta.23054.2">
      <Uri>https://github.com/dotnet/arcade</Uri>
      <Sha>eae015fb1c92ceef69126164b3969447d0355c08</Sha>
    </Dependency>
    <Dependency Name="Microsoft.DotNet.XUnitExtensions" Version="8.0.0-beta.23054.2">
      <Uri>https://github.com/dotnet/arcade</Uri>
      <Sha>eae015fb1c92ceef69126164b3969447d0355c08</Sha>
    </Dependency>
    <Dependency Name="System.Reflection.MetadataLoadContext" Version="8.0.0-alpha.1.23067.2">
      <Uri>https://github.com/dotnet/runtime</Uri>
      <Sha>1936b44855b8f30ea406f0b088b05839682bc20c</Sha>
    </Dependency>
    <Dependency Name="Microsoft.DotNet.XliffTasks" Version="1.0.0-beta.23053.1" CoherentParentDependency="Microsoft.DotNet.Arcade.Sdk">
      <Uri>https://github.com/dotnet/xliff-tasks</Uri>
      <Sha>ff08fdb57e188dcc75c7cc4f1e7e6464d6783182</Sha>
      <SourceBuild RepoName="xliff-tasks" ManagedOnly="true" />
    </Dependency>
  </ToolsetDependencies>
</Dependencies><|MERGE_RESOLUTION|>--- conflicted
+++ resolved
@@ -42,7 +42,6 @@
       <Uri>https://github.com/dotnet/runtime</Uri>
       <Sha>1936b44855b8f30ea406f0b088b05839682bc20c</Sha>
     </Dependency>
-<<<<<<< HEAD
     <Dependency Name="Microsoft.Build" Version="17.6.0-preview-23068-05">
       <Uri>https://github.com/dotnet/msbuild</Uri>
       <Sha>98924b86bbc19aff3360f9cc3a2922df6a5c5d6a</Sha>
@@ -58,23 +57,6 @@
     <Dependency Name="Microsoft.SourceBuild.Intermediate.fsharp" Version="7.0.2-beta.23067.1">
       <Uri>https://github.com/dotnet/fsharp</Uri>
       <Sha>6ebe669cd147075a2e66699cf4e1b1a338f89fe5</Sha>
-=======
-    <Dependency Name="Microsoft.Build" Version="17.5.0-preview-23067-01">
-      <Uri>https://github.com/dotnet/msbuild</Uri>
-      <Sha>7711999070e51442c3e527f576159828f01cb3bf</Sha>
-    </Dependency>
-    <Dependency Name="Microsoft.Build.Localization" Version="17.5.0-preview-23067-01">
-      <Uri>https://github.com/dotnet/msbuild</Uri>
-      <Sha>7711999070e51442c3e527f576159828f01cb3bf</Sha>
-    </Dependency>
-    <Dependency Name="Microsoft.FSharp.Compiler" Version="12.5.0-beta.23062.7">
-      <Uri>https://github.com/dotnet/fsharp</Uri>
-      <Sha>679719f94009d61e28df5c3b5ec87f1448c803e9</Sha>
-    </Dependency>
-    <Dependency Name="Microsoft.SourceBuild.Intermediate.fsharp" Version="7.0.1-beta.23062.7">
-      <Uri>https://github.com/dotnet/fsharp</Uri>
-      <Sha>679719f94009d61e28df5c3b5ec87f1448c803e9</Sha>
->>>>>>> 1f93d988
       <SourceBuild RepoName="fsharp" ManagedOnly="true" />
     </Dependency>
     <Dependency Name="dotnet-format" Version="8.0.405501">
