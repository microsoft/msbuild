--- conflicted
+++ resolved
@@ -1,17 +1,6 @@
 <?xml version="1.0" encoding="utf-8"?>
 <Dependencies>
   <ToolsetDependencies>
-<<<<<<< HEAD
-    <Dependency Name="Microsoft.DotNet.Arcade.Sdk" Version="1.0.0-beta.19406.7">
-      <Uri>https://github.com/dotnet/arcade</Uri>
-      <Sha>c155e609f88491128e1a66d09f413062f3344d4b</Sha>
-    </Dependency>
-  </ToolsetDependencies>
-  <ProductDependencies>
-    <Dependency Name="System.Resources.Extensions" Version="4.6.0-preview8.19379.2">
-      <Uri>https://github.com/dotnet/corefx</Uri>
-      <Sha>4165f4126d8f2dde6c13a4cff562a18d04d0246b</Sha>
-=======
     <Dependency Name="Microsoft.DotNet.Arcade.Sdk" Version="1.0.0-beta.19421.2">
       <Uri>https://github.com/dotnet/arcade</Uri>
       <Sha>2c17820264ff21090731f0e6cc9234c97cde7b73</Sha>
@@ -21,7 +10,6 @@
     <Dependency Name="System.Resources.Extensions" Version="4.6.0-preview9.19416.11">
       <Uri>https://github.com/dotnet/corefx</Uri>
       <Sha>b3a4cdd6cd9b000ab05e585236455f1482a0bbf9</Sha>
->>>>>>> 15d27983
     </Dependency>
   </ProductDependencies>
 </Dependencies>