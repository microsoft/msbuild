--- conflicted
+++ resolved
@@ -2,15 +2,9 @@
 <Dependencies>
   <ProductDependencies>
     <!-- Intermediate is necessary for source build. -->
-<<<<<<< HEAD
-    <Dependency Name="Microsoft.SourceBuild.Intermediate.source-build-reference-packages" Version="9.0.0-alpha.1.24619.1">
-      <Uri>https://github.com/dotnet/source-build-reference-packages</Uri>
-      <Sha>e2b1d16fd66540b3a5813ec0ac1fd166688c3e0a</Sha>
-=======
     <Dependency Name="Microsoft.SourceBuild.Intermediate.source-build-reference-packages" Version="9.0.0-alpha.1.25060.3">
       <Uri>https://github.com/dotnet/source-build-reference-packages</Uri>
       <Sha>f5fa796273e4e59926e3fab26e1ab9e7d577f5e5</Sha>
->>>>>>> ec6b2a31
       <SourceBuild RepoName="source-build-reference-packages" ManagedOnly="true" />
     </Dependency>
     <!-- Necessary for source-build. This allows the live version of the package to be used by source-build. -->
@@ -77,21 +71,6 @@
     </Dependency>
   </ProductDependencies>
   <ToolsetDependencies>
-<<<<<<< HEAD
-    <Dependency Name="Microsoft.DotNet.Arcade.Sdk" Version="9.0.0-beta.24623.3">
-      <Uri>https://github.com/dotnet/arcade</Uri>
-      <Sha>e0e05154656254a735ebf19ffa5a37a8b915039b</Sha>
-    </Dependency>
-    <!-- Intermediate is necessary for source build. -->
-    <Dependency Name="Microsoft.SourceBuild.Intermediate.arcade" Version="9.0.0-beta.24623.3">
-      <Uri>https://github.com/dotnet/arcade</Uri>
-      <Sha>e0e05154656254a735ebf19ffa5a37a8b915039b</Sha>
-      <SourceBuild RepoName="arcade" ManagedOnly="true" />
-    </Dependency>
-    <Dependency Name="Microsoft.DotNet.XliffTasks" Version="9.0.0-beta.24623.3">
-      <Uri>https://github.com/dotnet/arcade</Uri>
-      <Sha>e0e05154656254a735ebf19ffa5a37a8b915039b</Sha>
-=======
     <Dependency Name="Microsoft.DotNet.Arcade.Sdk" Version="9.0.0-beta.25058.5">
       <Uri>https://github.com/dotnet/arcade</Uri>
       <Sha>8cc6ecd76c24ef6665579a5c5e386a211a1e7c54</Sha>
@@ -105,7 +84,6 @@
     <Dependency Name="Microsoft.DotNet.XliffTasks" Version="9.0.0-beta.25058.5">
       <Uri>https://github.com/dotnet/arcade</Uri>
       <Sha>8cc6ecd76c24ef6665579a5c5e386a211a1e7c54</Sha>
->>>>>>> ec6b2a31
     </Dependency>
     <Dependency Name="NuGet.Build.Tasks" Version="6.13.0-rc.108">
       <Uri>https://github.com/nuget/nuget.client</Uri>
@@ -120,15 +98,9 @@
       <Sha>911cf5f462960bdd01df1ea3c0d0c217b3c3838b</Sha>
       <SourceBuild RepoName="roslyn" ManagedOnly="true" />
     </Dependency>
-<<<<<<< HEAD
-    <Dependency Name="Microsoft.DotNet.XUnitExtensions" Version="9.0.0-beta.24623.3">
-      <Uri>https://github.com/dotnet/arcade</Uri>
-      <Sha>e0e05154656254a735ebf19ffa5a37a8b915039b</Sha>
-=======
     <Dependency Name="Microsoft.DotNet.XUnitExtensions" Version="9.0.0-beta.25058.5">
       <Uri>https://github.com/dotnet/arcade</Uri>
       <Sha>8cc6ecd76c24ef6665579a5c5e386a211a1e7c54</Sha>
->>>>>>> ec6b2a31
     </Dependency>
   </ToolsetDependencies>
 </Dependencies>