--- conflicted
+++ resolved
@@ -53,11 +53,6 @@
       <Uri>https://dev.azure.com/dnceng/internal/_git/dotnet-runtime</Uri>
       <Sha>5535e31a712343a63f5d7d796cd874e563e5ac14</Sha>
     </Dependency>
-<<<<<<< HEAD
-    <Dependency Name="System.Text.Json" Version="8.0.4">
-      <Uri>https://dev.azure.com/dnceng/internal/_git/dotnet-runtime</Uri>
-      <Sha>2aade6beb02ea367fd97c4070a4198802fe61c03</Sha>
-=======
     <Dependency Name="System.Text.Json" Version="8.0.0">
       <Uri>https://dev.azure.com/dnceng/internal/_git/dotnet-runtime</Uri>
       <Sha>5535e31a712343a63f5d7d796cd874e563e5ac14</Sha>
@@ -69,7 +64,6 @@
     <Dependency Name="System.Threading.Channels" Version="8.0.0">
       <Uri>https://dev.azure.com/dnceng/internal/_git/dotnet-runtime</Uri>
       <Sha>5535e31a712343a63f5d7d796cd874e563e5ac14</Sha>
->>>>>>> 9e311e47
     </Dependency>
     <Dependency Name="System.Formats.Asn1" Version="8.0.1">
       <Uri>https://dev.azure.com/dnceng/internal/_git/dotnet-runtime</Uri>
@@ -77,14 +71,6 @@
     </Dependency>
   </ProductDependencies>
   <ToolsetDependencies>
-<<<<<<< HEAD
-    <Dependency Name="Microsoft.DotNet.Arcade.Sdk" Version="8.0.0-beta.24570.5">
-      <Uri>https://github.com/dotnet/arcade</Uri>
-      <Sha>3c7e11bf80279cde53a6251c4d0fa10e613fc739</Sha>
-      <SourceBuild RepoName="arcade" ManagedOnly="true" />
-    </Dependency>
-    <Dependency Name="Microsoft.DotNet.XliffTasks" Version="1.0.0-beta.23475.1" CoherentParentDependency="Microsoft.DotNet.Arcade.Sdk">
-=======
     <Dependency Name="Microsoft.DotNet.Arcade.Sdk" Version="8.0.0-beta.24525.2">
       <Uri>https://github.com/dotnet/arcade</Uri>
       <Sha>24e02f80c5458d1f75240ae57fc2a98fb8a9022a</Sha>
@@ -101,7 +87,6 @@
     </Dependency>
     <!-- Intermediate is necessary for source build. -->
     <Dependency Name="Microsoft.SourceBuild.Intermediate.xliff-tasks" Version="1.0.0-beta.23475.1" CoherentParentDependency="Microsoft.DotNet.Arcade.Sdk">
->>>>>>> 9e311e47
       <Uri>https://github.com/dotnet/xliff-tasks</Uri>
       <Sha>73f0850939d96131c28cf6ea6ee5aacb4da0083a</Sha>
       <SourceBuild RepoName="xliff-tasks" ManagedOnly="true" />
@@ -115,15 +100,9 @@
       <Sha>919d4dbfb0dffb35a702417e28ceea652d248bc6</Sha>
       <SourceBuild RepoName="roslyn" ManagedOnly="true" />
     </Dependency>
-<<<<<<< HEAD
-    <Dependency Name="Microsoft.DotNet.XUnitExtensions" Version="8.0.0-beta.24570.5">
-      <Uri>https://github.com/dotnet/arcade</Uri>
-      <Sha>3c7e11bf80279cde53a6251c4d0fa10e613fc739</Sha>
-=======
     <Dependency Name="Microsoft.DotNet.XUnitExtensions" Version="8.0.0-beta.24525.2">
       <Uri>https://github.com/dotnet/arcade</Uri>
       <Sha>24e02f80c5458d1f75240ae57fc2a98fb8a9022a</Sha>
->>>>>>> 9e311e47
     </Dependency>
   </ToolsetDependencies>
 </Dependencies>