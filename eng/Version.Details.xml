<?xml version="1.0" encoding="utf-8"?>
<Dependencies>
  <ProductDependencies>
<<<<<<< HEAD
    <Dependency Name="Microsoft.TemplateEngine.Abstractions" Version="7.0.200">
      <Uri>https://github.com/dotnet/templating</Uri>
      <Sha>13bf64370104b97689f01228f7c042835d717e85</Sha>
    </Dependency>
    <Dependency Name="Microsoft.TemplateEngine.Mocks" Version="7.0.200-rtm.23070.4">
      <Uri>https://github.com/dotnet/templating</Uri>
      <Sha>13bf64370104b97689f01228f7c042835d717e85</Sha>
=======
    <Dependency Name="Microsoft.TemplateEngine.Abstractions" Version="7.0.300-preview.true.23073.8">
      <Uri>https://github.com/dotnet/templating</Uri>
      <Sha>06f2229cb78116fdbeedd8a5a53965534bef7b00</Sha>
    </Dependency>
    <Dependency Name="Microsoft.TemplateEngine.Mocks" Version="7.0.300-preview.true.23073.8">
      <Uri>https://github.com/dotnet/templating</Uri>
      <Sha>06f2229cb78116fdbeedd8a5a53965534bef7b00</Sha>
>>>>>>> cae29a03
      <SourceBuild RepoName="templating" ManagedOnly="true" />
    </Dependency>
    <Dependency Name="Microsoft.NETCore.App.Ref" Version="7.0.0">
      <Uri>https://dev.azure.com/dnceng/internal/_git/dotnet-runtime</Uri>
      <Sha>d099f075e45d2aa6007a22b71b45a08758559f80</Sha>
    </Dependency>
    <Dependency Name="VS.Redist.Common.NetCore.SharedFramework.x64.7.0" Version="7.0.0-rtm.22518.5">
      <Uri>https://dev.azure.com/dnceng/internal/_git/dotnet-runtime</Uri>
      <Sha>d099f075e45d2aa6007a22b71b45a08758559f80</Sha>
    </Dependency>
    <Dependency Name="VS.Redist.Common.NetCore.TargetingPack.x64.7.0" Version="7.0.0-rtm.22518.5">
      <Uri>https://dev.azure.com/dnceng/internal/_git/dotnet-runtime</Uri>
      <Sha>d099f075e45d2aa6007a22b71b45a08758559f80</Sha>
    </Dependency>
    <Dependency Name="Microsoft.NETCore.App.Runtime.win-x64" Version="7.0.0">
      <Uri>https://dev.azure.com/dnceng/internal/_git/dotnet-runtime</Uri>
      <Sha>d099f075e45d2aa6007a22b71b45a08758559f80</Sha>
    </Dependency>
    <Dependency Name="Microsoft.NETCore.App.Host.win-x64" Version="7.0.0">
      <Uri>https://dev.azure.com/dnceng/internal/_git/dotnet-runtime</Uri>
      <Sha>d099f075e45d2aa6007a22b71b45a08758559f80</Sha>
    </Dependency>
    <Dependency Name="Microsoft.NETCore.Platforms" Version="7.0.0">
      <Uri>https://dev.azure.com/dnceng/internal/_git/dotnet-runtime</Uri>
      <Sha>d099f075e45d2aa6007a22b71b45a08758559f80</Sha>
    </Dependency>
    <Dependency Name="Microsoft.NET.HostModel" Version="7.0.0-rtm.22518.5">
      <Uri>https://dev.azure.com/dnceng/internal/_git/dotnet-runtime</Uri>
      <Sha>d099f075e45d2aa6007a22b71b45a08758559f80</Sha>
    </Dependency>
    <Dependency Name="Microsoft.Extensions.DependencyModel" Version="7.0.0">
      <Uri>https://dev.azure.com/dnceng/internal/_git/dotnet-runtime</Uri>
      <Sha>d099f075e45d2aa6007a22b71b45a08758559f80</Sha>
    </Dependency>
    <Dependency Name="Microsoft.NETCore.DotNetHostResolver" Version="7.0.0">
      <Uri>https://dev.azure.com/dnceng/internal/_git/dotnet-runtime</Uri>
      <Sha>d099f075e45d2aa6007a22b71b45a08758559f80</Sha>
    </Dependency>
    <Dependency Name="Microsoft.Build" Version="17.6.0-preview-23070-03">
      <Uri>https://github.com/dotnet/msbuild</Uri>
      <Sha>a17ac112eced1efb8b45a83f0c53f1263844ef75</Sha>
    </Dependency>
    <Dependency Name="Microsoft.Build.Localization" Version="17.6.0-preview-23070-03">
      <Uri>https://github.com/dotnet/msbuild</Uri>
      <Sha>a17ac112eced1efb8b45a83f0c53f1263844ef75</Sha>
    </Dependency>
<<<<<<< HEAD
    <Dependency Name="Microsoft.FSharp.Compiler" Version="12.5.0-beta.23069.2">
      <Uri>https://github.com/dotnet/fsharp</Uri>
      <Sha>e391694876e891d2cdc4089e62fe7b1138d8294e</Sha>
    </Dependency>
    <Dependency Name="Microsoft.SourceBuild.Intermediate.fsharp" Version="7.0.200-beta.23069.2">
      <Uri>https://github.com/dotnet/fsharp</Uri>
      <Sha>e391694876e891d2cdc4089e62fe7b1138d8294e</Sha>
=======
    <Dependency Name="Microsoft.FSharp.Compiler" Version="12.5.0-beta.23074.2">
      <Uri>https://github.com/dotnet/fsharp</Uri>
      <Sha>b3fb3cfe7e58ce218c4f13294e739f5e03858fe9</Sha>
    </Dependency>
    <Dependency Name="Microsoft.SourceBuild.Intermediate.fsharp" Version="7.0.300-beta.23074.2">
      <Uri>https://github.com/dotnet/fsharp</Uri>
      <Sha>b3fb3cfe7e58ce218c4f13294e739f5e03858fe9</Sha>
>>>>>>> cae29a03
      <SourceBuild RepoName="fsharp" ManagedOnly="true" />
    </Dependency>
    <Dependency Name="dotnet-format" Version="7.0.357101">
      <Uri>https://github.com/dotnet/format</Uri>
      <Sha>49c2ef651359526841d13e66129b71d1bcd9cef9</Sha>
      <SourceBuildTarball RepoName="format" ManagedOnly="true" />
    </Dependency>
    <Dependency Name="Microsoft.Net.Compilers.Toolset" Version="4.5.0-3.23070.7">
      <Uri>https://github.com/dotnet/roslyn</Uri>
      <Sha>5964d1a8e82d7a6e27b3b31bc1d6e44d0a2127b4</Sha>
      <SourceBuild RepoName="roslyn" ManagedOnly="true" />
    </Dependency>
    <Dependency Name="Microsoft.CodeAnalysis" Version="4.5.0-3.23070.7">
      <Uri>https://github.com/dotnet/roslyn</Uri>
      <Sha>5964d1a8e82d7a6e27b3b31bc1d6e44d0a2127b4</Sha>
    </Dependency>
    <Dependency Name="Microsoft.CodeAnalysis.CSharp" Version="4.5.0-3.23070.7">
      <Uri>https://github.com/dotnet/roslyn</Uri>
      <Sha>5964d1a8e82d7a6e27b3b31bc1d6e44d0a2127b4</Sha>
    </Dependency>
    <Dependency Name="Microsoft.CodeAnalysis.CSharp.CodeStyle" Version="4.5.0-3.23070.7">
      <Uri>https://github.com/dotnet/roslyn</Uri>
      <Sha>5964d1a8e82d7a6e27b3b31bc1d6e44d0a2127b4</Sha>
    </Dependency>
    <Dependency Name="Microsoft.CodeAnalysis.CSharp.Features" Version="4.5.0-3.23070.7">
      <Uri>https://github.com/dotnet/roslyn</Uri>
      <Sha>5964d1a8e82d7a6e27b3b31bc1d6e44d0a2127b4</Sha>
    </Dependency>
    <Dependency Name="Microsoft.CodeAnalysis.CSharp.Workspaces" Version="4.5.0-3.23070.7">
      <Uri>https://github.com/dotnet/roslyn</Uri>
      <Sha>5964d1a8e82d7a6e27b3b31bc1d6e44d0a2127b4</Sha>
    </Dependency>
    <Dependency Name="Microsoft.CodeAnalysis.Workspaces.MSBuild" Version="4.5.0-3.23070.7">
      <Uri>https://github.com/dotnet/roslyn</Uri>
      <Sha>5964d1a8e82d7a6e27b3b31bc1d6e44d0a2127b4</Sha>
    </Dependency>
    <Dependency Name="Microsoft.AspNetCore.DeveloperCertificates.XPlat" Version="7.0.0-rtm.22518.19">
      <Uri>https://dev.azure.com/dnceng/internal/_git/dotnet-aspnetcore</Uri>
      <Sha>bb01bbf4433e27289b99001b7de6a582879d1835</Sha>
    </Dependency>
    <Dependency Name="Microsoft.AspNetCore.TestHost" Version="7.0.0">
      <Uri>https://dev.azure.com/dnceng/internal/_git/dotnet-aspnetcore</Uri>
      <Sha>bb01bbf4433e27289b99001b7de6a582879d1835</Sha>
    </Dependency>
    <Dependency Name="NuGet.Build.Tasks" Version="6.5.0-preview.3.136">
      <Uri>https://github.com/nuget/nuget.client</Uri>
      <Sha>743503cb3c7e9ced2602ee2e29c38d63cc339451</Sha>
    </Dependency>
    <Dependency Name="Microsoft.NET.Test.Sdk" Version="17.6.0-preview-20230120-03">
      <Uri>https://github.com/microsoft/vstest</Uri>
      <Sha>f516f7de1594ff3e53450e5ed026e981988e0558</Sha>
    </Dependency>
    <Dependency Name="Microsoft.NET.ILLink.Tasks" Version="7.0.100-1.23068.1">
      <Uri>https://github.com/dotnet/linker</Uri>
      <Sha>de8bf14fcdfb55f2bae3db8cfc310ddd8ee921e6</Sha>
      <SourceBuild RepoName="linker" ManagedOnly="true" />
    </Dependency>
    <Dependency Name="Microsoft.DotNet.ILCompiler" Version="7.0.0">
      <Uri>https://dev.azure.com/dnceng/internal/_git/dotnet-runtime</Uri>
      <Sha>d099f075e45d2aa6007a22b71b45a08758559f80</Sha>
      <SourceBuildTarball RepoName="runtime" ManagedOnly="true" />
    </Dependency>
    <Dependency Name="Microsoft.NET.ILLink.Analyzers" Version="7.0.100-1.23068.1">
      <Uri>https://github.com/dotnet/linker</Uri>
      <Sha>de8bf14fcdfb55f2bae3db8cfc310ddd8ee921e6</Sha>
    </Dependency>
    <Dependency Name="System.CodeDom" Version="7.0.0">
      <Uri>https://dev.azure.com/dnceng/internal/_git/dotnet-runtime</Uri>
      <Sha>d099f075e45d2aa6007a22b71b45a08758559f80</Sha>
    </Dependency>
    <Dependency Name="System.Security.Cryptography.ProtectedData" Version="7.0.0">
      <Uri>https://dev.azure.com/dnceng/internal/_git/dotnet-runtime</Uri>
      <Sha>d099f075e45d2aa6007a22b71b45a08758559f80</Sha>
    </Dependency>
    <Dependency Name="System.ServiceProcess.ServiceController" Version="7.0.0">
      <Uri>https://dev.azure.com/dnceng/internal/_git/dotnet-runtime</Uri>
      <Sha>d099f075e45d2aa6007a22b71b45a08758559f80</Sha>
    </Dependency>
    <Dependency Name="System.Text.Encoding.CodePages" Version="7.0.0">
      <Uri>https://dev.azure.com/dnceng/internal/_git/dotnet-runtime</Uri>
      <Sha>d099f075e45d2aa6007a22b71b45a08758559f80</Sha>
    </Dependency>
    <Dependency Name="System.Resources.Extensions" Version="7.0.0">
      <Uri>https://dev.azure.com/dnceng/internal/_git/dotnet-runtime</Uri>
      <Sha>d099f075e45d2aa6007a22b71b45a08758559f80</Sha>
    </Dependency>
    <Dependency Name="Microsoft.Extensions.FileSystemGlobbing" Version="7.0.0">
      <Uri>https://dev.azure.com/dnceng/internal/_git/dotnet-runtime</Uri>
      <Sha>d099f075e45d2aa6007a22b71b45a08758559f80</Sha>
    </Dependency>
    <Dependency Name="Microsoft.WindowsDesktop.App.Runtime.win-x64" Version="7.0.0">
      <Uri>https://dev.azure.com/dnceng/internal/_git/dotnet-windowsdesktop</Uri>
      <Sha>417429fc040af552532bb07aad29e5e8639b840f</Sha>
    </Dependency>
    <Dependency Name="VS.Redist.Common.WindowsDesktop.SharedFramework.x64.7.0" Version="7.0.0-rtm.22519.1">
      <Uri>https://dev.azure.com/dnceng/internal/_git/dotnet-windowsdesktop</Uri>
      <Sha>417429fc040af552532bb07aad29e5e8639b840f</Sha>
    </Dependency>
    <Dependency Name="Microsoft.WindowsDesktop.App.Ref" Version="7.0.0">
      <Uri>https://dev.azure.com/dnceng/internal/_git/dotnet-windowsdesktop</Uri>
      <Sha>417429fc040af552532bb07aad29e5e8639b840f</Sha>
    </Dependency>
    <Dependency Name="VS.Redist.Common.WindowsDesktop.TargetingPack.x64.7.0" Version="7.0.0-rtm.22519.1">
      <Uri>https://dev.azure.com/dnceng/internal/_git/dotnet-windowsdesktop</Uri>
      <Sha>417429fc040af552532bb07aad29e5e8639b840f</Sha>
    </Dependency>
    <Dependency Name="Microsoft.NET.Sdk.WindowsDesktop" Version="7.0.0-rtm.22518.2" CoherentParentDependency="Microsoft.WindowsDesktop.App.Ref">
      <Uri>https://dev.azure.com/dnceng/internal/_git/dotnet-wpf</Uri>
      <Sha>636e2b7a00a434a354a126f510a56e16ce3c6bbc</Sha>
    </Dependency>
    <Dependency Name="Microsoft.AspNetCore.App.Ref" Version="7.0.0">
      <Uri>https://dev.azure.com/dnceng/internal/_git/dotnet-aspnetcore</Uri>
      <Sha>bb01bbf4433e27289b99001b7de6a582879d1835</Sha>
    </Dependency>
    <Dependency Name="Microsoft.AspNetCore.App.Ref.Internal" Version="7.0.0-rtm.22518.19">
      <Uri>https://dev.azure.com/dnceng/internal/_git/dotnet-aspnetcore</Uri>
      <Sha>bb01bbf4433e27289b99001b7de6a582879d1835</Sha>
    </Dependency>
    <Dependency Name="Microsoft.AspNetCore.App.Runtime.win-x64" Version="7.0.0">
      <Uri>https://dev.azure.com/dnceng/internal/_git/dotnet-aspnetcore</Uri>
      <Sha>bb01bbf4433e27289b99001b7de6a582879d1835</Sha>
    </Dependency>
    <Dependency Name="VS.Redist.Common.AspNetCore.SharedFramework.x64.7.0" Version="7.0.0-rtm.22518.19">
      <Uri>https://dev.azure.com/dnceng/internal/_git/dotnet-aspnetcore</Uri>
      <Sha>bb01bbf4433e27289b99001b7de6a582879d1835</Sha>
      <SourceBuild RepoName="aspnetcore" ManagedOnly="true" />
    </Dependency>
    <Dependency Name="dotnet-dev-certs" Version="7.0.0-rtm.22518.19">
      <Uri>https://dev.azure.com/dnceng/internal/_git/dotnet-aspnetcore</Uri>
      <Sha>bb01bbf4433e27289b99001b7de6a582879d1835</Sha>
    </Dependency>
    <Dependency Name="dotnet-user-jwts" Version="7.0.0-rtm.22518.19">
      <Uri>https://dev.azure.com/dnceng/internal/_git/dotnet-aspnetcore</Uri>
      <Sha>bb01bbf4433e27289b99001b7de6a582879d1835</Sha>
    </Dependency>
    <Dependency Name="dotnet-user-secrets" Version="7.0.0-rtm.22518.19">
      <Uri>https://dev.azure.com/dnceng/internal/_git/dotnet-aspnetcore</Uri>
      <Sha>bb01bbf4433e27289b99001b7de6a582879d1835</Sha>
    </Dependency>
    <Dependency Name="Microsoft.AspNetCore.Analyzers" Version="7.0.0-rtm.22518.19">
      <Uri>https://dev.azure.com/dnceng/internal/_git/dotnet-aspnetcore</Uri>
      <Sha>bb01bbf4433e27289b99001b7de6a582879d1835</Sha>
    </Dependency>
    <Dependency Name="Microsoft.AspNetCore.Components.SdkAnalyzers" Version="7.0.0-rtm.22518.19">
      <Uri>https://dev.azure.com/dnceng/internal/_git/dotnet-aspnetcore</Uri>
      <Sha>bb01bbf4433e27289b99001b7de6a582879d1835</Sha>
    </Dependency>
    <Dependency Name="Microsoft.AspNetCore.Mvc.Analyzers" Version="7.0.0-rtm.22518.19">
      <Uri>https://dev.azure.com/dnceng/internal/_git/dotnet-aspnetcore</Uri>
      <Sha>bb01bbf4433e27289b99001b7de6a582879d1835</Sha>
    </Dependency>
    <Dependency Name="Microsoft.AspNetCore.Mvc.Api.Analyzers" Version="7.0.0-rtm.22518.19">
      <Uri>https://dev.azure.com/dnceng/internal/_git/dotnet-aspnetcore</Uri>
      <Sha>bb01bbf4433e27289b99001b7de6a582879d1835</Sha>
    </Dependency>
    <Dependency Name="Microsoft.CodeAnalysis.Razor.Tooling.Internal" Version="7.0.0-preview.23061.2">
      <Uri>https://github.com/dotnet/razor</Uri>
      <Sha>b2d15be01c8b9615b819fb8cffed4ccd02cdff2f</Sha>
      <SourceBuild RepoName="razor" ManagedOnly="true" />
    </Dependency>
    <Dependency Name="Microsoft.AspNetCore.Mvc.Razor.Extensions.Tooling.Internal" Version="7.0.0-preview.23061.2">
      <Uri>https://github.com/dotnet/razor</Uri>
      <Sha>b2d15be01c8b9615b819fb8cffed4ccd02cdff2f</Sha>
    </Dependency>
    <Dependency Name="Microsoft.AspNetCore.Razor.SourceGenerator.Tooling.Internal" Version="7.0.0-preview.23061.2">
      <Uri>https://github.com/dotnet/razor</Uri>
      <Sha>b2d15be01c8b9615b819fb8cffed4ccd02cdff2f</Sha>
    </Dependency>
    <Dependency Name="Microsoft.NET.Sdk.Razor.SourceGenerators.Transport" Version="7.0.0-preview.23061.2">
      <Uri>https://github.com/dotnet/razor</Uri>
      <Sha>b2d15be01c8b9615b819fb8cffed4ccd02cdff2f</Sha>
    </Dependency>
    <Dependency Name="Microsoft.Extensions.FileProviders.Embedded" Version="7.0.0">
      <Uri>https://dev.azure.com/dnceng/internal/_git/dotnet-aspnetcore</Uri>
      <Sha>bb01bbf4433e27289b99001b7de6a582879d1835</Sha>
    </Dependency>
    <Dependency Name="Microsoft.AspNetCore.Authorization" Version="7.0.0">
      <Uri>https://dev.azure.com/dnceng/internal/_git/dotnet-aspnetcore</Uri>
      <Sha>bb01bbf4433e27289b99001b7de6a582879d1835</Sha>
    </Dependency>
    <Dependency Name="Microsoft.AspNetCore.Components.Web" Version="7.0.0">
      <Uri>https://dev.azure.com/dnceng/internal/_git/dotnet-aspnetcore</Uri>
      <Sha>bb01bbf4433e27289b99001b7de6a582879d1835</Sha>
    </Dependency>
    <Dependency Name="Microsoft.JSInterop" Version="7.0.0">
      <Uri>https://dev.azure.com/dnceng/internal/_git/dotnet-aspnetcore</Uri>
      <Sha>bb01bbf4433e27289b99001b7de6a582879d1835</Sha>
    </Dependency>
    <Dependency Name="Microsoft.Web.Xdt" Version="7.0.0-preview.22423.2" Pinned="true">
      <Uri>https://github.com/dotnet/xdt</Uri>
      <Sha>9a1c3e1b7f0c8763d4c96e593961a61a72679a7b</Sha>
      <SourceBuild RepoName="xdt" ManagedOnly="true" />
    </Dependency>
    <Dependency Name="Microsoft.CodeAnalysis.NetAnalyzers" Version="7.0.1-preview1.23061.1">
      <Uri>https://github.com/dotnet/roslyn-analyzers</Uri>
      <Sha>897aa840ae62ff058adedb2f3b64077b32f43eb7</Sha>
    </Dependency>
    <Dependency Name="Microsoft.SourceBuild.Intermediate.roslyn-analyzers" Version="3.3.4-beta1.23061.1">
      <Uri>https://github.com/dotnet/roslyn-analyzers</Uri>
      <Sha>897aa840ae62ff058adedb2f3b64077b32f43eb7</Sha>
      <SourceBuild RepoName="roslyn-analyzers" ManagedOnly="true" />
    </Dependency>
    <Dependency Name="System.CommandLine" Version="2.0.0-beta4.22526.1">
      <Uri>https://github.com/dotnet/command-line-api</Uri>
      <Sha>605dd1d76ddfea34aa42b4337dfb3f7b467acb0d</Sha>
    </Dependency>
    <Dependency Name="Microsoft.SourceBuild.Intermediate.command-line-api" Version="0.1.352601">
      <Uri>https://github.com/dotnet/command-line-api</Uri>
      <Sha>605dd1d76ddfea34aa42b4337dfb3f7b467acb0d</Sha>
      <SourceBuild RepoName="command-line-api" ManagedOnly="true" />
    </Dependency>
    <Dependency Name="Microsoft.SourceBuild.Intermediate.source-build-externals" Version="7.0.0-alpha.1.22505.1">
      <Uri>https://github.com/dotnet/source-build-externals</Uri>
      <Sha>c47ba6c19d50081f90008da8bc61b3ac20348f20</Sha>
      <SourceBuild RepoName="source-build-externals" ManagedOnly="true" />
    </Dependency>
  </ProductDependencies>
  <ToolsetDependencies>
    <Dependency Name="Microsoft.DotNet.Arcade.Sdk" Version="7.0.0-beta.23073.6">
      <Uri>https://github.com/dotnet/arcade</Uri>
      <Sha>5f8519337c864af63b8692754ca0fa971bfc55d4</Sha>
      <SourceBuild RepoName="arcade" ManagedOnly="true" />
    </Dependency>
    <Dependency Name="Microsoft.DotNet.Helix.Sdk" Version="7.0.0-beta.23073.6">
      <Uri>https://github.com/dotnet/arcade</Uri>
      <Sha>5f8519337c864af63b8692754ca0fa971bfc55d4</Sha>
    </Dependency>
    <Dependency Name="Microsoft.DotNet.SignTool" Version="7.0.0-beta.23073.6">
      <Uri>https://github.com/dotnet/arcade</Uri>
      <Sha>5f8519337c864af63b8692754ca0fa971bfc55d4</Sha>
    </Dependency>
    <Dependency Name="Microsoft.DotNet.XUnitExtensions" Version="7.0.0-beta.23073.6">
      <Uri>https://github.com/dotnet/arcade</Uri>
      <Sha>5f8519337c864af63b8692754ca0fa971bfc55d4</Sha>
    </Dependency>
    <Dependency Name="System.Reflection.MetadataLoadContext" Version="7.0.0">
      <Uri>https://dev.azure.com/dnceng/internal/_git/dotnet-runtime</Uri>
      <Sha>d099f075e45d2aa6007a22b71b45a08758559f80</Sha>
    </Dependency>
    <Dependency Name="Microsoft.DotNet.XliffTasks" Version="1.0.0-beta.22427.1" CoherentParentDependency="Microsoft.DotNet.Arcade.Sdk">
      <Uri>https://github.com/dotnet/xliff-tasks</Uri>
      <Sha>740189d758fb3bbdc118c5b6171ef1a7351a8c44</Sha>
      <SourceBuild RepoName="xliff-tasks" ManagedOnly="true" />
    </Dependency>
  </ToolsetDependencies>
</Dependencies><|MERGE_RESOLUTION|>--- conflicted
+++ resolved
@@ -1,15 +1,6 @@
 <?xml version="1.0" encoding="utf-8"?>
 <Dependencies>
   <ProductDependencies>
-<<<<<<< HEAD
-    <Dependency Name="Microsoft.TemplateEngine.Abstractions" Version="7.0.200">
-      <Uri>https://github.com/dotnet/templating</Uri>
-      <Sha>13bf64370104b97689f01228f7c042835d717e85</Sha>
-    </Dependency>
-    <Dependency Name="Microsoft.TemplateEngine.Mocks" Version="7.0.200-rtm.23070.4">
-      <Uri>https://github.com/dotnet/templating</Uri>
-      <Sha>13bf64370104b97689f01228f7c042835d717e85</Sha>
-=======
     <Dependency Name="Microsoft.TemplateEngine.Abstractions" Version="7.0.300-preview.true.23073.8">
       <Uri>https://github.com/dotnet/templating</Uri>
       <Sha>06f2229cb78116fdbeedd8a5a53965534bef7b00</Sha>
@@ -17,7 +8,6 @@
     <Dependency Name="Microsoft.TemplateEngine.Mocks" Version="7.0.300-preview.true.23073.8">
       <Uri>https://github.com/dotnet/templating</Uri>
       <Sha>06f2229cb78116fdbeedd8a5a53965534bef7b00</Sha>
->>>>>>> cae29a03
       <SourceBuild RepoName="templating" ManagedOnly="true" />
     </Dependency>
     <Dependency Name="Microsoft.NETCore.App.Ref" Version="7.0.0">
@@ -64,15 +54,6 @@
       <Uri>https://github.com/dotnet/msbuild</Uri>
       <Sha>a17ac112eced1efb8b45a83f0c53f1263844ef75</Sha>
     </Dependency>
-<<<<<<< HEAD
-    <Dependency Name="Microsoft.FSharp.Compiler" Version="12.5.0-beta.23069.2">
-      <Uri>https://github.com/dotnet/fsharp</Uri>
-      <Sha>e391694876e891d2cdc4089e62fe7b1138d8294e</Sha>
-    </Dependency>
-    <Dependency Name="Microsoft.SourceBuild.Intermediate.fsharp" Version="7.0.200-beta.23069.2">
-      <Uri>https://github.com/dotnet/fsharp</Uri>
-      <Sha>e391694876e891d2cdc4089e62fe7b1138d8294e</Sha>
-=======
     <Dependency Name="Microsoft.FSharp.Compiler" Version="12.5.0-beta.23074.2">
       <Uri>https://github.com/dotnet/fsharp</Uri>
       <Sha>b3fb3cfe7e58ce218c4f13294e739f5e03858fe9</Sha>
@@ -80,7 +61,6 @@
     <Dependency Name="Microsoft.SourceBuild.Intermediate.fsharp" Version="7.0.300-beta.23074.2">
       <Uri>https://github.com/dotnet/fsharp</Uri>
       <Sha>b3fb3cfe7e58ce218c4f13294e739f5e03858fe9</Sha>
->>>>>>> cae29a03
       <SourceBuild RepoName="fsharp" ManagedOnly="true" />
     </Dependency>
     <Dependency Name="dotnet-format" Version="7.0.357101">
