<?xml version="1.0" encoding="utf-8"?>
<Dependencies>
  <ProductDependencies>
    <Dependency Name="Microsoft.SourceBuild.Intermediate.source-build-reference-packages" Version="7.0.0-alpha.1.23219.1">
      <Uri>https://github.com/dotnet/source-build-reference-packages</Uri>
      <Sha>525b6c35cc5c5c9b80b47044be2e4e77858d505a</Sha>
      <SourceBuild RepoName="source-build-reference-packages" ManagedOnly="true" />
    </Dependency>
  </ProductDependencies>
  <ToolsetDependencies>
    <Dependency Name="Microsoft.DotNet.Arcade.Sdk" Version="6.0.0-beta.23167.1">
      <Uri>https://github.com/dotnet/arcade</Uri>
      <Sha>92c39a4f0bacef20812f63e2e1d3f7aa8776038d</Sha>
      <SourceBuild RepoName="arcade" ManagedOnly="true" />
    </Dependency>
    <Dependency Name="Microsoft.SourceLink.GitHub" Version="1.1.0-beta-21480-02" CoherentParentDependency="Microsoft.DotNet.Arcade.Sdk">
      <Uri>https://github.com/dotnet/sourcelink</Uri>
      <Sha>8031e5220baf2acad991e661d8308b783d2acf3e</Sha>
      <SourceBuild RepoName="sourcelink" ManagedOnly="true" />
    </Dependency>
    <Dependency Name="Microsoft.DotNet.XliffTasks" Version="1.0.0-beta.21431.1" CoherentParentDependency="Microsoft.DotNet.Arcade.Sdk">
      <Uri>https://github.com/dotnet/xliff-tasks</Uri>
      <Sha>bc3233146e1fcd393ed471d5005333c83363e0fe</Sha>
      <SourceBuild RepoName="xliff-tasks" ManagedOnly="true" />
    </Dependency>
    <Dependency Name="NuGet.Build.Tasks" Version="6.5.0-rc.149">
      <Uri>https://github.com/nuget/nuget.client</Uri>
      <Sha>ca5029046d7b6e55f322c45abb7b342054543710</Sha>
    </Dependency>
    <Dependency Name="Microsoft.Net.Compilers.Toolset" Version="4.7.0-1.23217.19">
      <Uri>https://github.com/dotnet/roslyn</Uri>
<<<<<<< HEAD
      <Sha>0246e985ae4cd75c839315e23d3fbee91240c4e0</Sha>
=======
      <Sha>48b13597fee9df5ecfbd0b8c0758b3f46bc1d440</Sha>
      <SourceBuild RepoName="roslyn" ManagedOnly="true" />
>>>>>>> d634ea0c
    </Dependency>
    <Dependency Name="Microsoft.DotNet.XUnitExtensions" Version="6.0.0-beta.23167.1">
      <Uri>https://github.com/dotnet/arcade</Uri>
      <Sha>92c39a4f0bacef20812f63e2e1d3f7aa8776038d</Sha>
    </Dependency>
  </ToolsetDependencies>
</Dependencies><|MERGE_RESOLUTION|>--- conflicted
+++ resolved
@@ -29,12 +29,8 @@
     </Dependency>
     <Dependency Name="Microsoft.Net.Compilers.Toolset" Version="4.7.0-1.23217.19">
       <Uri>https://github.com/dotnet/roslyn</Uri>
-<<<<<<< HEAD
       <Sha>0246e985ae4cd75c839315e23d3fbee91240c4e0</Sha>
-=======
-      <Sha>48b13597fee9df5ecfbd0b8c0758b3f46bc1d440</Sha>
       <SourceBuild RepoName="roslyn" ManagedOnly="true" />
->>>>>>> d634ea0c
     </Dependency>
     <Dependency Name="Microsoft.DotNet.XUnitExtensions" Version="6.0.0-beta.23167.1">
       <Uri>https://github.com/dotnet/arcade</Uri>
