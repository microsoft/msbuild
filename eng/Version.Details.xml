--- conflicted
+++ resolved
@@ -43,7 +43,6 @@
     </Dependency>
   </ProductDependencies>
   <ToolsetDependencies>
-<<<<<<< HEAD
     <Dependency Name="Microsoft.DotNet.Arcade.Sdk" Version="8.0.0-beta.23371.1">
       <Uri>https://github.com/dotnet/arcade</Uri>
       <Sha>602351e3681015ea789b2aeaa7b2a9156a8baf38</Sha>
@@ -57,16 +56,6 @@
     <Dependency Name="Microsoft.DotNet.XliffTasks" Version="1.0.0-beta.23368.1" CoherentParentDependency="Microsoft.DotNet.Arcade.Sdk">
       <Uri>https://github.com/dotnet/xliff-tasks</Uri>
       <Sha>3aa0b2b84cab7d94b9136547563d027fd78e82a6</Sha>
-=======
-    <Dependency Name="Microsoft.DotNet.Arcade.Sdk" Version="8.0.0-beta.23364.2">
-      <Uri>https://github.com/dotnet/arcade</Uri>
-      <Sha>60ea5b2eca5af06fc63b250f8669d2c70179b18c</Sha>
-      <SourceBuild RepoName="arcade" ManagedOnly="true" />
-    </Dependency>
-    <Dependency Name="Microsoft.DotNet.XliffTasks" Version="1.0.0-beta.23360.1" CoherentParentDependency="Microsoft.DotNet.Arcade.Sdk">
-      <Uri>https://github.com/dotnet/xliff-tasks</Uri>
-      <Sha>a171b61473272e5a6d272117963864ba958a012a</Sha>
->>>>>>> 2e459bab
       <SourceBuild RepoName="xliff-tasks" ManagedOnly="true" />
     </Dependency>
     <Dependency Name="NuGet.Build.Tasks" Version="6.8.0-preview.1.41">
@@ -78,15 +67,9 @@
       <Sha>2a594fa2157a734a988f7b5dbac99484781599bd</Sha>
       <SourceBuild RepoName="roslyn" ManagedOnly="true" />
     </Dependency>
-<<<<<<< HEAD
     <Dependency Name="Microsoft.DotNet.XUnitExtensions" Version="8.0.0-beta.23371.1">
       <Uri>https://github.com/dotnet/arcade</Uri>
       <Sha>602351e3681015ea789b2aeaa7b2a9156a8baf38</Sha>
-=======
-    <Dependency Name="Microsoft.DotNet.XUnitExtensions" Version="8.0.0-beta.23364.2">
-      <Uri>https://github.com/dotnet/arcade</Uri>
-      <Sha>60ea5b2eca5af06fc63b250f8669d2c70179b18c</Sha>
->>>>>>> 2e459bab
     </Dependency>
   </ToolsetDependencies>
 </Dependencies>