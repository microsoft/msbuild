--- conflicted
+++ resolved
@@ -87,15 +87,6 @@
       <Sha>73f0850939d96131c28cf6ea6ee5aacb4da0083a</Sha>
       <SourceBuild RepoName="xliff-tasks" ManagedOnly="true" />
     </Dependency>
-<<<<<<< HEAD
-    <Dependency Name="NuGet.Build.Tasks" Version="6.9.0-rc.86">
-      <Uri>https://github.com/nuget/nuget.client</Uri>
-      <Sha>d55931a69dcda3dcb87ba46a09fe268e0febc223</Sha>
-    </Dependency>
-    <Dependency Name="Microsoft.Net.Compilers.Toolset" Version="4.9.0-3.24081.11">
-      <Uri>https://github.com/dotnet/roslyn</Uri>
-      <Sha>989117396f26e5453ff157df610d22ce45b6b0a9</Sha>
-=======
     <Dependency Name="NuGet.Build.Tasks" Version="6.10.0-preview.2.52">
       <Uri>https://github.com/nuget/nuget.client</Uri>
       <Sha>6009531090c927a8e61da9a0f97bdd5eb6f01a47</Sha>
@@ -103,7 +94,6 @@
     <Dependency Name="Microsoft.Net.Compilers.Toolset" Version="4.10.0-3.24151.8">
       <Uri>https://github.com/dotnet/roslyn</Uri>
       <Sha>8537440d8c831b8533a18f6530945ee91c243e1b</Sha>
->>>>>>> 9af8ff2f
       <SourceBuild RepoName="roslyn" ManagedOnly="true" />
     </Dependency>
     <Dependency Name="Microsoft.DotNet.XUnitExtensions" Version="8.0.0-beta.24151.4">
