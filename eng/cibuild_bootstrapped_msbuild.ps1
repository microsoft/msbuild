[CmdletBinding(PositionalBinding=$false)]
Param(
  [string] $msbuildEngine,
  [string] $configuration = "Debug",
  [switch] $prepareMachine,
  [bool] $buildStage1 = $True,
  [Parameter(ValueFromRemainingArguments=$true)][String[]]$properties
)

# Ensure that static state in tools is aware that this is
# a CI scenario
$ci = $true

. $PSScriptRoot\common\tools.ps1

Set-StrictMode -Version 2.0
$ErrorActionPreference = "Stop"

# Opt into TLS 1.2, which is required for https://dot.net
[Net.ServicePointManager]::SecurityProtocol = [Net.SecurityProtocolType]::Tls12

function Stop-Processes() {
  Write-Host "Killing running build processes..."
  Get-Process -Name "msbuild" -ErrorAction SilentlyContinue | Stop-Process
  Get-Process -Name "vbcscompiler" -ErrorAction SilentlyContinue | Stop-Process
}

function KillProcessesFromRepo {
  # Kill compiler server and MSBuild node processes from bootstrapped MSBuild (otherwise a second build will fail to copy files in use)
  foreach ($process in Get-Process | Where-Object {'msbuild', 'dotnet', 'vbcscompiler' -contains $_.Name})
  {

    if ([string]::IsNullOrEmpty($process.Path))
    {
      Write-Host "Process $($process.Id) $($process.Name) does not have a Path. Skipping killing it."
      continue
    }

    if ($process.Path.StartsWith($RepoRoot, [StringComparison]::InvariantCultureIgnoreCase))
    {
      Write-Host "Killing $($process.Name) from $($process.Path)"
      taskkill /f /pid $process.Id
    }
  }
}

$RepoRoot = Join-Path $PSScriptRoot "..\"
$RepoRoot = [System.IO.Path]::GetFullPath($RepoRoot).TrimEnd($([System.IO.Path]::DirectorySeparatorChar));

$ArtifactsDir = Join-Path $RepoRoot "artifacts"
$Stage1Dir = Join-Path $RepoRoot "stage1"
$Stage1BinDir = Join-Path $Stage1Dir "bin"
$PerfLogDir = Join-Path $ArtifactsDir "log\$Configuration\PerformanceLogs"

if ($msbuildEngine -eq '')
{
  $msbuildEngine = 'vs'
}

$msbuildToUse = "msbuild"

try {
  KillProcessesFromRepo

  if ($buildStage1)
  {
<<<<<<< HEAD
    # Run rests on Full Framework instead of the commented code below. 
=======
    # Run tests on the first-stage build instead of the normal bootstrapped build since the VS environment in hosted machines is too new to work for this old branch. 
>>>>>>> 4987a575
    if ($msbuildEngine -eq 'vs')
    {
        & $PSScriptRoot\Common\Build.ps1 -restore -build -test -ci -msbuildEngine $msbuildEngine /p:CreateBootstrap=true @properties
    }
    else
    {
        & $PSScriptRoot\Common\Build.ps1 -restore -build -ci -msbuildEngine $msbuildEngine /p:CreateBootstrap=true @properties
    }
  }

  KillProcessesFromRepo

  $bootstrapRoot = Join-Path $Stage1BinDir "bootstrap"

  # we need to do this to guarantee we have/know where dotnet.exe is installed
  $dotnetToolPath = InitializeDotNetCli $true
  $dotnetExePath = Join-Path $dotnetToolPath "dotnet.exe"

  # Comment the block in order to unblock security fix: https://github.com/dotnet/msbuild/pull/9868.
  # if ($msbuildEngine -eq 'vs')
  # {
  #   $buildToolPath = Join-Path $bootstrapRoot "net472\MSBuild\Current\Bin\MSBuild.exe"
  #   $buildToolCommand = "";
  #   $buildToolFramework = "net472"
  # 
  #   if ($configuration -eq "Debug-MONO" -or $configuration -eq "Release-MONO")
  #   {
  #     # Copy MSBuild.dll to MSBuild.exe so we can run it without a host
  #     $sourceDll = Join-Path $bootstrapRoot "net472\MSBuild\Current\Bin\MSBuild.dll"
  #     Copy-Item -Path $sourceDll -Destination $msbuildToUse
  #   }
  # }
  if ($msbuildEngine -ne 'vs')
  {
    $buildToolPath = $dotnetExePath
    $buildToolCommand = Join-Path $bootstrapRoot "net6.0\MSBuild\MSBuild.dll"
    $buildToolFramework = "netcoreapp3.1"
    # Use separate artifacts folder for stage 2
    # $env:ArtifactsDir = Join-Path $ArtifactsDir "2\"
    
    & $dotnetExePath build-server shutdown
    
    if ($buildStage1)
    {
      if (Test-Path $Stage1Dir)
      {
        Remove-Item -Force -Recurse $Stage1Dir
      }
    
      Move-Item -Path $ArtifactsDir -Destination $Stage1Dir -Force
      }
      
      $buildTool = @{ Path = $buildToolPath; Command = $buildToolCommand; Tool = $msbuildEngine; Framework = $buildToolFramework }
      $global:_BuildTool = $buildTool
      
      # Ensure that debug bits fail fast, rather than hanging waiting for a debugger attach.
      $env:MSBUILDDONOTLAUNCHDEBUGGER="true"
      
      # Opt into performance logging. https://github.com/dotnet/msbuild/issues/5900
      $env:DOTNET_PERFLOG_DIR=$PerfLogDir
    
      # When using bootstrapped MSBuild:
      # - Turn off node reuse (so that bootstrapped MSBuild processes don't stay running and lock files)
      # - Do run tests
      # - Don't try to create a bootstrap deployment
      & $PSScriptRoot\Common\Build.ps1 -restore -build -test -ci /p:CreateBootstrap=false /nr:false @properties
  }
  

  exit $lastExitCode
}
catch {
  Write-Host $_
  Write-Host $_.Exception
  Write-Host $_.ScriptStackTrace
  exit 1
}
finally {
  Pop-Location
  if ($prepareMachine) {
    Stop-Processes
  }
}<|MERGE_RESOLUTION|>--- conflicted
+++ resolved
@@ -64,11 +64,7 @@
 
   if ($buildStage1)
   {
-<<<<<<< HEAD
-    # Run rests on Full Framework instead of the commented code below. 
-=======
     # Run tests on the first-stage build instead of the normal bootstrapped build since the VS environment in hosted machines is too new to work for this old branch. 
->>>>>>> 4987a575
     if ($msbuildEngine -eq 'vs')
     {
         & $PSScriptRoot\Common\Build.ps1 -restore -build -test -ci -msbuildEngine $msbuildEngine /p:CreateBootstrap=true @properties
