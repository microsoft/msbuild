// Copyright (c) Microsoft. All rights reserved.
// Licensed under the MIT license. See LICENSE file in the project root for full license information.
namespace Microsoft.Build.Tasks
{
    public partial class AssignCulture : Microsoft.Build.Tasks.TaskExtension
    {
        public AssignCulture() { }
        [Microsoft.Build.Framework.OutputAttribute]
        public Microsoft.Build.Framework.ITaskItem[] AssignedFiles { get { throw null; } }
        [Microsoft.Build.Framework.OutputAttribute]
        public Microsoft.Build.Framework.ITaskItem[] AssignedFilesWithCulture { get { throw null; } }
        [Microsoft.Build.Framework.OutputAttribute]
        public Microsoft.Build.Framework.ITaskItem[] AssignedFilesWithNoCulture { get { throw null; } }
        [Microsoft.Build.Framework.OutputAttribute]
        public Microsoft.Build.Framework.ITaskItem[] CultureNeutralAssignedFiles { get { throw null; } }
        [Microsoft.Build.Framework.RequiredAttribute]
        public Microsoft.Build.Framework.ITaskItem[] Files { get { throw null; } set { } }
        public override bool Execute() { throw null; }
    }
    public partial class AssignLinkMetadata : Microsoft.Build.Tasks.TaskExtension
    {
        public AssignLinkMetadata() { }
        public Microsoft.Build.Framework.ITaskItem[] Items { get { throw null; } set { } }
        [Microsoft.Build.Framework.OutputAttribute]
        public Microsoft.Build.Framework.ITaskItem[] OutputItems { get { throw null; } set { } }
        public override bool Execute() { throw null; }
    }
    public partial class AssignProjectConfiguration : Microsoft.Build.Tasks.ResolveProjectBase
    {
        public AssignProjectConfiguration() { }
        public bool AddSyntheticProjectReferencesForSolutionDependencies { get { throw null; } set { } }
        [Microsoft.Build.Framework.OutputAttribute]
        public Microsoft.Build.Framework.ITaskItem[] AssignedProjects { get { throw null; } set { } }
        public string CurrentProject { get { throw null; } set { } }
        public string CurrentProjectConfiguration { get { throw null; } set { } }
        public string CurrentProjectPlatform { get { throw null; } set { } }
        public string DefaultToVcxPlatformMapping { get { throw null; } set { } }
        public bool OnlyReferenceAndBuildProjectsEnabledInSolutionConfiguration { get { throw null; } set { } }
        public string OutputType { get { throw null; } set { } }
        public bool ResolveConfigurationPlatformUsingMappings { get { throw null; } set { } }
        public bool ShouldUnsetParentConfigurationAndPlatform { get { throw null; } set { } }
        public string SolutionConfigurationContents { get { throw null; } set { } }
        [Microsoft.Build.Framework.OutputAttribute]
        public Microsoft.Build.Framework.ITaskItem[] UnassignedProjects { get { throw null; } set { } }
        public string VcxToDefaultPlatformMapping { get { throw null; } set { } }
        public override bool Execute() { throw null; }
    }
    public partial class AssignTargetPath : Microsoft.Build.Tasks.TaskExtension
    {
        public AssignTargetPath() { }
        [Microsoft.Build.Framework.OutputAttribute]
        public Microsoft.Build.Framework.ITaskItem[] AssignedFiles { get { throw null; } }
        public Microsoft.Build.Framework.ITaskItem[] Files { get { throw null; } set { } }
        [Microsoft.Build.Framework.RequiredAttribute]
        public string RootFolder { get { throw null; } set { } }
        public override bool Execute() { throw null; }
    }
    [Microsoft.Build.Framework.RunInMTAAttribute]
    public partial class CallTarget : Microsoft.Build.Tasks.TaskExtension
    {
        public CallTarget() { }
        public bool RunEachTargetSeparately { get { throw null; } set { } }
        [Microsoft.Build.Framework.OutputAttribute]
        public Microsoft.Build.Framework.ITaskItem[] TargetOutputs { get { throw null; } }
        public string[] Targets { get { throw null; } set { } }
        public bool UseResultsCache { get { throw null; } set { } }
        public override bool Execute() { throw null; }
    }
    [System.ObsoleteAttribute("The CodeTaskFactory is not supported on .NET Core.  This class is included so that users receive run-time errors and should not be used for any other purpose.", true)]
    public sealed partial class CodeTaskFactory : Microsoft.Build.Framework.ITaskFactory
    {
        public CodeTaskFactory() { }
        public string FactoryName { get { throw null; } }
        public System.Type TaskType { get { throw null; } }
        public void CleanupTask(Microsoft.Build.Framework.ITask task) { }
        public Microsoft.Build.Framework.ITask CreateTask(Microsoft.Build.Framework.IBuildEngine taskFactoryLoggingHost) { throw null; }
        public Microsoft.Build.Framework.TaskPropertyInfo[] GetTaskParameters() { throw null; }
        public bool Initialize(string taskName, System.Collections.Generic.IDictionary<string, Microsoft.Build.Framework.TaskPropertyInfo> parameterGroup, string taskBody, Microsoft.Build.Framework.IBuildEngine taskFactoryLoggingHost) { throw null; }
    }
    public partial class CombinePath : Microsoft.Build.Tasks.TaskExtension
    {
        public CombinePath() { }
        public string BasePath { get { throw null; } set { } }
        [Microsoft.Build.Framework.OutputAttribute]
        public Microsoft.Build.Framework.ITaskItem[] CombinedPaths { get { throw null; } set { } }
        [Microsoft.Build.Framework.RequiredAttribute]
        public Microsoft.Build.Framework.ITaskItem[] Paths { get { throw null; } set { } }
        public override bool Execute() { throw null; }
    }
    public partial class CommandLineBuilderExtension : Microsoft.Build.Utilities.CommandLineBuilder
    {
        public CommandLineBuilderExtension() { }
        public CommandLineBuilderExtension(bool quoteHyphensOnCommandLine, bool useNewLineSeparator) { }
        protected string GetQuotedText(string unquotedText) { throw null; }
    }
    public partial class ConvertToAbsolutePath : Microsoft.Build.Tasks.TaskExtension
    {
        public ConvertToAbsolutePath() { }
        [Microsoft.Build.Framework.OutputAttribute]
        public Microsoft.Build.Framework.ITaskItem[] AbsolutePaths { get { throw null; } set { } }
        [Microsoft.Build.Framework.RequiredAttribute]
        public Microsoft.Build.Framework.ITaskItem[] Paths { get { throw null; } set { } }
        public override bool Execute() { throw null; }
    }
    public partial class Copy : Microsoft.Build.Tasks.TaskExtension, Microsoft.Build.Framework.ICancelableTask, Microsoft.Build.Framework.ITask
    {
        public Copy() { }
        [Microsoft.Build.Framework.OutputAttribute]
        public Microsoft.Build.Framework.ITaskItem[] CopiedFiles { get { throw null; } }
        [Microsoft.Build.Framework.OutputAttribute]
        public Microsoft.Build.Framework.ITaskItem[] DestinationFiles { get { throw null; } set { } }
        public Microsoft.Build.Framework.ITaskItem DestinationFolder { get { throw null; } set { } }
        public bool ErrorIfLinkFails { get { throw null; } set { } }
        public bool OverwriteReadOnlyFiles { get { throw null; } set { } }
        public int Retries { get { throw null; } set { } }
        public int RetryDelayMilliseconds { get { throw null; } set { } }
        public bool SkipUnchangedFiles { get { throw null; } set { } }
        [Microsoft.Build.Framework.RequiredAttribute]
        public Microsoft.Build.Framework.ITaskItem[] SourceFiles { get { throw null; } set { } }
        public bool UseHardlinksIfPossible { get { throw null; } set { } }
        public bool UseSymboliclinksIfPossible { get { throw null; } set { } }
        public void Cancel() { }
        public override bool Execute() { throw null; }
    }
    public partial class CreateCSharpManifestResourceName : Microsoft.Build.Tasks.CreateManifestResourceName
    {
        public CreateCSharpManifestResourceName() { }
        protected override string SourceFileExtension { get { throw null; } }
        protected override string CreateManifestName(string fileName, string linkFileName, string rootNamespace, string dependentUponFileName, System.IO.Stream binaryStream) { throw null; }
        protected override bool IsSourceFile(string fileName) { throw null; }
    }
    public partial class CreateItem : Microsoft.Build.Tasks.TaskExtension
    {
        public CreateItem() { }
        public string[] AdditionalMetadata { get { throw null; } set { } }
        public Microsoft.Build.Framework.ITaskItem[] Exclude { get { throw null; } set { } }
        [Microsoft.Build.Framework.OutputAttribute]
        public Microsoft.Build.Framework.ITaskItem[] Include { get { throw null; } set { } }
        public bool PreserveExistingMetadata { get { throw null; } set { } }
        public override bool Execute() { throw null; }
    }
    public abstract partial class CreateManifestResourceName : Microsoft.Build.Tasks.TaskExtension
    {
        protected System.Collections.Generic.Dictionary<string, Microsoft.Build.Framework.ITaskItem> itemSpecToTaskitem;
        protected CreateManifestResourceName() { }
        [Microsoft.Build.Framework.OutputAttribute]
        public Microsoft.Build.Framework.ITaskItem[] ManifestResourceNames { get { throw null; } }
        public bool PrependCultureAsDirectory { get { throw null; } set { } }
        [Microsoft.Build.Framework.RequiredAttribute]
        public Microsoft.Build.Framework.ITaskItem[] ResourceFiles { get { throw null; } set { } }
        [Microsoft.Build.Framework.OutputAttribute]
        public Microsoft.Build.Framework.ITaskItem[] ResourceFilesWithManifestResourceNames { get { throw null; } set { } }
        public string RootNamespace { get { throw null; } set { } }
        protected abstract string SourceFileExtension { get; }
        public bool UseDependentUponConvention { get { throw null; } set { } }
        protected abstract string CreateManifestName(string fileName, string linkFileName, string rootNamespaceName, string dependentUponFileName, System.IO.Stream binaryStream);
        public override bool Execute() { throw null; }
        protected abstract bool IsSourceFile(string fileName);
        public static string MakeValidEverettIdentifier(string name) { throw null; }
    }
    public partial class CreateProperty : Microsoft.Build.Tasks.TaskExtension
    {
        public CreateProperty() { }
        [Microsoft.Build.Framework.OutputAttribute]
        public string[] Value { get { throw null; } set { } }
        [Microsoft.Build.Framework.OutputAttribute]
        public string[] ValueSetByTask { get { throw null; } }
        public override bool Execute() { throw null; }
    }
    public partial class CreateVisualBasicManifestResourceName : Microsoft.Build.Tasks.CreateManifestResourceName
    {
        public CreateVisualBasicManifestResourceName() { }
        protected override string SourceFileExtension { get { throw null; } }
        protected override string CreateManifestName(string fileName, string linkFileName, string rootNamespace, string dependentUponFileName, System.IO.Stream binaryStream) { throw null; }
        protected override bool IsSourceFile(string fileName) { throw null; }
    }
    public partial class Delete : Microsoft.Build.Tasks.TaskExtension, Microsoft.Build.Framework.ICancelableTask, Microsoft.Build.Framework.ITask
    {
        public Delete() { }
        [Microsoft.Build.Framework.OutputAttribute]
        public Microsoft.Build.Framework.ITaskItem[] DeletedFiles { get { throw null; } set { } }
        [Microsoft.Build.Framework.RequiredAttribute]
        public Microsoft.Build.Framework.ITaskItem[] Files { get { throw null; } set { } }
        public bool TreatErrorsAsWarnings { get { throw null; } set { } }
        public void Cancel() { }
        public override bool Execute() { throw null; }
    }
    public sealed partial class DownloadFile : Microsoft.Build.Tasks.TaskExtension, Microsoft.Build.Framework.ICancelableTask, Microsoft.Build.Framework.ITask
    {
        public DownloadFile() { }
        public Microsoft.Build.Framework.ITaskItem DestinationFileName { get { throw null; } set { } }
        [Microsoft.Build.Framework.RequiredAttribute]
        public Microsoft.Build.Framework.ITaskItem DestinationFolder { get { throw null; } set { } }
        [Microsoft.Build.Framework.OutputAttribute]
        public Microsoft.Build.Framework.ITaskItem DownloadedFile { get { throw null; } set { } }
        public int Retries { get { throw null; } set { } }
        public int RetryDelayMilliseconds { get { throw null; } set { } }
        public bool SkipUnchangedFiles { get { throw null; } set { } }
        [Microsoft.Build.Framework.RequiredAttribute]
        public string SourceUrl { get { throw null; } set { } }
        public void Cancel() { }
        public override bool Execute() { throw null; }
    }
    public sealed partial class Error : Microsoft.Build.Tasks.TaskExtension
    {
        public Error() { }
        public string Code { get { throw null; } set { } }
        public string File { get { throw null; } set { } }
        public string HelpKeyword { get { throw null; } set { } }
        public string HelpLink { get { throw null; } set { } }
        public string Text { get { throw null; } set { } }
        public override bool Execute() { throw null; }
    }
    public sealed partial class ErrorFromResources : Microsoft.Build.Tasks.TaskExtension
    {
        public ErrorFromResources() { }
        public string[] Arguments { get { throw null; } set { } }
        public string Code { get { throw null; } set { } }
        public string File { get { throw null; } set { } }
        public string HelpKeyword { get { throw null; } set { } }
        [Microsoft.Build.Framework.RequiredAttribute]
        public string Resource { get { throw null; } set { } }
        public override bool Execute() { throw null; }
    }
    public partial class Exec : Microsoft.Build.Tasks.ToolTaskExtension
    {
        public Exec() { }
        [Microsoft.Build.Framework.RequiredAttribute]
        public string Command { get { throw null; } set { } }
        [Microsoft.Build.Framework.OutputAttribute]
        public Microsoft.Build.Framework.ITaskItem[] ConsoleOutput { get { throw null; } }
        public bool ConsoleToMSBuild { get { throw null; } set { } }
        public string CustomErrorRegularExpression { get { throw null; } set { } }
        public string CustomWarningRegularExpression { get { throw null; } set { } }
        public bool IgnoreExitCode { get { throw null; } set { } }
        public bool IgnoreStandardErrorWarningFormat { get { throw null; } set { } }
        [Microsoft.Build.Framework.OutputAttribute]
        public Microsoft.Build.Framework.ITaskItem[] Outputs { get { throw null; } set { } }
        protected override System.Text.Encoding StandardErrorEncoding { get { throw null; } }
        protected override Microsoft.Build.Framework.MessageImportance StandardErrorLoggingImportance { get { throw null; } }
        protected override System.Text.Encoding StandardOutputEncoding { get { throw null; } }
        protected override Microsoft.Build.Framework.MessageImportance StandardOutputLoggingImportance { get { throw null; } }
        [Microsoft.Build.Framework.OutputAttribute]
        public string StdErrEncoding { get { throw null; } set { } }
        [Microsoft.Build.Framework.OutputAttribute]
        public string StdOutEncoding { get { throw null; } set { } }
        protected override string ToolName { get { throw null; } }
        public string UseUtf8Encoding { get { throw null; } set { } }
        public string WorkingDirectory { get { throw null; } set { } }
        protected internal override void AddCommandLineCommands(Microsoft.Build.Tasks.CommandLineBuilderExtension commandLine) { }
        protected override int ExecuteTool(string pathToTool, string responseFileCommands, string commandLineCommands) { throw null; }
        protected override string GenerateFullPathToTool() { throw null; }
        protected override string GetWorkingDirectory() { throw null; }
        protected override bool HandleTaskExecutionErrors() { throw null; }
        protected override void LogEventsFromTextOutput(string singleLine, Microsoft.Build.Framework.MessageImportance messageImportance) { }
        protected override void LogPathToTool(string toolName, string pathToTool) { }
        protected override void LogToolCommand(string message) { }
        protected override bool ValidateParameters() { throw null; }
    }
    [System.Runtime.InteropServices.StructLayoutAttribute(System.Runtime.InteropServices.LayoutKind.Sequential)]
    public partial struct ExtractedClassName
    {
        public bool IsInsideConditionalBlock { get { throw null; } set { } }
        public string Name { get { throw null; } set { } }
    }
    public partial class FindAppConfigFile : Microsoft.Build.Tasks.TaskExtension
    {
        public FindAppConfigFile() { }
        [Microsoft.Build.Framework.OutputAttribute]
        public Microsoft.Build.Framework.ITaskItem AppConfigFile { get { throw null; } set { } }
        [Microsoft.Build.Framework.RequiredAttribute]
        public Microsoft.Build.Framework.ITaskItem[] PrimaryList { get { throw null; } set { } }
        [Microsoft.Build.Framework.RequiredAttribute]
        public Microsoft.Build.Framework.ITaskItem[] SecondaryList { get { throw null; } set { } }
        [Microsoft.Build.Framework.RequiredAttribute]
        public string TargetPath { get { throw null; } set { } }
        public override bool Execute() { throw null; }
    }
    public partial class FindInList : Microsoft.Build.Tasks.TaskExtension
    {
        public FindInList() { }
        public bool CaseSensitive { get { throw null; } set { } }
        public bool FindLastMatch { get { throw null; } set { } }
        [Microsoft.Build.Framework.OutputAttribute]
        public Microsoft.Build.Framework.ITaskItem ItemFound { get { throw null; } set { } }
        [Microsoft.Build.Framework.RequiredAttribute]
        public string ItemSpecToFind { get { throw null; } set { } }
        [Microsoft.Build.Framework.RequiredAttribute]
        public Microsoft.Build.Framework.ITaskItem[] List { get { throw null; } set { } }
        public bool MatchFileNameOnly { get { throw null; } set { } }
        public override bool Execute() { throw null; }
    }
    public partial class FindUnderPath : Microsoft.Build.Tasks.TaskExtension
    {
        public FindUnderPath() { }
        public Microsoft.Build.Framework.ITaskItem[] Files { get { throw null; } set { } }
        [Microsoft.Build.Framework.OutputAttribute]
        public Microsoft.Build.Framework.ITaskItem[] InPath { get { throw null; } set { } }
        [Microsoft.Build.Framework.OutputAttribute]
        public Microsoft.Build.Framework.ITaskItem[] OutOfPath { get { throw null; } set { } }
        [Microsoft.Build.Framework.RequiredAttribute]
        public Microsoft.Build.Framework.ITaskItem Path { get { throw null; } set { } }
        public bool UpdateToAbsolutePaths { get { throw null; } set { } }
        public override bool Execute() { throw null; }
    }
    public sealed partial class FormatVersion : Microsoft.Build.Tasks.TaskExtension
    {
        public FormatVersion() { }
        public string FormatType { get { throw null; } set { } }
        [Microsoft.Build.Framework.OutputAttribute]
        public string OutputVersion { get { throw null; } set { } }
        public int Revision { get { throw null; } set { } }
        public string Version { get { throw null; } set { } }
        public override bool Execute() { throw null; }
    }
    public sealed partial class GenerateApplicationManifest : Microsoft.Build.Tasks.GenerateManifestBase
    {
        public GenerateApplicationManifest() { }
        public string ClrVersion { get { throw null; } set { } }
        public Microsoft.Build.Framework.ITaskItem ConfigFile { get { throw null; } set { } }
        public Microsoft.Build.Framework.ITaskItem[] Dependencies { get { throw null; } set { } }
        public string ErrorReportUrl { get { throw null; } set { } }
        public Microsoft.Build.Framework.ITaskItem[] FileAssociations { get { throw null; } set { } }
        public Microsoft.Build.Framework.ITaskItem[] Files { get { throw null; } set { } }
        public bool HostInBrowser { get { throw null; } set { } }
        public Microsoft.Build.Framework.ITaskItem IconFile { get { throw null; } set { } }
        public Microsoft.Build.Framework.ITaskItem[] IsolatedComReferences { get { throw null; } set { } }
        public string ManifestType { get { throw null; } set { } }
        public string OSVersion { get { throw null; } set { } }
        public string Product { get { throw null; } set { } }
        public string Publisher { get { throw null; } set { } }
        public bool RequiresMinimumFramework35SP1 { get { throw null; } set { } }
        public string SuiteName { get { throw null; } set { } }
        public string SupportUrl { get { throw null; } set { } }
        public string TargetFrameworkProfile { get { throw null; } set { } }
        public string TargetFrameworkSubset { get { throw null; } set { } }
        public Microsoft.Build.Framework.ITaskItem TrustInfoFile { get { throw null; } set { } }
        public bool UseApplicationTrust { get { throw null; } set { } }
        protected override System.Type GetObjectType() { throw null; }
        protected override bool OnManifestLoaded(Microsoft.Build.Tasks.Deployment.ManifestUtilities.Manifest manifest) { throw null; }
        protected override bool OnManifestResolved(Microsoft.Build.Tasks.Deployment.ManifestUtilities.Manifest manifest) { throw null; }
        protected internal override bool ValidateInputs() { throw null; }
    }
    public partial class GenerateBindingRedirects : Microsoft.Build.Tasks.TaskExtension
    {
        public GenerateBindingRedirects() { }
        public Microsoft.Build.Framework.ITaskItem AppConfigFile { get { throw null; } set { } }
        [Microsoft.Build.Framework.OutputAttribute]
        public Microsoft.Build.Framework.ITaskItem OutputAppConfigFile { get { throw null; } set { } }
        public Microsoft.Build.Framework.ITaskItem[] SuggestedRedirects { get { throw null; } set { } }
        public string TargetName { get { throw null; } set { } }
        public override bool Execute() { throw null; }
    }
    public sealed partial class GenerateDeploymentManifest : Microsoft.Build.Tasks.GenerateManifestBase
    {
        public GenerateDeploymentManifest() { }
        public bool CreateDesktopShortcut { get { throw null; } set { } }
        public string DeploymentUrl { get { throw null; } set { } }
        public bool DisallowUrlActivation { get { throw null; } set { } }
        public string ErrorReportUrl { get { throw null; } set { } }
        public bool Install { get { throw null; } set { } }
        public bool MapFileExtensions { get { throw null; } set { } }
        public string MinimumRequiredVersion { get { throw null; } set { } }
        public string Product { get { throw null; } set { } }
        public string Publisher { get { throw null; } set { } }
        public string SuiteName { get { throw null; } set { } }
        public string SupportUrl { get { throw null; } set { } }
        public bool TrustUrlParameters { get { throw null; } set { } }
        public bool UpdateEnabled { get { throw null; } set { } }
        public int UpdateInterval { get { throw null; } set { } }
        public string UpdateMode { get { throw null; } set { } }
        public string UpdateUnit { get { throw null; } set { } }
        protected override System.Type GetObjectType() { throw null; }
        protected override bool OnManifestLoaded(Microsoft.Build.Tasks.Deployment.ManifestUtilities.Manifest manifest) { throw null; }
        protected override bool OnManifestResolved(Microsoft.Build.Tasks.Deployment.ManifestUtilities.Manifest manifest) { throw null; }
        protected internal override bool ValidateInputs() { throw null; }
    }
    public abstract partial class GenerateManifestBase : Microsoft.Build.Utilities.Task
    {
        protected GenerateManifestBase() { }
        public string AssemblyName { get { throw null; } set { } }
        public string AssemblyVersion { get { throw null; } set { } }
        public string Description { get { throw null; } set { } }
        public Microsoft.Build.Framework.ITaskItem EntryPoint { get { throw null; } set { } }
        public Microsoft.Build.Framework.ITaskItem InputManifest { get { throw null; } set { } }
        public int MaxTargetPath { get { throw null; } set { } }
        [Microsoft.Build.Framework.OutputAttribute]
        public Microsoft.Build.Framework.ITaskItem OutputManifest { get { throw null; } set { } }
        public string Platform { get { throw null; } set { } }
        public string TargetCulture { get { throw null; } set { } }
        public string TargetFrameworkMoniker { get { throw null; } set { } }
        public string TargetFrameworkVersion { get { throw null; } set { } }
        protected internal Microsoft.Build.Tasks.Deployment.ManifestUtilities.AssemblyReference AddAssemblyFromItem(Microsoft.Build.Framework.ITaskItem item) { throw null; }
        protected internal Microsoft.Build.Tasks.Deployment.ManifestUtilities.AssemblyReference AddAssemblyNameFromItem(Microsoft.Build.Framework.ITaskItem item, Microsoft.Build.Tasks.Deployment.ManifestUtilities.AssemblyReferenceType referenceType) { throw null; }
        protected internal Microsoft.Build.Tasks.Deployment.ManifestUtilities.AssemblyReference AddEntryPointFromItem(Microsoft.Build.Framework.ITaskItem item, Microsoft.Build.Tasks.Deployment.ManifestUtilities.AssemblyReferenceType referenceType) { throw null; }
        protected internal Microsoft.Build.Tasks.Deployment.ManifestUtilities.FileReference AddFileFromItem(Microsoft.Build.Framework.ITaskItem item) { throw null; }
        public override bool Execute() { throw null; }
        protected internal Microsoft.Build.Tasks.Deployment.ManifestUtilities.FileReference FindFileFromItem(Microsoft.Build.Framework.ITaskItem item) { throw null; }
        protected abstract System.Type GetObjectType();
        protected abstract bool OnManifestLoaded(Microsoft.Build.Tasks.Deployment.ManifestUtilities.Manifest manifest);
        protected abstract bool OnManifestResolved(Microsoft.Build.Tasks.Deployment.ManifestUtilities.Manifest manifest);
        protected internal virtual bool ValidateInputs() { throw null; }
        protected internal virtual bool ValidateOutput() { throw null; }
    }
    [Microsoft.Build.Framework.RequiredRuntimeAttribute("v2.0")]
    public sealed partial class GenerateResource : Microsoft.Build.Tasks.TaskExtension
    {
        public GenerateResource() { }
        public Microsoft.Build.Framework.ITaskItem[] AdditionalInputs { get { throw null; } set { } }
        public string[] EnvironmentVariables { get { throw null; } set { } }
        public Microsoft.Build.Framework.ITaskItem[] ExcludedInputPaths { get { throw null; } set { } }
        public bool ExecuteAsTool { get { throw null; } set { } }
        public bool ExtractResWFiles { get { throw null; } set { } }
        [Microsoft.Build.Framework.OutputAttribute]
        public Microsoft.Build.Framework.ITaskItem[] FilesWritten { get { throw null; } }
        public bool MinimalRebuildFromTracking { get { throw null; } set { } }
        public bool NeverLockTypeAssemblies { get { throw null; } set { } }
        public string OutputDirectory { get { throw null; } set { } }
        [Microsoft.Build.Framework.OutputAttribute]
        public Microsoft.Build.Framework.ITaskItem[] OutputResources { get { throw null; } set { } }
        public bool PublicClass { get { throw null; } set { } }
        public Microsoft.Build.Framework.ITaskItem[] References { get { throw null; } set { } }
        public string SdkToolsPath { get { throw null; } set { } }
        [Microsoft.Build.Framework.OutputAttribute]
        [Microsoft.Build.Framework.RequiredAttribute]
        public Microsoft.Build.Framework.ITaskItem[] Sources { get { throw null; } set { } }
        public Microsoft.Build.Framework.ITaskItem StateFile { get { throw null; } set { } }
        [Microsoft.Build.Framework.OutputAttribute]
        public string StronglyTypedClassName { get { throw null; } set { } }
        [Microsoft.Build.Framework.OutputAttribute]
        public string StronglyTypedFileName { get { throw null; } set { } }
        public string StronglyTypedLanguage { get { throw null; } set { } }
        public string StronglyTypedManifestPrefix { get { throw null; } set { } }
        public string StronglyTypedNamespace { get { throw null; } set { } }
        public Microsoft.Build.Framework.ITaskItem[] TLogReadFiles { get { throw null; } }
        public Microsoft.Build.Framework.ITaskItem[] TLogWriteFiles { get { throw null; } }
        public string ToolArchitecture { get { throw null; } set { } }
        public string TrackerFrameworkPath { get { throw null; } set { } }
        public string TrackerLogDirectory { get { throw null; } set { } }
        public string TrackerSdkPath { get { throw null; } set { } }
        public bool TrackFileAccess { get { throw null; } set { } }
        public bool UsePreserializedResources { get { throw null; } set { } }
        public bool UseSourcePath { get { throw null; } set { } }
        public override bool Execute() { throw null; }
    }
    public partial class GetAssemblyIdentity : Microsoft.Build.Tasks.TaskExtension
    {
        public GetAssemblyIdentity() { }
        [Microsoft.Build.Framework.OutputAttribute]
        public Microsoft.Build.Framework.ITaskItem[] Assemblies { get { throw null; } set { } }
        [Microsoft.Build.Framework.RequiredAttribute]
        public Microsoft.Build.Framework.ITaskItem[] AssemblyFiles { get { throw null; } set { } }
        public override bool Execute() { throw null; }
    }
    public sealed partial class GetFileHash : Microsoft.Build.Tasks.TaskExtension
    {
        public GetFileHash() { }
        public string Algorithm { get { throw null; } set { } }
        [Microsoft.Build.Framework.RequiredAttribute]
        public Microsoft.Build.Framework.ITaskItem[] Files { get { throw null; } set { } }
        [Microsoft.Build.Framework.OutputAttribute]
        public string Hash { get { throw null; } set { } }
        public string HashEncoding { get { throw null; } set { } }
        [Microsoft.Build.Framework.OutputAttribute]
        public Microsoft.Build.Framework.ITaskItem[] Items { get { throw null; } set { } }
        public string MetadataName { get { throw null; } set { } }
        public override bool Execute() { throw null; }
    }
    public partial class GetFrameworkPath : Microsoft.Build.Tasks.TaskExtension
    {
        public GetFrameworkPath() { }
        [Microsoft.Build.Framework.OutputAttribute]
        public string FrameworkVersion11Path { get { throw null; } }
        [Microsoft.Build.Framework.OutputAttribute]
        public string FrameworkVersion20Path { get { throw null; } }
        [Microsoft.Build.Framework.OutputAttribute]
        public string FrameworkVersion30Path { get { throw null; } }
        [Microsoft.Build.Framework.OutputAttribute]
        public string FrameworkVersion35Path { get { throw null; } }
        [Microsoft.Build.Framework.OutputAttribute]
        public string FrameworkVersion40Path { get { throw null; } }
        [Microsoft.Build.Framework.OutputAttribute]
        public string FrameworkVersion451Path { get { throw null; } }
        [Microsoft.Build.Framework.OutputAttribute]
        public string FrameworkVersion452Path { get { throw null; } }
        [Microsoft.Build.Framework.OutputAttribute]
        public string FrameworkVersion45Path { get { throw null; } }
        [Microsoft.Build.Framework.OutputAttribute]
        public string FrameworkVersion461Path { get { throw null; } }
        [Microsoft.Build.Framework.OutputAttribute]
        public string FrameworkVersion462Path { get { throw null; } }
        [Microsoft.Build.Framework.OutputAttribute]
        public string FrameworkVersion46Path { get { throw null; } }
        [Microsoft.Build.Framework.OutputAttribute]
        public string FrameworkVersion471Path { get { throw null; } }
        [Microsoft.Build.Framework.OutputAttribute]
        public string FrameworkVersion472Path { get { throw null; } }
        [Microsoft.Build.Framework.OutputAttribute]
        public string FrameworkVersion47Path { get { throw null; } }
        [Microsoft.Build.Framework.OutputAttribute]
        public string FrameworkVersion48Path { get { throw null; } }
        [Microsoft.Build.Framework.OutputAttribute]
        public string Path { get { throw null; } }
        public override bool Execute() { throw null; }
    }
    public partial class GetReferenceAssemblyPaths : Microsoft.Build.Tasks.TaskExtension
    {
        public GetReferenceAssemblyPaths() { }
        public bool BypassFrameworkInstallChecks { get { throw null; } set { } }
        [Microsoft.Build.Framework.OutputAttribute]
        public string[] FullFrameworkReferenceAssemblyPaths { get { throw null; } }
        [Microsoft.Build.Framework.OutputAttribute]
        public string[] ReferenceAssemblyPaths { get { throw null; } }
        public string RootPath { get { throw null; } set { } }
        public bool SuppressNotFoundError { get { throw null; } set { } }
        public string TargetFrameworkFallbackSearchPaths { get { throw null; } set { } }
        public string TargetFrameworkMoniker { get { throw null; } set { } }
        [Microsoft.Build.Framework.OutputAttribute]
        public string TargetFrameworkMonikerDisplayName { get { throw null; } set { } }
        public override bool Execute() { throw null; }
    }
    public partial class Hash : Microsoft.Build.Tasks.TaskExtension
    {
        public Hash() { }
        [Microsoft.Build.Framework.OutputAttribute]
        public string HashResult { get { throw null; } set { } }
        public bool IgnoreCase { get { throw null; } set { } }
        [Microsoft.Build.Framework.RequiredAttribute]
        public Microsoft.Build.Framework.ITaskItem[] ItemsToHash { get { throw null; } set { } }
        public override bool Execute() { throw null; }
    }
    public partial class MakeDir : Microsoft.Build.Tasks.TaskExtension
    {
        public MakeDir() { }
        [Microsoft.Build.Framework.RequiredAttribute]
        public Microsoft.Build.Framework.ITaskItem[] Directories { get { throw null; } set { } }
        [Microsoft.Build.Framework.OutputAttribute]
        public Microsoft.Build.Framework.ITaskItem[] DirectoriesCreated { get { throw null; } }
        public override bool Execute() { throw null; }
    }
    public sealed partial class Message : Microsoft.Build.Tasks.TaskExtension
    {
        public Message() { }
        public string Code { get { throw null; } set { } }
        public string File { get { throw null; } set { } }
        public string HelpKeyword { get { throw null; } set { } }
        public string Importance { get { throw null; } set { } }
        public bool IsCritical { get { throw null; } set { } }
        public string Text { get { throw null; } set { } }
        public override bool Execute() { throw null; }
    }
    public partial class Move : Microsoft.Build.Tasks.TaskExtension, Microsoft.Build.Framework.ICancelableTask, Microsoft.Build.Framework.ITask
    {
        public Move() { }
        [Microsoft.Build.Framework.OutputAttribute]
        public Microsoft.Build.Framework.ITaskItem[] DestinationFiles { get { throw null; } set { } }
        public Microsoft.Build.Framework.ITaskItem DestinationFolder { get { throw null; } set { } }
        [Microsoft.Build.Framework.OutputAttribute]
        public Microsoft.Build.Framework.ITaskItem[] MovedFiles { get { throw null; } }
        public bool OverwriteReadOnlyFiles { get { throw null; } set { } }
        [Microsoft.Build.Framework.RequiredAttribute]
        public Microsoft.Build.Framework.ITaskItem[] SourceFiles { get { throw null; } set { } }
        public void Cancel() { }
        public override bool Execute() { throw null; }
    }
    [Microsoft.Build.Framework.RunInMTAAttribute]
    public partial class MSBuild : Microsoft.Build.Tasks.TaskExtension
    {
        public MSBuild() { }
        public bool BuildInParallel { get { throw null; } set { } }
        [Microsoft.Build.Framework.RequiredAttribute]
        public Microsoft.Build.Framework.ITaskItem[] Projects { get { throw null; } set { } }
        public string[] Properties { get { throw null; } set { } }
        public bool RebaseOutputs { get { throw null; } set { } }
        public string RemoveProperties { get { throw null; } set { } }
        public bool RunEachTargetSeparately { get { throw null; } set { } }
        public string SkipNonexistentProjects { get { throw null; } set { } }
        public bool StopOnFirstFailure { get { throw null; } set { } }
        public string[] TargetAndPropertyListSeparators { get { throw null; } set { } }
        [Microsoft.Build.Framework.OutputAttribute]
        public Microsoft.Build.Framework.ITaskItem[] TargetOutputs { get { throw null; } }
        public string[] Targets { get { throw null; } set { } }
        public string ToolsVersion { get { throw null; } set { } }
        public bool UnloadProjectsOnCompletion { get { throw null; } set { } }
        public bool UseResultsCache { get { throw null; } set { } }
        public override bool Execute() { throw null; }
    }
    public partial class ReadLinesFromFile : Microsoft.Build.Tasks.TaskExtension
    {
        public ReadLinesFromFile() { }
        [Microsoft.Build.Framework.RequiredAttribute]
        public Microsoft.Build.Framework.ITaskItem File { get { throw null; } set { } }
        [Microsoft.Build.Framework.OutputAttribute]
        public Microsoft.Build.Framework.ITaskItem[] Lines { get { throw null; } set { } }
        public override bool Execute() { throw null; }
    }
    public partial class RemoveDir : Microsoft.Build.Tasks.TaskExtension
    {
        public RemoveDir() { }
        [Microsoft.Build.Framework.RequiredAttribute]
        public Microsoft.Build.Framework.ITaskItem[] Directories { get { throw null; } set { } }
        [Microsoft.Build.Framework.OutputAttribute]
        public Microsoft.Build.Framework.ITaskItem[] RemovedDirectories { get { throw null; } set { } }
        public override bool Execute() { throw null; }
    }
    public partial class RemoveDuplicates : Microsoft.Build.Tasks.TaskExtension
    {
        public RemoveDuplicates() { }
        [Microsoft.Build.Framework.OutputAttribute]
        public Microsoft.Build.Framework.ITaskItem[] Filtered { get { throw null; } set { } }
        [Microsoft.Build.Framework.OutputAttribute]
        public bool HadAnyDuplicates { get { throw null; } set { } }
        public Microsoft.Build.Framework.ITaskItem[] Inputs { get { throw null; } set { } }
        public override bool Execute() { throw null; }
    }
    public partial class ResolveAssemblyReference : Microsoft.Build.Tasks.TaskExtension
    {
        public ResolveAssemblyReference() { }
        public string[] AllowedAssemblyExtensions { get { throw null; } set { } }
        public string[] AllowedRelatedFileExtensions { get { throw null; } set { } }
        public string AppConfigFile { get { throw null; } set { } }
        public Microsoft.Build.Framework.ITaskItem[] Assemblies { get { throw null; } set { } }
        public Microsoft.Build.Framework.ITaskItem[] AssemblyFiles { get { throw null; } set { } }
        public bool AutoUnify { get { throw null; } set { } }
        public string[] CandidateAssemblyFiles { get { throw null; } set { } }
        public bool CopyLocalDependenciesWhenParentReferenceInGac { get { throw null; } set { } }
        [Microsoft.Build.Framework.OutputAttribute]
        public Microsoft.Build.Framework.ITaskItem[] CopyLocalFiles { get { throw null; } }
        [Microsoft.Build.Framework.OutputAttribute]
        public string DependsOnNETStandard { get { throw null; } }
        [Microsoft.Build.Framework.OutputAttribute]
        public string DependsOnSystemRuntime { get { throw null; } }
        public bool DoNotCopyLocalIfInGac { get { throw null; } set { } }
        [Microsoft.Build.Framework.OutputAttribute]
        public Microsoft.Build.Framework.ITaskItem[] FilesWritten { get { throw null; } set { } }
        public bool FindDependencies { get { throw null; } set { } }
        public bool FindDependenciesOfExternallyResolvedReferences { get { throw null; } set { } }
        public bool FindRelatedFiles { get { throw null; } set { } }
        public bool FindSatellites { get { throw null; } set { } }
        public bool FindSerializationAssemblies { get { throw null; } set { } }
        public Microsoft.Build.Framework.ITaskItem[] FullFrameworkAssemblyTables { get { throw null; } set { } }
        public string[] FullFrameworkFolders { get { throw null; } set { } }
        public string[] FullTargetFrameworkSubsetNames { get { throw null; } set { } }
        public bool IgnoreDefaultInstalledAssemblySubsetTables { get { throw null; } set { } }
        public bool IgnoreDefaultInstalledAssemblyTables { get { throw null; } set { } }
        public bool IgnoreTargetFrameworkAttributeVersionMismatch { get { throw null; } set { } }
        public bool IgnoreVersionForFrameworkReferences { get { throw null; } set { } }
        public Microsoft.Build.Framework.ITaskItem[] InstalledAssemblySubsetTables { get { throw null; } set { } }
        public Microsoft.Build.Framework.ITaskItem[] InstalledAssemblyTables { get { throw null; } set { } }
        public string[] LatestTargetFrameworkDirectories { get { throw null; } set { } }
        public string ProfileName { get { throw null; } set { } }
        [Microsoft.Build.Framework.OutputAttribute]
        public Microsoft.Build.Framework.ITaskItem[] RelatedFiles { get { throw null; } }
        [Microsoft.Build.Framework.OutputAttribute]
        public Microsoft.Build.Framework.ITaskItem[] ResolvedDependencyFiles { get { throw null; } }
        [Microsoft.Build.Framework.OutputAttribute]
        public Microsoft.Build.Framework.ITaskItem[] ResolvedFiles { get { throw null; } }
        public Microsoft.Build.Framework.ITaskItem[] ResolvedSDKReferences { get { throw null; } set { } }
        [Microsoft.Build.Framework.OutputAttribute]
        public Microsoft.Build.Framework.ITaskItem[] SatelliteFiles { get { throw null; } }
        [Microsoft.Build.Framework.OutputAttribute]
        public Microsoft.Build.Framework.ITaskItem[] ScatterFiles { get { throw null; } }
        [Microsoft.Build.Framework.RequiredAttribute]
        public string[] SearchPaths { get { throw null; } set { } }
        [Microsoft.Build.Framework.OutputAttribute]
        public Microsoft.Build.Framework.ITaskItem[] SerializationAssemblyFiles { get { throw null; } }
        public bool Silent { get { throw null; } set { } }
        public string StateFile { get { throw null; } set { } }
        [Microsoft.Build.Framework.OutputAttribute]
        public Microsoft.Build.Framework.ITaskItem[] SuggestedRedirects { get { throw null; } }
        public bool SupportsBindingRedirectGeneration { get { throw null; } set { } }
        public string TargetedRuntimeVersion { get { throw null; } set { } }
        public string[] TargetFrameworkDirectories { get { throw null; } set { } }
        public string TargetFrameworkMoniker { get { throw null; } set { } }
        public string TargetFrameworkMonikerDisplayName { get { throw null; } set { } }
        public string[] TargetFrameworkSubsets { get { throw null; } set { } }
        public string TargetFrameworkVersion { get { throw null; } set { } }
        public string TargetProcessorArchitecture { get { throw null; } set { } }
        public bool UnresolveFrameworkAssembliesFromHigherFrameworks { get { throw null; } set { } }
        public bool UseResolveAssemblyReferenceService { get { throw null; } set { } }
        public string WarnOrErrorOnTargetArchitectureMismatch { get { throw null; } set { } }
        public override bool Execute() { throw null; }
    }
    public sealed partial class ResolveCodeAnalysisRuleSet : Microsoft.Build.Tasks.TaskExtension
    {
        public ResolveCodeAnalysisRuleSet() { }
        public string CodeAnalysisRuleSet { get { throw null; } set { } }
        public string[] CodeAnalysisRuleSetDirectories { get { throw null; } set { } }
        public string MSBuildProjectDirectory { get { throw null; } set { } }
        [Microsoft.Build.Framework.OutputAttribute]
        public string ResolvedCodeAnalysisRuleSet { get { throw null; } }
        public override bool Execute() { throw null; }
    }
    public sealed partial class ResolveComReference : Microsoft.Build.Tasks.TaskExtension
    {
        public ResolveComReference() { }
        public bool DelaySign { get { throw null; } set { } }
        public string[] EnvironmentVariables { get { throw null; } set { } }
        public bool ExecuteAsTool { get { throw null; } set { } }
        public bool IncludeVersionInInteropName { get { throw null; } set { } }
        public string KeyContainer { get { throw null; } set { } }
        public string KeyFile { get { throw null; } set { } }
        public bool NoClassMembers { get { throw null; } set { } }
        public Microsoft.Build.Framework.ITaskItem[] ResolvedAssemblyReferences { get { throw null; } set { } }
        [Microsoft.Build.Framework.OutputAttribute]
        public Microsoft.Build.Framework.ITaskItem[] ResolvedFiles { get { throw null; } set { } }
        [Microsoft.Build.Framework.OutputAttribute]
        public Microsoft.Build.Framework.ITaskItem[] ResolvedModules { get { throw null; } set { } }
        public string SdkToolsPath { get { throw null; } set { } }
        public bool Silent { get { throw null; } set { } }
        public string StateFile { get { throw null; } set { } }
        public string TargetFrameworkVersion { get { throw null; } set { } }
        public string TargetProcessorArchitecture { get { throw null; } set { } }
        public Microsoft.Build.Framework.ITaskItem[] TypeLibFiles { get { throw null; } set { } }
        public Microsoft.Build.Framework.ITaskItem[] TypeLibNames { get { throw null; } set { } }
        public string WrapperOutputDirectory { get { throw null; } set { } }
        public override bool Execute() { throw null; }
    }
    public partial class ResolveKeySource : Microsoft.Build.Tasks.TaskExtension
    {
        public ResolveKeySource() { }
        public int AutoClosePasswordPromptShow { get { throw null; } set { } }
        public int AutoClosePasswordPromptTimeout { get { throw null; } set { } }
        public string CertificateFile { get { throw null; } set { } }
        public string CertificateThumbprint { get { throw null; } set { } }
        public string KeyFile { get { throw null; } set { } }
        [Microsoft.Build.Framework.OutputAttribute]
        public string ResolvedKeyContainer { get { throw null; } set { } }
        [Microsoft.Build.Framework.OutputAttribute]
        public string ResolvedKeyFile { get { throw null; } set { } }
        [Microsoft.Build.Framework.OutputAttribute]
        public string ResolvedThumbprint { get { throw null; } set { } }
        public bool ShowImportDialogDespitePreviousFailures { get { throw null; } set { } }
        public bool SuppressAutoClosePasswordPrompt { get { throw null; } set { } }
        public override bool Execute() { throw null; }
    }
    public sealed partial class ResolveManifestFiles : Microsoft.Build.Tasks.TaskExtension
    {
        public ResolveManifestFiles() { }
        public Microsoft.Build.Framework.ITaskItem DeploymentManifestEntryPoint { get { throw null; } set { } }
        public Microsoft.Build.Framework.ITaskItem EntryPoint { get { throw null; } set { } }
        public Microsoft.Build.Framework.ITaskItem[] ExtraFiles { get { throw null; } set { } }
        public Microsoft.Build.Framework.ITaskItem[] Files { get { throw null; } set { } }
        public Microsoft.Build.Framework.ITaskItem[] ManagedAssemblies { get { throw null; } set { } }
        public Microsoft.Build.Framework.ITaskItem[] NativeAssemblies { get { throw null; } set { } }
        [Microsoft.Build.Framework.OutputAttribute]
        public Microsoft.Build.Framework.ITaskItem[] OutputAssemblies { get { throw null; } set { } }
        [Microsoft.Build.Framework.OutputAttribute]
        public Microsoft.Build.Framework.ITaskItem OutputDeploymentManifestEntryPoint { get { throw null; } set { } }
        [Microsoft.Build.Framework.OutputAttribute]
        public Microsoft.Build.Framework.ITaskItem OutputEntryPoint { get { throw null; } set { } }
        [Microsoft.Build.Framework.OutputAttribute]
        public Microsoft.Build.Framework.ITaskItem[] OutputFiles { get { throw null; } set { } }
        public Microsoft.Build.Framework.ITaskItem[] PublishFiles { get { throw null; } set { } }
        public Microsoft.Build.Framework.ITaskItem[] SatelliteAssemblies { get { throw null; } set { } }
        public bool SigningManifests { get { throw null; } set { } }
        public string TargetCulture { get { throw null; } set { } }
        public string TargetFrameworkVersion { get { throw null; } set { } }
        public override bool Execute() { throw null; }
    }
    public partial class ResolveNonMSBuildProjectOutput : Microsoft.Build.Tasks.ResolveProjectBase
    {
        public ResolveNonMSBuildProjectOutput() { }
        public string PreresolvedProjectOutputs { get { throw null; } set { } }
        [Microsoft.Build.Framework.OutputAttribute]
        public Microsoft.Build.Framework.ITaskItem[] ResolvedOutputPaths { get { throw null; } set { } }
        [Microsoft.Build.Framework.OutputAttribute]
        public Microsoft.Build.Framework.ITaskItem[] UnresolvedProjectReferences { get { throw null; } set { } }
        public override bool Execute() { throw null; }
    }
    public abstract partial class ResolveProjectBase : Microsoft.Build.Tasks.TaskExtension
    {
        protected ResolveProjectBase() { }
        [Microsoft.Build.Framework.RequiredAttribute]
        public Microsoft.Build.Framework.ITaskItem[] ProjectReferences { get { throw null; } set { } }
        protected void AddSyntheticProjectReferences(string currentProjectAbsolutePath) { }
        protected System.Xml.XmlElement GetProjectElement(Microsoft.Build.Framework.ITaskItem projectRef) { throw null; }
        protected string GetProjectItem(Microsoft.Build.Framework.ITaskItem projectRef) { throw null; }
    }
    public sealed partial class RoslynCodeTaskFactory : Microsoft.Build.Framework.ITaskFactory
    {
        public RoslynCodeTaskFactory() { }
        public string FactoryName { get { throw null; } }
        public System.Type TaskType { get { throw null; } }
        public void CleanupTask(Microsoft.Build.Framework.ITask task) { }
        public Microsoft.Build.Framework.ITask CreateTask(Microsoft.Build.Framework.IBuildEngine taskFactoryLoggingHost) { throw null; }
        public Microsoft.Build.Framework.TaskPropertyInfo[] GetTaskParameters() { throw null; }
        public bool Initialize(string taskName, System.Collections.Generic.IDictionary<string, Microsoft.Build.Framework.TaskPropertyInfo> parameterGroup, string taskBody, Microsoft.Build.Framework.IBuildEngine taskFactoryLoggingHost) { throw null; }
    }
    public partial class SGen : Microsoft.Build.Tasks.ToolTaskExtension
    {
        public SGen() { }
        [Microsoft.Build.Framework.RequiredAttribute]
        public string BuildAssemblyName { get { throw null; } set { } }
        [Microsoft.Build.Framework.RequiredAttribute]
        public string BuildAssemblyPath { get { throw null; } set { } }
        public bool DelaySign { get { throw null; } set { } }
        public string KeyContainer { get { throw null; } set { } }
        public string KeyFile { get { throw null; } set { } }
        public string Platform { get { throw null; } set { } }
        public string[] References { get { throw null; } set { } }
        public string SdkToolsPath { get { throw null; } set { } }
        [Microsoft.Build.Framework.OutputAttribute]
        public Microsoft.Build.Framework.ITaskItem[] SerializationAssembly { get { throw null; } set { } }
        public string SerializationAssemblyName { get { throw null; } }
        [Microsoft.Build.Framework.RequiredAttribute]
        public bool ShouldGenerateSerializer { get { throw null; } set { } }
        protected override string ToolName { get { throw null; } }
        public string[] Types { get { throw null; } set { } }
        public bool UseKeep { get { throw null; } set { } }
        [Microsoft.Build.Framework.RequiredAttribute]
        public bool UseProxyTypes { get { throw null; } set { } }
        public override bool Execute() { throw null; }
        protected override string GenerateFullPathToTool() { throw null; }
    }
    public abstract partial class TaskExtension : Microsoft.Build.Utilities.Task
    {
        internal TaskExtension() { }
        public new Microsoft.Build.Utilities.TaskLoggingHelper Log { get { throw null; } }
    }
    public partial class TaskLoggingHelperExtension : Microsoft.Build.Utilities.TaskLoggingHelper
    {
        public TaskLoggingHelperExtension(Microsoft.Build.Framework.ITask taskInstance, System.Resources.ResourceManager primaryResources, System.Resources.ResourceManager sharedResources, string helpKeywordPrefix) : base (default(Microsoft.Build.Framework.ITask)) { }
        public System.Resources.ResourceManager TaskSharedResources { get { throw null; } set { } }
        public override string FormatResourceString(string resourceName, params object[] args) { throw null; }
    }
    public sealed partial class Telemetry : Microsoft.Build.Tasks.TaskExtension
    {
        public Telemetry() { }
        public string EventData { get { throw null; } set { } }
        [Microsoft.Build.Framework.RequiredAttribute]
        public string EventName { get { throw null; } set { } }
        public override bool Execute() { throw null; }
    }
    public abstract partial class ToolTaskExtension : Microsoft.Build.Utilities.ToolTask
    {
        internal ToolTaskExtension() { }
        protected internal System.Collections.Hashtable Bag { get { throw null; } }
        protected override bool HasLoggedErrors { get { throw null; } }
        public new Microsoft.Build.Utilities.TaskLoggingHelper Log { get { throw null; } }
        protected virtual bool UseNewLineSeparatorInResponseFile { get { throw null; } }
        protected internal virtual void AddCommandLineCommands(Microsoft.Build.Tasks.CommandLineBuilderExtension commandLine) { }
        protected internal virtual void AddResponseFileCommands(Microsoft.Build.Tasks.CommandLineBuilderExtension commandLine) { }
        protected override string GenerateCommandLineCommands() { throw null; }
        protected override string GenerateResponseFileCommands() { throw null; }
        protected internal bool GetBoolParameterWithDefault(string parameterName, bool defaultValue) { throw null; }
        protected internal int GetIntParameterWithDefault(string parameterName, int defaultValue) { throw null; }
    }
    public partial class Touch : Microsoft.Build.Tasks.TaskExtension
    {
        public Touch() { }
        public bool AlwaysCreate { get { throw null; } set { } }
        [Microsoft.Build.Framework.RequiredAttribute]
        public Microsoft.Build.Framework.ITaskItem[] Files { get { throw null; } set { } }
        public bool ForceTouch { get { throw null; } set { } }
        public string Time { get { throw null; } set { } }
        [Microsoft.Build.Framework.OutputAttribute]
        public Microsoft.Build.Framework.ITaskItem[] TouchedFiles { get { throw null; } set { } }
        public override bool Execute() { throw null; }
    }
    public sealed partial class Unzip : Microsoft.Build.Tasks.TaskExtension, Microsoft.Build.Framework.ICancelableTask, Microsoft.Build.Framework.ITask
    {
        public Unzip() { }
        [Microsoft.Build.Framework.RequiredAttribute]
        public Microsoft.Build.Framework.ITaskItem DestinationFolder { get { throw null; } set { } }
        public bool OverwriteReadOnlyFiles { get { throw null; } set { } }
        public bool SkipUnchangedFiles { get { throw null; } set { } }
        [Microsoft.Build.Framework.RequiredAttribute]
        public Microsoft.Build.Framework.ITaskItem[] SourceFiles { get { throw null; } set { } }
        public void Cancel() { }
        public override bool Execute() { throw null; }
    }
    public sealed partial class VerifyFileHash : Microsoft.Build.Tasks.TaskExtension
    {
        public VerifyFileHash() { }
        public string Algorithm { get { throw null; } set { } }
        [Microsoft.Build.Framework.RequiredAttribute]
        public string File { get { throw null; } set { } }
        [Microsoft.Build.Framework.RequiredAttribute]
        public string Hash { get { throw null; } set { } }
        public string HashEncoding { get { throw null; } set { } }
        public override bool Execute() { throw null; }
    }
    public sealed partial class Warning : Microsoft.Build.Tasks.TaskExtension
    {
        public Warning() { }
        public string Code { get { throw null; } set { } }
        public string File { get { throw null; } set { } }
        public string HelpKeyword { get { throw null; } set { } }
        public string HelpLink { get { throw null; } set { } }
        public string Text { get { throw null; } set { } }
        public override bool Execute() { throw null; }
    }
    public partial class WriteCodeFragment : Microsoft.Build.Tasks.TaskExtension
    {
        public WriteCodeFragment() { }
        public Microsoft.Build.Framework.ITaskItem[] AssemblyAttributes { get { throw null; } set { } }
        [Microsoft.Build.Framework.RequiredAttribute]
        public string Language { get { throw null; } set { } }
        public Microsoft.Build.Framework.ITaskItem OutputDirectory { get { throw null; } set { } }
        [Microsoft.Build.Framework.OutputAttribute]
        public Microsoft.Build.Framework.ITaskItem OutputFile { get { throw null; } set { } }
        public override bool Execute() { throw null; }
    }
    public partial class WriteLinesToFile : Microsoft.Build.Tasks.TaskExtension
    {
        public WriteLinesToFile() { }
        public string Encoding { get { throw null; } set { } }
        [Microsoft.Build.Framework.RequiredAttribute]
        public Microsoft.Build.Framework.ITaskItem File { get { throw null; } set { } }
        public Microsoft.Build.Framework.ITaskItem[] Lines { get { throw null; } set { } }
        public bool Overwrite { get { throw null; } set { } }
        public bool WriteOnlyWhenDifferent { get { throw null; } set { } }
        public override bool Execute() { throw null; }
    }
    [System.ObsoleteAttribute("The XamlTaskFactory is not supported on .NET Core.  This class is included so that users receive run-time errors and should not be used for any other purpose.", true)]
    public sealed partial class XamlTaskFactory : Microsoft.Build.Framework.ITaskFactory
    {
        public XamlTaskFactory() { }
        public string FactoryName { get { throw null; } }
        public System.Type TaskType { get { throw null; } }
        public void CleanupTask(Microsoft.Build.Framework.ITask task) { }
        public Microsoft.Build.Framework.ITask CreateTask(Microsoft.Build.Framework.IBuildEngine taskFactoryLoggingHost) { throw null; }
        public Microsoft.Build.Framework.TaskPropertyInfo[] GetTaskParameters() { throw null; }
        public bool Initialize(string taskName, System.Collections.Generic.IDictionary<string, Microsoft.Build.Framework.TaskPropertyInfo> parameterGroup, string taskBody, Microsoft.Build.Framework.IBuildEngine taskFactoryLoggingHost) { throw null; }
    }
    public partial class XmlPeek : Microsoft.Build.Tasks.TaskExtension
    {
        public XmlPeek() { }
        public string Namespaces { get { throw null; } set { } }
        public bool ProhibitDtd { get { throw null; } set { } }
        public string Query { get { throw null; } set { } }
        [Microsoft.Build.Framework.OutputAttribute]
        public Microsoft.Build.Framework.ITaskItem[] Result { get { throw null; } }
        public string XmlContent { get { throw null; } set { } }
        public Microsoft.Build.Framework.ITaskItem XmlInputPath { get { throw null; } set { } }
        public override bool Execute() { throw null; }
    }
    public partial class XmlPoke : Microsoft.Build.Tasks.TaskExtension
    {
        public XmlPoke() { }
        public string Namespaces { get { throw null; } set { } }
        public string Query { get { throw null; } set { } }
        [Microsoft.Build.Framework.RequiredAttribute]
        public Microsoft.Build.Framework.ITaskItem Value { get { throw null; } set { } }
        public Microsoft.Build.Framework.ITaskItem XmlInputPath { get { throw null; } set { } }
        public override bool Execute() { throw null; }
    }
    public partial class XslTransformation : Microsoft.Build.Tasks.TaskExtension
    {
        public XslTransformation() { }
        [Microsoft.Build.Framework.RequiredAttribute]
        public Microsoft.Build.Framework.ITaskItem[] OutputPaths { get { throw null; } set { } }
        public string Parameters { get { throw null; } set { } }
        public bool UseTrustedSettings { get { throw null; } set { } }
        public string XmlContent { get { throw null; } set { } }
        public Microsoft.Build.Framework.ITaskItem[] XmlInputPaths { get { throw null; } set { } }
        public Microsoft.Build.Framework.ITaskItem XslCompiledDllPath { get { throw null; } set { } }
        public string XslContent { get { throw null; } set { } }
        public Microsoft.Build.Framework.ITaskItem XslInputPath { get { throw null; } set { } }
        public override bool Execute() { throw null; }
    }
    public sealed partial class ZipDirectory : Microsoft.Build.Tasks.TaskExtension
    {
        public ZipDirectory() { }
        [Microsoft.Build.Framework.RequiredAttribute]
        public Microsoft.Build.Framework.ITaskItem DestinationFile { get { throw null; } set { } }
        public bool Overwrite { get { throw null; } set { } }
        [Microsoft.Build.Framework.RequiredAttribute]
        public Microsoft.Build.Framework.ITaskItem SourceDirectory { get { throw null; } set { } }
        public override bool Execute() { throw null; }
    }
}
namespace Microsoft.Build.Tasks.Deployment.Bootstrapper
{
    [System.Runtime.InteropServices.ClassInterfaceAttribute((System.Runtime.InteropServices.ClassInterfaceType)(0))]
    [System.Runtime.InteropServices.ComVisibleAttribute(true)]
    [System.Runtime.InteropServices.GuidAttribute("1D9FE38A-0226-4b95-9C6B-6DFFA2236270")]
    public partial class BootstrapperBuilder : Microsoft.Build.Tasks.Deployment.Bootstrapper.IBootstrapperBuilder
    {
        public BootstrapperBuilder() { }
        public BootstrapperBuilder(string visualStudioVersion) { }
        public string Path { get { throw null; } set { } }
        public Microsoft.Build.Tasks.Deployment.Bootstrapper.ProductCollection Products { get { throw null; } }
        public Microsoft.Build.Tasks.Deployment.Bootstrapper.BuildResults Build(Microsoft.Build.Tasks.Deployment.Bootstrapper.BuildSettings settings) { throw null; }
        public string[] GetOutputFolders(string[] productCodes, string culture, string fallbackCulture, Microsoft.Build.Tasks.Deployment.Bootstrapper.ComponentsLocation componentsLocation) { throw null; }
        public static string XmlToConfigurationFile(System.Xml.XmlNode input) { throw null; }
    }
    public partial class BuildMessage : Microsoft.Build.Tasks.Deployment.Bootstrapper.IBuildMessage
    {
        internal BuildMessage() { }
        public int HelpId { get { throw null; } }
        public string HelpKeyword { get { throw null; } }
        public string Message { get { throw null; } }
        public Microsoft.Build.Tasks.Deployment.Bootstrapper.BuildMessageSeverity Severity { get { throw null; } }
    }
    [System.Runtime.InteropServices.ComVisibleAttribute(true)]
    [System.Runtime.InteropServices.GuidAttribute("936D32F9-1A68-4d5e-98EA-044AC9A1AADA")]
    public enum BuildMessageSeverity
    {
        Error = 2,
        Info = 0,
        Warning = 1,
    }
    [System.Runtime.InteropServices.ClassInterfaceAttribute((System.Runtime.InteropServices.ClassInterfaceType)(0))]
    [System.Runtime.InteropServices.ComVisibleAttribute(true)]
    [System.Runtime.InteropServices.GuidAttribute("FAD7BA7C-CA00-41e0-A5EF-2DA9A74E58E6")]
    public partial class BuildResults : Microsoft.Build.Tasks.Deployment.Bootstrapper.IBuildResults
    {
        internal BuildResults() { }
        public string[] ComponentFiles { get { throw null; } }
        public string KeyFile { get { throw null; } }
        public Microsoft.Build.Tasks.Deployment.Bootstrapper.BuildMessage[] Messages { get { throw null; } }
        public bool Succeeded { get { throw null; } }
    }
    [System.Runtime.InteropServices.ClassInterfaceAttribute((System.Runtime.InteropServices.ClassInterfaceType)(0))]
    [System.Runtime.InteropServices.ComVisibleAttribute(true)]
    [System.Runtime.InteropServices.GuidAttribute("5D13802C-C830-4b41-8E7A-F69D9DD6A095")]
    public partial class BuildSettings : Microsoft.Build.Tasks.Deployment.Bootstrapper.IBuildSettings
    {
        public BuildSettings() { }
        public string ApplicationFile { get { throw null; } set { } }
        public string ApplicationName { get { throw null; } set { } }
        public bool ApplicationRequiresElevation { get { throw null; } set { } }
        public string ApplicationUrl { get { throw null; } set { } }
        public Microsoft.Build.Tasks.Deployment.Bootstrapper.ComponentsLocation ComponentsLocation { get { throw null; } set { } }
        public string ComponentsUrl { get { throw null; } set { } }
        public bool CopyComponents { get { throw null; } set { } }
        public int FallbackLCID { get { throw null; } set { } }
        public int LCID { get { throw null; } set { } }
        public string OutputPath { get { throw null; } set { } }
        public Microsoft.Build.Tasks.Deployment.Bootstrapper.ProductBuilderCollection ProductBuilders { get { throw null; } }
        public string SupportUrl { get { throw null; } set { } }
        public bool Validate { get { throw null; } set { } }
    }
    [System.Runtime.InteropServices.ComVisibleAttribute(true)]
    [System.Runtime.InteropServices.GuidAttribute("12F49949-7B60-49CD-B6A0-2B5E4A638AAF")]
    public enum ComponentsLocation
    {
        Absolute = 2,
        HomeSite = 0,
        Relative = 1,
    }
    [System.Runtime.InteropServices.ComVisibleAttribute(true)]
    [System.Runtime.InteropServices.GuidAttribute("1D202366-5EEA-4379-9255-6F8CDB8587C9")]
    [System.Runtime.InteropServices.InterfaceTypeAttribute((System.Runtime.InteropServices.ComInterfaceType)(0))]
    public partial interface IBootstrapperBuilder
    {
        [System.Runtime.InteropServices.DispIdAttribute(1)]
        string Path { get; set; }
        [System.Runtime.InteropServices.DispIdAttribute(4)]
        Microsoft.Build.Tasks.Deployment.Bootstrapper.ProductCollection Products { get; }
        [System.Runtime.InteropServices.DispIdAttribute(5)]
        Microsoft.Build.Tasks.Deployment.Bootstrapper.BuildResults Build(Microsoft.Build.Tasks.Deployment.Bootstrapper.BuildSettings settings);
    }
    [System.Runtime.InteropServices.ComVisibleAttribute(true)]
    [System.Runtime.InteropServices.GuidAttribute("E3C981EA-99E6-4f48-8955-1AAFDFB5ACE4")]
    [System.Runtime.InteropServices.InterfaceTypeAttribute((System.Runtime.InteropServices.ComInterfaceType)(0))]
    public partial interface IBuildMessage
    {
        [System.Runtime.InteropServices.DispIdAttribute(4)]
        int HelpId { get; }
        [System.Runtime.InteropServices.DispIdAttribute(3)]
        string HelpKeyword { get; }
        [System.Runtime.InteropServices.DispIdAttribute(2)]
        string Message { get; }
        [System.Runtime.InteropServices.DispIdAttribute(1)]
        Microsoft.Build.Tasks.Deployment.Bootstrapper.BuildMessageSeverity Severity { get; }
    }
    [System.Runtime.InteropServices.ComVisibleAttribute(true)]
    [System.Runtime.InteropServices.GuidAttribute("586B842C-D9C7-43b8-84E4-9CFC3AF9F13B")]
    [System.Runtime.InteropServices.InterfaceTypeAttribute((System.Runtime.InteropServices.ComInterfaceType)(0))]
    public partial interface IBuildResults
    {
        [System.Runtime.InteropServices.DispIdAttribute(3)]
        string[] ComponentFiles { get; }
        [System.Runtime.InteropServices.DispIdAttribute(2)]
        string KeyFile { get; }
        [System.Runtime.InteropServices.DispIdAttribute(4)]
        Microsoft.Build.Tasks.Deployment.Bootstrapper.BuildMessage[] Messages { get; }
        [System.Runtime.InteropServices.DispIdAttribute(1)]
        bool Succeeded { get; }
    }
    [System.Runtime.InteropServices.ComVisibleAttribute(true)]
    [System.Runtime.InteropServices.GuidAttribute("87EEBC69-0948-4ce6-A2DE-819162B87CC6")]
    [System.Runtime.InteropServices.InterfaceTypeAttribute((System.Runtime.InteropServices.ComInterfaceType)(0))]
    public partial interface IBuildSettings
    {
        [System.Runtime.InteropServices.DispIdAttribute(2)]
        string ApplicationFile { get; set; }
        [System.Runtime.InteropServices.DispIdAttribute(1)]
        string ApplicationName { get; set; }
        [System.Runtime.InteropServices.DispIdAttribute(13)]
        bool ApplicationRequiresElevation { get; set; }
        [System.Runtime.InteropServices.DispIdAttribute(3)]
        string ApplicationUrl { get; set; }
        [System.Runtime.InteropServices.DispIdAttribute(11)]
        Microsoft.Build.Tasks.Deployment.Bootstrapper.ComponentsLocation ComponentsLocation { get; set; }
        [System.Runtime.InteropServices.DispIdAttribute(4)]
        string ComponentsUrl { get; set; }
        [System.Runtime.InteropServices.DispIdAttribute(5)]
        bool CopyComponents { get; set; }
        [System.Runtime.InteropServices.DispIdAttribute(7)]
        int FallbackLCID { get; set; }
        [System.Runtime.InteropServices.DispIdAttribute(6)]
        int LCID { get; set; }
        [System.Runtime.InteropServices.DispIdAttribute(8)]
        string OutputPath { get; set; }
        [System.Runtime.InteropServices.DispIdAttribute(9)]
        Microsoft.Build.Tasks.Deployment.Bootstrapper.ProductBuilderCollection ProductBuilders { get; }
        [System.Runtime.InteropServices.DispIdAttribute(12)]
        string SupportUrl { get; set; }
        [System.Runtime.InteropServices.DispIdAttribute(10)]
        bool Validate { get; set; }
    }
    [System.Runtime.InteropServices.ComVisibleAttribute(true)]
    [System.Runtime.InteropServices.GuidAttribute("9E81BE3D-530F-4a10-8349-5D5947BA59AD")]
    [System.Runtime.InteropServices.InterfaceTypeAttribute((System.Runtime.InteropServices.ComInterfaceType)(0))]
    public partial interface IProduct
    {
        [System.Runtime.InteropServices.DispIdAttribute(4)]
        Microsoft.Build.Tasks.Deployment.Bootstrapper.ProductCollection Includes { get; }
        [System.Runtime.InteropServices.DispIdAttribute(2)]
        string Name { get; }
        [System.Runtime.InteropServices.DispIdAttribute(1)]
        Microsoft.Build.Tasks.Deployment.Bootstrapper.ProductBuilder ProductBuilder { get; }
        [System.Runtime.InteropServices.DispIdAttribute(3)]
        string ProductCode { get; }
    }
    [System.Runtime.InteropServices.ComVisibleAttribute(true)]
    [System.Runtime.InteropServices.GuidAttribute("0777432F-A60D-48b3-83DB-90326FE8C96E")]
    [System.Runtime.InteropServices.InterfaceTypeAttribute((System.Runtime.InteropServices.ComInterfaceType)(0))]
    public partial interface IProductBuilder
    {
        [System.Runtime.InteropServices.DispIdAttribute(1)]
        Microsoft.Build.Tasks.Deployment.Bootstrapper.Product Product { get; }
    }
    [System.Runtime.InteropServices.ComVisibleAttribute(true)]
    [System.Runtime.InteropServices.GuidAttribute("0D593FC0-E3F1-4dad-A674-7EA4D327F79B")]
    [System.Runtime.InteropServices.InterfaceTypeAttribute((System.Runtime.InteropServices.ComInterfaceType)(0))]
    public partial interface IProductBuilderCollection
    {
        [System.Runtime.InteropServices.DispIdAttribute(2)]
        void Add(Microsoft.Build.Tasks.Deployment.Bootstrapper.ProductBuilder builder);
    }
    [System.Runtime.InteropServices.ComVisibleAttribute(true)]
    [System.Runtime.InteropServices.GuidAttribute("63F63663-8503-4875-814C-09168E595367")]
    [System.Runtime.InteropServices.InterfaceTypeAttribute((System.Runtime.InteropServices.ComInterfaceType)(0))]
    public partial interface IProductCollection
    {
        [System.Runtime.InteropServices.DispIdAttribute(1)]
        int Count { get; }
        [System.Runtime.InteropServices.DispIdAttribute(2)]
        Microsoft.Build.Tasks.Deployment.Bootstrapper.Product Item(int index);
        [System.Runtime.InteropServices.DispIdAttribute(3)]
        Microsoft.Build.Tasks.Deployment.Bootstrapper.Product Product(string productCode);
    }
    [System.Runtime.InteropServices.ClassInterfaceAttribute((System.Runtime.InteropServices.ClassInterfaceType)(0))]
    [System.Runtime.InteropServices.ComVisibleAttribute(true)]
    [System.Runtime.InteropServices.GuidAttribute("532BF563-A85D-4088-8048-41F51AC5239F")]
    public partial class Product : Microsoft.Build.Tasks.Deployment.Bootstrapper.IProduct
    {
        public Product() { }
        public Microsoft.Build.Tasks.Deployment.Bootstrapper.ProductCollection Includes { get { throw null; } }
        public string Name { get { throw null; } }
        public Microsoft.Build.Tasks.Deployment.Bootstrapper.ProductBuilder ProductBuilder { get { throw null; } }
        public string ProductCode { get { throw null; } }
    }
    public partial class ProductBuilder : Microsoft.Build.Tasks.Deployment.Bootstrapper.IProductBuilder
    {
        internal ProductBuilder() { }
        public Microsoft.Build.Tasks.Deployment.Bootstrapper.Product Product { get { throw null; } }
    }
    [System.Runtime.InteropServices.ClassInterfaceAttribute((System.Runtime.InteropServices.ClassInterfaceType)(0))]
    [System.Runtime.InteropServices.ComVisibleAttribute(true)]
    [System.Runtime.InteropServices.GuidAttribute("D25C0741-99CA-49f7-9460-95E5F25EEF43")]
    public partial class ProductBuilderCollection : Microsoft.Build.Tasks.Deployment.Bootstrapper.IProductBuilderCollection, System.Collections.IEnumerable
    {
        internal ProductBuilderCollection() { }
        public void Add(Microsoft.Build.Tasks.Deployment.Bootstrapper.ProductBuilder builder) { }
        public System.Collections.IEnumerator GetEnumerator() { throw null; }
    }
    [System.Runtime.InteropServices.ClassInterfaceAttribute((System.Runtime.InteropServices.ClassInterfaceType)(0))]
    [System.Runtime.InteropServices.ComVisibleAttribute(true)]
    [System.Runtime.InteropServices.GuidAttribute("EFFA164B-3E87-4195-88DB-8AC004DDFE2A")]
    public partial class ProductCollection : Microsoft.Build.Tasks.Deployment.Bootstrapper.IProductCollection, System.Collections.IEnumerable
    {
        internal ProductCollection() { }
        public int Count { get { throw null; } }
        public System.Collections.IEnumerator GetEnumerator() { throw null; }
        public Microsoft.Build.Tasks.Deployment.Bootstrapper.Product Item(int index) { throw null; }
        public Microsoft.Build.Tasks.Deployment.Bootstrapper.Product Product(string productCode) { throw null; }
    }
}
namespace Microsoft.Build.Tasks.Deployment.ManifestUtilities
{
    [System.Runtime.InteropServices.ComVisibleAttribute(false)]
    public sealed partial class ApplicationIdentity
    {
        public ApplicationIdentity(string url, Microsoft.Build.Tasks.Deployment.ManifestUtilities.AssemblyIdentity deployManifestIdentity, Microsoft.Build.Tasks.Deployment.ManifestUtilities.AssemblyIdentity applicationManifestIdentity) { }
        public ApplicationIdentity(string url, string deployManifestPath, string applicationManifestPath) { }
        public override string ToString() { throw null; }
    }
    [System.Runtime.InteropServices.ComVisibleAttribute(false)]
    [System.Xml.Serialization.XmlRootAttribute("ApplicationManifest")]
    public sealed partial class ApplicationManifest : Microsoft.Build.Tasks.Deployment.ManifestUtilities.AssemblyManifest
    {
        public ApplicationManifest() { }
        public ApplicationManifest(string targetFrameworkVersion) { }
        [System.Xml.Serialization.XmlIgnoreAttribute]
        public string ConfigFile { get { throw null; } set { } }
        [System.Xml.Serialization.XmlIgnoreAttribute]
        public override Microsoft.Build.Tasks.Deployment.ManifestUtilities.AssemblyReference EntryPoint { get { throw null; } set { } }
        [System.Xml.Serialization.XmlIgnoreAttribute]
        public string ErrorReportUrl { get { throw null; } set { } }
        [System.Xml.Serialization.XmlIgnoreAttribute]
        public Microsoft.Build.Tasks.Deployment.ManifestUtilities.FileAssociationCollection FileAssociations { get { throw null; } }
        [System.Xml.Serialization.XmlIgnoreAttribute]
        public bool HostInBrowser { get { throw null; } set { } }
        [System.Xml.Serialization.XmlIgnoreAttribute]
        public string IconFile { get { throw null; } set { } }
        [System.Xml.Serialization.XmlIgnoreAttribute]
        public bool IsClickOnceManifest { get { throw null; } set { } }
        [System.Xml.Serialization.XmlIgnoreAttribute]
        public int MaxTargetPath { get { throw null; } set { } }
        [System.Xml.Serialization.XmlIgnoreAttribute]
        public string OSDescription { get { throw null; } set { } }
        [System.Xml.Serialization.XmlIgnoreAttribute]
        public string OSSupportUrl { get { throw null; } set { } }
        [System.Xml.Serialization.XmlIgnoreAttribute]
        public string OSVersion { get { throw null; } set { } }
        [System.Xml.Serialization.XmlIgnoreAttribute]
        public string Product { get { throw null; } set { } }
        [System.Xml.Serialization.XmlIgnoreAttribute]
        public string Publisher { get { throw null; } set { } }
        [System.Xml.Serialization.XmlIgnoreAttribute]
        public string SuiteName { get { throw null; } set { } }
        [System.Xml.Serialization.XmlIgnoreAttribute]
        public string SupportUrl { get { throw null; } set { } }
        [System.Xml.Serialization.XmlIgnoreAttribute]
        public string TargetFrameworkVersion { get { throw null; } set { } }
        [System.Xml.Serialization.XmlIgnoreAttribute]
        public Microsoft.Build.Tasks.Deployment.ManifestUtilities.TrustInfo TrustInfo { get { throw null; } set { } }
        [System.Xml.Serialization.XmlIgnoreAttribute]
        public bool UseApplicationTrust { get { throw null; } set { } }
        [System.ComponentModel.BrowsableAttribute(false)]
        [System.ComponentModel.EditorBrowsableAttribute((System.ComponentModel.EditorBrowsableState)(1))]
        [System.Xml.Serialization.XmlAttributeAttribute("ConfigFile")]
        public string XmlConfigFile { get { throw null; } set { } }
        [System.ComponentModel.BrowsableAttribute(false)]
        [System.ComponentModel.EditorBrowsableAttribute((System.ComponentModel.EditorBrowsableState)(1))]
        [System.Xml.Serialization.XmlElementAttribute("EntryPointIdentity")]
        public Microsoft.Build.Tasks.Deployment.ManifestUtilities.AssemblyIdentity XmlEntryPointIdentity { get { throw null; } set { } }
        [System.ComponentModel.BrowsableAttribute(false)]
        [System.ComponentModel.EditorBrowsableAttribute((System.ComponentModel.EditorBrowsableState)(1))]
        [System.Xml.Serialization.XmlAttributeAttribute("EntryPointParameters")]
        public string XmlEntryPointParameters { get { throw null; } set { } }
        [System.ComponentModel.BrowsableAttribute(false)]
        [System.ComponentModel.EditorBrowsableAttribute((System.ComponentModel.EditorBrowsableState)(1))]
        [System.Xml.Serialization.XmlAttributeAttribute("EntryPointPath")]
        public string XmlEntryPointPath { get { throw null; } set { } }
        [System.ComponentModel.BrowsableAttribute(false)]
        [System.ComponentModel.EditorBrowsableAttribute((System.ComponentModel.EditorBrowsableState)(1))]
        [System.Xml.Serialization.XmlAttributeAttribute("ErrorReportUrl")]
        public string XmlErrorReportUrl { get { throw null; } set { } }
        [System.ComponentModel.BrowsableAttribute(false)]
        [System.ComponentModel.EditorBrowsableAttribute((System.ComponentModel.EditorBrowsableState)(1))]
        [System.Xml.Serialization.XmlArrayAttribute("FileAssociations")]
        public Microsoft.Build.Tasks.Deployment.ManifestUtilities.FileAssociation[] XmlFileAssociations { get { throw null; } set { } }
        [System.ComponentModel.BrowsableAttribute(false)]
        [System.ComponentModel.EditorBrowsableAttribute((System.ComponentModel.EditorBrowsableState)(1))]
        [System.Xml.Serialization.XmlAttributeAttribute("HostInBrowser")]
        public string XmlHostInBrowser { get { throw null; } set { } }
        [System.ComponentModel.BrowsableAttribute(false)]
        [System.ComponentModel.EditorBrowsableAttribute((System.ComponentModel.EditorBrowsableState)(1))]
        [System.Xml.Serialization.XmlAttributeAttribute("IconFile")]
        public string XmlIconFile { get { throw null; } set { } }
        [System.ComponentModel.BrowsableAttribute(false)]
        [System.ComponentModel.EditorBrowsableAttribute((System.ComponentModel.EditorBrowsableState)(1))]
        [System.Xml.Serialization.XmlAttributeAttribute("IsClickOnceManifest")]
        public string XmlIsClickOnceManifest { get { throw null; } set { } }
        [System.ComponentModel.BrowsableAttribute(false)]
        [System.ComponentModel.EditorBrowsableAttribute((System.ComponentModel.EditorBrowsableState)(1))]
        [System.Xml.Serialization.XmlAttributeAttribute("OSBuild")]
        public string XmlOSBuild { get { throw null; } set { } }
        [System.ComponentModel.BrowsableAttribute(false)]
        [System.ComponentModel.EditorBrowsableAttribute((System.ComponentModel.EditorBrowsableState)(1))]
        [System.Xml.Serialization.XmlAttributeAttribute("OSDescription")]
        public string XmlOSDescription { get { throw null; } set { } }
        [System.ComponentModel.BrowsableAttribute(false)]
        [System.ComponentModel.EditorBrowsableAttribute((System.ComponentModel.EditorBrowsableState)(1))]
        [System.Xml.Serialization.XmlAttributeAttribute("OSMajor")]
        public string XmlOSMajor { get { throw null; } set { } }
        [System.ComponentModel.BrowsableAttribute(false)]
        [System.ComponentModel.EditorBrowsableAttribute((System.ComponentModel.EditorBrowsableState)(1))]
        [System.Xml.Serialization.XmlAttributeAttribute("OSMinor")]
        public string XmlOSMinor { get { throw null; } set { } }
        [System.ComponentModel.BrowsableAttribute(false)]
        [System.ComponentModel.EditorBrowsableAttribute((System.ComponentModel.EditorBrowsableState)(1))]
        [System.Xml.Serialization.XmlAttributeAttribute("OSRevision")]
        public string XmlOSRevision { get { throw null; } set { } }
        [System.ComponentModel.BrowsableAttribute(false)]
        [System.ComponentModel.EditorBrowsableAttribute((System.ComponentModel.EditorBrowsableState)(1))]
        [System.Xml.Serialization.XmlAttributeAttribute("OSSupportUrl")]
        public string XmlOSSupportUrl { get { throw null; } set { } }
        [System.ComponentModel.BrowsableAttribute(false)]
        [System.ComponentModel.EditorBrowsableAttribute((System.ComponentModel.EditorBrowsableState)(1))]
        [System.Xml.Serialization.XmlAttributeAttribute("Product")]
        public string XmlProduct { get { throw null; } set { } }
        [System.ComponentModel.BrowsableAttribute(false)]
        [System.ComponentModel.EditorBrowsableAttribute((System.ComponentModel.EditorBrowsableState)(1))]
        [System.Xml.Serialization.XmlAttributeAttribute("Publisher")]
        public string XmlPublisher { get { throw null; } set { } }
        [System.ComponentModel.BrowsableAttribute(false)]
        [System.ComponentModel.EditorBrowsableAttribute((System.ComponentModel.EditorBrowsableState)(1))]
        [System.Xml.Serialization.XmlAttributeAttribute("SuiteName")]
        public string XmlSuiteName { get { throw null; } set { } }
        [System.ComponentModel.BrowsableAttribute(false)]
        [System.ComponentModel.EditorBrowsableAttribute((System.ComponentModel.EditorBrowsableState)(1))]
        [System.Xml.Serialization.XmlAttributeAttribute("SupportUrl")]
        public string XmlSupportUrl { get { throw null; } set { } }
        [System.ComponentModel.BrowsableAttribute(false)]
        [System.ComponentModel.EditorBrowsableAttribute((System.ComponentModel.EditorBrowsableState)(1))]
        [System.Xml.Serialization.XmlAttributeAttribute("UseApplicationTrust")]
        public string XmlUseApplicationTrust { get { throw null; } set { } }
        public override void Validate() { }
    }
    [System.Runtime.InteropServices.ComVisibleAttribute(false)]
    [System.Xml.Serialization.XmlRootAttribute("AssemblyIdentity")]
    public sealed partial class AssemblyIdentity
    {
        public AssemblyIdentity() { }
        public AssemblyIdentity(Microsoft.Build.Tasks.Deployment.ManifestUtilities.AssemblyIdentity identity) { }
        public AssemblyIdentity(string name) { }
        public AssemblyIdentity(string name, string version) { }
        public AssemblyIdentity(string name, string version, string publicKeyToken, string culture) { }
        public AssemblyIdentity(string name, string version, string publicKeyToken, string culture, string processorArchitecture) { }
        public AssemblyIdentity(string name, string version, string publicKeyToken, string culture, string processorArchitecture, string type) { }
        [System.Xml.Serialization.XmlIgnoreAttribute]
        public string Culture { get { throw null; } set { } }
        [System.Xml.Serialization.XmlIgnoreAttribute]
        public bool IsFrameworkAssembly { get { throw null; } }
        [System.Xml.Serialization.XmlIgnoreAttribute]
        public bool IsNeutralPlatform { get { throw null; } }
        [System.Xml.Serialization.XmlIgnoreAttribute]
        public bool IsStrongName { get { throw null; } }
        [System.Xml.Serialization.XmlIgnoreAttribute]
        public string Name { get { throw null; } set { } }
        [System.Xml.Serialization.XmlIgnoreAttribute]
        public string ProcessorArchitecture { get { throw null; } set { } }
        [System.Xml.Serialization.XmlIgnoreAttribute]
        public string PublicKeyToken { get { throw null; } set { } }
        [System.Xml.Serialization.XmlIgnoreAttribute]
        public string Type { get { throw null; } set { } }
        [System.Xml.Serialization.XmlIgnoreAttribute]
        public string Version { get { throw null; } set { } }
        [System.ComponentModel.BrowsableAttribute(false)]
        [System.ComponentModel.EditorBrowsableAttribute((System.ComponentModel.EditorBrowsableState)(1))]
        [System.Xml.Serialization.XmlAttributeAttribute("Culture")]
        public string XmlCulture { get { throw null; } set { } }
        [System.ComponentModel.BrowsableAttribute(false)]
        [System.ComponentModel.EditorBrowsableAttribute((System.ComponentModel.EditorBrowsableState)(1))]
        [System.Xml.Serialization.XmlAttributeAttribute("Name")]
        public string XmlName { get { throw null; } set { } }
        [System.ComponentModel.BrowsableAttribute(false)]
        [System.ComponentModel.EditorBrowsableAttribute((System.ComponentModel.EditorBrowsableState)(1))]
        [System.Xml.Serialization.XmlAttributeAttribute("ProcessorArchitecture")]
        public string XmlProcessorArchitecture { get { throw null; } set { } }
        [System.ComponentModel.BrowsableAttribute(false)]
        [System.ComponentModel.EditorBrowsableAttribute((System.ComponentModel.EditorBrowsableState)(1))]
        [System.Xml.Serialization.XmlAttributeAttribute("PublicKeyToken")]
        public string XmlPublicKeyToken { get { throw null; } set { } }
        [System.ComponentModel.BrowsableAttribute(false)]
        [System.ComponentModel.EditorBrowsableAttribute((System.ComponentModel.EditorBrowsableState)(1))]
        [System.Xml.Serialization.XmlAttributeAttribute("Type")]
        public string XmlType { get { throw null; } set { } }
        [System.ComponentModel.BrowsableAttribute(false)]
        [System.ComponentModel.EditorBrowsableAttribute((System.ComponentModel.EditorBrowsableState)(1))]
        [System.Xml.Serialization.XmlAttributeAttribute("Version")]
        public string XmlVersion { get { throw null; } set { } }
        public static Microsoft.Build.Tasks.Deployment.ManifestUtilities.AssemblyIdentity FromAssemblyName(string assemblyName) { throw null; }
        public static Microsoft.Build.Tasks.Deployment.ManifestUtilities.AssemblyIdentity FromFile(string path) { throw null; }
        public static Microsoft.Build.Tasks.Deployment.ManifestUtilities.AssemblyIdentity FromManagedAssembly(string path) { throw null; }
        public static Microsoft.Build.Tasks.Deployment.ManifestUtilities.AssemblyIdentity FromManifest(string path) { throw null; }
        public static Microsoft.Build.Tasks.Deployment.ManifestUtilities.AssemblyIdentity FromNativeAssembly(string path) { throw null; }
        public string GetFullName(Microsoft.Build.Tasks.Deployment.ManifestUtilities.AssemblyIdentity.FullNameFlags flags) { throw null; }
        public bool IsInFramework(string frameworkIdentifier, string frameworkVersion) { throw null; }
        public override string ToString() { throw null; }
        [System.FlagsAttribute]
        public enum FullNameFlags
        {
            All = 3,
            Default = 0,
            ProcessorArchitecture = 1,
            Type = 2,
        }
    }
    [System.Runtime.InteropServices.ComVisibleAttribute(false)]
    [System.Xml.Serialization.XmlRootAttribute("AssemblyManifest")]
    public partial class AssemblyManifest : Microsoft.Build.Tasks.Deployment.ManifestUtilities.Manifest
    {
        public AssemblyManifest() { }
        [System.Xml.Serialization.XmlIgnoreAttribute]
        public Microsoft.Build.Tasks.Deployment.ManifestUtilities.ProxyStub[] ExternalProxyStubs { get { throw null; } }
        [System.ComponentModel.BrowsableAttribute(false)]
        [System.ComponentModel.EditorBrowsableAttribute((System.ComponentModel.EditorBrowsableState)(1))]
        [System.Xml.Serialization.XmlArrayAttribute("ExternalProxyStubs")]
        public Microsoft.Build.Tasks.Deployment.ManifestUtilities.ProxyStub[] XmlExternalProxyStubs { get { throw null; } set { } }
    }
    [System.Runtime.InteropServices.ComVisibleAttribute(false)]
    public sealed partial class AssemblyReference : Microsoft.Build.Tasks.Deployment.ManifestUtilities.BaseReference
    {
        public AssemblyReference() { }
        public AssemblyReference(string path) { }
        [System.Xml.Serialization.XmlIgnoreAttribute]
        public Microsoft.Build.Tasks.Deployment.ManifestUtilities.AssemblyIdentity AssemblyIdentity { get { throw null; } set { } }
        [System.Xml.Serialization.XmlIgnoreAttribute]
        public bool IsPrerequisite { get { throw null; } set { } }
        [System.Xml.Serialization.XmlIgnoreAttribute]
        public Microsoft.Build.Tasks.Deployment.ManifestUtilities.AssemblyReferenceType ReferenceType { get { throw null; } set { } }
        protected internal override string SortName { get { throw null; } }
        [System.ComponentModel.BrowsableAttribute(false)]
        [System.ComponentModel.EditorBrowsableAttribute((System.ComponentModel.EditorBrowsableState)(1))]
        [System.Xml.Serialization.XmlElementAttribute("AssemblyIdentity")]
        public Microsoft.Build.Tasks.Deployment.ManifestUtilities.AssemblyIdentity XmlAssemblyIdentity { get { throw null; } set { } }
        [System.ComponentModel.BrowsableAttribute(false)]
        [System.ComponentModel.EditorBrowsableAttribute((System.ComponentModel.EditorBrowsableState)(1))]
        [System.Xml.Serialization.XmlAttributeAttribute("IsNative")]
        public string XmlIsNative { get { throw null; } set { } }
        [System.ComponentModel.BrowsableAttribute(false)]
        [System.ComponentModel.EditorBrowsableAttribute((System.ComponentModel.EditorBrowsableState)(1))]
        [System.Xml.Serialization.XmlAttributeAttribute("IsPrerequisite")]
        public string XmlIsPrerequisite { get { throw null; } set { } }
        public override string ToString() { throw null; }
    }
    [System.Runtime.InteropServices.ComVisibleAttribute(false)]
    public sealed partial class AssemblyReferenceCollection : System.Collections.IEnumerable
    {
        internal AssemblyReferenceCollection() { }
        public int Count { get { throw null; } }
        public Microsoft.Build.Tasks.Deployment.ManifestUtilities.AssemblyReference this[int index] { get { throw null; } }
        public Microsoft.Build.Tasks.Deployment.ManifestUtilities.AssemblyReference Add(Microsoft.Build.Tasks.Deployment.ManifestUtilities.AssemblyReference assembly) { throw null; }
        public Microsoft.Build.Tasks.Deployment.ManifestUtilities.AssemblyReference Add(string path) { throw null; }
        public void Clear() { }
        public Microsoft.Build.Tasks.Deployment.ManifestUtilities.AssemblyReference Find(Microsoft.Build.Tasks.Deployment.ManifestUtilities.AssemblyIdentity identity) { throw null; }
        public Microsoft.Build.Tasks.Deployment.ManifestUtilities.AssemblyReference Find(string name) { throw null; }
        public Microsoft.Build.Tasks.Deployment.ManifestUtilities.AssemblyReference FindTargetPath(string targetPath) { throw null; }
        public System.Collections.IEnumerator GetEnumerator() { throw null; }
        public void Remove(Microsoft.Build.Tasks.Deployment.ManifestUtilities.AssemblyReference assemblyReference) { }
    }
    public enum AssemblyReferenceType
    {
        ClickOnceManifest = 1,
        ManagedAssembly = 2,
        NativeAssembly = 3,
        Unspecified = 0,
    }
    [System.Runtime.InteropServices.ComVisibleAttribute(false)]
    public abstract partial class BaseReference
    {
        protected internal BaseReference() { }
        protected internal BaseReference(string path) { }
        [System.Xml.Serialization.XmlIgnoreAttribute]
        public string Group { get { throw null; } set { } }
        [System.Xml.Serialization.XmlIgnoreAttribute]
        public string Hash { get { throw null; } set { } }
        [System.Xml.Serialization.XmlIgnoreAttribute]
        public bool IsOptional { get { throw null; } set { } }
        [System.Xml.Serialization.XmlIgnoreAttribute]
        public string ResolvedPath { get { throw null; } set { } }
        [System.Xml.Serialization.XmlIgnoreAttribute]
        public long Size { get { throw null; } set { } }
        protected internal abstract string SortName { get; }
        [System.Xml.Serialization.XmlIgnoreAttribute]
        public string SourcePath { get { throw null; } set { } }
        [System.Xml.Serialization.XmlIgnoreAttribute]
        public string TargetPath { get { throw null; } set { } }
        [System.ComponentModel.BrowsableAttribute(false)]
        [System.ComponentModel.EditorBrowsableAttribute((System.ComponentModel.EditorBrowsableState)(1))]
        [System.Xml.Serialization.XmlAttributeAttribute("Group")]
        public string XmlGroup { get { throw null; } set { } }
        [System.ComponentModel.BrowsableAttribute(false)]
        [System.ComponentModel.EditorBrowsableAttribute((System.ComponentModel.EditorBrowsableState)(1))]
        [System.Xml.Serialization.XmlAttributeAttribute("Hash")]
        public string XmlHash { get { throw null; } set { } }
        [System.ComponentModel.BrowsableAttribute(false)]
        [System.ComponentModel.EditorBrowsableAttribute((System.ComponentModel.EditorBrowsableState)(1))]
        [System.Xml.Serialization.XmlAttributeAttribute("HashAlg")]
        public string XmlHashAlgorithm { get { throw null; } set { } }
        [System.ComponentModel.BrowsableAttribute(false)]
        [System.ComponentModel.EditorBrowsableAttribute((System.ComponentModel.EditorBrowsableState)(1))]
        [System.Xml.Serialization.XmlAttributeAttribute("IsOptional")]
        public string XmlIsOptional { get { throw null; } set { } }
        [System.ComponentModel.BrowsableAttribute(false)]
        [System.ComponentModel.EditorBrowsableAttribute((System.ComponentModel.EditorBrowsableState)(1))]
        [System.Xml.Serialization.XmlAttributeAttribute("Path")]
        public string XmlPath { get { throw null; } set { } }
        [System.ComponentModel.BrowsableAttribute(false)]
        [System.ComponentModel.EditorBrowsableAttribute((System.ComponentModel.EditorBrowsableState)(1))]
        [System.Xml.Serialization.XmlAttributeAttribute("Size")]
        public string XmlSize { get { throw null; } set { } }
        public override string ToString() { throw null; }
    }
    [System.Runtime.InteropServices.ComVisibleAttribute(false)]
    public partial class ComClass
    {
        public ComClass() { }
        [System.Xml.Serialization.XmlIgnoreAttribute]
        public string ClsId { get { throw null; } }
        [System.Xml.Serialization.XmlIgnoreAttribute]
        public string Description { get { throw null; } }
        [System.Xml.Serialization.XmlIgnoreAttribute]
        public string ProgId { get { throw null; } }
        [System.Xml.Serialization.XmlIgnoreAttribute]
        public string ThreadingModel { get { throw null; } }
        [System.Xml.Serialization.XmlIgnoreAttribute]
        public string TlbId { get { throw null; } }
        [System.ComponentModel.BrowsableAttribute(false)]
        [System.ComponentModel.EditorBrowsableAttribute((System.ComponentModel.EditorBrowsableState)(1))]
        [System.Xml.Serialization.XmlAttributeAttribute("Clsid")]
        public string XmlClsId { get { throw null; } set { } }
        [System.ComponentModel.BrowsableAttribute(false)]
        [System.ComponentModel.EditorBrowsableAttribute((System.ComponentModel.EditorBrowsableState)(1))]
        [System.Xml.Serialization.XmlAttributeAttribute("Description")]
        public string XmlDescription { get { throw null; } set { } }
        [System.ComponentModel.BrowsableAttribute(false)]
        [System.ComponentModel.EditorBrowsableAttribute((System.ComponentModel.EditorBrowsableState)(1))]
        [System.Xml.Serialization.XmlAttributeAttribute("Progid")]
        public string XmlProgId { get { throw null; } set { } }
        [System.ComponentModel.BrowsableAttribute(false)]
        [System.ComponentModel.EditorBrowsableAttribute((System.ComponentModel.EditorBrowsableState)(1))]
        [System.Xml.Serialization.XmlAttributeAttribute("ThreadingModel")]
        public string XmlThreadingModel { get { throw null; } set { } }
        [System.ComponentModel.BrowsableAttribute(false)]
        [System.ComponentModel.EditorBrowsableAttribute((System.ComponentModel.EditorBrowsableState)(1))]
        [System.Xml.Serialization.XmlAttributeAttribute("Tlbid")]
        public string XmlTlbId { get { throw null; } set { } }
    }
    [System.Runtime.InteropServices.ComVisibleAttribute(false)]
    public sealed partial class CompatibleFramework
    {
        public CompatibleFramework() { }
        [System.Xml.Serialization.XmlIgnoreAttribute]
        public string Profile { get { throw null; } set { } }
        [System.Xml.Serialization.XmlIgnoreAttribute]
        public string SupportedRuntime { get { throw null; } set { } }
        [System.Xml.Serialization.XmlIgnoreAttribute]
        public string Version { get { throw null; } set { } }
        [System.ComponentModel.BrowsableAttribute(false)]
        [System.ComponentModel.EditorBrowsableAttribute((System.ComponentModel.EditorBrowsableState)(1))]
        [System.Xml.Serialization.XmlAttributeAttribute("Profile")]
        public string XmlProfile { get { throw null; } set { } }
        [System.ComponentModel.BrowsableAttribute(false)]
        [System.ComponentModel.EditorBrowsableAttribute((System.ComponentModel.EditorBrowsableState)(1))]
        [System.Xml.Serialization.XmlAttributeAttribute("SupportedRuntime")]
        public string XmlSupportedRuntime { get { throw null; } set { } }
        [System.ComponentModel.BrowsableAttribute(false)]
        [System.ComponentModel.EditorBrowsableAttribute((System.ComponentModel.EditorBrowsableState)(1))]
        [System.Xml.Serialization.XmlAttributeAttribute("Version")]
        public string XmlVersion { get { throw null; } set { } }
    }
    [System.Runtime.InteropServices.ComVisibleAttribute(false)]
    public sealed partial class CompatibleFrameworkCollection : System.Collections.IEnumerable
    {
        internal CompatibleFrameworkCollection() { }
        public int Count { get { throw null; } }
        public Microsoft.Build.Tasks.Deployment.ManifestUtilities.CompatibleFramework this[int index] { get { throw null; } }
        public void Add(Microsoft.Build.Tasks.Deployment.ManifestUtilities.CompatibleFramework compatibleFramework) { }
        public void Clear() { }
        public System.Collections.IEnumerator GetEnumerator() { throw null; }
    }
    [System.Runtime.InteropServices.ComVisibleAttribute(false)]
    [System.Xml.Serialization.XmlRootAttribute("DeployManifest")]
    public sealed partial class DeployManifest : Microsoft.Build.Tasks.Deployment.ManifestUtilities.Manifest
    {
        public DeployManifest() { }
        public DeployManifest(string targetFrameworkMoniker) { }
        [System.Xml.Serialization.XmlIgnoreAttribute]
        public Microsoft.Build.Tasks.Deployment.ManifestUtilities.CompatibleFrameworkCollection CompatibleFrameworks { get { throw null; } }
        [System.Xml.Serialization.XmlIgnoreAttribute]
        public bool CreateDesktopShortcut { get { throw null; } set { } }
        [System.Xml.Serialization.XmlIgnoreAttribute]
        public string DeploymentUrl { get { throw null; } set { } }
        [System.Xml.Serialization.XmlIgnoreAttribute]
        public bool DisallowUrlActivation { get { throw null; } set { } }
        [System.Xml.Serialization.XmlIgnoreAttribute]
        public override Microsoft.Build.Tasks.Deployment.ManifestUtilities.AssemblyReference EntryPoint { get { throw null; } set { } }
        [System.Xml.Serialization.XmlIgnoreAttribute]
        public string ErrorReportUrl { get { throw null; } set { } }
        [System.Xml.Serialization.XmlIgnoreAttribute]
        public bool Install { get { throw null; } set { } }
        [System.Xml.Serialization.XmlIgnoreAttribute]
        public bool MapFileExtensions { get { throw null; } set { } }
        [System.Xml.Serialization.XmlIgnoreAttribute]
        public string MinimumRequiredVersion { get { throw null; } set { } }
        [System.Xml.Serialization.XmlIgnoreAttribute]
        public string Product { get { throw null; } set { } }
        [System.Xml.Serialization.XmlIgnoreAttribute]
        public string Publisher { get { throw null; } set { } }
        [System.Xml.Serialization.XmlIgnoreAttribute]
        public string SuiteName { get { throw null; } set { } }
        [System.Xml.Serialization.XmlIgnoreAttribute]
        public string SupportUrl { get { throw null; } set { } }
        [System.Xml.Serialization.XmlIgnoreAttribute]
        public string TargetFrameworkMoniker { get { throw null; } set { } }
        [System.Xml.Serialization.XmlIgnoreAttribute]
        public bool TrustUrlParameters { get { throw null; } set { } }
        [System.Xml.Serialization.XmlIgnoreAttribute]
        public bool UpdateEnabled { get { throw null; } set { } }
        [System.Xml.Serialization.XmlIgnoreAttribute]
        public int UpdateInterval { get { throw null; } set { } }
        [System.Xml.Serialization.XmlIgnoreAttribute]
        public Microsoft.Build.Tasks.Deployment.ManifestUtilities.UpdateMode UpdateMode { get { throw null; } set { } }
        [System.Xml.Serialization.XmlIgnoreAttribute]
        public Microsoft.Build.Tasks.Deployment.ManifestUtilities.UpdateUnit UpdateUnit { get { throw null; } set { } }
        [System.ComponentModel.BrowsableAttribute(false)]
        [System.ComponentModel.EditorBrowsableAttribute((System.ComponentModel.EditorBrowsableState)(1))]
        [System.Xml.Serialization.XmlArrayAttribute("CompatibleFrameworks")]
        public Microsoft.Build.Tasks.Deployment.ManifestUtilities.CompatibleFramework[] XmlCompatibleFrameworks { get { throw null; } set { } }
        [System.ComponentModel.BrowsableAttribute(false)]
        [System.ComponentModel.EditorBrowsableAttribute((System.ComponentModel.EditorBrowsableState)(1))]
        [System.Xml.Serialization.XmlAttributeAttribute("CreateDesktopShortcut")]
        public string XmlCreateDesktopShortcut { get { throw null; } set { } }
        [System.ComponentModel.BrowsableAttribute(false)]
        [System.ComponentModel.EditorBrowsableAttribute((System.ComponentModel.EditorBrowsableState)(1))]
        [System.Xml.Serialization.XmlAttributeAttribute("DeploymentUrl")]
        public string XmlDeploymentUrl { get { throw null; } set { } }
        [System.ComponentModel.BrowsableAttribute(false)]
        [System.ComponentModel.EditorBrowsableAttribute((System.ComponentModel.EditorBrowsableState)(1))]
        [System.Xml.Serialization.XmlAttributeAttribute("DisallowUrlActivation")]
        public string XmlDisallowUrlActivation { get { throw null; } set { } }
        [System.ComponentModel.BrowsableAttribute(false)]
        [System.ComponentModel.EditorBrowsableAttribute((System.ComponentModel.EditorBrowsableState)(1))]
        [System.Xml.Serialization.XmlAttributeAttribute("ErrorReportUrl")]
        public string XmlErrorReportUrl { get { throw null; } set { } }
        [System.ComponentModel.BrowsableAttribute(false)]
        [System.ComponentModel.EditorBrowsableAttribute((System.ComponentModel.EditorBrowsableState)(1))]
        [System.Xml.Serialization.XmlAttributeAttribute("Install")]
        public string XmlInstall { get { throw null; } set { } }
        [System.ComponentModel.BrowsableAttribute(false)]
        [System.ComponentModel.EditorBrowsableAttribute((System.ComponentModel.EditorBrowsableState)(1))]
        [System.Xml.Serialization.XmlAttributeAttribute("MapFileExtensions")]
        public string XmlMapFileExtensions { get { throw null; } set { } }
        [System.ComponentModel.BrowsableAttribute(false)]
        [System.ComponentModel.EditorBrowsableAttribute((System.ComponentModel.EditorBrowsableState)(1))]
        [System.Xml.Serialization.XmlAttributeAttribute("MinimumRequiredVersion")]
        public string XmlMinimumRequiredVersion { get { throw null; } set { } }
        [System.ComponentModel.BrowsableAttribute(false)]
        [System.ComponentModel.EditorBrowsableAttribute((System.ComponentModel.EditorBrowsableState)(1))]
        [System.Xml.Serialization.XmlAttributeAttribute("Product")]
        public string XmlProduct { get { throw null; } set { } }
        [System.ComponentModel.BrowsableAttribute(false)]
        [System.ComponentModel.EditorBrowsableAttribute((System.ComponentModel.EditorBrowsableState)(1))]
        [System.Xml.Serialization.XmlAttributeAttribute("Publisher")]
        public string XmlPublisher { get { throw null; } set { } }
        [System.ComponentModel.BrowsableAttribute(false)]
        [System.ComponentModel.EditorBrowsableAttribute((System.ComponentModel.EditorBrowsableState)(1))]
        [System.Xml.Serialization.XmlAttributeAttribute("SuiteName")]
        public string XmlSuiteName { get { throw null; } set { } }
        [System.ComponentModel.BrowsableAttribute(false)]
        [System.ComponentModel.EditorBrowsableAttribute((System.ComponentModel.EditorBrowsableState)(1))]
        [System.Xml.Serialization.XmlAttributeAttribute("SupportUrl")]
        public string XmlSupportUrl { get { throw null; } set { } }
        [System.ComponentModel.BrowsableAttribute(false)]
        [System.ComponentModel.EditorBrowsableAttribute((System.ComponentModel.EditorBrowsableState)(1))]
        [System.Xml.Serialization.XmlAttributeAttribute("TrustUrlParameters")]
        public string XmlTrustUrlParameters { get { throw null; } set { } }
        [System.ComponentModel.BrowsableAttribute(false)]
        [System.ComponentModel.EditorBrowsableAttribute((System.ComponentModel.EditorBrowsableState)(1))]
        [System.Xml.Serialization.XmlAttributeAttribute("UpdateEnabled")]
        public string XmlUpdateEnabled { get { throw null; } set { } }
        [System.ComponentModel.BrowsableAttribute(false)]
        [System.ComponentModel.EditorBrowsableAttribute((System.ComponentModel.EditorBrowsableState)(1))]
        [System.Xml.Serialization.XmlAttributeAttribute("UpdateInterval")]
        public string XmlUpdateInterval { get { throw null; } set { } }
        [System.ComponentModel.BrowsableAttribute(false)]
        [System.ComponentModel.EditorBrowsableAttribute((System.ComponentModel.EditorBrowsableState)(1))]
        [System.Xml.Serialization.XmlAttributeAttribute("UpdateMode")]
        public string XmlUpdateMode { get { throw null; } set { } }
        [System.ComponentModel.BrowsableAttribute(false)]
        [System.ComponentModel.EditorBrowsableAttribute((System.ComponentModel.EditorBrowsableState)(1))]
        [System.Xml.Serialization.XmlAttributeAttribute("UpdateUnit")]
        public string XmlUpdateUnit { get { throw null; } set { } }
        public override void Validate() { }
    }
    [System.Runtime.InteropServices.ComVisibleAttribute(false)]
    public sealed partial class FileAssociation
    {
        public FileAssociation() { }
        [System.Xml.Serialization.XmlIgnoreAttribute]
        public string DefaultIcon { get { throw null; } set { } }
        [System.Xml.Serialization.XmlIgnoreAttribute]
        public string Description { get { throw null; } set { } }
        [System.Xml.Serialization.XmlIgnoreAttribute]
        public string Extension { get { throw null; } set { } }
        [System.Xml.Serialization.XmlIgnoreAttribute]
        public string ProgId { get { throw null; } set { } }
        [System.ComponentModel.BrowsableAttribute(false)]
        [System.ComponentModel.EditorBrowsableAttribute((System.ComponentModel.EditorBrowsableState)(1))]
        [System.Xml.Serialization.XmlAttributeAttribute("DefaultIcon")]
        public string XmlDefaultIcon { get { throw null; } set { } }
        [System.ComponentModel.BrowsableAttribute(false)]
        [System.ComponentModel.EditorBrowsableAttribute((System.ComponentModel.EditorBrowsableState)(1))]
        [System.Xml.Serialization.XmlAttributeAttribute("Description")]
        public string XmlDescription { get { throw null; } set { } }
        [System.ComponentModel.BrowsableAttribute(false)]
        [System.ComponentModel.EditorBrowsableAttribute((System.ComponentModel.EditorBrowsableState)(1))]
        [System.Xml.Serialization.XmlAttributeAttribute("Extension")]
        public string XmlExtension { get { throw null; } set { } }
        [System.ComponentModel.BrowsableAttribute(false)]
        [System.ComponentModel.EditorBrowsableAttribute((System.ComponentModel.EditorBrowsableState)(1))]
        [System.Xml.Serialization.XmlAttributeAttribute("Progid")]
        public string XmlProgId { get { throw null; } set { } }
    }
    [System.Runtime.InteropServices.ComVisibleAttribute(false)]
    public sealed partial class FileAssociationCollection : System.Collections.IEnumerable
    {
        internal FileAssociationCollection() { }
        public int Count { get { throw null; } }
        public Microsoft.Build.Tasks.Deployment.ManifestUtilities.FileAssociation this[int index] { get { throw null; } }
        public void Add(Microsoft.Build.Tasks.Deployment.ManifestUtilities.FileAssociation fileAssociation) { }
        public void Clear() { }
        public System.Collections.IEnumerator GetEnumerator() { throw null; }
    }
    [System.Runtime.InteropServices.ComVisibleAttribute(false)]
    public sealed partial class FileReference : Microsoft.Build.Tasks.Deployment.ManifestUtilities.BaseReference
    {
        public FileReference() { }
        public FileReference(string path) { }
        [System.Xml.Serialization.XmlIgnoreAttribute]
        public Microsoft.Build.Tasks.Deployment.ManifestUtilities.ComClass[] ComClasses { get { throw null; } }
        [System.Xml.Serialization.XmlIgnoreAttribute]
        public bool IsDataFile { get { throw null; } set { } }
        [System.Xml.Serialization.XmlIgnoreAttribute]
        public Microsoft.Build.Tasks.Deployment.ManifestUtilities.ProxyStub[] ProxyStubs { get { throw null; } }
        protected internal override string SortName { get { throw null; } }
        [System.Xml.Serialization.XmlIgnoreAttribute]
        public Microsoft.Build.Tasks.Deployment.ManifestUtilities.TypeLib[] TypeLibs { get { throw null; } }
        [System.ComponentModel.BrowsableAttribute(false)]
        [System.ComponentModel.EditorBrowsableAttribute((System.ComponentModel.EditorBrowsableState)(1))]
        [System.Xml.Serialization.XmlArrayAttribute("ComClasses")]
        public Microsoft.Build.Tasks.Deployment.ManifestUtilities.ComClass[] XmlComClasses { get { throw null; } set { } }
        [System.ComponentModel.BrowsableAttribute(false)]
        [System.ComponentModel.EditorBrowsableAttribute((System.ComponentModel.EditorBrowsableState)(1))]
        [System.Xml.Serialization.XmlArrayAttribute("ProxyStubs")]
        public Microsoft.Build.Tasks.Deployment.ManifestUtilities.ProxyStub[] XmlProxyStubs { get { throw null; } set { } }
        [System.ComponentModel.BrowsableAttribute(false)]
        [System.ComponentModel.EditorBrowsableAttribute((System.ComponentModel.EditorBrowsableState)(1))]
        [System.Xml.Serialization.XmlArrayAttribute("TypeLibs")]
        public Microsoft.Build.Tasks.Deployment.ManifestUtilities.TypeLib[] XmlTypeLibs { get { throw null; } set { } }
        [System.ComponentModel.BrowsableAttribute(false)]
        [System.ComponentModel.EditorBrowsableAttribute((System.ComponentModel.EditorBrowsableState)(1))]
        [System.Xml.Serialization.XmlAttributeAttribute("WriteableType")]
        public string XmlWriteableType { get { throw null; } set { } }
    }
    [System.Runtime.InteropServices.ComVisibleAttribute(false)]
    public sealed partial class FileReferenceCollection : System.Collections.IEnumerable
    {
        internal FileReferenceCollection() { }
        public int Count { get { throw null; } }
        public Microsoft.Build.Tasks.Deployment.ManifestUtilities.FileReference this[int index] { get { throw null; } }
        public Microsoft.Build.Tasks.Deployment.ManifestUtilities.FileReference Add(Microsoft.Build.Tasks.Deployment.ManifestUtilities.FileReference file) { throw null; }
        public Microsoft.Build.Tasks.Deployment.ManifestUtilities.FileReference Add(string path) { throw null; }
        public void Clear() { }
        public Microsoft.Build.Tasks.Deployment.ManifestUtilities.FileReference FindTargetPath(string targetPath) { throw null; }
        public System.Collections.IEnumerator GetEnumerator() { throw null; }
        public void Remove(Microsoft.Build.Tasks.Deployment.ManifestUtilities.FileReference file) { }
    }
    [System.Runtime.InteropServices.ComVisibleAttribute(false)]
    public abstract partial class Manifest
    {
        protected internal Manifest() { }
        [System.Xml.Serialization.XmlIgnoreAttribute]
        public Microsoft.Build.Tasks.Deployment.ManifestUtilities.AssemblyIdentity AssemblyIdentity { get { throw null; } set { } }
        [System.Xml.Serialization.XmlIgnoreAttribute]
        public Microsoft.Build.Tasks.Deployment.ManifestUtilities.AssemblyReferenceCollection AssemblyReferences { get { throw null; } }
        [System.Xml.Serialization.XmlIgnoreAttribute]
        public string Description { get { throw null; } set { } }
        [System.Xml.Serialization.XmlIgnoreAttribute]
        public virtual Microsoft.Build.Tasks.Deployment.ManifestUtilities.AssemblyReference EntryPoint { get { throw null; } set { } }
        [System.Xml.Serialization.XmlIgnoreAttribute]
        public Microsoft.Build.Tasks.Deployment.ManifestUtilities.FileReferenceCollection FileReferences { get { throw null; } }
        [System.Xml.Serialization.XmlIgnoreAttribute]
        public System.IO.Stream InputStream { get { throw null; } set { } }
        [System.Xml.Serialization.XmlIgnoreAttribute]
        public Microsoft.Build.Tasks.Deployment.ManifestUtilities.OutputMessageCollection OutputMessages { get { throw null; } }
        [System.Xml.Serialization.XmlIgnoreAttribute]
        public bool ReadOnly { get { throw null; } set { } }
        [System.Xml.Serialization.XmlIgnoreAttribute]
        public string SourcePath { get { throw null; } set { } }
        [System.ComponentModel.BrowsableAttribute(false)]
        [System.ComponentModel.EditorBrowsableAttribute((System.ComponentModel.EditorBrowsableState)(1))]
        [System.Xml.Serialization.XmlElementAttribute("AssemblyIdentity")]
        public Microsoft.Build.Tasks.Deployment.ManifestUtilities.AssemblyIdentity XmlAssemblyIdentity { get { throw null; } set { } }
        [System.ComponentModel.BrowsableAttribute(false)]
        [System.ComponentModel.EditorBrowsableAttribute((System.ComponentModel.EditorBrowsableState)(1))]
        [System.Xml.Serialization.XmlArrayAttribute("AssemblyReferences")]
        public Microsoft.Build.Tasks.Deployment.ManifestUtilities.AssemblyReference[] XmlAssemblyReferences { get { throw null; } set { } }
        [System.ComponentModel.BrowsableAttribute(false)]
        [System.ComponentModel.EditorBrowsableAttribute((System.ComponentModel.EditorBrowsableState)(1))]
        [System.Xml.Serialization.XmlAttributeAttribute("Description")]
        public string XmlDescription { get { throw null; } set { } }
        [System.ComponentModel.BrowsableAttribute(false)]
        [System.ComponentModel.EditorBrowsableAttribute((System.ComponentModel.EditorBrowsableState)(1))]
        [System.Xml.Serialization.XmlArrayAttribute("FileReferences")]
        public Microsoft.Build.Tasks.Deployment.ManifestUtilities.FileReference[] XmlFileReferences { get { throw null; } set { } }
        [System.ComponentModel.BrowsableAttribute(false)]
        [System.ComponentModel.EditorBrowsableAttribute((System.ComponentModel.EditorBrowsableState)(1))]
        [System.Xml.Serialization.XmlAttributeAttribute("Schema")]
        public string XmlSchema { get { throw null; } set { } }
        public void ResolveFiles() { }
        public void ResolveFiles(string[] searchPaths) { }
        public override string ToString() { throw null; }
        public void UpdateFileInfo() { }
        public void UpdateFileInfo(string targetFrameworkVersion) { }
        public virtual void Validate() { }
        protected void ValidatePlatform() { }
    }
    [System.Runtime.InteropServices.ComVisibleAttribute(false)]
    public static partial class ManifestReader
    {
        public static Microsoft.Build.Tasks.Deployment.ManifestUtilities.Manifest ReadManifest(System.IO.Stream input, bool preserveStream) { throw null; }
        public static Microsoft.Build.Tasks.Deployment.ManifestUtilities.Manifest ReadManifest(string path, bool preserveStream) { throw null; }
        public static Microsoft.Build.Tasks.Deployment.ManifestUtilities.Manifest ReadManifest(string manifestType, System.IO.Stream input, bool preserveStream) { throw null; }
        public static Microsoft.Build.Tasks.Deployment.ManifestUtilities.Manifest ReadManifest(string manifestType, string path, bool preserveStream) { throw null; }
    }
    [System.Runtime.InteropServices.ComVisibleAttribute(false)]
    public static partial class ManifestWriter
    {
        public static void WriteManifest(Microsoft.Build.Tasks.Deployment.ManifestUtilities.Manifest manifest) { }
        public static void WriteManifest(Microsoft.Build.Tasks.Deployment.ManifestUtilities.Manifest manifest, System.IO.Stream output) { }
        public static void WriteManifest(Microsoft.Build.Tasks.Deployment.ManifestUtilities.Manifest manifest, string path) { }
        public static void WriteManifest(Microsoft.Build.Tasks.Deployment.ManifestUtilities.Manifest manifest, string path, string targetframeWorkVersion) { }
    }
    [System.Runtime.InteropServices.ComVisibleAttribute(false)]
    public sealed partial class OutputMessage
    {
        internal OutputMessage() { }
        public string Name { get { throw null; } }
        public string Text { get { throw null; } }
        public Microsoft.Build.Tasks.Deployment.ManifestUtilities.OutputMessageType Type { get { throw null; } }
        public string[] GetArguments() { throw null; }
    }
    [System.Runtime.InteropServices.ComVisibleAttribute(false)]
    public sealed partial class OutputMessageCollection : System.Collections.IEnumerable
    {
        internal OutputMessageCollection() { }
        public int ErrorCount { get { throw null; } }
        public Microsoft.Build.Tasks.Deployment.ManifestUtilities.OutputMessage this[int index] { get { throw null; } }
        public int WarningCount { get { throw null; } }
        public void Clear() { }
        public System.Collections.IEnumerator GetEnumerator() { throw null; }
    }
    [System.Runtime.InteropServices.ComVisibleAttribute(false)]
    public enum OutputMessageType
    {
        Error = 2,
        Info = 0,
        Warning = 1,
    }
    [System.Runtime.InteropServices.ComVisibleAttribute(false)]
    public partial class ProxyStub
    {
        public ProxyStub() { }
        [System.Xml.Serialization.XmlIgnoreAttribute]
        public string BaseInterface { get { throw null; } }
        [System.Xml.Serialization.XmlIgnoreAttribute]
        public string IID { get { throw null; } }
        [System.Xml.Serialization.XmlIgnoreAttribute]
        public string Name { get { throw null; } }
        [System.Xml.Serialization.XmlIgnoreAttribute]
        public string NumMethods { get { throw null; } }
        [System.Xml.Serialization.XmlIgnoreAttribute]
        public string TlbId { get { throw null; } }
        [System.ComponentModel.BrowsableAttribute(false)]
        [System.ComponentModel.EditorBrowsableAttribute((System.ComponentModel.EditorBrowsableState)(1))]
        [System.Xml.Serialization.XmlAttributeAttribute("BaseInterface")]
        public string XmlBaseInterface { get { throw null; } set { } }
        [System.ComponentModel.BrowsableAttribute(false)]
        [System.ComponentModel.EditorBrowsableAttribute((System.ComponentModel.EditorBrowsableState)(1))]
        [System.Xml.Serialization.XmlAttributeAttribute("Iid")]
        public string XmlIID { get { throw null; } set { } }
        [System.ComponentModel.BrowsableAttribute(false)]
        [System.ComponentModel.EditorBrowsableAttribute((System.ComponentModel.EditorBrowsableState)(1))]
        [System.Xml.Serialization.XmlAttributeAttribute("Name")]
        public string XmlName { get { throw null; } set { } }
        [System.ComponentModel.BrowsableAttribute(false)]
        [System.ComponentModel.EditorBrowsableAttribute((System.ComponentModel.EditorBrowsableState)(1))]
        [System.Xml.Serialization.XmlAttributeAttribute("NumMethods")]
        public string XmlNumMethods { get { throw null; } set { } }
        [System.ComponentModel.BrowsableAttribute(false)]
        [System.ComponentModel.EditorBrowsableAttribute((System.ComponentModel.EditorBrowsableState)(1))]
        [System.Xml.Serialization.XmlAttributeAttribute("Tlbid")]
        public string XmlTlbId { get { throw null; } set { } }
    }
    [System.Runtime.InteropServices.ComVisibleAttribute(false)]
    public static partial class SecurityUtilities
    {
        public static void SignFile(System.Security.Cryptography.X509Certificates.X509Certificate2 cert, System.Uri timestampUrl, string path) { }
        public static void SignFile(string certPath, System.Security.SecureString certPassword, System.Uri timestampUrl, string path) { }
        public static void SignFile(string certThumbprint, System.Uri timestampUrl, string path) { }
        public static void SignFile(string certThumbprint, System.Uri timestampUrl, string path, string targetFrameworkVersion) { }
    }
    [System.Runtime.InteropServices.ComVisibleAttribute(false)]
    public sealed partial class TrustInfo
    {
        public TrustInfo() { }
        public bool HasUnmanagedCodePermission { get { throw null; } }
        public bool IsFullTrust { get { throw null; } }
        public bool PreserveFullTrustPermissionSet { get { throw null; } set { } }
        public string SameSiteAccess { get { throw null; } set { } }
        public void Clear() { }
        public void Read(System.IO.Stream input) { }
        public void Read(string path) { }
        public void ReadManifest(System.IO.Stream input) { }
        public void ReadManifest(string path) { }
        public override string ToString() { throw null; }
        public void Write(System.IO.Stream output) { }
        public void Write(string path) { }
        public void WriteManifest(System.IO.Stream output) { }
        public void WriteManifest(System.IO.Stream input, System.IO.Stream output) { }
        public void WriteManifest(string path) { }
    }
    [System.Runtime.InteropServices.ComVisibleAttribute(false)]
    public partial class TypeLib
    {
        public TypeLib() { }
        [System.Xml.Serialization.XmlIgnoreAttribute]
        public string Flags { get { throw null; } }
        [System.Xml.Serialization.XmlIgnoreAttribute]
        public string HelpDirectory { get { throw null; } }
        [System.Xml.Serialization.XmlIgnoreAttribute]
        public string ResourceId { get { throw null; } }
        [System.Xml.Serialization.XmlIgnoreAttribute]
        public string TlbId { get { throw null; } }
        [System.Xml.Serialization.XmlIgnoreAttribute]
        public string Version { get { throw null; } }
        [System.ComponentModel.BrowsableAttribute(false)]
        [System.ComponentModel.EditorBrowsableAttribute((System.ComponentModel.EditorBrowsableState)(1))]
        [System.Xml.Serialization.XmlAttributeAttribute("Flags")]
        public string XmlFlags { get { throw null; } set { } }
        [System.ComponentModel.BrowsableAttribute(false)]
        [System.ComponentModel.EditorBrowsableAttribute((System.ComponentModel.EditorBrowsableState)(1))]
        [System.Xml.Serialization.XmlAttributeAttribute("HelpDir")]
        public string XmlHelpDirectory { get { throw null; } set { } }
        [System.ComponentModel.BrowsableAttribute(false)]
        [System.ComponentModel.EditorBrowsableAttribute((System.ComponentModel.EditorBrowsableState)(1))]
        [System.Xml.Serialization.XmlAttributeAttribute("ResourceId")]
        public string XmlResourceId { get { throw null; } set { } }
        [System.ComponentModel.BrowsableAttribute(false)]
        [System.ComponentModel.EditorBrowsableAttribute((System.ComponentModel.EditorBrowsableState)(1))]
        [System.Xml.Serialization.XmlAttributeAttribute("Tlbid")]
        public string XmlTlbId { get { throw null; } set { } }
        [System.ComponentModel.BrowsableAttribute(false)]
        [System.ComponentModel.EditorBrowsableAttribute((System.ComponentModel.EditorBrowsableState)(1))]
        [System.Xml.Serialization.XmlAttributeAttribute("Version")]
        public string XmlVersion { get { throw null; } set { } }
    }
    [System.Runtime.InteropServices.ComVisibleAttribute(false)]
    public enum UpdateMode
    {
        Background = 0,
        Foreground = 1,
    }
    [System.Runtime.InteropServices.ComVisibleAttribute(false)]
    public enum UpdateUnit
    {
        Days = 1,
        Hours = 0,
        Weeks = 2,
    }
    [System.Runtime.InteropServices.ComVisibleAttribute(false)]
    public partial class WindowClass
    {
        public WindowClass() { }
        public WindowClass(string name, bool versioned) { }
        [System.Xml.Serialization.XmlIgnoreAttribute]
        public string Name { get { throw null; } }
        [System.Xml.Serialization.XmlIgnoreAttribute]
        public bool Versioned { get { throw null; } }
        [System.ComponentModel.BrowsableAttribute(false)]
        [System.ComponentModel.EditorBrowsableAttribute((System.ComponentModel.EditorBrowsableState)(1))]
        [System.Xml.Serialization.XmlAttributeAttribute("Name")]
        public string XmlName { get { throw null; } set { } }
        [System.ComponentModel.BrowsableAttribute(false)]
        [System.ComponentModel.EditorBrowsableAttribute((System.ComponentModel.EditorBrowsableState)(1))]
        [System.Xml.Serialization.XmlAttributeAttribute("Versioned")]
        public string XmlVersioned { get { throw null; } set { } }
    }
}
namespace Microsoft.Build.Tasks.Hosting
{
    [System.Runtime.InteropServices.ComVisibleAttribute(true)]
    [System.Runtime.InteropServices.GuidAttribute("B5A95716-2053-4B70-9FBF-E4148EBA96BC")]
    [System.Runtime.InteropServices.InterfaceTypeAttribute((System.Runtime.InteropServices.ComInterfaceType)(1))]
    public partial interface IAnalyzerHostObject
    {
        bool SetAdditionalFiles(Microsoft.Build.Framework.ITaskItem[] additionalFiles);
        bool SetAnalyzers(Microsoft.Build.Framework.ITaskItem[] analyzers);
        bool SetRuleSet(string ruleSetFile);
    }
    [System.Runtime.InteropServices.ComVisibleAttribute(true)]
    [System.Runtime.InteropServices.GuidAttribute("8520CC4D-64DC-4855-BE3F-4C28CCE048EE")]
    [System.Runtime.InteropServices.InterfaceTypeAttribute((System.Runtime.InteropServices.ComInterfaceType)(1))]
    public partial interface ICscHostObject : Microsoft.Build.Framework.ITaskHost
    {
        void BeginInitialization();
        bool Compile();
        bool EndInitialization(out string errorMessage, out int errorCode);
        bool IsDesignTime();
        bool IsUpToDate();
        bool SetAdditionalLibPaths(string[] additionalLibPaths);
        bool SetAddModules(string[] addModules);
        bool SetAllowUnsafeBlocks(bool allowUnsafeBlocks);
        bool SetBaseAddress(string baseAddress);
        bool SetCheckForOverflowUnderflow(bool checkForOverflowUnderflow);
        bool SetCodePage(int codePage);
        bool SetDebugType(string debugType);
        bool SetDefineConstants(string defineConstants);
        bool SetDelaySign(bool delaySignExplicitlySet, bool delaySign);
        bool SetDisabledWarnings(string disabledWarnings);
        bool SetDocumentationFile(string documentationFile);
        bool SetEmitDebugInformation(bool emitDebugInformation);
        bool SetErrorReport(string errorReport);
        bool SetFileAlignment(int fileAlignment);
        bool SetGenerateFullPaths(bool generateFullPaths);
        bool SetKeyContainer(string keyContainer);
        bool SetKeyFile(string keyFile);
        bool SetLangVersion(string langVersion);
        bool SetLinkResources(Microsoft.Build.Framework.ITaskItem[] linkResources);
        bool SetMainEntryPoint(string targetType, string mainEntryPoint);
        bool SetModuleAssemblyName(string moduleAssemblyName);
        bool SetNoConfig(bool noConfig);
        bool SetNoStandardLib(bool noStandardLib);
        bool SetOptimize(bool optimize);
        bool SetOutputAssembly(string outputAssembly);
        bool SetPdbFile(string pdbFile);
        bool SetPlatform(string platform);
        bool SetReferences(Microsoft.Build.Framework.ITaskItem[] references);
        bool SetResources(Microsoft.Build.Framework.ITaskItem[] resources);
        bool SetResponseFiles(Microsoft.Build.Framework.ITaskItem[] responseFiles);
        bool SetSources(Microsoft.Build.Framework.ITaskItem[] sources);
        bool SetTargetType(string targetType);
        bool SetTreatWarningsAsErrors(bool treatWarningsAsErrors);
        bool SetWarningLevel(int warningLevel);
        bool SetWarningsAsErrors(string warningsAsErrors);
        bool SetWarningsNotAsErrors(string warningsNotAsErrors);
        bool SetWin32Icon(string win32Icon);
        bool SetWin32Resource(string win32Resource);
    }
    [System.Runtime.InteropServices.ComVisibleAttribute(true)]
    [System.Runtime.InteropServices.GuidAttribute("D6D4E228-259A-4076-B5D0-0627338BCC10")]
    [System.Runtime.InteropServices.InterfaceTypeAttribute((System.Runtime.InteropServices.ComInterfaceType)(1))]
    public partial interface ICscHostObject2 : Microsoft.Build.Framework.ITaskHost, Microsoft.Build.Tasks.Hosting.ICscHostObject
    {
        bool SetWin32Manifest(string win32Manifest);
    }
    [System.Runtime.InteropServices.ComVisibleAttribute(true)]
    [System.Runtime.InteropServices.GuidAttribute("F9353662-F1ED-4a23-A323-5F5047E85F5D")]
    [System.Runtime.InteropServices.InterfaceTypeAttribute((System.Runtime.InteropServices.ComInterfaceType)(1))]
    public partial interface ICscHostObject3 : Microsoft.Build.Framework.ITaskHost, Microsoft.Build.Tasks.Hosting.ICscHostObject, Microsoft.Build.Tasks.Hosting.ICscHostObject2
    {
        bool SetApplicationConfiguration(string applicationConfiguration);
    }
    [System.Runtime.InteropServices.ComVisibleAttribute(true)]
    [System.Runtime.InteropServices.GuidAttribute("0DDB496F-C93C-492C-87F1-90B6FDBAA833")]
    [System.Runtime.InteropServices.InterfaceTypeAttribute((System.Runtime.InteropServices.ComInterfaceType)(1))]
    public partial interface ICscHostObject4 : Microsoft.Build.Framework.ITaskHost, Microsoft.Build.Tasks.Hosting.ICscHostObject, Microsoft.Build.Tasks.Hosting.ICscHostObject2, Microsoft.Build.Tasks.Hosting.ICscHostObject3
    {
        bool SetHighEntropyVA(bool highEntropyVA);
        bool SetPlatformWith32BitPreference(string platformWith32BitPreference);
        bool SetSubsystemVersion(string subsystemVersion);
    }
    [System.Runtime.InteropServices.ComVisibleAttribute(true)]
    [System.Runtime.InteropServices.GuidAttribute("7D7AC3BE-253A-40e8-A3FF-357D0DA7C47A")]
    [System.Runtime.InteropServices.InterfaceTypeAttribute((System.Runtime.InteropServices.ComInterfaceType)(1))]
    public partial interface IVbcHostObject : Microsoft.Build.Framework.ITaskHost
    {
        void BeginInitialization();
        bool Compile();
        void EndInitialization();
        bool IsDesignTime();
        bool IsUpToDate();
        bool SetAdditionalLibPaths(string[] additionalLibPaths);
        bool SetAddModules(string[] addModules);
        bool SetBaseAddress(string targetType, string baseAddress);
        bool SetCodePage(int codePage);
        bool SetDebugType(bool emitDebugInformation, string debugType);
        bool SetDefineConstants(string defineConstants);
        bool SetDelaySign(bool delaySign);
        bool SetDisabledWarnings(string disabledWarnings);
        bool SetDocumentationFile(string documentationFile);
        bool SetErrorReport(string errorReport);
        bool SetFileAlignment(int fileAlignment);
        bool SetGenerateDocumentation(bool generateDocumentation);
        bool SetImports(Microsoft.Build.Framework.ITaskItem[] importsList);
        bool SetKeyContainer(string keyContainer);
        bool SetKeyFile(string keyFile);
        bool SetLinkResources(Microsoft.Build.Framework.ITaskItem[] linkResources);
        bool SetMainEntryPoint(string mainEntryPoint);
        bool SetNoConfig(bool noConfig);
        bool SetNoStandardLib(bool noStandardLib);
        bool SetNoWarnings(bool noWarnings);
        bool SetOptimize(bool optimize);
        bool SetOptionCompare(string optionCompare);
        bool SetOptionExplicit(bool optionExplicit);
        bool SetOptionStrict(bool optionStrict);
        bool SetOptionStrictType(string optionStrictType);
        bool SetOutputAssembly(string outputAssembly);
        bool SetPlatform(string platform);
        bool SetReferences(Microsoft.Build.Framework.ITaskItem[] references);
        bool SetRemoveIntegerChecks(bool removeIntegerChecks);
        bool SetResources(Microsoft.Build.Framework.ITaskItem[] resources);
        bool SetResponseFiles(Microsoft.Build.Framework.ITaskItem[] responseFiles);
        bool SetRootNamespace(string rootNamespace);
        bool SetSdkPath(string sdkPath);
        bool SetSources(Microsoft.Build.Framework.ITaskItem[] sources);
        bool SetTargetCompactFramework(bool targetCompactFramework);
        bool SetTargetType(string targetType);
        bool SetTreatWarningsAsErrors(bool treatWarningsAsErrors);
        bool SetWarningsAsErrors(string warningsAsErrors);
        bool SetWarningsNotAsErrors(string warningsNotAsErrors);
        bool SetWin32Icon(string win32Icon);
        bool SetWin32Resource(string win32Resource);
    }
    [System.Runtime.InteropServices.ComVisibleAttribute(true)]
    [System.Runtime.InteropServices.GuidAttribute("f59afc84-d102-48b1-a090-1b90c79d3e09")]
    [System.Runtime.InteropServices.InterfaceTypeAttribute((System.Runtime.InteropServices.ComInterfaceType)(1))]
    public partial interface IVbcHostObject2 : Microsoft.Build.Framework.ITaskHost, Microsoft.Build.Tasks.Hosting.IVbcHostObject
    {
        bool SetModuleAssemblyName(string moduleAssemblyName);
        bool SetOptionInfer(bool optionInfer);
        bool SetWin32Manifest(string win32Manifest);
    }
    [System.Runtime.InteropServices.ComVisibleAttribute(true)]
    [System.Runtime.InteropServices.GuidAttribute("1186fe8f-8aba-48d6-8ce3-32ca42f53728")]
    [System.Runtime.InteropServices.InterfaceTypeAttribute((System.Runtime.InteropServices.ComInterfaceType)(1))]
    public partial interface IVbcHostObject3 : Microsoft.Build.Framework.ITaskHost, Microsoft.Build.Tasks.Hosting.IVbcHostObject, Microsoft.Build.Tasks.Hosting.IVbcHostObject2
    {
        bool SetLanguageVersion(string languageVersion);
    }
    [System.Runtime.InteropServices.ComVisibleAttribute(true)]
    [System.Runtime.InteropServices.GuidAttribute("2AE3233C-8AB3-48A0-9ED9-6E3545B3C566")]
    [System.Runtime.InteropServices.InterfaceTypeAttribute((System.Runtime.InteropServices.ComInterfaceType)(1))]
    public partial interface IVbcHostObject4 : Microsoft.Build.Framework.ITaskHost, Microsoft.Build.Tasks.Hosting.IVbcHostObject, Microsoft.Build.Tasks.Hosting.IVbcHostObject2, Microsoft.Build.Tasks.Hosting.IVbcHostObject3
    {
        bool SetVBRuntime(string VBRuntime);
    }
    [System.Runtime.InteropServices.ComVisibleAttribute(true)]
    [System.Runtime.InteropServices.GuidAttribute("5ACF41FF-6F2B-4623-8146-740C89212B21")]
    [System.Runtime.InteropServices.InterfaceTypeAttribute((System.Runtime.InteropServices.ComInterfaceType)(1))]
    public partial interface IVbcHostObject5 : Microsoft.Build.Framework.ITaskHost, Microsoft.Build.Tasks.Hosting.IVbcHostObject, Microsoft.Build.Tasks.Hosting.IVbcHostObject2, Microsoft.Build.Tasks.Hosting.IVbcHostObject3, Microsoft.Build.Tasks.Hosting.IVbcHostObject4
    {
        [System.Runtime.CompilerServices.MethodImpl(System.Runtime.CompilerServices.MethodImplOptions.PreserveSig)]int CompileAsync(out System.IntPtr buildSucceededEvent, out System.IntPtr buildFailedEvent);
        [System.Runtime.CompilerServices.MethodImpl(System.Runtime.CompilerServices.MethodImplOptions.PreserveSig)]int EndCompile(bool buildSuccess);
        Microsoft.Build.Tasks.Hosting.IVbcHostObjectFreeThreaded GetFreeThreadedHostObject();
        bool SetHighEntropyVA(bool highEntropyVA);
        bool SetPlatformWith32BitPreference(string platformWith32BitPreference);
        bool SetSubsystemVersion(string subsystemVersion);
    }
    [System.Runtime.InteropServices.ComVisibleAttribute(true)]
    [System.Runtime.InteropServices.GuidAttribute("ECCF972F-8C2D-4F51-9746-9288661DE2CB")]
    [System.Runtime.InteropServices.InterfaceTypeAttribute((System.Runtime.InteropServices.ComInterfaceType)(1))]
    public partial interface IVbcHostObjectFreeThreaded
    {
        bool Compile();
    }
}
<<<<<<< HEAD
namespace Microsoft.Build.Tasks.ResolveAssemblyReferences.Contract
{
    public partial interface IResolveAssemblyReferenceTaskHandler : System.IDisposable
    {
        System.Threading.Tasks.Task<int> GetNumber(int parameter);
    }
}
namespace Microsoft.Build.Tasks.ResolveAssemblyReferences.Server
{
    public sealed partial class RarController
    {
        public RarController(string pipeName) { }
        public System.Threading.Tasks.Task<int> StartAsync(System.Threading.CancellationToken cancellationToken=default(System.Threading.CancellationToken)) { throw null; }
=======
namespace System.Deployment.Internal.CodeSigning
{
    public sealed partial class RSAPKCS1SHA256SignatureDescription : System.Security.Cryptography.SignatureDescription
    {
        public RSAPKCS1SHA256SignatureDescription() { }
        public override System.Security.Cryptography.AsymmetricSignatureDeformatter CreateDeformatter(System.Security.Cryptography.AsymmetricAlgorithm key) { throw null; }
        public override System.Security.Cryptography.AsymmetricSignatureFormatter CreateFormatter(System.Security.Cryptography.AsymmetricAlgorithm key) { throw null; }
>>>>>>> dc3d014d
    }
}<|MERGE_RESOLUTION|>--- conflicted
+++ resolved
@@ -2166,7 +2166,6 @@
         bool Compile();
     }
 }
-<<<<<<< HEAD
 namespace Microsoft.Build.Tasks.ResolveAssemblyReferences.Contract
 {
     public partial interface IResolveAssemblyReferenceTaskHandler : System.IDisposable
@@ -2180,7 +2179,8 @@
     {
         public RarController(string pipeName) { }
         public System.Threading.Tasks.Task<int> StartAsync(System.Threading.CancellationToken cancellationToken=default(System.Threading.CancellationToken)) { throw null; }
-=======
+    }
+}
 namespace System.Deployment.Internal.CodeSigning
 {
     public sealed partial class RSAPKCS1SHA256SignatureDescription : System.Security.Cryptography.SignatureDescription
@@ -2188,6 +2188,5 @@
         public RSAPKCS1SHA256SignatureDescription() { }
         public override System.Security.Cryptography.AsymmetricSignatureDeformatter CreateDeformatter(System.Security.Cryptography.AsymmetricAlgorithm key) { throw null; }
         public override System.Security.Cryptography.AsymmetricSignatureFormatter CreateFormatter(System.Security.Cryptography.AsymmetricAlgorithm key) { throw null; }
->>>>>>> dc3d014d
     }
 }