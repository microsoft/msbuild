--- conflicted
+++ resolved
@@ -999,21 +999,12 @@
     public partial class BuildResult
     {
         public BuildResult() { }
-<<<<<<< HEAD
         public bool CircularDependency { get { throw null; } }
         public int ConfigurationId { get { throw null; } }
         public System.Exception Exception { get { throw null; } }
         public int GlobalRequestId { get { throw null; } }
-        public Microsoft.Build.Execution.TargetResult this[string target] { get { throw null; } }
+        public Microsoft.Build.Execution.ITargetResult this[string target] { get { throw null; } }
         public int NodeRequestId { get { throw null; } }
-=======
-        public bool CircularDependency { [System.Diagnostics.DebuggerStepThroughAttribute]get { throw null; } }
-        public int ConfigurationId { [System.Diagnostics.DebuggerStepThroughAttribute]get { throw null; } }
-        public System.Exception Exception { [System.Diagnostics.DebuggerStepThroughAttribute]get { throw null; } }
-        public int GlobalRequestId { [System.Diagnostics.DebuggerStepThroughAttribute]get { throw null; } }
-        public Microsoft.Build.Execution.ITargetResult this[string target] { [System.Diagnostics.DebuggerStepThroughAttribute]get { throw null; } }
-        public int NodeRequestId { [System.Diagnostics.DebuggerStepThroughAttribute]get { throw null; } }
->>>>>>> d4e8d81a
         public Microsoft.Build.Execution.BuildResultCode OverallResult { get { throw null; } }
         public int ParentGlobalRequestId { get { throw null; } }
         public Microsoft.Build.Execution.ProjectInstance ProjectStateAfterBuild { get { throw null; } set { } }
